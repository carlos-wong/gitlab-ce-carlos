--- conflicted
+++ resolved
@@ -1,12 +1,5 @@
 Please view this file on the master branch, on stable branches it's out of date.
 
-<<<<<<< HEAD
-## 12.6.5
-
-- No changes.
-
-## 12.6.4
-=======
 ## 12.7.6
 
 - No changes.
@@ -19,7 +12,6 @@
 
 
 ## 12.7.4
->>>>>>> a5f0a62d
 
 - No changes.
 
