Please view this file on the master branch, on stable branches it's out of date.

## 8.14.0 (2016-11-22)
<<<<<<< HEAD
  - Adds user project membership expired event to clarify why user was removed (Callum Dryden)
  - Trim leading and trailing whitespace on project_path (Linus Thiel)
  - Prevent award emoji via notes for issues/MRs authored by user (barthc)
  - Adds an optional path parameter to the Commits API to filter commits by path (Luis HGO)
  - Fix extra space on Build sidebar on Firefox !7060
  - Fix HipChat notifications rendering (airatshigapov, eisnerd)
  - Add hover to trash icon in notes !7008 (blackst0ne)
  - Fix sidekiq stats in admin area (blackst0ne)
  - Escape ref and path for relative links !6050 (winniehell)
  - Fixed link typo on /help/ui to Alerts section. !6915 (Sam Rose)
  - Fix filtering of milestones with quotes in title (airatshigapov)
  - Simpler arguments passed to named_route on toggle_award_url helper method
  - Fix typo in framework css class. !7086 (Daniel Voogsgerd)
  - Fix: Backup restore doesn't clear cache
  - Fix showing pipeline status for a given commit from correct branch !7034
  - API: Fix project deploy keys 400 and 500 errors when adding an existing key. !6784 (Joshua Welsh)
  - Replace jquery.cookie plugin with js.cookie !7085
  - Use MergeRequestsClosingIssues cache data on Issue#closed_by_merge_requests method
  - Fix Sign in page 'Forgot your password?' link overlaps on medium-large screens
  - Fix documents and comments on Build API `scope`
  - Refactor email, use setter method instead AR callbacks for email attribute (Semyon Pupkov)
=======

- Backups do not fail anymore when using tar on annex and custom_hooks only. !5814
- Adds user project membership expired event to clarify why user was removed (Callum Dryden)
- Trim leading and trailing whitespace on project_path (Linus Thiel)
- Prevent award emoji via notes for issues/MRs authored by user (barthc)
- Adds an optional path parameter to the Commits API to filter commits by path (Luis HGO)
- Fix Markdown styling inside reference links (Jan Zdráhal)
- Fix extra space on Build sidebar on Firefox !7060
- Fix mobile layout issues in admin user overview page !7087
- Fix HipChat notifications rendering (airatshigapov, eisnerd)
- Refactor Jira service to use jira-ruby gem
- Improved todos empty state
- Add hover to trash icon in notes !7008 (blackst0ne)
- Only show one error message for an invalid email !5905 (lycoperdon)
- Fix sidekiq stats in admin area (blackst0ne)
- Created cycle analytics bundle JavaScript file
- API: Fix booleans not recognized as such when using the `to_boolean` helper
- Removed delete branch tooltip !6954
- Stop unauthorized users dragging on milestone page (blackst0ne)
- Restore issue boards welcome message when a project is created !6899
- Do not show tooltip for active element !7105 (winniehell)
- Escape ref and path for relative links !6050 (winniehell)
- Fixed link typo on /help/ui to Alerts section. !6915 (Sam Rose)
- Fix filtering of milestones with quotes in title (airatshigapov)
- Refactor less readable existance checking code from CoffeeScript !6289 (jlogandavison)
- Update mail_room and enable sentinel support to Reply By Email (!7101)
- Add task completion status in Issues and Merge Requests tabs: "X of Y tasks completed" (!6527, @gmesalazar)
- Simpler arguments passed to named_route on toggle_award_url helper method
- Fix typo in framework css class. !7086 (Daniel Voogsgerd)
- New issue board list dropdown stays open after adding a new list
- Fix: Backup restore doesn't clear cache
- Optimize Event queries by removing default order
- API: Fix project deploy keys 400 and 500 errors when adding an existing key. !6784 (Joshua Welsh)
- Add job for removal of unreferenced LFS objects from both the database and the filesystem (Frank Groeneveld)
- Replace jquery.cookie plugin with js.cookie !7085
- Use MergeRequestsClosingIssues cache data on Issue#closed_by_merge_requests method
- Fix Sign in page 'Forgot your password?' link overlaps on medium-large screens
- Show full status link on MR & commit pipelines
- Fix documents and comments on Build API `scope`
- Refactor email, use setter method instead AR callbacks for email attribute (Semyon Pupkov)
- Shortened merge request modal to let clipboard button not overlap
- In all filterable drop downs, put input field in focus only after load is complete (Ido @leibo)
- Improve search query parameter naming in /admin/users !7115 (YarNayar)
- Allow to search for user by secondary email address in the admin interface(/admin/users) !7115 (YarNayar)

## 8.13.3

- Fix relative links in Markdown wiki when displayed in "Project" tab !7218
- Reduce the overhead to calculate number of open/closed issues and merge requests within the group or project
- Fix project features default values

## 8.13.2 (2016-10-31)

- Fix encoding issues on pipeline commits. !6832
- Use Hash rocket syntax to fix cycle analytics under Ruby 2.1. !6977
- Modify GitHub importer to be retryable. !7003
- Fix refs dropdown selection with special characters. !7061
- Fix horizontal padding for highlight blocks. !7062
- Pass user instance to `Labels::FindOrCreateService` or `skip_authorization: true`. !7093
- Fix builds dropdown overlapping bug. !7124
- Fix applying labels for GitHub-imported MRs. !7139
- Fix importing MR comments from GitHub. !7139
- Fix project member access for group links. !7144
- API: Fix booleans not recognized as such when using the `to_boolean` helper. !7149
- Fix and improve `Sortable.highest_label_priority`. !7165
- Fixed sticky merge request tabs when sidebar is pinned. !7167
- Only remove right connector of first build of last stage. !7179
>>>>>>> 16d98f42

## 8.13.1 (2016-10-25)

- Fix branch protection API. !6215
- Fix hidden pipeline graph on commit and MR page. !6895
- Fix Cycle analytics not showing correct data when filtering by date. !6906
- Ensure custom provider tab labels don't break layout. !6993
- Fix issue boards user link when in subdirectory. !7018
- Refactor and add new environment functionality to CI yaml reference. !7026
- Fix typo in project settings that prevents users from enabling container registry. !7037
- Fix events order in `users/:id/events` endpoint. !7039
- Remove extra line for empty issue description. !7045
- Don't append issue/MR templates to any existing text. !7050
- Fix error in generating labels. !7055
- Stop clearing the database cache on `rake cache:clear`. !7056
- Only show register tab if signup enabled. !7058
- Fix lightweight tags not processed correctly by GitTagPushService
- Expire and build repository cache after project import. !7064
- Fix bug where labels would be assigned to issues that were moved. !7065
- Fix reply-by-email not working due to queue name mismatch. !7068
- Fix 404 for group pages when GitLab setup uses relative url. !7071
- Fix `User#to_reference`. !7088
- Reduce overhead of `LabelFinder` by avoiding `#presence` call. !7094
- Fix unauthorized users dragging on issue boards. !7096
- Only schedule `ProjectCacheWorker` jobs when needed. !7099

## 8.13.0 (2016-10-22)

- Fix save button on project pipeline settings page. (!6955)
- All Sidekiq workers now use their own queue
- Avoid race condition when asynchronously removing expired artifacts. (!6881)
- Improve Merge When Build Succeeds triggers and execute on pipeline success. (!6675)
- Respond with 404 Not Found for non-existent tags (Linus Thiel)
- Truncate long labels with ellipsis in labels page
- Improve tabbing usability for sign in page (ClemMakesApps)
- Enforce TrailingSemicolon and EmptyLineBetweenBlocks in scss-lint
- Adding members no longer silently fails when there is extra whitespace
- Update runner version only when updating contacted_at
- Add link from system note to compare with previous version
- Use gitlab-shell v3.6.6
- Ignore references to internal issues when using external issues tracker
- Ability to resolve merge request conflicts with editor !6374
- Add `/projects/visible` API endpoint (Ben Boeckel)
- Fix centering of custom header logos (Ashley Dumaine)
- Keep around commits only pipeline creation as pipeline data doesn't change over time
- Update duration at the end of pipeline
- ExpireBuildArtifactsWorker query builds table without ordering enqueuing one job per build to cleanup
- Add group level labels. (!6425)
- Add an example for testing a phoenix application with Gitlab CI in the docs (Manthan Mallikarjun)
- Cancelled pipelines could be retried. !6927
- Updating verbiage on git basics to be more intuitive
- Fix project_feature record not generated on project creation
- Clarify documentation for Runners API (Gennady Trafimenkov)
- Use optimistic locking for pipelines and builds
- The instrumentation for Banzai::Renderer has been restored
- Change user & group landing page routing from /u/:username to /:username
- Added documentation for .gitattributes files
- Move Pipeline Metrics to separate worker
- AbstractReferenceFilter caches project_refs on RequestStore when active
- Replaced the check sign to arrow in the show build view. !6501
- Add a /wip slash command to toggle the Work In Progress status of a merge request. !6259 (tbalthazar)
- ProjectCacheWorker updates caches at most once per 15 minutes per project
- Fix Error 500 when viewing old merge requests with bad diff data
- Create a new /templates namespace for the /licenses, /gitignores and /gitlab_ci_ymls API endpoints. !5717 (tbalthazar)
- Fix viewing merged MRs when the source project has been removed !6991
- Speed-up group milestones show page
- Fix inconsistent options dropdown caret on mobile viewports (ClemMakesApps)
- Extract project#update_merge_requests and SystemHooks to its own worker from GitPushService
- Fix discussion thread from emails for merge requests. !7010
- Don't include archived projects when creating group milestones. !4940 (Jeroen Jacobs)
- Add tag shortcut from the Commit page. !6543
- Keep refs for each deployment
- Close open tooltips on page navigation (Linus Thiel)
- Allow browsing branches that end with '.atom'
- Log LDAP lookup errors and don't swallow unrelated exceptions. !6103 (Markus Koller)
- Replace unique keyframes mixin with keyframe mixin with specific names (ClemMakesApps)
- Add more tests for calendar contribution (ClemMakesApps)
- Update Gitlab Shell to fix some problems with moving projects between storages
- Cache rendered markdown in the database, rather than Redis
- Add todo toggle event (ClemMakesApps)
- Avoid database queries on Banzai::ReferenceParser::BaseParser for nodes without references
- Simplify Mentionable concern instance methods
- API: Ability to retrieve version information (Robert Schilling)
- Fix permission for setting an issue's due date
- API: Multi-file commit !6096 (mahcsig)
- Unicode emoji are now converted to images
- Revert "Label list shows all issues (opened or closed) with that label"
- Expose expires_at field when sharing project on API
- Fix VueJS template tags being rendered in code comments
- Added copy file path button to merge request diff files
- Fix issue with page scrolling to top when closing or pinning sidebar (lukehowell)
- Add Issue Board API support (andrebsguedes)
- Allow the Koding integration to be configured through the API
- Add new issue button to each list on Issues Board
- Execute specific named route method from toggle_award_url helper method
- Added soft wrap button to repository file/blob editor
- Update namespace validation to forbid reserved names (.git and .atom) (Will Starms)
- Show the time ago a merge request was deployed to an environment
- Add RTL support to markdown renderer (Ebrahim Byagowi)
- Add word-wrap to issue title on issue and milestone boards (ClemMakesApps)
- Fix todos page mobile viewport layout (ClemMakesApps)
- Make issues search less finicky
- Fix inconsistent highlighting of already selected activity nav-links (ClemMakesApps)
- Remove redundant mixins (ClemMakesApps)
- Added 'Download' button to the Snippets page (Justin DiPierro)
- Add visibility level to project repository
- Fix robots.txt disallowing access to groups starting with "s" (Matt Harrison)
- Close open merge request without source project (Katarzyna Kobierska Ula Budziszewska)
- Fix showing commits from source project for merge request !6658
- Fix that manual jobs would no longer block jobs in the next stage. !6604
- Add configurable email subject suffix (Fu Xu)
- Use defined colour for a language when available !6748 (nilsding)
- Added tooltip to fork count on project show page. (Justin DiPierro)
- Use a ConnectionPool for Rails.cache on Sidekiq servers
- Replace `alias_method_chain` with `Module#prepend`
- Enable GitLab Import/Export for non-admin users.
- Preserve label filters when sorting !6136 (Joseph Frazier)
- MergeRequest#new form load diff asynchronously
- Only update issuable labels if they have been changed
- Take filters in account in issuable counters. !6496
- Use custom Ruby images to test builds (registry.dev.gitlab.org/gitlab/gitlab-build-images:*)
- Replace static issue fixtures by script !6059 (winniehell)
- Append issue template to existing description !6149 (Joseph Frazier)
- Trending projects now only show public projects and the list of projects is cached for a day
- Memoize Gitlab Shell's secret token (!6599, Justin DiPierro)
- Revoke button in Applications Settings underlines on hover.
- Use higher size on Gitlab::Redis connection pool on Sidekiq servers
- Add missing values to linter !6276 (Katarzyna Kobierska Ula Budziszewska)
- Revert avoid touching file system on Build#artifacts?
- Stop using a Redis lease when updating the project activity timestamp whenever a new event is created
- Add disabled delete button to protected branches (ClemMakesApps)
- Add broadcast messages and alerts below sub-nav
- Better empty state for Groups view
- API: New /users/:id/events endpoint
- Update ruby-prof to 0.16.2. !6026 (Elan Ruusamäe)
- Replace bootstrap caret with fontawesome caret (ClemMakesApps)
- Fix unnecessary escaping of reserved HTML characters in milestone title. !6533
- Add organization field to user profile
- Change user pages routing from /u/:username/PATH to /users/:username/PATH. Old routes will redirect to the new ones for the time being.
- Fix enter key when navigating search site search dropdown. !6643 (Brennan Roberts)
- Fix deploy status responsiveness error !6633
- Make searching for commits case insensitive
- Fix resolved discussion display in side-by-side diff view !6575
- Optimize GitHub importing for speed and memory
- API: expose pipeline data in builds API (!6502, Guilherme Salazar)
- Notify the Merger about merge after successful build (Dimitris Karakasilis)
- Reduce queries needed to find users using their SSH keys when pushing commits
- Prevent rendering the link to all when the author has no access (Katarzyna Kobierska Ula Budziszewska)
- Fix broken repository 500 errors in project list
- Fix the diff in the merge request view when converting a symlink to a regular file
- Fix Pipeline list commit column width should be adjusted
- Close todos when accepting merge requests via the API !6486 (tonygambone)
- Ability to batch assign issues relating to a merge request to the author. !5725 (jamedjo)
- Changed Slack service user referencing from full name to username (Sebastian Poxhofer)
- Retouch environments list and deployments list
- Add multiple command support for all label related slash commands !6780 (barthc)
- Add Container Registry on/off status to Admin Area !6638 (the-undefined)
- Add Nofollow for uppercased scheme in external urls !6820 (the-undefined)
- Allow empty merge requests !6384 (Artem Sidorenko)
- Grouped pipeline dropdown is a scrollable container
- Cleanup Ci::ApplicationController. !6757 (Takuya Noguchi)
- Fixes padding in all clipboard icons that have .btn class
- Fix a typo in doc/api/labels.md
- Fix double-escaping in activities tab (Alexandre Maia)
- API: all unknown routing will be handled with 404 Not Found
- Add docs for request profiling
- Delete dynamic environments
- Fix buggy iOS tooltip layering behavior.
- Make guests unable to view MRs on private projects
- Fix broken Project API docs (Takuya Noguchi)
- Migrate invalid project members (owner -> master)

## 8.12.7

  - Prevent running `GfmAutocomplete` setup for each diff note. !6569
  - Fix long commit messages overflow viewport in file tree. !6573
  - Use `gitlab-markup` gem instead of `github-markup` to fix `.rst` file rendering. !6659
  - Prevent flash alert text from being obscured when container is fluid. !6694
  - Fix due date being displayed as `NaN` in Safari. !6797
  - Fix JS bug with select2 because of missing `data-field` attribute in select box. !6812
  - Do not alter `force_remove_source_branch` options on MergeRequest unless specified. !6817
  - Fix GFM autocomplete setup being called several times. !6840
  - Handle case where deployment ref no longer exists. !6855

## 8.12.6

  - Update mailroom to 0.8.1 in Gemfile.lock  !6814

## 8.12.5

  - Switch from request to env in ::API::Helpers. !6615
  - Update the mail_room gem to 0.8.1 to fix a race condition with the mailbox watching thread. !6714
  - Improve issue load time performance by avoiding ORDER BY in find_by call. !6724
  - Add a new gitlab:users:clear_all_authentication_tokens task. !6745
  - Don't send Private-Token (API authentication) headers to Sentry
  - Share projects via the API only with groups the authenticated user can access

## 8.12.4

  - Fix "Copy to clipboard" tooltip to say "Copied!" when clipboard button is clicked. !6294 (lukehowell)
  - Fix padding in build sidebar. !6506
  - Changed compare dropdowns to dropdowns with isolated search input. !6550
  - Fix race condition on LFS Token. !6592
  - Fix type mismatch bug when closing Jira issue. !6619
  - Fix lint-doc error. !6623
  - Skip wiki creation when GitHub project has wiki enabled. !6665
  - Fix issues importing services via Import/Export. !6667
  - Restrict failed login attempts for users with 2FA enabled. !6668
  - Fix failed project deletion when feature visibility set to private. !6688
  - Prevent claiming associated model IDs via import.
  - Set GitLab project exported file permissions to owner only
  - Improve the way merge request versions are compared with each other

## 8.12.3

  - Update Gitlab Shell to support low IO priority for storage moves

## 8.12.2

  - Fix Import/Export not recognising correctly the imported services.
  - Fix snippets pagination
  - Fix "Create project" button layout when visibility options are restricted
  - Fix List-Unsubscribe header in emails
  - Fix IssuesController#show degradation including project on loaded notes
  - Fix an issue with the "Commits" section of the cycle analytics summary. !6513
  - Fix errors importing project feature and milestone models using GitLab project import
  - Make JWT messages Docker-compatible
  - Fix duplicate branch entry in the merge request version compare dropdown
  - Respect the fork_project permission when forking projects
  - Only update issuable labels if they have been changed
  - Fix bug where 'Search results' repeated many times when a search in the emoji search form is cleared (Xavier Bick) (@zeiv)
  - Fix resolve discussion buttons endpoint path
  - Refactor remnants of CoffeeScript destructured opts and super !6261

## 8.12.1

  - Fix a memory leak in HTML::Pipeline::SanitizationFilter::WHITELIST
  - Fix issue with search filter labels not displaying

## 8.12.0 (2016-09-22)

  - Removes inconsistency regarding tagging immediatelly as merged once you create a new branch. !6408
  - Update the rouge gem to 2.0.6, which adds highlighting support for JSX, Prometheus, and others. !6251
  - Only check :can_resolve permission if the note is resolvable
  - Bump fog-aws to v0.11.0 to support ap-south-1 region
  - Add ability to fork to a specific namespace using API. (ritave)
  - Allow to set request_access_enabled for groups and projects
  - Cleanup misalignments in Issue list view !6206
  - Only create a protected branch upon a push to a new branch if a rule for that branch doesn't exist
  - Add Pipelines for Commit
  - Prune events older than 12 months. (ritave)
  - Prepend blank line to `Closes` message on merge request linked to issue (lukehowell)
  - Fix issues/merge-request templates dropdown for forked projects
  - Filter tags by name !6121
  - Update gitlab shell secret file also when it is empty. !3774 (glensc)
  - Give project selection dropdowns responsive width, make non-wrapping.
  - Fix note form hint showing slash commands supported for commits.
  - Make push events have equal vertical spacing.
  - API: Ensure invitees are not returned in Members API.
  - Preserve applied filters on issues search.
  - Add two-factor recovery endpoint to internal API !5510
  - Pass the "Remember me" value to the U2F authentication form
  - Display stages in valid order in stages dropdown on build page
  - Only update projects.last_activity_at once per hour when creating a new event
  - Cycle analytics (first iteration) !5986
  - Remove vendor prefixes for linear-gradient CSS (ClemMakesApps)
  - Move pushes_since_gc from the database to Redis
  - Limit number of shown environments on Merge Request: show only environments for target_branch, source_branch and tags
  - Add font color contrast to external label in admin area (ClemMakesApps)
  - Fix find file navigation links (ClemMakesApps)
  - Change logo animation to CSS (ClemMakesApps)
  - Instructions for enabling Git packfile bitmaps !6104
  - Use Search::GlobalService.new in the `GET /projects/search/:query` endpoint
  - Fix long comments in diffs messing with table width
  - Add spec covering 'Gitlab::Git::committer_hash' !6433 (dandunckelman)
  - Fix pagination on user snippets page
  - Honor "fixed layout" preference in more places !6422
  - Run CI builds with the permissions of users !5735
  - Fix sorting of issues in API
  - Fix download artifacts button links !6407
  - Sort project variables by key. !6275 (Diego Souza)
  - Ensure specs on sorting of issues in API are deterministic on MySQL
  - Added ability to use predefined CI variables for environment name
  - Added ability to specify URL in environment configuration in gitlab-ci.yml
  - Escape search term before passing it to Regexp.new !6241 (winniehell)
  - Fix pinned sidebar behavior in smaller viewports !6169
  - Fix file permissions change when updating a file on the Gitlab UI !5979
  - Added horizontal padding on build page sidebar on code coverage block. !6196 (Vitaly Baev)
  - Change merge_error column from string to text type
  - Fix issue with search filter labels not displaying
  - Reduce contributions calendar data payload (ClemMakesApps)
  - Show all pipelines for merge requests even from discarded commits !6414
  - Replace contributions calendar timezone payload with dates (ClemMakesApps)
  - Changed MR widget build status to pipeline status !6335
  - Add `web_url` field to issue, merge request, and snippet API objects (Ben Boeckel)
  - Enable pipeline events by default !6278
  - Add pipeline email service !6019
  - Move parsing of sidekiq ps into helper !6245 (pascalbetz)
  - Added go to issue boards keyboard shortcut
  - Expose `sha` and `merge_commit_sha` in merge request API (Ben Boeckel)
  - Emoji can be awarded on Snippets !4456
  - Set path for all JavaScript cookies to honor GitLab's subdirectory setting !5627 (Mike Greiling)
  - Fix blame table layout width
  - Spec testing if issue authors can read issues on private projects
  - Fix bug where pagination is still displayed despite all todos marked as done (ClemMakesApps)
  - Request only the LDAP attributes we need !6187
  - Center build stage columns in pipeline overview (ClemMakesApps)
  - Fix bug with tooltip not hiding on discussion toggle button
  - Rename behaviour to behavior in bug issue template for consistency (ClemMakesApps)
  - Fix bug stopping issue description being scrollable after selecting issue template
  - Remove suggested colors hover underline (ClemMakesApps)
  - Fix jump to discussion button being displayed on commit notes
  - Shorten task status phrase (ClemMakesApps)
  - Fix project visibility level fields on settings
  - Add hover color to emoji icon (ClemMakesApps)
  - Increase ci_builds artifacts_size column to 8-byte integer to allow larger files
  - Add textarea autoresize after comment (ClemMakesApps)
  - Do not write SSH public key 'comments' to authorized_keys !6381
  - Add due date to issue todos
  - Refresh todos count cache when an Issue/MR is deleted
  - Fix branches page dropdown sort alignment (ClemMakesApps)
  - Hides merge request button on branches page is user doesn't have permissions
  - Add white background for no readme container (ClemMakesApps)
  - API: Expose issue confidentiality flag. (Robert Schilling)
  - Fix markdown anchor icon interaction (ClemMakesApps)
  - Test migration paths from 8.5 until current release !4874
  - Replace animateEmoji timeout with eventListener (ClemMakesApps)
  - Show badges in Milestone tabs. !5946 (Dan Rowden)
  - Optimistic locking for Issues and Merge Requests (title and description overriding prevention)
  - Require confirmation when not logged in for unsubscribe links !6223 (Maximiliano Perez Coto)
  - Add `wiki_page_events` to project hook APIs (Ben Boeckel)
  - Remove Gitorious import
  - Loads GFM autocomplete source only when required
  - Fix issue with slash commands not loading on new issue page
  - Fix inconsistent background color for filter input field (ClemMakesApps)
  - Remove prefixes from transition CSS property (ClemMakesApps)
  - Add Sentry logging to API calls
  - Add BroadcastMessage API
  - Merge request tabs are fixed when scrolling page
  - Use 'git update-ref' for safer web commits !6130
  - Sort pipelines requested through the API
  - Automatically expand hidden discussions when accessed by a permalink !5585 (Mike Greiling)
  - Fix issue boards loading on large screens
  - Change pipeline duration to be jobs running time instead of simple wall time from start to end !6084
  - Show queued time when showing a pipeline !6084
  - Remove unused mixins (ClemMakesApps)
  - Fix issue board label filtering appending already filtered labels
  - Add search to all issue board lists
  - Scroll active tab into view on mobile
  - Fix groups sort dropdown alignment (ClemMakesApps)
  - Add horizontal scrolling to all sub-navs on mobile viewports (ClemMakesApps)
  - Use JavaScript tooltips for mentions !5301 (winniehell)
  - Add hover state to todos !5361 (winniehell)
  - Fix icon alignment of star and fork buttons !5451 (winniehell)
  - Fix alignment of icon buttons !5887 (winniehell)
  - Added Ubuntu 16.04 support for packager.io (JonTheNiceGuy)
  - Fix markdown help references (ClemMakesApps)
  - Add last commit time to repo view (ClemMakesApps)
  - Fix accessibility and visibility of project list dropdown button !6140
  - Fix missing flash messages on service edit page (airatshigapov)
  - Added project-specific enable/disable setting for LFS !5997
  - Added group-specific enable/disable setting for LFS !6164
  - Add optional 'author' param when making commits. !5822 (dandunckelman)
  - Don't expose a user's token in the `/api/v3/user` API (!6047)
  - Remove redundant js-timeago-pending from user activity log (ClemMakesApps)
  - Ability to manage project issues, snippets, wiki, merge requests and builds access level
  - Remove inconsistent font weight for sidebar's labels (ClemMakesApps)
  - Align add button on repository view (ClemMakesApps)
  - Fix contributions calendar month label truncation (ClemMakesApps)
  - Import release note descriptions from GitHub (EspadaV8)
  - Added tests for diff notes
  - Add pipeline events to Slack integration !5525
  - Add a button to download latest successful artifacts for branches and tags !5142
  - Remove redundant pipeline tooltips (ClemMakesApps)
  - Expire commit info views after one day, instead of two weeks, to allow for user email updates
  - Add delimiter to project stars and forks count (ClemMakesApps)
  - Fix badge count alignment (ClemMakesApps)
  - Remove green outline from `New branch unavailable` button on issue page !5858 (winniehell)
  - Fix repo title alignment (ClemMakesApps)
  - Change update interval of contacted_at
  - Add LFS support to SSH !6043
  - Fix branch title trailing space on hover (ClemMakesApps)
  - Don't include 'Created By' tag line when importing from GitHub if there is a linked GitLab account (EspadaV8)
  - Award emoji tooltips containing more than 10 usernames are now truncated !4780 (jlogandavison)
  - Fix duplicate "me" in award emoji tooltip !5218 (jlogandavison)
  - Order award emoji tooltips in order they were added (EspadaV8)
  - Fix spacing and vertical alignment on build status icon on commits page (ClemMakesApps)
  - Update merge_requests.md with a simpler way to check out a merge request. !5944
  - Fix button missing type (ClemMakesApps)
  - Gitlab::Checks is now instrumented
  - Move to project dropdown with infinite scroll for better performance
  - Fix leaking of submit buttons outside the width of a main container !18731 (originally by @pavelloz)
  - Load branches asynchronously in Cherry Pick and Revert dialogs.
  - Convert datetime coffeescript spec to ES6 (ClemMakesApps)
  - Add merge request versions !5467
  - Change using size to use count and caching it for number of group members. !5935
  - Replace play icon font with svg (ClemMakesApps)
  - Added 'only_allow_merge_if_build_succeeds' project setting in the API. !5930 (Duck)
  - Reduce number of database queries on builds tab
  - Wrap text in commit message containers
  - Capitalize mentioned issue timeline notes (ClemMakesApps)
  - Fix inconsistent checkbox alignment (ClemMakesApps)
  - Use the default branch for displaying the project icon instead of master !5792 (Hannes Rosenögger)
  - Adds response mime type to transaction metric action when it's not HTML
  - Fix hover leading space bug in pipeline graph !5980
  - Avoid conflict with admin labels when importing GitHub labels
  - User can edit closed MR with deleted fork (Katarzyna Kobierska Ula Budziszewska) !5496
  - Fix repository page ui issues
  - Avoid protected branches checks when verifying access without branch name
  - Add information about user and manual build start to runner as variables !6201 (Sergey Gnuskov)
  - Fixed invisible scroll controls on build page on iPhone
  - Fix error on raw build trace download for old builds stored in database !4822
  - Refactor the triggers page and documentation !6217
  - Show values of CI trigger variables only when clicked (Katarzyna Kobierska Ula Budziszewska)
  - Use default clone protocol on "check out, review, and merge locally" help page URL
  - Let the user choose a namespace and name on GitHub imports
  - API for Ci Lint !5953 (Katarzyna Kobierska Urszula Budziszewska)
  - Allow bulk update merge requests from merge requests index page
  - Ensure validation messages are shown within the milestone form
  - Add notification_settings API calls !5632 (mahcsig)
  - Remove duplication between project builds and admin builds view !5680 (Katarzyna Kobierska Ula Budziszewska)
  - Fix URLs with anchors in wiki !6300 (houqp)
  - Deleting source project with existing fork link will close all related merge requests !6177 (Katarzyna Kobierska Ula Budziszeska)
  - Return 204 instead of 404 for /ci/api/v1/builds/register.json if no builds are scheduled for a runner !6225
  - Fix Gitlab::Popen.popen thread-safety issue
  - Add specs to removing project (Katarzyna Kobierska Ula Budziszewska)
  - Clean environment variables when running git hooks
  - Fix Import/Export issues importing protected branches and some specific models
  - Fix non-master branch readme display in tree view
  - Add UX improvements for merge request version diffs

## 8.11.9

  - Don't send Private-Token (API authentication) headers to Sentry
  - Share projects via the API only with groups the authenticated user can access

## 8.11.8

  - Respect the fork_project permission when forking projects
  - Set a restrictive CORS policy on the API for credentialed requests
  - API: disable rails session auth for non-GET/HEAD requests
  - Escape HTML nodes in builds commands in CI linter

## 8.11.7

  - Avoid conflict with admin labels when importing GitHub labels. !6158
  - Restores `fieldName` to allow only string values in `gl_dropdown.js`. !6234
  - Allow the Rails cookie to be used for API authentication.
  - Login/Register UX upgrade !6328

## 8.11.6

  - Fix unnecessary horizontal scroll area in pipeline visualizations. !6005
  - Make merge conflict file size limit 200 KB, to match the docs. !6052
  - Fix an error where we were unable to create a CommitStatus for running state. !6107
  - Optimize discussion notes resolving and unresolving. !6141
  - Fix GitLab import button. !6167
  - Restore SSH Key title auto-population behavior. !6186
  - Fix DB schema to match latest migration. !6256
  - Exclude some pending or inactivated rows in Member scopes.

## 8.11.5

  - Optimize branch lookups and force a repository reload for Repository#find_branch. !6087
  - Fix member expiration date picker after update. !6184
  - Fix suggested colors options for new labels in the admin area. !6138
  - Optimize discussion notes resolving and unresolving
  - Fix GitLab import button
  - Fix confidential issues being exposed as public using gitlab.com export
  - Remove gitorious from import_sources. !6180
  - Scope webhooks/services that will run for confidential issues
  - Remove gitorious from import_sources
  - Fix confidential issues being exposed as public using gitlab.com export
  - Use oj gem for faster JSON processing

## 8.11.4

  - Fix resolving conflicts on forks. !6082
  - Fix diff commenting on merge requests created prior to 8.10. !6029
  - Fix pipelines tab layout regression. !5952
  - Fix "Wiki" link not appearing in navigation for projects with external wiki. !6057
  - Do not enforce using hash with hidden key in CI configuration. !6079
  - Fix hover leading space bug in pipeline graph !5980
  - Fix sorting issues by "last updated" doesn't work after import from GitHub
  - GitHub importer use default project visibility for non-private projects
  - Creating an issue through our API now emails label subscribers !5720
  - Block concurrent updates for Pipeline
  - Don't create groups for unallowed users when importing projects
  - Fix issue boards leak private label names and descriptions
  - Fix broken gitlab:backup:restore because of bad permissions on repo storage !6098 (Dirk Hörner)
  - Remove gitorious. !5866
  - Allow compare merge request versions

## 8.11.3

  - Allow system info page to handle case where info is unavailable
  - Label list shows all issues (opened or closed) with that label
  - Don't show resolve conflicts link before MR status is updated
  - Fix IE11 fork button bug !5982
  - Don't prevent viewing the MR when git refs for conflicts can't be found on disk
  - Fix external issue tracker "Issues" link leading to 404s
  - Don't try to show merge conflict resolution info if a merge conflict contains non-UTF-8 characters
  - Automatically expand hidden discussions when accessed by a permalink !5585 (Mike Greiling)
  - Issues filters reset button

## 8.11.2

  - Show "Create Merge Request" widget for push events to fork projects on the source project. !5978
  - Use gitlab-workhorse 0.7.11 !5983
  - Does not halt the GitHub import process when an error occurs. !5763
  - Fix file links on project page when default view is Files !5933
  - Fixed enter key in search input not working !5888

## 8.11.1

  - Pulled due to packaging error.

## 8.11.0 (2016-08-22)

  - Use test coverage value from the latest successful pipeline in badge. !5862
  - Add test coverage report badge. !5708
  - Remove the http_parser.rb dependency by removing the tinder gem. !5758 (tbalthazar)
  - Add Koding (online IDE) integration
  - Ability to specify branches for Pivotal Tracker integration (Egor Lynko)
  - Fix don't pass a local variable called `i` to a partial. !20510 (herminiotorres)
  - Fix rename `add_users_into_project` and `projects_ids`. !20512 (herminiotorres)
  - Fix adding line comments on the initial commit to a repo !5900
  - Fix the title of the toggle dropdown button. !5515 (herminiotorres)
  - Rename `markdown_preview` routes to `preview_markdown`. (Christopher Bartz)
  - Update to Ruby 2.3.1. !4948
  - Add Issues Board !5548
  - Allow resolving merge conflicts in the UI !5479
  - Improve diff performance by eliminating redundant checks for text blobs
  - Ensure that branch names containing escapable characters (e.g. %20) aren't unescaped indiscriminately. !5770 (ewiltshi)
  - Convert switch icon into icon font (ClemMakesApps)
  - API: Endpoints for enabling and disabling deploy keys
  - API: List access requests, request access, approve, and deny access requests to a project or a group. !4833
  - Use long options for curl examples in documentation !5703 (winniehell)
  - Added tooltip listing label names to the labels value in the collapsed issuable sidebar
  - Remove magic comments (`# encoding: UTF-8`) from Ruby files. !5456 (winniehell)
  - GitLab Performance Monitoring can now track custom events such as the number of tags pushed to a repository
  - Add support for relative links starting with ./ or / to RelativeLinkFilter (winniehell)
  - Allow naming U2F devices !5833
  - Ignore URLs starting with // in Markdown links !5677 (winniehell)
  - Fix CI status icon link underline (ClemMakesApps)
  - The Repository class is now instrumented
  - Fix commit mention font inconsistency (ClemMakesApps)
  - Do not escape URI when extracting path !5878 (winniehell)
  - Fix filter label tooltip HTML rendering (ClemMakesApps)
  - Cache the commit author in RequestStore to avoid extra lookups in PostReceive
  - Expand commit message width in repo view (ClemMakesApps)
  - Cache highlighted diff lines for merge requests
  - Pre-create all builds for a Pipeline when the new Pipeline is created !5295
  - Allow merge request diff notes and discussions to be explicitly marked as resolved
  - API: Add deployment endpoints
  - API: Add Play endpoint on Builds
  - Fix of 'Commits being passed to custom hooks are already reachable when using the UI'
  - Show wall clock time when showing a pipeline. !5734
  - Show member roles to all users on members page
  - Project.visible_to_user is instrumented again
  - Fix awardable button mutuality loading spinners (ClemMakesApps)
  - Sort todos by date and priority
  - Add support for using RequestStore within Sidekiq tasks via SIDEKIQ_REQUEST_STORE env variable
  - Optimize maximum user access level lookup in loading of notes
  - Send notification emails to users newly mentioned in issue and MR edits !5800
  - Add "No one can push" as an option for protected branches. !5081
  - Improve performance of AutolinkFilter#text_parse by using XPath
  - Add experimental Redis Sentinel support !1877
  - Rendering of SVGs as blobs is now limited to SVGs with a size smaller or equal to 2MB
  - Fix branches page dropdown sort initial state (ClemMakesApps)
  - Environments have an url to link to
  - Various redundant database indexes have been removed
  - Update `timeago` plugin to use multiple string/locale settings
  - Remove unused images (ClemMakesApps)
  - Get issue and merge request description templates from repositories
  - Enforce 2FA restrictions on API authentication endpoints !5820
  - Limit git rev-list output count to one in forced push check
  - Show deployment status on merge requests with external URLs
  - Clean up unused routes (Josef Strzibny)
  - Fix issue on empty project to allow developers to only push to protected branches if given permission
  - API: Add enpoints for pipelines
  - Add green outline to New Branch button. !5447 (winniehell)
  - Optimize generating of cache keys for issues and notes
  - Fix repository push email formatting in Outlook
  - Improve performance of syntax highlighting Markdown code blocks
  - Update to gitlab_git 10.4.1 and take advantage of preserved Ref objects
  - Remove delay when hitting "Reply..." button on page with a lot of discussions
  - Retrieve rendered HTML from cache in one request
  - Fix renaming repository when name contains invalid chararacters under project settings
  - Upgrade Grape from 0.13.0 to 0.15.0. !4601
  - Trigram indexes for the "ci_runners" table have been removed to speed up UPDATE queries
  - Fix devise deprecation warnings.
  - Check for 2FA when using Git over HTTP and only allow PersonalAccessTokens as password in that case !5764
  - Update version_sorter and use new interface for faster tag sorting
  - Optimize checking if a user has read access to a list of issues !5370
  - Store all DB secrets in secrets.yml, under descriptive names !5274
  - Fix syntax highlighting in file editor
  - Support slash commands in issue and merge request descriptions as well as comments. !5021
  - Nokogiri's various parsing methods are now instrumented
  - Add archived badge to project list !5798
  - Add simple identifier to public SSH keys (muteor)
  - Admin page now references docs instead of a specific file !5600 (AnAverageHuman)
  - Fix filter input alignment (ClemMakesApps)
  - Include old revision in merge request update hooks (Ben Boeckel)
  - Add build event color in HipChat messages (David Eisner)
  - Make fork counter always clickable. !5463 (winniehell)
  - Document that webhook secret token is sent in X-Gitlab-Token HTTP header !5664 (lycoperdon)
  - Gitlab::Highlight is now instrumented
  - All created issues, API or WebUI, can be submitted to Akismet for spam check !5333
  - Allow users to import cross-repository pull requests from GitHub
  - The overhead of instrumented method calls has been reduced
  - Remove `search_id` of labels dropdown filter to fix 'Missleading URI for labels in Merge Requests and Issues view'. !5368 (Scott Le)
  - Load project invited groups and members eagerly in `ProjectTeam#fetch_members`
  - Add pipeline events hook
  - Bump gitlab_git to speedup DiffCollection iterations
  - Rewrite description of a blocked user in admin settings. (Elias Werberich)
  - Make branches sortable without push permission !5462 (winniehell)
  - Check for Ci::Build artifacts at database level on pipeline partial
  - Convert image diff background image to CSS (ClemMakesApps)
  - Remove unnecessary index_projects_on_builds_enabled index from the projects table
  - Make "New issue" button in Issue page less obtrusive !5457 (winniehell)
  - Gitlab::Metrics.current_transaction needs to be public for RailsQueueDuration
  - Fix search for notes which belongs to deleted objects
  - Allow Akismet to be trained by submitting issues as spam or ham !5538
  - Add GitLab Workhorse version to admin dashboard (Katarzyna Kobierska Ula Budziszewska)
  - Allow branch names ending with .json for graph and network page !5579 (winniehell)
  - Add the `sprockets-es6` gem
  - Improve OAuth2 client documentation (muteor)
  - Fix diff comments inverted toggle bug (ClemMakesApps)
  - Multiple trigger variables show in separate lines (Katarzyna Kobierska Ula Budziszewska)
  - Profile requests when a header is passed
  - Avoid calculation of line_code and position for _line partial when showing diff notes on discussion tab.
  - Speedup DiffNote#active? on discussions, preloading noteables and avoid touching git repository to return diff_refs when possible
  - Add commit stats in commit api. !5517 (dixpac)
  - Add CI configuration button on project page
  - Fix merge request new view not changing code view rendering style
  - edit_blob_link will use blob passed onto the options parameter
  - Make error pages responsive (Takuya Noguchi)
  - The performance of the project dropdown used for moving issues has been improved
  - Fix skip_repo parameter being ignored when destroying a namespace
  - Add all builds into stage/job dropdowns on builds page
  - Change requests_profiles resource constraint to catch virtually any file
  - Bump gitlab_git to lazy load compare commits
  - Reduce number of queries made for merge_requests/:id/diffs
  - Add the option to set the expiration date for the project membership when giving a user access to a project. !5599 (Adam Niedzielski)
  - Sensible state specific default sort order for issues and merge requests !5453 (tomb0y)
  - Fix bug where destroying a namespace would not always destroy projects
  - Fix RequestProfiler::Middleware error when code is reloaded in development
  - Allow horizontal scrolling of code blocks in issue body
  - Catch what warden might throw when profiling requests to re-throw it
  - Avoid commit lookup on diff_helper passing existing local variable to the helper method
  - Add description to new_issue email and new_merge_request_email in text/plain content type. !5663 (dixpac)
  - Speed up and reduce memory usage of Commit#repo_changes, Repository#expire_avatar_cache and IrkerWorker
  - Add unfold links for Side-by-Side view. !5415 (Tim Masliuchenko)
  - Adds support for pending invitation project members importing projects
  - Add pipeline visualization/graph on pipeline page
  - Update devise initializer to turn on changed password notification emails. !5648 (tombell)
  - Avoid to show the original password field when password is automatically set. !5712 (duduribeiro)
  - Fix importing GitLab projects with an invalid MR source project
  - Sort folders with submodules in Files view !5521
  - Each `File::exists?` replaced to `File::exist?` because of deprecate since ruby version 2.2.0
  - Add auto-completition in pipeline (Katarzyna Kobierska Ula Budziszewska)
  - Add pipelines tab to merge requests
  - Fix notification_service argument error of declined invitation emails
  - Fix a memory leak caused by Banzai::Filter::SanitizationFilter
  - Speed up todos queries by limiting the projects set we join with
  - Ensure file editing in UI does not overwrite commited changes without warning user
  - Eliminate unneeded calls to Repository#blob_at when listing commits with no path
  - Update gitlab_git gem to 10.4.7
  - Simplify SQL queries of marking a todo as done

## 8.10.12

  - Don't send Private-Token (API authentication) headers to Sentry
  - Share projects via the API only with groups the authenticated user can access

## 8.10.11

  - Respect the fork_project permission when forking projects
  - Set a restrictive CORS policy on the API for credentialed requests
  - API: disable rails session auth for non-GET/HEAD requests
  - Escape HTML nodes in builds commands in CI linter

## 8.10.10

  - Allow the Rails cookie to be used for API authentication.

## 8.10.9

  - Exclude some pending or inactivated rows in Member scopes

## 8.10.8

  - Fix information disclosure in issue boards.
  - Fix privilege escalation in project import.

## 8.10.7

  - Upgrade Hamlit to 2.6.1. !5873
  - Upgrade Doorkeeper to 4.2.0. !5881

## 8.10.6

  - Upgrade Rails to 4.2.7.1 for security fixes. !5781
  - Restore "Largest repository" sort option on Admin > Projects page. !5797
  - Fix privilege escalation via project export.
  - Require administrator privileges to perform a project import.

## 8.10.5

  - Add a data migration to fix some missing timestamps in the members table. !5670
  - Revert the "Defend against 'Host' header injection" change in the source NGINX templates. !5706
  - Cache project count for 5 minutes to reduce DB load. !5746 & !5754

## 8.10.4

  - Don't close referenced upstream issues from a forked project.
  - Fixes issue with dropdowns `enter` key not working correctly. !5544
  - Fix Import/Export project import not working in HA mode. !5618
  - Fix Import/Export error checking versions. !5638

## 8.10.3

  - Fix Import/Export issue importing milestones and labels not associated properly. !5426
  - Fix timing problems running imports on production. !5523
  - Add a log message when a project is scheduled for destruction for debugging. !5540
  - Fix hooks missing on imported GitLab projects. !5549
  - Properly abort a merge when merge conflicts occur. !5569
  - Fix importer for GitHub Pull Requests when a branch was removed. !5573
  - Ignore invalid IPs in X-Forwarded-For when trusted proxies are configured. !5584
  - Trim extra displayed carriage returns in diffs and files with CRLFs. !5588
  - Fix label already exist error message in the right sidebar.

## 8.10.2

  - User can now search branches by name. !5144
  - Page is now properly rendered after committing the first file and creating the first branch. !5399
  - Add branch or tag icon to ref in builds page. !5434
  - Fix backup restore. !5459
  - Use project ID in repository cache to prevent stale data from persisting across projects. !5460
  - Fix issue with autocomplete search not working with enter key. !5466
  - Add iid to MR API response. !5468
  - Disable MySQL foreign key checks before dropping all tables. !5472
  - Ensure relative paths for video are rewritten as we do for images. !5474
  - Ensure current user can retry a build before showing the 'Retry' button. !5476
  - Add ENV variable to skip repository storages validations. !5478
  - Added `*.js.es6 gitlab-language=javascript` to `.gitattributes`. !5486
  - Don't show comment button in gutter of diffs on MR discussion tab. !5493
  - Rescue Rugged::OSError (lock exists) when creating references. !5497
  - Fix expand all diffs button in compare view. !5500
  - Show release notes in tags list. !5503
  - Fix a bug where forking a project from a repository storage to another would fail. !5509
  - Fix missing schema update for `20160722221922`. !5512
  - Update `gitlab-shell` version to 3.2.1 in the 8.9->8.10 update guide. !5516

## 8.10.1

  - Refactor repository storages documentation. !5428
  - Gracefully handle case when keep-around references are corrupted or exist already. !5430
  - Add detailed info on storage path mountpoints. !5437
  - Fix Error 500 when creating Wiki pages with hyphens or spaces. !5444
  - Fix bug where replies to commit notes displayed in the MR discussion tab wouldn't show up on the commit page. !5446
  - Ignore invalid trusted proxies in X-Forwarded-For header. !5454
  - Add links to the real markdown.md file for all GFM examples. !5458

## 8.10.0 (2016-07-22)

  - Fix profile activity heatmap to show correct day name (eanplatter)
  - Speed up ExternalWikiHelper#get_project_wiki_path
  - Expose {should,force}_remove_source_branch (Ben Boeckel)
  - Add the functionality to be able to rename a file. !5049
  - Disable PostgreSQL statement timeout during migrations
  - Fix projects dropdown loading performance with a simplified api cal. !5113
  - Fix commit builds API, return all builds for all pipelines for given commit. !4849
  - Replace Haml with Hamlit to make view rendering faster. !3666
  - Refresh the branch cache after `git gc` runs
  - Allow to disable request access button on projects/groups
  - Refactor repository paths handling to allow multiple git mount points
  - Optimize system note visibility checking by memoizing the visible reference count. !5070
  - Add Application Setting to configure default Repository Path for new projects
  - Delete award emoji when deleting a user
  - Remove pinTo from Flash and make inline flash messages look nicer. !4854 (winniehell)
  - Add an API for downloading latest successful build from a particular branch or tag. !5347
  - Avoid data-integrity issue when cleaning up repository archive cache.
  - Add link to profile to commit avatar. !5163 (winniehell)
  - Wrap code blocks on Activies and Todos page. !4783 (winniehell)
  - Align flash messages with left side of page content. !4959 (winniehell)
  - Display tooltip for "Copy to Clipboard" button. !5164 (winniehell)
  - Use default cursor for table header of project files. !5165 (winniehell)
  - Store when and yaml variables in builds table
  - Display last commit of deleted branch in push events. !4699 (winniehell)
  - Escape file extension when parsing search results. !5141 (winniehell)
  - Add "passing with warnings" to the merge request pipeline possible statuses, this happens when builds that allow failures have failed. !5004
  - Add image border in Markdown preview. !5162 (winniehell)
  - Apply the trusted_proxies config to the rack request object for use with rack_attack
  - Added the ability to block sign ups using a domain blacklist. !5259
  - Upgrade to Rails 4.2.7. !5236
  - Extend exposed environment variables for CI builds
  - Deprecate APIs "projects/:id/keys/...". Use "projects/:id/deploy_keys/..." instead
  - Add API "deploy_keys" for admins to get all deploy keys
  - Allow to pull code with deploy key from public projects
  - Use limit parameter rather than hardcoded value in `ldap:check` rake task (Mike Ricketts)
  - Add Sidekiq queue duration to transaction metrics.
  - Add a new column `artifacts_size` to table `ci_builds`. !4964
  - Let Workhorse serve format-patch diffs
  - Display tooltip for mentioned users and groups. !5261 (winniehell)
  - Allow build email service to be tested
  - Added day name to contribution calendar tooltips
  - Refactor user authorization check for a single project to avoid querying all user projects
  - Make images fit to the size of the viewport. !4810
  - Fix check for New Branch button on Issue page. !4630 (winniehell)
  - Fix GFM autocomplete not working on wiki pages
  - Fixed enter key not triggering click on first row when searching in a dropdown
  - Updated dropdowns in issuable form to use new GitLab dropdown style
  - Make images fit to the size of the viewport !4810
  - Fix check for New Branch button on Issue page !4630 (winniehell)
  - Fix MR-auto-close text added to description. !4836
  - Support U2F devices in Firefox. !5177
  - Fix issue, preventing users w/o push access to sort tags. !5105 (redetection)
  - Add Spring EmojiOne updates.
  - Added Rake task for tracking deployments. !5320
  - Fix fetching LFS objects for private CI projects
  - Add the new 2016 Emoji! Adds 72 new emoji including bacon, facepalm, and selfie. !5237
  - Add syntax for multiline blockquote using `>>>` fence. !3954
  - Fix viewing notification settings when a project is pending deletion
  - Updated compare dropdown menus to use GL dropdown
  - Redirects back to issue after clicking login link
  - Eager load award emoji on notes
  - Allow to define manual actions/builds on Pipelines and Environments
  - Fix pagination when sorting by columns with lots of ties (like priority)
  - The Markdown reference parsers now re-use query results to prevent running the same queries multiple times. !5020
  - Updated project header design
  - Issuable collapsed assignee tooltip is now the users name
  - Fix compare view not changing code view rendering style
  - Exclude email check from the standard health check
  - Updated layout for Projects, Groups, Users on Admin area. !4424
  - Fix changing issue state columns in milestone view
  - Update health_check gem to version 2.1.0
  - Add notification settings dropdown for groups
  - Render inline diffs for multiple changed lines following eachother
  - Wildcards for protected branches. !4665
  - Allow importing from Github using Personal Access Tokens. (Eric K Idema)
  - API: Expose `due_date` for issues (Robert Schilling)
  - API: Todos. !3188 (Robert Schilling)
  - API: Expose shared groups for projects and shared projects for groups. !5050 (Robert Schilling)
  - API: Expose `developers_can_push` and `developers_can_merge` for branches. !5208 (Robert Schilling)
  - Add "Enabled Git access protocols" to Application Settings
  - Diffs will create button/diff form on demand no on server side
  - Reduce size of HTML used by diff comment forms
  - Protected branches have a "Developers can Merge" setting. !4892 (original implementation by Mathias Vestergaard)
  - Fix user creation with stronger minimum password requirements. !4054 (nathan-pmt)
  - Only show New Snippet button to users that can create snippets.
  - PipelinesFinder uses git cache data
  - Track a user who created a pipeline
  - Actually render old and new sections of parallel diff next to each other
  - Throttle the update of `project.pushes_since_gc` to 1 minute.
  - Allow expanding and collapsing files in diff view. !4990
  - Collapse large diffs by default (!4990)
  - Fix mentioned users list on diff notes
  - Add support for inline videos in GitLab Flavored Markdown. !5215 (original implementation by Eric Hayes)
  - Fix creation of deployment on build that is retried, redeployed or rollback
  - Don't parse Rinku returned value to DocFragment when it didn't change the original html string.
  - Check for conflicts with existing Project's wiki path when creating a new project.
  - Show last push widget in upstream after push to fork
  - Fix stage status shown for pipelines
  - Cache todos pending/done dashboard query counts.
  - Don't instantiate a git tree on Projects show default view
  - Bump Rinku to 2.0.0
  - Remove unused front-end variable -> default_issues_tracker
  - ObjectRenderer retrieve renderer content using Rails.cache.read_multi
  - Better caching of git calls on ProjectsController#show.
  - Avoid to retrieve MR closes_issues as much as possible.
  - Hide project name in project activities. !5068 (winniehell)
  - Add API endpoint for a group issues. !4520 (mahcsig)
  - Add Bugzilla integration. !4930 (iamtjg)
  - Fix new snippet style bug (elliotec)
  - Instrument Rinku usage
  - Be explicit to define merge request discussion variables
  - Use cache for todos counter calling TodoService
  - Metrics for Rouge::Plugins::Redcarpet and Rouge::Formatters::HTMLGitlab
  - RailsCache metris now includes fetch_hit/fetch_miss and read_hit/read_miss info.
  - Allow [ci skip] to be in any case and allow [skip ci]. !4785 (simon_w)
  - Made project list visibility icon fixed width
  - Set import_url validation to be more strict
  - Memoize MR merged/closed events retrieval
  - Don't render discussion notes when requesting diff tab through AJAX
  - Add basic system information like memory and disk usage to the admin panel
  - Don't garbage collect commits that have related DB records like comments
  - Allow to setup event by channel on slack service
  - More descriptive message for git hooks and file locks
  - Aliases of award emoji should be stored as original name. !5060 (dixpac)
  - Handle custom Git hook result in GitLab UI
  - Allow to access Container Registry for Public and Internal projects
  - Allow '?', or '&' for label names
  - Support redirected blobs for Container Registry integration
  - Fix importer for GitHub Pull Requests when a branch was reused across Pull Requests
  - Add date when user joined the team on the member page
  - Fix 404 redirect after validation fails importing a GitLab project
  - Added setting to set new users by default as external. !4545 (Dravere)
  - Add min value for project limit field on user's form. !3622 (jastkand)
  - Reset project pushes_since_gc when we enqueue the git gc call
  - Add reminder to not paste private SSH keys. !4399 (Ingo Blechschmidt)
  - Collapsed diffs lines/size don't acumulate to overflow diffs.
  - Remove duplicate `description` field in `MergeRequest` entities (Ben Boeckel)
  - Style of import project buttons were fixed in the new project page. !5183 (rdemirbay)
  - Fix GitHub client requests when rate limit is disabled
  - Optimistic locking for Issues and Merge Requests (Title and description overriding prevention)
  - Redesign Builds and Pipelines pages
  - Change status color and icon for running builds
  - Fix commenting issue in side by side diff view for unchanged lines
  - Fix markdown rendering for: consecutive labels references, label references that begin with a digit or contains `.`
  - Project export filename now includes the project and namespace path
  - Fix last update timestamp on issues not preserved on gitlab.com and project imports
  - Fix issues importing projects from EE to CE
  - Fix creating group with space in group path
  - Improve cron_jobs loading error messages. !5318 / !5360
  - Prevent toggling sidebar when clipboard icon clicked
  - Create Todos for Issue author when assign or mention himself (Katarzyna Kobierska)
  - Limit the number of retries on error to 3 for exporting projects
  - Allow empty repositories on project import/export
  - Render only commit message title in builds (Katarzyna Kobierska Ula Budziszewska)
  - Allow bulk (un)subscription from issues in issue index
  - Fix MR diff encoding issues exporting GitLab projects
  - Move builds settings out of project settings and rename Pipelines
  - Add builds badge to Pipelines settings page
  - Export and import avatar as part of project import/export
  - Fix migration corrupting import data for old version upgrades
  - Show tooltip on GitLab export link in new project page
  - Fix import_data wrongly saved as a result of an invalid import_url !5206

## 8.9.11

  - Respect the fork_project permission when forking projects
  - Set a restrictive CORS policy on the API for credentialed requests
  - API: disable rails session auth for non-GET/HEAD requests
  - Escape HTML nodes in builds commands in CI linter

## 8.9.10

  - Allow the Rails cookie to be used for API authentication.

## 8.9.9

  - Exclude some pending or inactivated rows in Member scopes

## 8.9.8

  - Upgrade Doorkeeper to 4.2.0. !5881

## 8.9.7

  - Upgrade Rails to 4.2.7.1 for security fixes. !5781
  - Require administrator privileges to perform a project import.

## 8.9.6

  - Fix importing of events under notes for GitLab projects. !5154
  - Fix log statements in import/export. !5129
  - Fix commit avatar alignment in compare view. !5128
  - Fix broken migration in MySQL. !5005
  - Overwrite Host and X-Forwarded-Host headers in NGINX !5213
  - Keeps issue number when importing from Gitlab.com
  - Add Pending tab for Builds (Katarzyna Kobierska, Urszula Budziszewska)

## 8.9.5

  - Add more debug info to import/export and memory killer. !5108
  - Fixed avatar alignment in new MR view. !5095
  - Fix diff comments not showing up in activity feed. !5069
  - Add index on both Award Emoji user and name. !5061
  - Downgrade to Redis 3.2.2 due to massive memory leak with Sidekiq. !5056
  - Re-enable import button when import process fails due to namespace already being taken. !5053
  - Fix snippets comments not displayed. !5045
  - Fix emoji paths in relative root configurations. !5027
  - Fix issues importing events in Import/Export. !4987
  - Fixed 'use shortcuts' button on docs. !4979
  - Admin should be able to turn shared runners into specific ones. !4961
  - Update RedCloth to 4.3.2 for CVE-2012-6684. !4929 (Takuya Noguchi)
  - Improve the request / withdraw access button. !4860

## 8.9.4

  - Fix privilege escalation issue with OAuth external users.
  - Ensure references to private repos aren't shown to logged-out users.
  - Fixed search field blur not removing focus. !4704
  - Resolve "Sub nav isn't showing on file view". !4890
  - Fixes middle click and double request when navigating through the file browser. !4891
  - Fixed URL on label button when filtering. !4897
  - Fixed commit avatar alignment. !4933
  - Do not show build retry link when build is active. !4967
  - Fix restore Rake task warning message output. !4980
  - Handle external issues in IssueReferenceFilter. !4988
  - Expiry date on pinned nav cookie. !5009
  - Updated breakpoint for sidebar pinning. !5019

## 8.9.3

  - Fix encrypted data backwards compatibility after upgrading attr_encrypted gem. !4963
  - Fix rendering of commit notes. !4953
  - Resolve "Pin should show up at 1280px min". !4947
  - Switched mobile button icons to ellipsis and angle. !4944
  - Correctly returns todo ID after creating todo. !4941
  - Better debugging for memory killer middleware. !4936
  - Remove duplicate new page btn from edit wiki. !4904
  - Use clock_gettime for all performance timestamps. !4899
  - Use memorized tags array when searching tags by name. !4859
  - Fixed avatar alignment in new MR view. !4901
  - Removed fade when filtering results. !4932
  - Fix missing avatar on system notes. !4954
  - Reduce overhead and optimize ProjectTeam#max_member_access performance. !4973
  - Use update_columns to bypass all the dirty code on active_record. !4985
  - Fix restore Rake task warning message output !4980

## 8.9.2

  - Fix visibility of snippets when searching.
  - Fix an information disclosure when requesting access to a group containing private projects.
  - Update omniauth-saml to 1.6.0 !4951

## 8.9.1

  - Refactor labels documentation. !3347
  - Eager load award emoji on notes. !4628
  - Fix some CI wording in documentation. !4660
  - Document `GIT_STRATEGY` and `GIT_DEPTH`. !4720
  - Add documentation for the export & import features. !4732
  - Add some docs for Docker Registry configuration. !4738
  - Ensure we don't send the "access request declined" email to access requesters on project deletion. !4744
  - Display group/project access requesters separately in the admin area. !4798
  - Add documentation and examples for configuring cloud storage for registry images. !4812
  - Clarifies documentation about artifact expiry. !4831
  - Fix the Network graph links. !4832
  - Fix MR-auto-close text added to description. !4836
  - Add documentation for award emoji now that comments can be awarded with emojis. !4839
  - Fix typo in export failure email. !4847
  - Fix header vertical centering. !4170
  - Fix subsequent SAML sign ins. !4718
  - Set button label when picking an option from status dropdown. !4771
  - Prevent invalid URLs from raising exceptions in WikiLink Filter. !4775
  - Handle external issues in IssueReferenceFilter. !4789
  - Support for rendering/redacting multiple documents. !4828
  - Update Todos documentation and screenshots to include new functionality. !4840
  - Hide nav arrows by default. !4843
  - Added bottom padding to label color suggestion link. !4845
  - Use jQuery objects in ref dropdown. !4850
  - Fix GitLab project import issues related to notes and builds. !4855
  - Restrict header logo to 36px so it doesn't overflow. !4861
  - Fix unwanted label unassignment. !4863
  - Fix mobile Safari bug where horizontal nav arrows would flicker on scroll. !4869
  - Restore old behavior around diff notes to outdated discussions. !4870
  - Fix merge requests project settings help link anchor. !4873
  - Fix 404 when accessing pipelines as guest user on public projects. !4881
  - Remove width restriction for logo on sign-in page. !4888
  - Bump gitlab_git to 10.2.3 to fix false truncated warnings with ISO-8559 files. !4884
  - Apply selected value as label. !4886
  - Change Retry to Re-deploy on Deployments page
  - Fix temp file being deleted after the request while importing a GitLab project. !4894
  - Fix pagination when sorting by columns with lots of ties (like priority)
  - Implement Subresource Integrity for CSS and JavaScript assets. This prevents malicious assets from loading in the case of a CDN compromise.
  - Fix user creation with stronger minimum password requirements !4054 (nathan-pmt)
  - Fix a wrong MR status when merge_when_build_succeeds & project.only_allow_merge_if_build_succeeds are true. !4912
  - Add SMTP as default delivery method to match gitlab-org/omnibus-gitlab!826. !4915
  - Remove duplicate 'New Page' button on edit wiki page

## 8.9.0 (2016-06-22)

  - Fix group visibility form layout in application settings
  - Fix builds API response not including commit data
  - Fix error when CI job variables key specified but not defined
  - Fix pipeline status when there are no builds in pipeline
  - Fix Error 500 when using closes_issues API with an external issue tracker
  - Add more information into RSS feed for issues (Alexander Matyushentsev)
  - Bulk assign/unassign labels to issues.
  - Ability to prioritize labels !4009 / !3205 (Thijs Wouters)
  - Show Star and Fork buttons on mobile.
  - Performance improvements on RelativeLinkFilter
  - Fix endless redirections when accessing user OAuth applications when they are disabled
  - Allow enabling wiki page events from Webhook management UI
  - Bump rouge to 1.11.0
  - Fix issue with arrow keys not working in search autocomplete dropdown
  - Fix an issue where note polling stopped working if a window was in the
    background during a refresh.
  - Pre-processing Markdown now only happens when needed
  - Make EmailsOnPushWorker use Sidekiq mailers queue
  - Redesign all Devise emails. !4297
  - Don't show 'Leave Project' to group members
  - Fix wiki page events' webhook to point to the wiki repository
  - Add a border around images to differentiate them from the background.
  - Don't show tags for revert and cherry-pick operations
  - Show image ID on registry page
  - Fix issue todo not remove when leave project !4150 (Long Nguyen)
  - Allow customisable text on the 'nearly there' page after a user signs up
  - Bump recaptcha gem to 3.0.0 to remove deprecated stoken support
  - Fix SVG sanitizer to allow more elements
  - Allow forking projects with restricted visibility level
  - Added descriptions to notification settings dropdown
  - Improve note validation to prevent errors when creating invalid note via API
  - Reduce number of fog gem dependencies
  - Add number of merge requests for a given milestone to the milestones view.
  - Implement a fair usage of shared runners
  - Remove project notification settings associated with deleted projects
  - Fix 404 page when viewing TODOs that contain milestones or labels in different projects
  - Add a metric for the number of new Redis connections created by a transaction
  - Fix Error 500 when viewing a blob with binary characters after the 1024-byte mark
  - Redesign navigation for project pages
  - Fix images in sign-up confirmation email
  - Added shortcut 'y' for copying a files content hash URL #14470
  - Fix groups API to list only user's accessible projects
  - Fix horizontal scrollbar for long commit message.
  - GitLab Performance Monitoring now tracks the total method execution time and call count per method
  - Add Environments and Deployments
  - Redesign account and email confirmation emails
  - Don't fail builds for projects that are deleted
  - Support Docker Registry manifest v1
  - `git clone https://host/namespace/project` now works, in addition to using the `.git` suffix
  - Bump nokogiri to 1.6.8
  - Use gitlab-shell v3.0.0
  - Fixed alignment of download dropdown in merge requests
  - Upgrade to jQuery 2
  - Adds selected branch name to the dropdown toggle
  - Add API endpoint for Sidekiq Metrics !4653
  - Refactoring Award Emoji with API support for Issues and MergeRequests
  - Use Knapsack to evenly distribute tests across multiple nodes
  - Add `sha` parameter to MR merge API, to ensure only reviewed changes are merged
  - Don't allow MRs to be merged when commits were added since the last review / page load
  - Add DB index on users.state
  - Limit email on push diff size to 30 files / 150 KB
  - Add rake task 'gitlab:db:configure' for conditionally seeding or migrating the database
  - Changed the Slack build message to use the singular duration if necessary (Aran Koning)
  - Fix race condition on merge when build succeeds
  - Added shortcut to focus filter search fields and added documentation #18120
  - Links from a wiki page to other wiki pages should be rewritten as expected
  - Add option to project to only allow merge requests to be merged if the build succeeds (Rui Santos)
  - Added navigation shortcuts to the project pipelines, milestones, builds and forks page. !4393
  - Fix issues filter when ordering by milestone
  - Disable SAML account unlink feature
  - Added artifacts:when to .gitlab-ci.yml - this requires GitLab Runner 1.3
  - Bamboo Service: Fix missing credentials & URL handling when base URL contains a path (Benjamin Schmid)
  - TeamCity Service: Fix URL handling when base URL contains a path
  - Todos will display target state if issuable target is 'Closed' or 'Merged'
  - Validate only and except regexp
  - Fix bug when sorting issues by milestone due date and filtering by two or more labels
  - POST to API /projects/:id/runners/:runner_id would give 409 if the runner was already enabled for this project
  - Add support for using Yubikeys (U2F) for two-factor authentication
  - Link to blank group icon doesn't throw a 404 anymore
  - Remove 'main language' feature
  - Toggle whitespace button now available for compare branches diffs #17881
  - Pipelines can be canceled only when there are running builds
  - Allow authentication using personal access tokens
  - Use downcased path to container repository as this is expected path by Docker
  - Allow to use CI token to fetch LFS objects
  - Custom notification settings
  - Projects pending deletion will render a 404 page
  - Measure queue duration between gitlab-workhorse and Rails
  - Added Gfm autocomplete for labels
  - Added edit note 'up' shortcut documentation to the help panel and docs screenshot #18114
  - Make Omniauth providers specs to not modify global configuration
  - Remove unused JiraIssue class and replace references with ExternalIssue. !4659 (Ilan Shamir)
  - Make authentication service for Container Registry to be compatible with < Docker 1.11
  - Make it possible to lock a runner from being enabled for other projects
  - Add Application Setting to configure Container Registry token expire delay (default 5min)
  - Cache assigned issue and merge request counts in sidebar nav
  - Use Knapsack only in CI environment
  - Updated project creation page to match new UI #2542
  - Cache project build count in sidebar nav
  - Add milestone expire date to the right sidebar
  - Manually mark a issue or merge request as a todo
  - Fix markdown_spec to use before instead of before(:all) to properly cleanup database after testing
  - Reduce number of queries needed to render issue labels in the sidebar
  - Improve error handling importing projects
  - Remove duplicated notification settings
  - Put project Files and Commits tabs under Code tab
  - Decouple global notification level from user model
  - Replace Colorize with Rainbow for coloring console output in Rake tasks.
  - Add workhorse controller and API helpers
  - An indicator is now displayed at the top of the comment field for confidential issues.
  - Show categorised search queries in the search autocomplete
  - RepositoryCheck::SingleRepositoryWorker public and private methods are now instrumented
  - Dropdown for `.gitlab-ci.yml` templates
  - Improve issuables APIs performance when accessing notes !4471
  - Add sorting dropdown to tags page !4423
  - External links now open in a new tab
  - Prevent default actions of disabled buttons and links
  - Markdown editor now correctly resets the input value on edit cancellation !4175
  - Toggling a task list item in a issue/mr description does not creates a Todo for mentions
  - Improved UX of date pickers on issue & milestone forms
  - Cache on the database if a project has an active external issue tracker.
  - Put project Labels and Milestones pages links under Issues and Merge Requests tabs as subnav
  - GitLab project import and export functionality
  - All classes in the Banzai::ReferenceParser namespace are now instrumented
  - Remove deprecated issues_tracker and issues_tracker_id from project model
  - Allow users to create confidential issues in private projects
  - Measure CPU time for instrumented methods
  - Instrument private methods and private instance methods by default instead just public methods
  - Only show notes through JSON on confidential issues that the user has access to
  - Updated the allocations Gem to version 1.0.5
  - The background sampler now ignores classes without names
  - Update design for `Close` buttons
  - New custom icons for navigation
  - Horizontally scrolling navigation on project, group, and profile settings pages
  - Hide global side navigation by default
  - Fix project Star/Unstar project button tooltip
  - Remove tanuki logo from side navigation; center on top nav
  - Include user relationships when retrieving award_emoji
  - Various associations are now eager loaded when parsing issue references to reduce the number of queries executed
  - Set inverse_of for Project/Service association to reduce the number of queries
  - Update tanuki logo highlight/loading colors
  - Remove explicit Gitlab::Metrics.action assignments, are already automatic.
  - Use Git cached counters for branches and tags on project page
  - Cache participable participants in an instance variable.
  - Filter parameters for request_uri value on instrumented transactions.
  - Remove duplicated keys add UNIQUE index to keys fingerprint column
  - ExtractsPath get ref_names from repository cache, if not there access git.
  - Show a flash warning about the error detail of XHR requests which failed with status code 404 and 500
  - Cache user todo counts from TodoService
  - Ensure Todos counters doesn't count Todos for projects pending delete
  - Add left/right arrows horizontal navigation
  - Add tooltip to pin/unpin navbar
  - Add new sub nav style to Wiki and Graphs sub navigation

## 8.8.9

  - Upgrade Doorkeeper to 4.2.0. !5881

## 8.8.8

  - Upgrade Rails to 4.2.7.1 for security fixes. !5781

## 8.8.7

  - Fix privilege escalation issue with OAuth external users.
  - Ensure references to private repos aren't shown to logged-out users.

## 8.8.6

  - Fix visibility of snippets when searching.
  - Update omniauth-saml to 1.6.0 !4951

## 8.8.5

  - Import GitHub repositories respecting the API rate limit !4166
  - Fix todos page throwing errors when you have a project pending deletion !4300
  - Disable Webhooks before proceeding with the GitHub import !4470
  - Fix importer for GitHub comments on diff !4488
  - Adjust the SAML control flow to allow LDAP identities to be added to an existing SAML user !4498
  - Fix incremental trace upload API when using multi-byte UTF-8 chars in trace !4541
  - Prevent unauthorized access for projects build traces
  - Forbid scripting for wiki files
  - Only show notes through JSON on confidential issues that the user has access to
  - Banzai::Filter::UploadLinkFilter use XPath instead CSS expressions
  - Banzai::Filter::ExternalLinkFilter use XPath instead CSS expressions

## 8.8.4

  - Fix LDAP-based login for users with 2FA enabled. !4493
  - Added descriptions to notification settings dropdown
  - Due date can be removed from milestones

## 8.8.3

  - Fix 404 page when viewing TODOs that contain milestones or labels in different projects. !4312
  - Fixed JS error when trying to remove discussion form. !4303
  - Fixed issue with button color when no CI enabled. !4287
  - Fixed potential issue with 2 CI status polling events happening. !3869
  - Improve design of Pipeline view. !4230
  - Fix gitlab importer failing to import new projects due to missing credentials. !4301
  - Fix import URL migration not rescuing with the correct Error. !4321
  - Fix health check access token changing due to old application settings being used. !4332
  - Make authentication service for Container Registry to be compatible with Docker versions before 1.11. !4363
  - Add Application Setting to configure Container Registry token expire delay (default 5 min). !4364
  - Pass the "Remember me" value to the 2FA token form. !4369
  - Fix incorrect links on pipeline page when merge request created from fork.  !4376
  - Use downcased path to container repository as this is expected path by Docker. !4420
  - Fix wiki project clone address error (chujinjin). !4429
  - Fix serious performance bug with rendering Markdown with InlineDiffFilter.  !4392
  - Fix missing number on generated ordered list element. !4437
  - Prevent disclosure of notes on confidential issues in search results.

## 8.8.2

  - Added remove due date button. !4209
  - Fix Error 500 when accessing application settings due to nil disabled OAuth sign-in sources. !4242
  - Fix Error 500 in CI charts by gracefully handling commits with no durations. !4245
  - Fix table UI on CI builds page. !4249
  - Fix backups if registry is disabled. !4263
  - Fixed issue with merge button color. !4211
  - Fixed issue with enter key selecting wrong option in dropdown. !4210
  - When creating a .gitignore file a dropdown with templates will be provided. !4075
  - Fix concurrent request when updating build log in browser. !4183

## 8.8.1

  - Add documentation for the "Health Check" feature
  - Allow anonymous users to access a public project's pipelines !4233
  - Fix MySQL compatibility in zero downtime migrations helpers
  - Fix the CI login to Container Registry (the gitlab-ci-token user)

## 8.8.0 (2016-05-22)

  - Implement GFM references for milestones (Alejandro Rodríguez)
  - Snippets tab under user profile. !4001 (Long Nguyen)
  - Fix error when using link to uploads in global snippets
  - Fix Error 500 when attempting to retrieve project license when HEAD points to non-existent ref
  - Assign labels and milestone to target project when moving issue. !3934 (Long Nguyen)
  - Use a case-insensitive comparison in sanitizing URI schemes
  - Toggle sign-up confirmation emails in application settings
  - Make it possible to prevent tagged runner from picking untagged jobs
  - Added `InlineDiffFilter` to the markdown parser. (Adam Butler)
  - Added inline diff styling for `change_title` system notes. (Adam Butler)
  - Project#open_branches has been cleaned up and no longer loads entire records into memory.
  - Escape HTML in commit titles in system note messages
  - Improve design of Pipeline View
  - Fix scope used when accessing container registry
  - Fix creation of Ci::Commit object which can lead to pending, failed in some scenarios
  - Improve multiple branch push performance by memoizing permission checking
  - Log to application.log when an admin starts and stops impersonating a user
  - Changing the confidentiality of an issue now creates a new system note (Alex Moore-Niemi)
  - Updated gitlab_git to 10.1.0
  - GitAccess#protected_tag? no longer loads all tags just to check if a single one exists
  - Reduce delay in destroying a project from 1-minute to immediately
  - Make build status canceled if any of the jobs was canceled and none failed
  - Upgrade Sidekiq to 4.1.2
  - Added /health_check endpoint for checking service status
  - Make 'upcoming' filter for milestones work better across projects
  - Sanitize repo paths in new project error message
  - Bump mail_room to 0.7.0 to fix stuck IDLE connections
  - Remove future dates from contribution calendar graph.
  - Support e-mail notifications for comments on project snippets
  - Fix API leak of notes of unauthorized issues, snippets and merge requests
  - Use ActionDispatch Remote IP for Akismet checking
  - Fix error when visiting commit builds page before build was updated
  - Add 'l' shortcut to open Label dropdown on issuables and 'i' to create new issue on a project
  - Update SVG sanitizer to conform to SVG 1.1
  - Speed up push emails with multiple recipients by only generating the email once
  - Updated search UI
  - Added authentication service for Container Registry
  - Display informative message when new milestone is created
  - Sanitize milestones and labels titles
  - Support multi-line tag messages. !3833 (Calin Seciu)
  - Force users to reset their password after an admin changes it
  - Allow "NEWS" and "CHANGES" as alternative names for CHANGELOG. !3768 (Connor Shea)
  - Added button to toggle whitespaces changes on diff view
  - Backport GitHub Enterprise import support from EE
  - Create tags using Rugged for performance reasons. !3745
  - Allow guests to set notification level in projects
  - API: Expose Issue#user_notes_count. !3126 (Anton Popov)
  - Don't show forks button when user can't view forks
  - Fix atom feed links and rendering
  - Files over 5MB can only be viewed in their raw form, files over 1MB without highlighting !3718
  - Add support for supressing text diffs using .gitattributes on the default branch (Matt Oakes)
  - Add eager load paths to help prevent dependency load issues in Sidekiq workers. !3724
  - Added multiple colors for labels in dropdowns when dups happen.
  - Show commits in the same order as `git log`
  - Improve description for the Two-factor Authentication sign-in screen. (Connor Shea)
  - API support for the 'since' and 'until' operators on commit requests (Paco Guzman)
  - Fix Gravatar hint in user profile when Gravatar is disabled. !3988 (Artem Sidorenko)
  - Expire repository exists? and has_visible_content? caches after a push if necessary
  - Fix unintentional filtering bug in Issue/MR sorted by milestone due (Takuya Noguchi)
  - Fix adding a todo for private group members (Ahmad Sherif)
  - Bump ace-rails-ap gem version from 2.0.1 to 4.0.2 which upgrades Ace Editor from 1.1.2 to 1.2.3
  - Total method execution timings are no longer tracked
  - Allow Admins to remove the Login with buttons for OAuth services and still be able to import !4034. (Andrei Gliga)
  - Add API endpoints for un/subscribing from/to a label. !4051 (Ahmad Sherif)
  - Hide left sidebar on phone screens to give more space for content
  - Redesign navigation for profile and group pages
  - Add counter metrics for rails cache
  - Import pull requests from GitHub where the source or target branches were removed
  - All Grape API helpers are now instrumented
  - Improve Issue formatting for the Slack Service (Jeroen van Baarsen)
  - Fixed advice on invalid permissions on upload path !2948 (Ludovic Perrine)
  - Allows MR authors to have the source branch removed when merging the MR. !2801 (Jeroen Jacobs)
  - When creating a .gitignore file a dropdown with templates will be provided
  - Shows the issue/MR list search/filter form and corrects the mobile styling for guest users. #17562

## 8.7.9

  - Fix privilege escalation issue with OAuth external users.
  - Ensure references to private repos aren't shown to logged-out users.

## 8.7.8

  - Fix visibility of snippets when searching.
  - Update omniauth-saml to 1.6.0 !4951

## 8.7.7

  - Fix import by `Any Git URL` broken if the URL contains a space
  - Prevent unauthorized access to other projects build traces
  - Forbid scripting for wiki files
  - Only show notes through JSON on confidential issues that the user has access to

## 8.7.6

  - Fix links on wiki pages for relative url setups. !4131 (Artem Sidorenko)
  - Fix import from GitLab.com to a private instance failure. !4181
  - Fix external imports not finding the import data. !4106
  - Fix notification delay when changing status of an issue
  - Bump Workhorse to 0.7.5 so it can serve raw diffs

## 8.7.5

  - Fix relative links in wiki pages. !4050
  - Fix always showing build notification message when switching between merge requests !4086
  - Fix an issue when filtering merge requests with more than one label. !3886
  - Fix short note for the default scope on build page (Takuya Noguchi)

## 8.7.4

  - Links for Redmine issue references are generated correctly again !4048 (Benedikt Huss)
  - Fix setting trusted proxies !3970
  - Fix BitBucket importer bug when throwing exceptions !3941
  - Use sign out path only if not empty !3989
  - Running rake gitlab:db:drop_tables now drops tables with cascade !4020
  - Running rake gitlab:db:drop_tables uses "IF EXISTS" as a precaution !4100
  - Use a case-insensitive comparison in sanitizing URI schemes

## 8.7.3

  - Emails, Gitlab::Email::Message, Gitlab::Diff, and Premailer::Adapter::Nokogiri are now instrumented
  - Merge request widget displays TeamCity build state and code coverage correctly again.
  - Fix the line code when importing PR review comments from GitHub. !4010
  - Wikis are now initialized on legacy projects when checking repositories
  - Remove animate.css in favor of a smaller subset of animations. !3937 (Connor Shea)

## 8.7.2

  - The "New Branch" button is now loaded asynchronously
  - Fix error 500 when trying to create a wiki page
  - Updated spacing between notification label and button
  - Label titles in filters are now escaped properly

## 8.7.1

  - Throttle the update of `project.last_activity_at` to 1 minute. !3848
  - Fix .gitlab-ci.yml parsing issue when hidde job is a template without script definition. !3849
  - Fix license detection to detect all license files, not only known licenses. !3878
  - Use the `can?` helper instead of `current_user.can?`. !3882
  - Prevent users from deleting Webhooks via API they do not own
  - Fix Error 500 due to stale cache when projects are renamed or transferred
  - Update width of search box to fix Safari bug. !3900 (Jedidiah)
  - Use the `can?` helper instead of `current_user.can?`

## 8.7.0 (2016-04-22)

  - Gitlab::GitAccess and Gitlab::GitAccessWiki are now instrumented
  - Fix vulnerability that made it possible to gain access to private labels and milestones
  - The number of InfluxDB points stored per UDP packet can now be configured
  - Fix error when cross-project label reference used with non-existent project
  - Transactions for /internal/allowed now have an "action" tag set
  - Method instrumentation now uses Module#prepend instead of aliasing methods
  - Repository.clean_old_archives is now instrumented
  - Add support for environment variables on a job level in CI configuration file
  - SQL query counts are now tracked per transaction
  - The Projects::HousekeepingService class has extra instrumentation
  - All service classes (those residing in app/services) are now instrumented
  - Developers can now add custom tags to transactions
  - Loading of an issue's referenced merge requests and related branches is now done asynchronously
  - Enable gzip for assets, makes the page size significantly smaller. !3544 / !3632 (Connor Shea)
  - Add support to cherry-pick any commit into any branch in the web interface (Minqi Pan)
  - Project switcher uses new dropdown styling
  - Load award emoji images separately unless opening the full picker. Saves several hundred KBs of data for most pages. (Connor Shea)
  - Do not include award_emojis in issue and merge_request comment_count !3610 (Lucas Charles)
  - Restrict user profiles when public visibility level is restricted.
  - Add ability set due date to issues, sort and filter issues by due date (Mehmet Beydogan)
  - All images in discussions and wikis now link to their source files !3464 (Connor Shea).
  - Return status code 303 after a branch DELETE operation to avoid project deletion (Stan Hu)
  - Add setting for customizing the list of trusted proxies !3524
  - Allow projects to be transfered to a lower visibility level group
  - Fix `signed_in_ip` being set to 127.0.0.1 when using a reverse proxy !3524
  - Improved Markdown rendering performance !3389
  - Make shared runners text in box configurable
  - Don't attempt to look up an avatar in repo if repo directory does not exist (Stan Hu)
  - API: Ability to subscribe and unsubscribe from issues and merge requests (Robert Schilling)
  - Expose project badges in project settings
  - Make /profile/keys/new redirect to /profile/keys for back-compat. !3717
  - Preserve time notes/comments have been updated at when moving issue
  - Make HTTP(s) label consistent on clone bar (Stan Hu)
  - Add support for `after_script`, requires Runner 1.2 (Kamil Trzciński)
  - Expose label description in API (Mariusz Jachimowicz)
  - API: Ability to update a group (Robert Schilling)
  - API: Ability to move issues (Robert Schilling)
  - Fix Error 500 after renaming a project path (Stan Hu)
  - Fix a bug whith trailing slash in teamcity_url (Charles May)
  - Allow back dating on issues when created or updated through the API
  - Allow back dating on issue notes when created through the API
  - Propose license template when creating a new LICENSE file
  - API: Expose /licenses and /licenses/:key
  - Fix avatar stretching by providing a cropping feature
  - API: Expose `subscribed` for issues and merge requests (Robert Schilling)
  - Allow SAML to handle external users based on user's information !3530
  - Allow Omniauth providers to be marked as `external` !3657
  - Add endpoints to archive or unarchive a project !3372
  - Fix a bug whith trailing slash in bamboo_url
  - Add links to CI setup documentation from project settings and builds pages
  - Display project members page to all members
  - Handle nil descriptions in Slack issue messages (Stan Hu)
  - Add automated repository integrity checks (OFF by default)
  - API: Expose open_issues_count, closed_issues_count, open_merge_requests_count for labels (Robert Schilling)
  - API: Ability to star and unstar a project (Robert Schilling)
  - Add default scope to projects to exclude projects pending deletion
  - Allow to close merge requests which source projects(forks) are deleted.
  - Ensure empty recipients are rejected in BuildsEmailService
  - Use rugged to change HEAD in Project#change_head (P.S.V.R)
  - API: Ability to filter milestones by state `active` and `closed` (Robert Schilling)
  - API: Fix milestone filtering by `iid` (Robert Schilling)
  - Make before_script and after_script overridable on per-job (Kamil Trzciński)
  - API: Delete notes of issues, snippets, and merge requests (Robert Schilling)
  - Implement 'Groups View' as an option for dashboard preferences !3379 (Elias W.)
  - Better errors handling when creating milestones inside groups
  - Fix high CPU usage when PostReceive receives refs/merge-requests/<id>
  - Hide `Create a group` help block when creating a new project in a group
  - Implement 'TODOs View' as an option for dashboard preferences !3379 (Elias W.)
  - Allow issues and merge requests to be assigned to the author !2765
  - Make Ci::Commit to group only similar builds and make it stateful (ref, tag)
  - Gracefully handle notes on deleted commits in merge requests (Stan Hu)
  - Decouple membership and notifications
  - Fix creation of merge requests for orphaned branches (Stan Hu)
  - API: Ability to retrieve a single tag (Robert Schilling)
  - While signing up, don't persist the user password across form redisplays
  - Fall back to `In-Reply-To` and `References` headers when sub-addressing is not available (David Padilla)
  - Remove "Congratulations!" tweet button on newly-created project. (Connor Shea)
  - Fix admin/projects when using visibility levels on search (PotHix)
  - Build status notifications
  - Update email confirmation interface
  - API: Expose user location (Robert Schilling)
  - API: Do not leak group existence via return code (Robert Schilling)
  - ClosingIssueExtractor regex now also works with colons. e.g. "Fixes: #1234" !3591
  - Update number of Todos in the sidebar when it's marked as "Done". !3600
  - Sanitize branch names created for confidential issues
  - API: Expose 'updated_at' for issue, snippet, and merge request notes (Robert Schilling)
  - API: User can leave a project through the API when not master or owner. !3613
  - Fix repository cache invalidation issue when project is recreated with an empty repo (Stan Hu)
  - Fix: Allow empty recipients list for builds emails service when pushed is added (Frank Groeneveld)
  - Improved markdown forms
  - Diff design updates (colors, button styles, etc)
  - Copying and pasting a diff no longer pastes the line numbers or +/-
  - Add null check to formData when updating profile content to fix Firefox bug
  - Disable spellcheck and autocorrect for username field in admin page
  - Delete tags using Rugged for performance reasons (Robert Schilling)
  - Add Slack notifications when Wiki is edited (Sebastian Klier)
  - Diffs load at the correct point when linking from from number
  - Selected diff rows highlight
  - Fix emoji categories in the emoji picker
  - API: Properly display annotated tags for GET /projects/:id/repository/tags (Robert Schilling)
  - Add encrypted credentials for imported projects and migrate old ones
  - Properly format all merge request references with ! rather than # !3740 (Ben Bodenmiller)
  - Author and participants are displayed first on users autocompletion
  - Show number sign on external issue reference text (Florent Baldino)
  - Updated print style for issues
  - Use GitHub Issue/PR number as iid to keep references
  - Import GitHub labels
  - Add option to filter by "Owned projects" on dashboard page
  - Import GitHub milestones
  - Execute system web hooks on push to the project
  - Allow enable/disable push events for system hooks
  - Fix GitHub project's link in the import page when provider has a custom URL
  - Add RAW build trace output and button on build page
  - Add incremental build trace update into CI API

## 8.6.9

  - Prevent unauthorized access to other projects build traces
  - Forbid scripting for wiki files
  - Only show notes through JSON on confidential issues that the user has access to

## 8.6.8

  - Prevent privilege escalation via "impersonate" feature
  - Prevent privilege escalation via notes API
  - Prevent privilege escalation via project webhook API
  - Prevent XSS via Git branch and tag names
  - Prevent XSS via custom issue tracker URL
  - Prevent XSS via `window.opener`
  - Prevent XSS via label drop-down
  - Prevent information disclosure via milestone API
  - Prevent information disclosure via snippet API
  - Prevent information disclosure via project labels
  - Prevent information disclosure via new merge request page

## 8.6.7

  - Fix persistent XSS vulnerability in `commit_person_link` helper
  - Fix persistent XSS vulnerability in Label and Milestone dropdowns
  - Fix vulnerability that made it possible to enumerate private projects belonging to group

## 8.6.6

  - Expire the exists cache before deletion to ensure project dir actually exists (Stan Hu). !3413
  - Fix error on language detection when repository has no HEAD (e.g., master branch) (Jeroen Bobbeldijk). !3654
  - Fix revoking of authorized OAuth applications (Connor Shea). !3690
  - Fix error on language detection when repository has no HEAD (e.g., master branch). !3654 (Jeroen Bobbeldijk)
  - Issuable header is consistent between issues and merge requests
  - Improved spacing in issuable header on mobile

## 8.6.5

  - Fix importing from GitHub Enterprise. !3529
  - Perform the language detection after updating merge requests in `GitPushService`, leading to faster visual feedback for the end-user. !3533
  - Check permissions when user attempts to import members from another project. !3535
  - Only update repository language if it is not set to improve performance. !3556
  - Return status code 303 after a branch DELETE operation to avoid project deletion (Stan Hu). !3583
  - Unblock user when active_directory is disabled and it can be found !3550
  - Fix a 2FA authentication spoofing vulnerability.

## 8.6.4

  - Don't attempt to fetch any tags from a forked repo (Stan Hu)
  - Redesign the Labels page

## 8.6.3

  - Mentions on confidential issues doesn't create todos for non-members. !3374
  - Destroy related todos when an Issue/MR is deleted. !3376
  - Fix error 500 when target is nil on todo list. !3376
  - Fix copying uploads when moving issue to another project. !3382
  - Ensuring Merge Request API returns boolean values for work_in_progress (Abhi Rao). !3432
  - Fix raw/rendered diff producing different results on merge requests. !3450
  - Fix commit comment alignment (Stan Hu). !3466
  - Fix Error 500 when searching for a comment in a project snippet. !3468
  - Allow temporary email as notification email. !3477
  - Fix issue with dropdowns not selecting values. !3478
  - Update gitlab-shell version and doc to 2.6.12. gitlab-org/gitlab-ee!280

## 8.6.2

  - Fix dropdown alignment. !3298
  - Fix issuable sidebar overlaps on tablet. !3299
  - Make dropdowns pixel perfect. !3337
  - Fix order of steps to prevent PostgreSQL errors when running migration. !3355
  - Fix bold text in issuable sidebar. !3358
  - Fix error with anonymous token in applications settings. !3362
  - Fix the milestone 'upcoming' filter. !3364 + !3368
  - Fix comments on confidential issues showing up in activity feed to non-members. !3375
  - Fix `NoMethodError` when visiting CI root path at `/ci`. !3377
  - Add a tooltip to new branch button in issue page. !3380
  - Fix an issue hiding the password form when signed-in with a linked account. !3381
  - Add links to CI setup documentation from project settings and builds pages. !3384
  - Fix an issue with width of project select dropdown. !3386
  - Remove redundant `require`s from Banzai files. !3391
  - Fix error 500 with cancel button on issuable edit form. !3392 + !3417
  - Fix background when editing a highlighted note. !3423
  - Remove tabstop from the WIP toggle links. !3426
  - Ensure private project snippets are not viewable by unauthorized people.
  - Gracefully handle notes on deleted commits in merge requests (Stan Hu). !3402
  - Fixed issue with notification settings not saving. !3452

## 8.6.1

  - Add option to reload the schema before restoring a database backup. !2807
  - Display navigation controls on mobile. !3214
  - Fixed bug where participants would not work correctly on merge requests. !3329
  - Fix sorting issues by votes on the groups issues page results in SQL errors. !3333
  - Restrict notifications for confidential issues. !3334
  - Do not allow to move issue if it has not been persisted. !3340
  - Add a confirmation step before deleting an issuable. !3341
  - Fixes issue with signin button overflowing on mobile. !3342
  - Auto collapses the navigation sidebar when resizing. !3343
  - Fix build dependencies, when the dependency is a string. !3344
  - Shows error messages when trying to create label in dropdown menu. !3345
  - Fixes issue with assign milestone not loading milestone list. !3346
  - Fix an issue causing the Dashboard/Milestones page to be blank. !3348

## 8.6.0 (2016-03-22)

  - Add ability to move issue to another project
  - Prevent tokens in the import URL to be showed by the UI
  - Fix bug where wrong commit ID was being used in a merge request diff to show old image (Stan Hu)
  - Add confidential issues
  - Bump gitlab_git to 9.0.3 (Stan Hu)
  - Fix diff image view modes (2-up, swipe, onion skin) not working (Stan Hu)
  - Support Golang subpackage fetching (Stan Hu)
  - Bump Capybara gem to 2.6.2 (Stan Hu)
  - New branch button appears on issues where applicable
  - Contributions to forked projects are included in calendar
  - Improve the formatting for the user page bio (Connor Shea)
  - Easily (un)mark merge request as WIP using link
  - Use specialized system notes when MR is (un)marked as WIP
  - Removed the default password from the initial admin account created during
    setup. A password can be provided during setup (see installation docs), or
    GitLab will ask the user to create a new one upon first visit.
  - Fix issue when pushing to projects ending in .wiki
  - Properly display YAML front matter in Markdown
  - Add support for wiki with UTF-8 page names (Hiroyuki Sato)
  - Fix wiki search results point to raw source (Hiroyuki Sato)
  - Don't load all of GitLab in mail_room
  - Add information about `image` and `services` field at `job` level in the `.gitlab-ci.yml` documentation (Pat Turner)
  - HTTP error pages work independently from location and config (Artem Sidorenko)
  - Update `omniauth-saml` to 1.5.0 to allow for custom response attributes to be set
  - Memoize @group in Admin::GroupsController (Yatish Mehta)
  - Indicate how much an MR diverged from the target branch (Pierre de La Morinerie)
  - Added omniauth-auth0 Gem (Daniel Carraro)
  - Add label description in tooltip to labels in issue index and sidebar
  - Strip leading and trailing spaces in URL validator (evuez)
  - Add "last_sign_in_at" and "confirmed_at" to GET /users/* API endpoints for admins (evuez)
  - Return empty array instead of 404 when commit has no statuses in commit status API
  - Decrease the font size and the padding of the `.anchor` icons used in the README (Roberto Dip)
  - Rewrite logo to simplify SVG code (Sean Lang)
  - Allow to use YAML anchors when parsing the `.gitlab-ci.yml` (Pascal Bach)
  - Ignore jobs that start with `.` (hidden jobs)
  - Hide builds from project's settings when the feature is disabled
  - Allow to pass name of created artifacts archive in `.gitlab-ci.yml`
  - Refactor and greatly improve search performance
  - Add support for cross-project label references
  - Ensure "new SSH key" email do not ends up as dead Sidekiq jobs
  - Update documentation to reflect Guest role not being enforced on internal projects
  - Allow search for logged out users
  - Allow to define on which builds the current one depends on
  - Allow user subscription to a label: get notified for issues/merge requests related to that label (Timothy Andrew)
  - Fix bug where Bitbucket `closed` issues were imported as `opened` (Iuri de Silvio)
  - Don't show Issues/MRs from archived projects in Groups view
  - Fix wrong "iid of max iid" in Issuable sidebar for some merged MRs
  - Fix empty source_sha on Merge Request when there is no diff (Pierre de La Morinerie)
  - Increase the notes polling timeout over time (Roberto Dip)
  - Add shortcut to toggle markdown preview (Florent Baldino)
  - Show labels in dashboard and group milestone views
  - Fix an issue when the target branch of a MR had been deleted
  - Add main language of a project in the list of projects (Tiago Botelho)
  - Add #upcoming filter to Milestone filter (Tiago Botelho)
  - Add ability to show archived projects on dashboard, explore and group pages
  - Remove fork link closes all merge requests opened on source project (Florent Baldino)
  - Move group activity to separate page
  - Create external users which are excluded of internal and private projects unless access was explicitly granted
  - Continue parameters are checked to ensure redirection goes to the same instance
  - User deletion is now done in the background so the request can not time out
  - Canceled builds are now ignored in compound build status if marked as `allowed to fail`
  - Trigger a todo for mentions on commits page
  - Let project owners and admins soft delete issues and merge requests

## 8.5.13

  - Prevent unauthorized access to other projects build traces
  - Forbid scripting for wiki files

## 8.5.12

  - Prevent privilege escalation via "impersonate" feature
  - Prevent privilege escalation via notes API
  - Prevent privilege escalation via project webhook API
  - Prevent XSS via Git branch and tag names
  - Prevent XSS via custom issue tracker URL
  - Prevent XSS via `window.opener`
  - Prevent information disclosure via snippet API
  - Prevent information disclosure via project labels
  - Prevent information disclosure via new merge request page

## 8.5.11

  - Fix persistent XSS vulnerability in `commit_person_link` helper

## 8.5.10

  - Fix a 2FA authentication spoofing vulnerability.

## 8.5.9

  - Don't attempt to fetch any tags from a forked repo (Stan Hu).

## 8.5.8

  - Bump Git version requirement to 2.7.4

## 8.5.7

  - Bump Git version requirement to 2.7.3

## 8.5.6

  - Obtain a lease before querying LDAP

## 8.5.5

  - Ensure removing a project removes associated Todo entries
  - Prevent a 500 error in Todos when author was removed
  - Fix pagination for filtered dashboard and explore pages
  - Fix "Show all" link behavior

## 8.5.4

  - Do not cache requests for badges (including builds badge)

## 8.5.3

  - Flush repository caches before renaming projects
  - Sort starred projects on dashboard based on last activity by default
  - Show commit message in JIRA mention comment
  - Makes issue page and merge request page usable on mobile browsers.
  - Improved UI for profile settings

## 8.5.2

  - Fix sidebar overlapping content when screen width was below 1200px
  - Don't repeat labels listed on Labels tab
  - Bring the "branded appearance" feature from EE to CE
  - Fix error 500 when commenting on a commit
  - Show days remaining instead of elapsed time for Milestone
  - Fix broken icons on installations with relative URL (Artem Sidorenko)
  - Fix issue where tag list wasn't refreshed after deleting a tag
  - Fix import from gitlab.com (KazSawada)
  - Improve implementation to check read access to forks and add pagination
  - Don't show any "2FA required" message if it's not actually required
  - Fix help keyboard shortcut on relative URL setups (Artem Sidorenko)
  - Update Rails to 4.2.5.2
  - Fix permissions for deprecated CI build status badge
  - Don't show "Welcome to GitLab" when the search didn't return any projects
  - Add Todos documentation

## 8.5.1

  - Fix group projects styles
  - Show Crowd login tab when sign in is disabled and Crowd is enabled (Peter Hudec)
  - Fix a set of small UI glitches in project, profile, and wiki pages
  - Restrict permissions on public/uploads
  - Fix the merge request side-by-side view after loading diff results
  - Fix the look of tooltip for the "Revert" button
  - Add when the Builds & Runners API changes got introduced
  - Fix error 500 on some merged merge requests
  - Fix an issue causing the content of the issuable sidebar to disappear
  - Fix error 500 when trying to mark an already done todo as "done"
  - Fix an issue where MRs weren't sortable
  - Issues can now be dragged & dropped into empty milestone lists. This is also
    possible with MRs
  - Changed padding & background color for highlighted notes
  - Re-add the newrelic_rpm gem which was removed without any deprecation or warning (Stan Hu)
  - Update sentry-raven gem to 0.15.6
  - Add build coverage in project's builds page (Steffen Köhler)
  - Changed # to ! for merge requests in activity view

## 8.5.0 (2016-02-22)

  - Fix duplicate "me" in tooltip of the "thumbsup" awards Emoji (Stan Hu)
  - Cache various Repository methods to improve performance
  - Fix duplicated branch creation/deletion Webhooks/service notifications when using Web UI (Stan Hu)
  - Ensure rake tasks that don't need a DB connection can be run without one
  - Update New Relic gem to 3.14.1.311 (Stan Hu)
  - Add "visibility" flag to GET /projects api endpoint
  - Add an option to supply root email through an environmental variable (Koichiro Mikami)
  - Ignore binary files in code search to prevent Error 500 (Stan Hu)
  - Render sanitized SVG images (Stan Hu)
  - Support download access by PRIVATE-TOKEN header (Stan Hu)
  - Upgrade gitlab_git to 7.2.23 to fix commit message mentions in first branch push
  - Add option to include the sender name in body of Notify email (Jason Lee)
  - New UI for pagination
  - Don't prevent sign out when 2FA enforcement is enabled and user hasn't yet
    set it up
  - API: Added "merge_requests/:merge_request_id/closes_issues" (Gal Schlezinger)
  - Fix diff comments loaded by AJAX to load comment with diff in discussion tab
  - Fix relative links in other markup formats (Ben Boeckel)
  - Whitelist raw "abbr" elements when parsing Markdown (Benedict Etzel)
  - Fix label links for a merge request pointing to issues list
  - Don't vendor minified JS
  - Increase project import timeout to 15 minutes
  - Be more permissive with email address validation: it only has to contain a single '@'
  - Display 404 error on group not found
  - Track project import failure
  - Support Two-factor Authentication for LDAP users
  - Display database type and version in Administration dashboard
  - Allow limited Markdown in Broadcast Messages
  - Fix visibility level text in admin area (Zeger-Jan van de Weg)
  - Warn admin during OAuth of granting admin rights (Zeger-Jan van de Weg)
  - Update the ExternalIssue regex pattern (Blake Hitchcock)
  - Remember user's inline/side-by-side diff view preference in a cookie (Kirill Katsnelson)
  - Optimized performance of finding issues to be closed by a merge request
  - Add `avatar_url`, `description`, `git_ssh_url`, `git_http_url`, `path_with_namespace`
    and `default_branch` in `project` in push, issue, merge-request and note webhooks data (Kirill Zaitsev)
  - Deprecate the `ssh_url` in favor of `git_ssh_url` and `http_url` in favor of `git_http_url`
    in `project` for push, issue, merge-request and note webhooks data (Kirill Zaitsev)
  - Deprecate the `repository` key in push, issue, merge-request and note webhooks data, use `project` instead (Kirill Zaitsev)
  - API: Expose MergeRequest#merge_status (Andrei Dziahel)
  - Revert "Add IP check against DNSBLs at account sign-up"
  - Actually use the `skip_merges` option in Repository#commits (Tony Chu)
  - Fix API to keep request parameters in Link header (Michael Potthoff)
  - Deprecate API "merge_request/:merge_request_id/comments". Use "merge_requests/:merge_request_id/notes" instead
  - Deprecate API "merge_request/:merge_request_id/...". Use "merge_requests/:merge_request_id/..." instead
  - Prevent parse error when name of project ends with .atom and prevent path issues
  - Discover branches for commit statuses ref-less when doing merge when succeeded
  - Mark inline difference between old and new paths when a file is renamed
  - Support Akismet spam checking for creation of issues via API (Stan Hu)
  - API: Allow to set or update a merge-request's milestone (Kirill Skachkov)
  - Improve UI consistency between projects and groups lists
  - Add sort dropdown to dashboard projects page
  - Fixed logo animation on Safari (Roman Rott)
  - Fix Merge When Succeeded when multiple stages
  - Hide remove source branch button when the MR is merged but new commits are pushed (Zeger-Jan van de Weg)
  - In seach autocomplete show only groups and projects you are member of
  - Don't process cross-reference notes from forks
  - Fix: init.d script not working on OS X
  - Faster snippet search
  - Added API to download build artifacts
  - Title for milestones should be unique (Zeger-Jan van de Weg)
  - Validate correctness of maximum attachment size application setting
  - Replaces "Create merge request" link with one to the "Merge Request" when one exists
  - Fix CI builds badge, add a new link to builds badge, deprecate the old one
  - Fix broken link to project in build notification emails
  - Ability to see and sort on vote count from Issues and MR lists
  - Fix builds scheduler when first build in stage was allowed to fail
  - User project limit is reached notice is hidden if the projects limit is zero
  - Add API support for managing runners and project's runners
  - Allow SAML users to login with no previous account without having to allow
    all Omniauth providers to do so.
  - Allow existing users to auto link their SAML credentials by logging in via SAML
  - Make it possible to erase a build (trace, artifacts) using UI and API
  - Ability to revert changes from a Merge Request or Commit
  - Emoji comment on diffs are not award emoji
  - Add label description (Nuttanart Pornprasitsakul)
  - Show label row when filtering issues or merge requests by label (Nuttanart Pornprasitsakul)
  - Add Todos

## 8.4.11

  - Prevent unauthorized access to other projects build traces
  - Forbid scripting for wiki files

## 8.4.10

  - Prevent privilege escalation via "impersonate" feature
  - Prevent privilege escalation via notes API
  - Prevent privilege escalation via project webhook API
  - Prevent XSS via Git branch and tag names
  - Prevent XSS via custom issue tracker URL
  - Prevent XSS via `window.opener`
  - Prevent information disclosure via snippet API
  - Prevent information disclosure via project labels
  - Prevent information disclosure via new merge request page

## 8.4.9

  - Fix persistent XSS vulnerability in `commit_person_link` helper

## 8.4.8

  - Fix a 2FA authentication spoofing vulnerability.

## 8.4.7

  - Don't attempt to fetch any tags from a forked repo (Stan Hu).

## 8.4.6

  - Bump Git version requirement to 2.7.4

## 8.4.5

  - No CE-specific changes

## 8.4.4

  - Update omniauth-saml gem to 1.4.2
  - Prevent long-running backup tasks from timing out the database connection
  - Add a Project setting to allow guests to view build logs (defaults to true)
  - Sort project milestones by due date including issue editor (Oliver Rogers / Orih)

## 8.4.3

  - Increase lfs_objects size column to 8-byte integer to allow files larger
    than 2.1GB
  - Correctly highlight MR diff when MR has merge conflicts
  - Fix highlighting in blame view
  - Update sentry-raven gem to prevent "Not a git repository" console output
    when running certain commands
  - Add instrumentation to additional Gitlab::Git and Rugged methods for
    performance monitoring
  - Allow autosize textareas to also be manually resized

## 8.4.2

  - Bump required gitlab-workhorse version to bring in a fix for missing
    artifacts in the build artifacts browser
  - Get rid of those ugly borders on the file tree view
  - Fix updating the runner information when asking for builds
  - Bump gitlab_git version to 7.2.24 in order to bring in a performance
    improvement when checking if a repository was empty
  - Add instrumentation for Gitlab::Git::Repository instance methods so we can
    track them in Performance Monitoring.
  - Increase contrast between highlighted code comments and inline diff marker
  - Fix method undefined when using external commit status in builds
  - Fix highlighting in blame view.

## 8.4.1

  - Apply security updates for Rails (4.2.5.1), rails-html-sanitizer (1.0.3),
    and Nokogiri (1.6.7.2)
  - Fix redirect loop during import
  - Fix diff highlighting for all syntax themes
  - Delete project and associations in a background worker

## 8.4.0 (2016-01-22)

  - Allow LDAP users to change their email if it was not set by the LDAP server
  - Ensure Gravatar host looks like an actual host
  - Consider re-assign as a mention from a notification point of view
  - Add pagination headers to already paginated API resources
  - Properly generate diff of orphan commits, like the first commit in a repository
  - Improve the consistency of commit titles, branch names, tag names, issue/MR titles, on their respective project pages
  - Autocomplete data is now always loaded, instead of when focusing a comment text area
  - Improved performance of finding issues for an entire group
  - Added custom application performance measuring system powered by InfluxDB
  - Add syntax highlighting to diffs
  - Gracefully handle invalid UTF-8 sequences in Markdown links (Stan Hu)
  - Bump fog to 1.36.0 (Stan Hu)
  - Add user's last used IP addresses to admin page (Stan Hu)
  - Add housekeeping function to project settings page
  - The default GitLab logo now acts as a loading indicator
  - Fix caching issue where build status was not updating in project dashboard (Stan Hu)
  - Accept 2xx status codes for successful Webhook triggers (Stan Hu)
  - Fix missing date of month in network graph when commits span a month (Stan Hu)
  - Expire view caches when application settings change (e.g. Gravatar disabled) (Stan Hu)
  - Don't notify users twice if they are both project watchers and subscribers (Stan Hu)
  - Remove gray background from layout in UI
  - Fix signup for OAuth providers that don't provide a name
  - Implement new UI for group page
  - Implement search inside emoji picker
  - Let the CI runner know about builds that this build depends on
  - Add API support for looking up a user by username (Stan Hu)
  - Add project permissions to all project API endpoints (Stan Hu)
  - Link to milestone in "Milestone changed" system note
  - Only allow group/project members to mention `@all`
  - Expose Git's version in the admin area (Trey Davis)
  - Add "Frequently used" category to emoji picker
  - Add CAS support (tduehr)
  - Add link to merge request on build detail page
  - Fix: Problem with projects ending with .keys (Jose Corcuera)
  - Revert back upvote and downvote button to the issue and MR pages
  - Swap position of Assignee and Author selector on Issuables (Zeger-Jan van de Weg)
  - Add system hook messages for project rename and transfer (Steve Norman)
  - Fix version check image in Safari
  - Show 'All' tab by default in the builds page
  - Add Open Graph and Twitter Card data to all pages
  - Fix API project lookups when querying with a namespace with dots (Stan Hu)
  - Enable forcing Two-factor authentication sitewide, with optional grace period
  - Import GitHub Pull Requests into GitLab
  - Change single user API endpoint to return more detailed data (Michael Potthoff)
  - Update version check images to use SVG
  - Validate README format before displaying
  - Enable Microsoft Azure OAuth2 support (Janis Meybohm)
  - Properly set task-list class on single item task lists
  - Add file finder feature in tree view (Kyungchul Shin)
  - Ajax filter by message for commits page
  - API: Add support for deleting a tag via the API (Robert Schilling)
  - Allow subsequent validations in CI Linter
  - Show referenced MRs & Issues only when the current viewer can access them
  - Fix Encoding::CompatibilityError bug when markdown content has some complex URL (Jason Lee)
  - Add API support for managing project's builds
  - Add API support for managing project's build triggers
  - Add API support for managing project's build variables
  - Allow broadcast messages to be edited
  - Autosize Markdown textareas
  - Import GitHub wiki into GitLab
  - Add reporters ability to download and browse build artifacts (Andrew Johnson)
  - Autofill referring url in message box when reporting user abuse.
  - Remove leading comma on award emoji when the user is the first to award the emoji (Zeger-Jan van de Weg)
  - Add build artifacts browser
  - Improve UX in builds artifacts browser
  - Increase default size of `data` column in `events` table when using MySQL
  - Expose button to CI Lint tool on project builds page
  - Fix: Creator should be added as a master of the project on creation
  - Added X-GitLab-... headers to emails from CI and Email On Push services (Anton Baklanov)
  - Add IP check against DNSBLs at account sign-up
  - Added cache:key to .gitlab-ci.yml allowing to fine tune the caching

## 8.3.10

  - Prevent unauthorized access to other projects build traces
  - Forbid scripting for wiki files

## 8.3.9

  - Prevent privilege escalation via "impersonate" feature
  - Prevent privilege escalation via notes API
  - Prevent privilege escalation via project webhook API
  - Prevent XSS via custom issue tracker URL
  - Prevent XSS via `window.opener`
  - Prevent information disclosure via project labels
  - Prevent information disclosure via new merge request page

## 8.3.8

  - Fix persistent XSS vulnerability in `commit_person_link` helper

## 8.3.7

  - Fix a 2FA authentication spoofing vulnerability.

## 8.3.6

  - Don't attempt to fetch any tags from a forked repo (Stan Hu).

## 8.3.5

  - Bump Git version requirement to 2.7.4

## 8.3.4

  - Use gitlab-workhorse 0.5.4 (fixes API routing bug)

## 8.3.3

  - Preserve CE behavior with JIRA integration by only calling API if URL is set
  - Fix duplicated branch creation/deletion events when using Web UI (Stan Hu)
  - Add configurable LDAP server query timeout
  - Get "Merge when build succeeds" to work when commits were pushed to MR target branch while builds were running
  - Suppress e-mails on failed builds if allow_failure is set (Stan Hu)
  - Fix project transfer e-mail sending incorrect paths in e-mail notification (Stan Hu)
  - Better support for referencing and closing issues in Asana service (Mike Wyatt)
  - Enable "Add key" button when user fills in a proper key (Stan Hu)
  - Fix error in processing reply-by-email messages (Jason Lee)
  - Fix Error 500 when visiting build page of project with nil runners_token (Stan Hu)
  - Use WOFF versions of SourceSansPro fonts
  - Fix regression when builds were not generated for tags created through web/api interface
  - Fix: maintain milestone filter between Open and Closed tabs (Greg Smethells)
  - Fix missing artifacts and build traces for build created before 8.3

## 8.3.2

  - Disable --follow in `git log` to avoid loading duplicate commit data in infinite scroll (Stan Hu)
  - Add support for Google reCAPTCHA in user registration

## 8.3.1

  - Fix Error 500 when global milestones have slashes (Stan Hu)
  - Fix Error 500 when doing a search in dashboard before visiting any project (Stan Hu)
  - Fix LDAP identity and user retrieval when special characters are used
  - Move Sidekiq-cron configuration to gitlab.yml

## 8.3.0 (2015-12-22)

  - Bump rack-attack to 4.3.1 for security fix (Stan Hu)
  - API support for starred projects for authorized user (Zeger-Jan van de Weg)
  - Add open_issues_count to project API (Stan Hu)
  - Expand character set of usernames created by Omniauth (Corey Hinshaw)
  - Add button to automatically merge a merge request when the build succeeds (Zeger-Jan van de Weg)
  - Add unsubscribe link in the email footer (Zeger-Jan van de Weg)
  - Provide better diagnostic message upon project creation errors (Stan Hu)
  - Bump devise to 3.5.3 to fix reset token expiring after account creation (Stan Hu)
  - Remove api credentials from link to build_page
  - Deprecate GitLabCiService making it to always be inactive
  - Bump gollum-lib to 4.1.0 (Stan Hu)
  - Fix broken group avatar upload under "New group" (Stan Hu)
  - Update project repositorize size and commit count during import:repos task (Stan Hu)
  - Fix API setting of 'public' attribute to false will make a project private (Stan Hu)
  - Handle and report SSL errors in Webhook test (Stan Hu)
  - Bump Redis requirement to 2.8 for Sidekiq 4 (Stan Hu)
  - Fix: Assignee selector is empty when 'Unassigned' is selected (Jose Corcuera)
  - WIP identifier on merge requests no longer requires trailing space
  - Add rake tasks for git repository maintainance (Zeger-Jan van de Weg)
  - Fix 500 error when update group member permission
  - Fix: As an admin, cannot add oneself as a member to a group/project
  - Trim leading and trailing whitespace of milestone and issueable titles (Jose Corcuera)
  - Recognize issue/MR/snippet/commit links as references
  - Backport JIRA features from EE to CE
  - Add ignore whitespace change option to commit view
  - Fire update hook from GitLab
  - Allow account unlock via email
  - Style warning about mentioning many people in a comment
  - Fix: sort milestones by due date once again (Greg Smethells)
  - Migrate all CI::Services and CI::WebHooks to Services and WebHooks
  - Don't show project fork event as "imported"
  - Add API endpoint to fetch merge request commits list
  - Don't create CI status for refs that doesn't have .gitlab-ci.yml, even if the builds are enabled
  - Expose events API with comment information and author info
  - Fix: Ensure "Remove Source Branch" button is not shown when branch is being deleted. #3583
  - Run custom Git hooks when branch is created or deleted.
  - Fix bug when simultaneously accepting multiple MRs results in MRs that are of "merged" status, but not merged to the target branch
  - Add languages page to graphs
  - Block LDAP user when they are no longer found in the LDAP server
  - Improve wording on project visibility levels (Zeger-Jan van de Weg)
  - Fix editing notes on a merge request diff
  - Automatically select default clone protocol based on user preferences (Eirik Lygre)
  - Make Network page as sub tab of Commits
  - Add copy-to-clipboard button for Snippets
  - Add indication to merge request list item that MR cannot be merged automatically
  - Default target branch to patch-n when editing file in protected branch
  - Add Builds tab to merge request detail page
  - Allow milestones, issues and MRs to be created from dashboard and group indexes
  - Use new style for wiki
  - Use new style for milestone detail page
  - Fix sidebar tooltips when collapsed
  - Prevent possible XSS attack with award-emoji
  - Upgraded Sidekiq to 4.x
  - Accept COPYING,COPYING.lesser, and licence as license file (Zeger-Jan van de Weg)
  - Fix emoji aliases problem
  - Fix award-emojis Flash alert's width
  - Fix deleting notes on a merge request diff
  - Display referenced merge request statuses in the issue description (Greg Smethells)
  - Implement new sidebar for issue and merge request pages
  - Emoji picker improvements
  - Suppress warning about missing `.gitlab-ci.yml` if builds are disabled
  - Do not show build status unless builds are enabled and `.gitlab-ci.yml` is present
  - Persist runners registration token in database
  - Fix online editor should not remove newlines at the end of the file
  - Expose Git's version in the admin area
  - Show "New Merge Request" buttons on canonical repos when you have a fork (Josh Frye)

## 8.2.6

  - Prevent unauthorized access to other projects build traces
  - Forbid scripting for wiki files

## 8.2.5

  - Prevent privilege escalation via "impersonate" feature
  - Prevent privilege escalation via notes API
  - Prevent privilege escalation via project webhook API
  - Prevent XSS via `window.opener`
  - Prevent information disclosure via project labels
  - Prevent information disclosure via new merge request page

## 8.2.4

  - Bump Git version requirement to 2.7.4

## 8.2.3

  - Fix application settings cache not expiring after changes (Stan Hu)
  - Fix Error 500s when creating global milestones with Unicode characters (Stan Hu)
  - Update documentation for "Guest" permissions
  - Properly convert Emoji-only comments into Award Emojis
  - Enable devise paranoid mode to prevent user enumeration attack
  - Webhook payload has an added, modified and removed properties for each commit
  - Fix 500 error when creating a merge request that removes a submodule

## 8.2.2

  - Fix 404 in redirection after removing a project (Stan Hu)
  - Ensure cached application settings are refreshed at startup (Stan Hu)
  - Fix Error 500 when viewing user's personal projects from admin page (Stan Hu)
  - Fix: Raw private snippets access workflow
  - Prevent "413 Request entity too large" errors when pushing large files with LFS
  - Fix invalid links within projects dashboard header
  - Make current user the first user in assignee dropdown in issues detail page (Stan Hu)
  - Fix: duplicate email notifications on issue comments

## 8.2.1

  - Forcefully update builds that didn't want to update with state machine
  - Fix: saving GitLabCiService as Admin Template

## 8.2.0 (2015-11-22)

  - Improved performance of finding projects and groups in various places
  - Improved performance of rendering user profile pages and Atom feeds
  - Expose build artifacts path as config option
  - Fix grouping of contributors by email in graph.
  - Improved performance of finding issues with/without labels
  - Fix Drone CI service template not saving properly (Stan Hu)
  - Fix avatars not showing in Atom feeds and project issues when Gravatar disabled (Stan Hu)
  - Added a GitLab specific profiling tool called "Sherlock" (see GitLab CE merge request #1749)
  - Upgrade gitlab_git to 7.2.20 and rugged to 0.23.3 (Stan Hu)
  - Improved performance of finding users by one of their Email addresses
  - Add allow_failure field to commit status API (Stan Hu)
  - Commits without .gitlab-ci.yml are marked as skipped
  - Save detailed error when YAML syntax is invalid
  - Since GitLab CI is enabled by default, remove enabling it by pushing .gitlab-ci.yml
  - Added build artifacts
  - Improved performance of replacing references in comments
  - Show last project commit to default branch on project home page
  - Highlight comment based on anchor in URL
  - Adds ability to remove the forked relationship from project settings screen. (Han Loong Liauw)
  - Improved performance of sorting milestone issues
  - Allow users to select the Files view as default project view (Cristian Bica)
  - Show "Empty Repository Page" for repository without branches (Artem V. Navrotskiy)
  - Fix: Inability to reply to code comments in the MR view, if the MR comes from a fork
  - Use git follow flag for commits page when retrieve history for file or directory
  - Show merge request CI status on merge requests index page
  - Send build name and stage in CI notification e-mail
  - Extend yml syntax for only and except to support specifying repository path
  - Enable shared runners to all new projects
  - Bump GitLab-Workhorse to 0.4.1
  - Allow to define cache in `.gitlab-ci.yml`
  - Fix: 500 error returned if destroy request without HTTP referer (Kazuki Shimizu)
  - Remove deprecated CI events from project settings page
  - Use issue editor as cross reference comment author when issue is edited with a new mention.
  - Add graphs of commits ahead and behind default branch (Jeff Stubler)
  - Improve personal snippet access workflow (Douglas Alexandre)
  - [API] Add ability to fetch the commit ID of the last commit that actually touched a file
  - Fix omniauth documentation setting for omnibus configuration (Jon Cairns)
  - Add "New file" link to dropdown on project page
  - Include commit logs in project search
  - Add "added", "modified" and "removed" properties to commit object in webhook
  - Rename "Back to" links to "Go to" because its not always a case it point to place user come from
  - Allow groups to appear in the search results if the group owner allows it
  - Add email notification to former assignee upon unassignment (Adam Lieskovský)
  - New design for project graphs page
  - Remove deprecated dumped yaml file generated from previous job definitions
  - Show specific runners from projects where user is master or owner
  - MR target branch is now visible on a list view when it is different from project's default one
  - Improve Continuous Integration graphs page
  - Make color of "Accept Merge Request" button consistent with current build status
  - Add ignore white space option in merge request diff and commit and compare view
  - Ability to add release notes (markdown text and attachments) to git tags (aka Releases)
  - Relative links from a repositories README.md now link to the default branch
  - Fix trailing whitespace issue in merge request/issue title
  - Fix bug when milestone/label filter was empty for dashboard issues page
  - Add ability to create milestone in group projects from single form
  - Add option to create merge request when editing/creating a file (Dirceu Tiegs)
  - Prevent the last owner of a group from being able to delete themselves by 'adding' themselves as a master (James Lopez)
  - Add Award Emoji to issue and merge request pages

## 8.1.4

  - Fix bug where manually merged branches in a MR would end up with an empty diff (Stan Hu)
  - Prevent redirect loop when home_page_url is set to the root URL
  - Fix incoming email config defaults
  - Remove CSS property preventing hard tabs from rendering in Chromium 45 (Stan Hu)

## 8.1.3

  - Force update refs/merge-requests/X/head upon a push to the source branch of a merge request (Stan Hu)
  - Spread out runner contacted_at updates
  - Use issue editor as cross reference comment author when issue is edited with a new mention
  - Add Facebook authentication

## 8.1.2

  - Fix cloning Wiki repositories via HTTP (Stan Hu)
  - Add migration to remove satellites directory
  - Fix specific runners visibility
  - Fix 500 when editing CI service
  - Require CI jobs to be named
  - Fix CSS for runner status
  - Fix CI badge
  - Allow developer to manage builds

## 8.1.1

  - Removed, see 8.1.2

## 8.1.0 (2015-10-22)

  - Ensure MySQL CI limits DB migrations occur after the fields have been created (Stan Hu)
  - Fix duplicate repositories in GitHub import page (Stan Hu)
  - Redirect to a default path if HTTP_REFERER is not set (Stan Hu)
  - Adds ability to create directories using the web editor (Ben Ford)
  - Cleanup stuck CI builds
  - Send an email to admin email when a user is reported for spam (Jonathan Rochkind)
  - Show notifications button when user is member of group rather than project (Grzegorz Bizon)
  - Fix bug preventing mentioned issued from being closed when MR is merged using fast-forward merge.
  - Fix nonatomic database update potentially causing project star counts to go negative (Stan Hu)
  - Don't show "Add README" link in an empty repository if user doesn't have access to push (Stan Hu)
  - Fix error preventing displaying of commit data for a directory with a leading dot (Stan Hu)
  - Speed up load times of issue detail pages by roughly 1.5x
  - Fix CI rendering regressions
  - If a merge request is to close an issue, show this on the issue page (Zeger-Jan van de Weg)
  - Add a system note and update relevant merge requests when a branch is deleted or re-added (Stan Hu)
  - Make diff file view easier to use on mobile screens (Stan Hu)
  - Improved performance of finding users by username or Email address
  - Fix bug where merge request comments created by API would not trigger notifications (Stan Hu)
  - Add support for creating directories from Files page (Stan Hu)
  - Allow removing of project without confirmation when JavaScript is disabled (Stan Hu)
  - Support filtering by "Any" milestone or issue and fix "No Milestone" and "No Label" filters (Stan Hu)
  - Improved performance of the trending projects page
  - Remove CI migration task
  - Improved performance of finding projects by their namespace
  - Add assignee data to Issuables' hook_data (Bram Daams)
  - Fix bug where transferring a project would result in stale commit links (Stan Hu)
  - Fix build trace updating
  - Include full path of source and target branch names in New Merge Request page (Stan Hu)
  - Add user preference to view activities as default dashboard (Stan Hu)
  - Add option to admin area to sign in as a specific user (Pavel Forkert)
  - Show CI status on all pages where commits list is rendered
  - Automatically enable CI when push .gitlab-ci.yml file to repository
  - Move CI charts to project graphs area
  - Fix cases where Markdown did not render links in activity feed (Stan Hu)
  - Add first and last to pagination (Zeger-Jan van de Weg)
  - Added Commit Status API
  - Added Builds View
  - Added when to .gitlab-ci.yml
  - Show CI status on commit page
  - Added CI_BUILD_TAG, _STAGE, _NAME and _TRIGGERED to CI builds
  - Show CI status on Your projects page and Starred projects page
  - Remove "Continuous Integration" page from dashboard
  - Add notes and SSL verification entries to hook APIs (Ben Boeckel)
  - Fix grammar in admin area "labels" .nothing-here-block when no labels exist.
  - Move CI runners page to project settings area
  - Move CI variables page to project settings area
  - Move CI triggers page to project settings area
  - Move CI project settings page to CE project settings area
  - Fix bug when removed file was not appearing in merge request diff
  - Show warning when build cannot be served by any of the available CI runners
  - Note the original location of a moved project when notifying users of the move
  - Improve error message when merging fails
  - Add support of multibyte characters in LDAP UID (Roman Petrov)
  - Show additions/deletions stats on merge request diff
  - Remove footer text in emails (Zeger-Jan van de Weg)
  - Ensure code blocks are properly highlighted after a note is updated
  - Fix wrong access level badge on MR comments
  - Hide password in the service settings form
  - Move CI webhooks page to project settings area
  - Fix User Identities API. It now allows you to properly create or update user's identities.
  - Add user preference to change layout width (Peter Göbel)
  - Use commit status in merge request widget as preferred source of CI status
  - Integrate CI commit and build pages into project pages
  - Move CI services page to project settings area
  - Add "Quick Submit" behavior to input fields throughout the application. Use
    Cmd+Enter on Mac and Ctrl+Enter on Windows/Linux.
  - Fix position of hamburger in header for smaller screens (Han Loong Liauw)
  - Fix bug where Emojis in Markdown would truncate remaining text (Sakata Sinji)
  - Persist filters when sorting on admin user page (Jerry Lukins)
  - Update style of snippets pages (Han Loong Liauw)
  - Allow dashboard and group issues/MRs to be filtered by label
  - Add spellcheck=false to certain input fields
  - Invalidate stored service password if the endpoint URL is changed
  - Project names are not fully shown if group name is too big, even on group page view
  - Apply new design for Files page
  - Add "New Page" button to Wiki Pages tab (Stan Hu)
  - Only render 404 page from /public
  - Hide passwords from services API (Alex Lossent)
  - Fix: Images cannot show when projects' path was changed
  - Let gitlab-git-http-server generate and serve 'git archive' downloads
  - Optimize query when filtering on issuables (Zeger-Jan van de Weg)
  - Fix padding of outdated discussion item.
  - Animate the logo on hover

## 8.0.5

  - Correct lookup-by-email for LDAP logins
  - Fix loading spinner sometimes not being hidden on Merge Request tab switches

## 8.0.4

  - Fix Message-ID header to be RFC 2111-compliant to prevent e-mails being dropped (Stan Hu)
  - Fix referrals for :back and relative URL installs
  - Fix anchors to comments in diffs
  - Remove CI token from build traces
  - Fix "Assign All" button on Runner admin page
  - Fix search in Files
  - Add full project namespace to payload of system webhooks (Ricardo Band)

## 8.0.3

  - Fix URL shown in Slack notifications
  - Fix bug where projects would appear to be stuck in the forked import state (Stan Hu)
  - Fix Error 500 in creating merge requests with > 1000 diffs (Stan Hu)
  - Add work_in_progress key to MR webhooks (Ben Boeckel)

## 8.0.2

  - Fix default avatar not rendering in network graph (Stan Hu)
  - Skip check_initd_configured_correctly on omnibus installs
  - Prevent double-prefixing of help page paths
  - Clarify confirmation text on user deletion
  - Make commit graphs responsive to window width changes (Stan Hu)
  - Fix top margin for sign-in button on public pages
  - Fix LDAP attribute mapping
  - Remove git refs used internally by GitLab from network graph (Stan Hu)
  - Use standard Markdown font in Markdown preview instead of fixed-width font (Stan Hu)
  - Fix Reply by email for non-UTF-8 messages.
  - Add option to use StartTLS with Reply by email IMAP server.
  - Allow AWS S3 Server-Side Encryption with Amazon S3-Managed Keys for backups (Paul Beattie)

## 8.0.1

  - Improve CI migration procedure and documentation

## 8.0.0 (2015-09-22)

  - Fix Markdown links not showing up in dashboard activity feed (Stan Hu)
  - Remove milestones from merge requests when milestones are deleted (Stan Hu)
  - Fix HTML link that was improperly escaped in new user e-mail (Stan Hu)
  - Fix broken sort in merge request API (Stan Hu)
  - Bump rouge to 1.10.1 to remove warning noise and fix other syntax highlighting bugs (Stan Hu)
  - Gracefully handle errors in syntax highlighting by leaving the block unformatted (Stan Hu)
  - Add "replace" and "upload" functionalities to allow user replace existing file and upload new file into current repository
  - Fix URL construction for merge requests, issues, notes, and commits for relative URL config (Stan Hu)
  - Fix emoji URLs in Markdown when relative_url_root is used (Stan Hu)
  - Omit filename in Content-Disposition header in raw file download to avoid RFC 6266 encoding issues (Stan HU)
  - Fix broken Wiki Page History (Stan Hu)
  - Import forked repositories asynchronously to prevent large repositories from timing out (Stan Hu)
  - Prevent anchors from being hidden by header (Stan Hu)
  - Fix bug where only the first 15 Bitbucket issues would be imported (Stan Hu)
  - Sort issues by creation date in Bitbucket importer (Stan Hu)
  - Prevent too many redirects upon login when home page URL is set to external_url (Stan Hu)
  - Improve dropdown positioning on the project home page (Hannes Rosenögger)
  - Upgrade browser gem to 1.0.0 to avoid warning in IE11 compatibilty mode (Stan Hu)
  - Remove user OAuth tokens from the database and request new tokens each session (Stan Hu)
  - Restrict users API endpoints to use integer IDs (Stan Hu)
  - Only show recent push event if the branch still exists or a recent merge request has not been created (Stan Hu)
  - Remove satellites
  - Better performance for web editor (switched from satellites to rugged)
  - Faster merge
  - Ability to fetch merge requests from refs/merge-requests/:id
  - Allow displaying of archived projects in the admin interface (Artem Sidorenko)
  - Allow configuration of import sources for new projects (Artem Sidorenko)
  - Search for comments should be case insensetive
  - Create cross-reference for closing references on commits pushed to non-default branches (Maël Valais)
  - Ability to search milestones
  - Gracefully handle SMTP user input errors (e.g. incorrect email addresses) to prevent Sidekiq retries (Stan Hu)
  - Move dashboard activity to separate page (for your projects and starred projects)
  - Improve performance of git blame
  - Limit content width to 1200px for most of pages to improve readability on big screens
  - Fix 500 error when submit project snippet without body
  - Improve search page usability
  - Bring more UI consistency in way how projects, snippets and groups lists are rendered
  - Make all profiles and group public
  - Fixed login failure when extern_uid changes (Joel Koglin)
  - Don't notify users without access to the project when they are (accidentally) mentioned in a note.
  - Retrieving oauth token with LDAP credentials
  - Load Application settings from running database unless env var USE_DB=false
  - Added Drone CI integration (Kirill Zaitsev)
  - Allow developers to retry builds
  - Hide advanced project options for non-admin users
  - Fail builds if no .gitlab-ci.yml is found
  - Refactored service API and added automatically service docs generator (Kirill Zaitsev)
  - Added web_url key project hook_attrs (Kirill Zaitsev)
  - Add ability to get user information by ID of an SSH key via the API
  - Fix bug which IE cannot show image at markdown when the image is raw file of gitlab
  - Add support for Crowd
  - Global Labels that are available to all projects
  - Fix highlighting of deleted lines in diffs.
  - Project notification level can be set on the project page itself
  - Added service API endpoint to retrieve service parameters (Petheő Bence)
  - Add FogBugz project import (Jared Szechy)
  - Sort users autocomplete lists by user (Allister Antosik)
  - Webhook for issue now contains repository field (Jungkook Park)
  - Add ability to add custom text to the help page (Jeroen van Baarsen)
  - Add pg_schema to backup config
  - Fix references to target project issues in Merge Requests markdown preview and textareas (Francesco Levorato)
  - Redirect from incorrectly cased group or project path to correct one (Francesco Levorato)
  - Removed API calls from CE to CI

## 7.14.3 through 0.8.0

- See [changelogs/archive.md](changelogs/archive.md)<|MERGE_RESOLUTION|>--- conflicted
+++ resolved
@@ -1,7 +1,6 @@
 Please view this file on the master branch, on stable branches it's out of date.
 
 ## 8.14.0 (2016-11-22)
-<<<<<<< HEAD
   - Adds user project membership expired event to clarify why user was removed (Callum Dryden)
   - Trim leading and trailing whitespace on project_path (Linus Thiel)
   - Prevent award emoji via notes for issues/MRs authored by user (barthc)
@@ -23,7 +22,6 @@
   - Fix Sign in page 'Forgot your password?' link overlaps on medium-large screens
   - Fix documents and comments on Build API `scope`
   - Refactor email, use setter method instead AR callbacks for email attribute (Semyon Pupkov)
-=======
 
 - Backups do not fail anymore when using tar on annex and custom_hooks only. !5814
 - Adds user project membership expired event to clarify why user was removed (Callum Dryden)
@@ -91,7 +89,6 @@
 - Fix and improve `Sortable.highest_label_priority`. !7165
 - Fixed sticky merge request tabs when sidebar is pinned. !7167
 - Only remove right connector of first build of last stage. !7179
->>>>>>> 16d98f42
 
 ## 8.13.1 (2016-10-25)
 
