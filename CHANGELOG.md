--- conflicted
+++ resolved
@@ -21,11 +21,8 @@
   - The instrumentation for Banzai::Renderer has been restored
   - Change user & group landing page routing from /u/:username to /:username
   - Added documentation for .gitattributes files
-<<<<<<< HEAD
   - Add CI notifications. Who triggered a pipeline would receive an email after the pipeline is succeeded or failed. Users could also update notification settings accordingly. !6342
-=======
   - Move Pipeline Metrics to separate worker
->>>>>>> 88d988a2
   - AbstractReferenceFilter caches project_refs on RequestStore when active
   - Replaced the check sign to arrow in the show build view. !6501
   - Add a /wip slash command to toggle the Work In Progress status of a merge request. !6259 (tbalthazar)
