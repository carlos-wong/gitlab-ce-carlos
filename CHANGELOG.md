Please view this file on the master branch, on stable branches it's out of date.

## 8.14.0 (2016-11-22)
  - Adds user project membership expired event to clarify why user was removed (Callum Dryden)
  - Trim leading and trailing whitespace on project_path (Linus Thiel)
  - Prevent award emoji via notes for issues/MRs authored by user (barthc)
  - Adds an optional path parameter to the Commits API to filter commits by path (Luis HGO)
  - Fix extra space on Build sidebar on Firefox !7060
  - Fix HipChat notifications rendering (airatshigapov, eisnerd)
  - Add hover to trash icon in notes !7008 (blackst0ne)
  - Fix sidekiq stats in admin area (blackst0ne)
  - Escape ref and path for relative links !6050 (winniehell)
  - Fixed link typo on /help/ui to Alerts section. !6915 (Sam Rose)
  - Fix filtering of milestones with quotes in title (airatshigapov)
  - Simpler arguments passed to named_route on toggle_award_url helper method
  - Fix typo in framework css class. !7086 (Daniel Voogsgerd)
  - Fix: Backup restore doesn't clear cache
<<<<<<< HEAD
  - Fix showing pipeline status for a given commit from correct branch !7034
=======
  - API: Fix project deploy keys 400 and 500 errors when adding an existing key. !6784 (Joshua Welsh)
  - Replace jquery.cookie plugin with js.cookie !7085
>>>>>>> 0e544db6
  - Use MergeRequestsClosingIssues cache data on Issue#closed_by_merge_requests method
  - Fix Sign in page 'Forgot your password?' link overlaps on medium-large screens
  - Fix documents and comments on Build API `scope`
  - Refactor email, use setter method instead AR callbacks for email attribute (Semyon Pupkov)

## 8.13.1 (2016-10-25)
  - Fix branch protection API. !6215
  - Fix hidden pipeline graph on commit and MR page. !6895
  - Fix Cycle analytics not showing correct data when filtering by date. !6906
  - Ensure custom provider tab labels don't break layout. !6993
  - Fix issue boards user link when in subdirectory. !7018
  - Refactor and add new environment functionality to CI yaml reference. !7026
  - Fix typo in project settings that prevents users from enabling container registry. !7037
  - Fix events order in `users/:id/events` endpoint. !7039
  - Remove extra line for empty issue description. !7045
  - Don't append issue/MR templates to any existing text. !7050
  - Fix error in generating labels. !7055
  - Stop clearing the database cache on `rake cache:clear`. !7056
  - Only show register tab if signup enabled. !7058
  - Expire and build repository cache after project import. !7064
  - Fix bug where labels would be assigned to issues that were moved. !7065
  - Fix reply-by-email not working due to queue name mismatch. !7068
  - Fix 404 for group pages when GitLab setup uses relative url. !7071
  - Fix `User#to_reference`. !7088
  - Reduce overhead of `LabelFinder` by avoiding `#presence` call. !7094
  - Fix unauthorized users dragging on issue boards. !7096
  - Only schedule `ProjectCacheWorker` jobs when needed. !7099

## 8.13.0 (2016-10-22)
  - Fix save button on project pipeline settings page. (!6955)
  - All Sidekiq workers now use their own queue
  - Avoid race condition when asynchronously removing expired artifacts. (!6881)
  - Improve Merge When Build Succeeds triggers and execute on pipeline success. (!6675)
  - Respond with 404 Not Found for non-existent tags (Linus Thiel)
  - Truncate long labels with ellipsis in labels page
  - Improve tabbing usability for sign in page (ClemMakesApps)
  - Enforce TrailingSemicolon and EmptyLineBetweenBlocks in scss-lint
  - Adding members no longer silently fails when there is extra whitespace
  - Update runner version only when updating contacted_at
  - Add link from system note to compare with previous version
  - Use gitlab-shell v3.6.6
  - Ignore references to internal issues when using external issues tracker
  - Ability to resolve merge request conflicts with editor !6374
  - Add `/projects/visible` API endpoint (Ben Boeckel)
  - Fix centering of custom header logos (Ashley Dumaine)
  - Keep around commits only pipeline creation as pipeline data doesn't change over time
  - Update duration at the end of pipeline
  - ExpireBuildArtifactsWorker query builds table without ordering enqueuing one job per build to cleanup
  - Add group level labels. (!6425)
  - Add an example for testing a phoenix application with Gitlab CI in the docs (Manthan Mallikarjun)
  - Cancelled pipelines could be retried. !6927
  - Updating verbiage on git basics to be more intuitive
  - Fix project_feature record not generated on project creation
  - Clarify documentation for Runners API (Gennady Trafimenkov)
  - The instrumentation for Banzai::Renderer has been restored
  - Change user & group landing page routing from /u/:username to /:username
  - Added documentation for .gitattributes files
  - Move Pipeline Metrics to separate worker
  - AbstractReferenceFilter caches project_refs on RequestStore when active
  - Replaced the check sign to arrow in the show build view. !6501
  - Add a /wip slash command to toggle the Work In Progress status of a merge request. !6259 (tbalthazar)
  - ProjectCacheWorker updates caches at most once per 15 minutes per project
  - Fix Error 500 when viewing old merge requests with bad diff data
  - Create a new /templates namespace for the /licenses, /gitignores and /gitlab_ci_ymls API endpoints. !5717 (tbalthazar)
  - Fix viewing merged MRs when the source project has been removed !6991
  - Speed-up group milestones show page
  - Fix inconsistent options dropdown caret on mobile viewports (ClemMakesApps)
  - Extract project#update_merge_requests and SystemHooks to its own worker from GitPushService
  - Fix discussion thread from emails for merge requests. !7010
  - Don't include archived projects when creating group milestones. !4940 (Jeroen Jacobs)
  - Add tag shortcut from the Commit page. !6543
  - Keep refs for each deployment
  - Close open tooltips on page navigation (Linus Thiel)
  - Allow browsing branches that end with '.atom'
  - Log LDAP lookup errors and don't swallow unrelated exceptions. !6103 (Markus Koller)
  - Replace unique keyframes mixin with keyframe mixin with specific names (ClemMakesApps)
  - Add more tests for calendar contribution (ClemMakesApps)
  - Update Gitlab Shell to fix some problems with moving projects between storages
  - Cache rendered markdown in the database, rather than Redis
  - Avoid database queries on Banzai::ReferenceParser::BaseParser for nodes without references
  - Simplify Mentionable concern instance methods
  - API: Ability to retrieve version information (Robert Schilling)
  - Fix permission for setting an issue's due date
  - API: Multi-file commit !6096 (mahcsig)
  - Unicode emoji are now converted to images
  - Revert "Label list shows all issues (opened or closed) with that label"
  - Expose expires_at field when sharing project on API
  - Fix VueJS template tags being rendered in code comments
  - Added copy file path button to merge request diff files
  - Fix issue with page scrolling to top when closing or pinning sidebar (lukehowell)
  - Add Issue Board API support (andrebsguedes)
  - Allow the Koding integration to be configured through the API
  - Add new issue button to each list on Issues Board
  - Execute specific named route method from toggle_award_url helper method
  - Added soft wrap button to repository file/blob editor
  - Update namespace validation to forbid reserved names (.git and .atom) (Will Starms)
  - Show the time ago a merge request was deployed to an environment
  - Add RTL support to markdown renderer (Ebrahim Byagowi)
  - Add word-wrap to issue title on issue and milestone boards (ClemMakesApps)
  - Fix todos page mobile viewport layout (ClemMakesApps)
  - Make issues search less finicky
  - Fix inconsistent highlighting of already selected activity nav-links (ClemMakesApps)
  - Remove redundant mixins (ClemMakesApps)
  - Added 'Download' button to the Snippets page (Justin DiPierro)
  - Add visibility level to project repository
  - Fix robots.txt disallowing access to groups starting with "s" (Matt Harrison)
  - Close open merge request without source project (Katarzyna Kobierska Ula Budziszewska)
  - Fix showing commits from source project for merge request !6658
  - Fix that manual jobs would no longer block jobs in the next stage. !6604
  - Add configurable email subject suffix (Fu Xu)
  - Use defined colour for a language when available !6748 (nilsding)
  - Added tooltip to fork count on project show page. (Justin DiPierro)
  - Use a ConnectionPool for Rails.cache on Sidekiq servers
  - Replace `alias_method_chain` with `Module#prepend`
  - Enable GitLab Import/Export for non-admin users.
  - Preserve label filters when sorting !6136 (Joseph Frazier)
  - MergeRequest#new form load diff asynchronously
  - Only update issuable labels if they have been changed
  - Take filters in account in issuable counters. !6496
  - Use custom Ruby images to test builds (registry.dev.gitlab.org/gitlab/gitlab-build-images:*)
  - Append issue template to existing description !6149 (Joseph Frazier)
  - Trending projects now only show public projects and the list of projects is cached for a day
  - Memoize Gitlab Shell's secret token (!6599, Justin DiPierro)
  - Revoke button in Applications Settings underlines on hover.
  - Use higher size on Gitlab::Redis connection pool on Sidekiq servers
  - Add missing values to linter !6276 (Katarzyna Kobierska Ula Budziszewska)
  - Revert avoid touching file system on Build#artifacts?
  - Stop using a Redis lease when updating the project activity timestamp whenever a new event is created
  - Add disabled delete button to protected branches (ClemMakesApps)
  - Add broadcast messages and alerts below sub-nav
  - Better empty state for Groups view
  - API: New /users/:id/events endpoint
  - Update ruby-prof to 0.16.2. !6026 (Elan Ruusamäe)
  - Replace bootstrap caret with fontawesome caret (ClemMakesApps)
  - Fix unnecessary escaping of reserved HTML characters in milestone title. !6533
  - Add organization field to user profile
  - Change user pages routing from /u/:username/PATH to /users/:username/PATH. Old routes will redirect to the new ones for the time being.
  - Fix enter key when navigating search site search dropdown. !6643 (Brennan Roberts)
  - Fix deploy status responsiveness error !6633
  - Make searching for commits case insensitive
  - Fix resolved discussion display in side-by-side diff view !6575
  - Optimize GitHub importing for speed and memory
  - API: expose pipeline data in builds API (!6502, Guilherme Salazar)
  - Notify the Merger about merge after successful build (Dimitris Karakasilis)
  - Reduce queries needed to find users using their SSH keys when pushing commits
  - Prevent rendering the link to all when the author has no access (Katarzyna Kobierska Ula Budziszewska)
  - Fix broken repository 500 errors in project list
  - Fix the diff in the merge request view when converting a symlink to a regular file
  - Fix Pipeline list commit column width should be adjusted
  - Close todos when accepting merge requests via the API !6486 (tonygambone)
  - Ability to batch assign issues relating to a merge request to the author. !5725 (jamedjo)
  - Changed Slack service user referencing from full name to username (Sebastian Poxhofer)
  - Retouch environments list and deployments list
  - Add multiple command support for all label related slash commands !6780 (barthc)
  - Add Container Registry on/off status to Admin Area !6638 (the-undefined)
  - Add Nofollow for uppercased scheme in external urls !6820 (the-undefined)
  - Allow empty merge requests !6384 (Artem Sidorenko)
  - Grouped pipeline dropdown is a scrollable container
  - Cleanup Ci::ApplicationController. !6757 (Takuya Noguchi)
  - Fixes padding in all clipboard icons that have .btn class
  - Fix a typo in doc/api/labels.md
  - Fix double-escaping in activities tab (Alexandre Maia)
  - API: all unknown routing will be handled with 404 Not Found
  - Add docs for request profiling
  - Delete dynamic environments
  - Fix buggy iOS tooltip layering behavior.
  - Make guests unable to view MRs on private projects
  - Fix broken Project API docs (Takuya Noguchi)
  - Migrate invalid project members (owner -> master)

## 8.12.7

  - Prevent running `GfmAutocomplete` setup for each diff note. !6569
  - Fix long commit messages overflow viewport in file tree. !6573
  - Use `gitlab-markup` gem instead of `github-markup` to fix `.rst` file rendering. !6659
  - Prevent flash alert text from being obscured when container is fluid. !6694
  - Fix due date being displayed as `NaN` in Safari. !6797
  - Fix JS bug with select2 because of missing `data-field` attribute in select box. !6812
  - Do not alter `force_remove_source_branch` options on MergeRequest unless specified. !6817
  - Fix GFM autocomplete setup being called several times. !6840
  - Handle case where deployment ref no longer exists. !6855

## 8.12.6

  - Update mailroom to 0.8.1 in Gemfile.lock  !6814

## 8.12.5

  - Switch from request to env in ::API::Helpers. !6615
  - Update the mail_room gem to 0.8.1 to fix a race condition with the mailbox watching thread. !6714
  - Improve issue load time performance by avoiding ORDER BY in find_by call. !6724
  - Add a new gitlab:users:clear_all_authentication_tokens task. !6745
  - Don't send Private-Token (API authentication) headers to Sentry
  - Share projects via the API only with groups the authenticated user can access

## 8.12.4

  - Fix "Copy to clipboard" tooltip to say "Copied!" when clipboard button is clicked. !6294 (lukehowell)
  - Fix padding in build sidebar. !6506
  - Changed compare dropdowns to dropdowns with isolated search input. !6550
  - Fix race condition on LFS Token. !6592
  - Fix type mismatch bug when closing Jira issue. !6619
  - Fix lint-doc error. !6623
  - Skip wiki creation when GitHub project has wiki enabled. !6665
  - Fix issues importing services via Import/Export. !6667
  - Restrict failed login attempts for users with 2FA enabled. !6668
  - Fix failed project deletion when feature visibility set to private. !6688
  - Prevent claiming associated model IDs via import.
  - Set GitLab project exported file permissions to owner only
  - Improve the way merge request versions are compared with each other

## 8.12.3

  - Update Gitlab Shell to support low IO priority for storage moves

## 8.12.2

  - Fix Import/Export not recognising correctly the imported services.
  - Fix snippets pagination
  - Fix "Create project" button layout when visibility options are restricted
  - Fix List-Unsubscribe header in emails
  - Fix IssuesController#show degradation including project on loaded notes
  - Fix an issue with the "Commits" section of the cycle analytics summary. !6513
  - Fix errors importing project feature and milestone models using GitLab project import
  - Make JWT messages Docker-compatible
  - Fix duplicate branch entry in the merge request version compare dropdown
  - Respect the fork_project permission when forking projects
  - Only update issuable labels if they have been changed
  - Fix bug where 'Search results' repeated many times when a search in the emoji search form is cleared (Xavier Bick) (@zeiv)
  - Fix resolve discussion buttons endpoint path
  - Refactor remnants of CoffeeScript destructured opts and super !6261

## 8.12.1

  - Fix a memory leak in HTML::Pipeline::SanitizationFilter::WHITELIST
  - Fix issue with search filter labels not displaying

## 8.12.0 (2016-09-22)

  - Removes inconsistency regarding tagging immediatelly as merged once you create a new branch. !6408
  - Update the rouge gem to 2.0.6, which adds highlighting support for JSX, Prometheus, and others. !6251
  - Only check :can_resolve permission if the note is resolvable
  - Bump fog-aws to v0.11.0 to support ap-south-1 region
  - Add ability to fork to a specific namespace using API. (ritave)
  - Allow to set request_access_enabled for groups and projects
  - Cleanup misalignments in Issue list view !6206
  - Only create a protected branch upon a push to a new branch if a rule for that branch doesn't exist
  - Add Pipelines for Commit
  - Prune events older than 12 months. (ritave)
  - Prepend blank line to `Closes` message on merge request linked to issue (lukehowell)
  - Fix issues/merge-request templates dropdown for forked projects
  - Filter tags by name !6121
  - Update gitlab shell secret file also when it is empty. !3774 (glensc)
  - Give project selection dropdowns responsive width, make non-wrapping.
  - Fix note form hint showing slash commands supported for commits.
  - Make push events have equal vertical spacing.
  - API: Ensure invitees are not returned in Members API.
  - Preserve applied filters on issues search.
  - Add two-factor recovery endpoint to internal API !5510
  - Pass the "Remember me" value to the U2F authentication form
  - Display stages in valid order in stages dropdown on build page
  - Only update projects.last_activity_at once per hour when creating a new event
  - Cycle analytics (first iteration) !5986
  - Remove vendor prefixes for linear-gradient CSS (ClemMakesApps)
  - Move pushes_since_gc from the database to Redis
  - Limit number of shown environments on Merge Request: show only environments for target_branch, source_branch and tags
  - Add font color contrast to external label in admin area (ClemMakesApps)
  - Fix find file navigation links (ClemMakesApps)
  - Change logo animation to CSS (ClemMakesApps)
  - Instructions for enabling Git packfile bitmaps !6104
  - Use Search::GlobalService.new in the `GET /projects/search/:query` endpoint
  - Fix long comments in diffs messing with table width
  - Add spec covering 'Gitlab::Git::committer_hash' !6433 (dandunckelman)
  - Fix pagination on user snippets page
  - Honor "fixed layout" preference in more places !6422
  - Run CI builds with the permissions of users !5735
  - Fix sorting of issues in API
  - Fix download artifacts button links !6407
  - Sort project variables by key. !6275 (Diego Souza)
  - Ensure specs on sorting of issues in API are deterministic on MySQL
  - Added ability to use predefined CI variables for environment name
  - Added ability to specify URL in environment configuration in gitlab-ci.yml
  - Escape search term before passing it to Regexp.new !6241 (winniehell)
  - Fix pinned sidebar behavior in smaller viewports !6169
  - Fix file permissions change when updating a file on the Gitlab UI !5979
  - Added horizontal padding on build page sidebar on code coverage block. !6196 (Vitaly Baev)
  - Change merge_error column from string to text type
  - Fix issue with search filter labels not displaying
  - Reduce contributions calendar data payload (ClemMakesApps)
  - Show all pipelines for merge requests even from discarded commits !6414
  - Replace contributions calendar timezone payload with dates (ClemMakesApps)
  - Changed MR widget build status to pipeline status !6335
  - Add `web_url` field to issue, merge request, and snippet API objects (Ben Boeckel)
  - Enable pipeline events by default !6278
  - Add pipeline email service !6019
  - Move parsing of sidekiq ps into helper !6245 (pascalbetz)
  - Added go to issue boards keyboard shortcut
  - Expose `sha` and `merge_commit_sha` in merge request API (Ben Boeckel)
  - Emoji can be awarded on Snippets !4456
  - Set path for all JavaScript cookies to honor GitLab's subdirectory setting !5627 (Mike Greiling)
  - Fix blame table layout width
  - Spec testing if issue authors can read issues on private projects
  - Fix bug where pagination is still displayed despite all todos marked as done (ClemMakesApps)
  - Request only the LDAP attributes we need !6187
  - Center build stage columns in pipeline overview (ClemMakesApps)
  - Fix bug with tooltip not hiding on discussion toggle button
  - Rename behaviour to behavior in bug issue template for consistency (ClemMakesApps)
  - Fix bug stopping issue description being scrollable after selecting issue template
  - Remove suggested colors hover underline (ClemMakesApps)
  - Fix jump to discussion button being displayed on commit notes
  - Shorten task status phrase (ClemMakesApps)
  - Fix project visibility level fields on settings
  - Add hover color to emoji icon (ClemMakesApps)
  - Increase ci_builds artifacts_size column to 8-byte integer to allow larger files
  - Add textarea autoresize after comment (ClemMakesApps)
  - Do not write SSH public key 'comments' to authorized_keys !6381
  - Add due date to issue todos
  - Refresh todos count cache when an Issue/MR is deleted
  - Fix branches page dropdown sort alignment (ClemMakesApps)
  - Hides merge request button on branches page is user doesn't have permissions
  - Add white background for no readme container (ClemMakesApps)
  - API: Expose issue confidentiality flag. (Robert Schilling)
  - Fix markdown anchor icon interaction (ClemMakesApps)
  - Test migration paths from 8.5 until current release !4874
  - Replace animateEmoji timeout with eventListener (ClemMakesApps)
  - Show badges in Milestone tabs. !5946 (Dan Rowden)
  - Optimistic locking for Issues and Merge Requests (title and description overriding prevention)
  - Require confirmation when not logged in for unsubscribe links !6223 (Maximiliano Perez Coto)
  - Add `wiki_page_events` to project hook APIs (Ben Boeckel)
  - Remove Gitorious import
  - Loads GFM autocomplete source only when required
  - Fix issue with slash commands not loading on new issue page
  - Fix inconsistent background color for filter input field (ClemMakesApps)
  - Remove prefixes from transition CSS property (ClemMakesApps)
  - Add Sentry logging to API calls
  - Add BroadcastMessage API
  - Merge request tabs are fixed when scrolling page
  - Use 'git update-ref' for safer web commits !6130
  - Sort pipelines requested through the API
  - Automatically expand hidden discussions when accessed by a permalink !5585 (Mike Greiling)
  - Fix issue boards loading on large screens
  - Change pipeline duration to be jobs running time instead of simple wall time from start to end !6084
  - Show queued time when showing a pipeline !6084
  - Remove unused mixins (ClemMakesApps)
  - Fix issue board label filtering appending already filtered labels
  - Add search to all issue board lists
  - Scroll active tab into view on mobile
  - Fix groups sort dropdown alignment (ClemMakesApps)
  - Add horizontal scrolling to all sub-navs on mobile viewports (ClemMakesApps)
  - Use JavaScript tooltips for mentions !5301 (winniehell)
  - Add hover state to todos !5361 (winniehell)
  - Fix icon alignment of star and fork buttons !5451 (winniehell)
  - Fix alignment of icon buttons !5887 (winniehell)
  - Added Ubuntu 16.04 support for packager.io (JonTheNiceGuy)
  - Fix markdown help references (ClemMakesApps)
  - Add last commit time to repo view (ClemMakesApps)
  - Fix accessibility and visibility of project list dropdown button !6140
  - Fix missing flash messages on service edit page (airatshigapov)
  - Added project-specific enable/disable setting for LFS !5997
  - Added group-specific enable/disable setting for LFS !6164
  - Add optional 'author' param when making commits. !5822 (dandunckelman)
  - Don't expose a user's token in the `/api/v3/user` API (!6047)
  - Remove redundant js-timeago-pending from user activity log (ClemMakesApps)
  - Ability to manage project issues, snippets, wiki, merge requests and builds access level
  - Remove inconsistent font weight for sidebar's labels (ClemMakesApps)
  - Align add button on repository view (ClemMakesApps)
  - Fix contributions calendar month label truncation (ClemMakesApps)
  - Import release note descriptions from GitHub (EspadaV8)
  - Added tests for diff notes
  - Add pipeline events to Slack integration !5525
  - Add a button to download latest successful artifacts for branches and tags !5142
  - Remove redundant pipeline tooltips (ClemMakesApps)
  - Expire commit info views after one day, instead of two weeks, to allow for user email updates
  - Add delimiter to project stars and forks count (ClemMakesApps)
  - Fix badge count alignment (ClemMakesApps)
  - Remove green outline from `New branch unavailable` button on issue page !5858 (winniehell)
  - Fix repo title alignment (ClemMakesApps)
  - Change update interval of contacted_at
  - Add LFS support to SSH !6043
  - Fix branch title trailing space on hover (ClemMakesApps)
  - Don't include 'Created By' tag line when importing from GitHub if there is a linked GitLab account (EspadaV8)
  - Award emoji tooltips containing more than 10 usernames are now truncated !4780 (jlogandavison)
  - Fix duplicate "me" in award emoji tooltip !5218 (jlogandavison)
  - Order award emoji tooltips in order they were added (EspadaV8)
  - Fix spacing and vertical alignment on build status icon on commits page (ClemMakesApps)
  - Update merge_requests.md with a simpler way to check out a merge request. !5944
  - Fix button missing type (ClemMakesApps)
  - Gitlab::Checks is now instrumented
  - Move to project dropdown with infinite scroll for better performance
  - Fix leaking of submit buttons outside the width of a main container !18731 (originally by @pavelloz)
  - Load branches asynchronously in Cherry Pick and Revert dialogs.
  - Convert datetime coffeescript spec to ES6 (ClemMakesApps)
  - Add merge request versions !5467
  - Change using size to use count and caching it for number of group members. !5935
  - Replace play icon font with svg (ClemMakesApps)
  - Added 'only_allow_merge_if_build_succeeds' project setting in the API. !5930 (Duck)
  - Reduce number of database queries on builds tab
  - Wrap text in commit message containers
  - Capitalize mentioned issue timeline notes (ClemMakesApps)
  - Fix inconsistent checkbox alignment (ClemMakesApps)
  - Use the default branch for displaying the project icon instead of master !5792 (Hannes Rosenögger)
  - Adds response mime type to transaction metric action when it's not HTML
  - Fix hover leading space bug in pipeline graph !5980
  - Avoid conflict with admin labels when importing GitHub labels
  - User can edit closed MR with deleted fork (Katarzyna Kobierska Ula Budziszewska) !5496
  - Fix repository page ui issues
  - Avoid protected branches checks when verifying access without branch name
  - Add information about user and manual build start to runner as variables !6201 (Sergey Gnuskov)
  - Fixed invisible scroll controls on build page on iPhone
  - Fix error on raw build trace download for old builds stored in database !4822
  - Refactor the triggers page and documentation !6217
  - Show values of CI trigger variables only when clicked (Katarzyna Kobierska Ula Budziszewska)
  - Use default clone protocol on "check out, review, and merge locally" help page URL
  - Let the user choose a namespace and name on GitHub imports
  - API for Ci Lint !5953 (Katarzyna Kobierska Urszula Budziszewska)
  - Allow bulk update merge requests from merge requests index page
  - Ensure validation messages are shown within the milestone form
  - Add notification_settings API calls !5632 (mahcsig)
  - Remove duplication between project builds and admin builds view !5680 (Katarzyna Kobierska Ula Budziszewska)
  - Fix URLs with anchors in wiki !6300 (houqp)
  - Deleting source project with existing fork link will close all related merge requests !6177 (Katarzyna Kobierska Ula Budziszeska)
  - Return 204 instead of 404 for /ci/api/v1/builds/register.json if no builds are scheduled for a runner !6225
  - Fix Gitlab::Popen.popen thread-safety issue
  - Add specs to removing project (Katarzyna Kobierska Ula Budziszewska)
  - Clean environment variables when running git hooks
  - Fix Import/Export issues importing protected branches and some specific models
  - Fix non-master branch readme display in tree view
  - Add UX improvements for merge request version diffs

## 8.11.9

  - Don't send Private-Token (API authentication) headers to Sentry
  - Share projects via the API only with groups the authenticated user can access

## 8.11.8

  - Respect the fork_project permission when forking projects
  - Set a restrictive CORS policy on the API for credentialed requests
  - API: disable rails session auth for non-GET/HEAD requests
  - Escape HTML nodes in builds commands in CI linter

## 8.11.7

  - Avoid conflict with admin labels when importing GitHub labels. !6158
  - Restores `fieldName` to allow only string values in `gl_dropdown.js`. !6234
  - Allow the Rails cookie to be used for API authentication.
  - Login/Register UX upgrade !6328

## 8.11.6

  - Fix unnecessary horizontal scroll area in pipeline visualizations. !6005
  - Make merge conflict file size limit 200 KB, to match the docs. !6052
  - Fix an error where we were unable to create a CommitStatus for running state. !6107
  - Optimize discussion notes resolving and unresolving. !6141
  - Fix GitLab import button. !6167
  - Restore SSH Key title auto-population behavior. !6186
  - Fix DB schema to match latest migration. !6256
  - Exclude some pending or inactivated rows in Member scopes.

## 8.11.5

  - Optimize branch lookups and force a repository reload for Repository#find_branch. !6087
  - Fix member expiration date picker after update. !6184
  - Fix suggested colors options for new labels in the admin area. !6138
  - Optimize discussion notes resolving and unresolving
  - Fix GitLab import button
  - Fix confidential issues being exposed as public using gitlab.com export
  - Remove gitorious from import_sources. !6180
  - Scope webhooks/services that will run for confidential issues
  - Remove gitorious from import_sources
  - Fix confidential issues being exposed as public using gitlab.com export
  - Use oj gem for faster JSON processing

## 8.11.4

  - Fix resolving conflicts on forks. !6082
  - Fix diff commenting on merge requests created prior to 8.10. !6029
  - Fix pipelines tab layout regression. !5952
  - Fix "Wiki" link not appearing in navigation for projects with external wiki. !6057
  - Do not enforce using hash with hidden key in CI configuration. !6079
  - Fix hover leading space bug in pipeline graph !5980
  - Fix sorting issues by "last updated" doesn't work after import from GitHub
  - GitHub importer use default project visibility for non-private projects
  - Creating an issue through our API now emails label subscribers !5720
  - Block concurrent updates for Pipeline
  - Don't create groups for unallowed users when importing projects
  - Fix issue boards leak private label names and descriptions
  - Fix broken gitlab:backup:restore because of bad permissions on repo storage !6098 (Dirk Hörner)
  - Remove gitorious. !5866
  - Allow compare merge request versions

## 8.11.3

  - Allow system info page to handle case where info is unavailable
  - Label list shows all issues (opened or closed) with that label
  - Don't show resolve conflicts link before MR status is updated
  - Fix IE11 fork button bug !5982
  - Don't prevent viewing the MR when git refs for conflicts can't be found on disk
  - Fix external issue tracker "Issues" link leading to 404s
  - Don't try to show merge conflict resolution info if a merge conflict contains non-UTF-8 characters
  - Automatically expand hidden discussions when accessed by a permalink !5585 (Mike Greiling)
  - Issues filters reset button

## 8.11.2

  - Show "Create Merge Request" widget for push events to fork projects on the source project. !5978
  - Use gitlab-workhorse 0.7.11 !5983
  - Does not halt the GitHub import process when an error occurs. !5763
  - Fix file links on project page when default view is Files !5933
  - Fixed enter key in search input not working !5888

## 8.11.1

  - Pulled due to packaging error.

## 8.11.0 (2016-08-22)

  - Use test coverage value from the latest successful pipeline in badge. !5862
  - Add test coverage report badge. !5708
  - Remove the http_parser.rb dependency by removing the tinder gem. !5758 (tbalthazar)
  - Add Koding (online IDE) integration
  - Ability to specify branches for Pivotal Tracker integration (Egor Lynko)
  - Fix don't pass a local variable called `i` to a partial. !20510 (herminiotorres)
  - Fix rename `add_users_into_project` and `projects_ids`. !20512 (herminiotorres)
  - Fix adding line comments on the initial commit to a repo !5900
  - Fix the title of the toggle dropdown button. !5515 (herminiotorres)
  - Rename `markdown_preview` routes to `preview_markdown`. (Christopher Bartz)
  - Update to Ruby 2.3.1. !4948
  - Add Issues Board !5548
  - Allow resolving merge conflicts in the UI !5479
  - Improve diff performance by eliminating redundant checks for text blobs
  - Ensure that branch names containing escapable characters (e.g. %20) aren't unescaped indiscriminately. !5770 (ewiltshi)
  - Convert switch icon into icon font (ClemMakesApps)
  - API: Endpoints for enabling and disabling deploy keys
  - API: List access requests, request access, approve, and deny access requests to a project or a group. !4833
  - Use long options for curl examples in documentation !5703 (winniehell)
  - Added tooltip listing label names to the labels value in the collapsed issuable sidebar
  - Remove magic comments (`# encoding: UTF-8`) from Ruby files. !5456 (winniehell)
  - GitLab Performance Monitoring can now track custom events such as the number of tags pushed to a repository
  - Add support for relative links starting with ./ or / to RelativeLinkFilter (winniehell)
  - Allow naming U2F devices !5833
  - Ignore URLs starting with // in Markdown links !5677 (winniehell)
  - Fix CI status icon link underline (ClemMakesApps)
  - The Repository class is now instrumented
  - Fix commit mention font inconsistency (ClemMakesApps)
  - Do not escape URI when extracting path !5878 (winniehell)
  - Fix filter label tooltip HTML rendering (ClemMakesApps)
  - Cache the commit author in RequestStore to avoid extra lookups in PostReceive
  - Expand commit message width in repo view (ClemMakesApps)
  - Cache highlighted diff lines for merge requests
  - Pre-create all builds for a Pipeline when the new Pipeline is created !5295
  - Allow merge request diff notes and discussions to be explicitly marked as resolved
  - API: Add deployment endpoints
  - API: Add Play endpoint on Builds
  - Fix of 'Commits being passed to custom hooks are already reachable when using the UI'
  - Show wall clock time when showing a pipeline. !5734
  - Show member roles to all users on members page
  - Project.visible_to_user is instrumented again
  - Fix awardable button mutuality loading spinners (ClemMakesApps)
  - Sort todos by date and priority
  - Add support for using RequestStore within Sidekiq tasks via SIDEKIQ_REQUEST_STORE env variable
  - Optimize maximum user access level lookup in loading of notes
  - Send notification emails to users newly mentioned in issue and MR edits !5800
  - Add "No one can push" as an option for protected branches. !5081
  - Improve performance of AutolinkFilter#text_parse by using XPath
  - Add experimental Redis Sentinel support !1877
  - Rendering of SVGs as blobs is now limited to SVGs with a size smaller or equal to 2MB
  - Fix branches page dropdown sort initial state (ClemMakesApps)
  - Environments have an url to link to
  - Various redundant database indexes have been removed
  - Update `timeago` plugin to use multiple string/locale settings
  - Remove unused images (ClemMakesApps)
  - Get issue and merge request description templates from repositories
  - Enforce 2FA restrictions on API authentication endpoints !5820
  - Limit git rev-list output count to one in forced push check
  - Show deployment status on merge requests with external URLs
  - Clean up unused routes (Josef Strzibny)
  - Fix issue on empty project to allow developers to only push to protected branches if given permission
  - API: Add enpoints for pipelines
  - Add green outline to New Branch button. !5447 (winniehell)
  - Optimize generating of cache keys for issues and notes
  - Fix repository push email formatting in Outlook
  - Improve performance of syntax highlighting Markdown code blocks
  - Update to gitlab_git 10.4.1 and take advantage of preserved Ref objects
  - Remove delay when hitting "Reply..." button on page with a lot of discussions
  - Retrieve rendered HTML from cache in one request
  - Fix renaming repository when name contains invalid chararacters under project settings
  - Upgrade Grape from 0.13.0 to 0.15.0. !4601
  - Trigram indexes for the "ci_runners" table have been removed to speed up UPDATE queries
  - Fix devise deprecation warnings.
  - Check for 2FA when using Git over HTTP and only allow PersonalAccessTokens as password in that case !5764
  - Update version_sorter and use new interface for faster tag sorting
  - Optimize checking if a user has read access to a list of issues !5370
  - Store all DB secrets in secrets.yml, under descriptive names !5274
  - Fix syntax highlighting in file editor
  - Support slash commands in issue and merge request descriptions as well as comments. !5021
  - Nokogiri's various parsing methods are now instrumented
  - Add archived badge to project list !5798
  - Add simple identifier to public SSH keys (muteor)
  - Admin page now references docs instead of a specific file !5600 (AnAverageHuman)
  - Fix filter input alignment (ClemMakesApps)
  - Include old revision in merge request update hooks (Ben Boeckel)
  - Add build event color in HipChat messages (David Eisner)
  - Make fork counter always clickable. !5463 (winniehell)
  - Document that webhook secret token is sent in X-Gitlab-Token HTTP header !5664 (lycoperdon)
  - Gitlab::Highlight is now instrumented
  - All created issues, API or WebUI, can be submitted to Akismet for spam check !5333
  - Allow users to import cross-repository pull requests from GitHub
  - The overhead of instrumented method calls has been reduced
  - Remove `search_id` of labels dropdown filter to fix 'Missleading URI for labels in Merge Requests and Issues view'. !5368 (Scott Le)
  - Load project invited groups and members eagerly in `ProjectTeam#fetch_members`
  - Add pipeline events hook
  - Bump gitlab_git to speedup DiffCollection iterations
  - Rewrite description of a blocked user in admin settings. (Elias Werberich)
  - Make branches sortable without push permission !5462 (winniehell)
  - Check for Ci::Build artifacts at database level on pipeline partial
  - Convert image diff background image to CSS (ClemMakesApps)
  - Remove unnecessary index_projects_on_builds_enabled index from the projects table
  - Make "New issue" button in Issue page less obtrusive !5457 (winniehell)
  - Gitlab::Metrics.current_transaction needs to be public for RailsQueueDuration
  - Fix search for notes which belongs to deleted objects
  - Allow Akismet to be trained by submitting issues as spam or ham !5538
  - Add GitLab Workhorse version to admin dashboard (Katarzyna Kobierska Ula Budziszewska)
  - Allow branch names ending with .json for graph and network page !5579 (winniehell)
  - Add the `sprockets-es6` gem
  - Improve OAuth2 client documentation (muteor)
  - Fix diff comments inverted toggle bug (ClemMakesApps)
  - Multiple trigger variables show in separate lines (Katarzyna Kobierska Ula Budziszewska)
  - Profile requests when a header is passed
  - Avoid calculation of line_code and position for _line partial when showing diff notes on discussion tab.
  - Speedup DiffNote#active? on discussions, preloading noteables and avoid touching git repository to return diff_refs when possible
  - Add commit stats in commit api. !5517 (dixpac)
  - Add CI configuration button on project page
  - Fix merge request new view not changing code view rendering style
  - edit_blob_link will use blob passed onto the options parameter
  - Make error pages responsive (Takuya Noguchi)
  - The performance of the project dropdown used for moving issues has been improved
  - Fix skip_repo parameter being ignored when destroying a namespace
  - Add all builds into stage/job dropdowns on builds page
  - Change requests_profiles resource constraint to catch virtually any file
  - Bump gitlab_git to lazy load compare commits
  - Reduce number of queries made for merge_requests/:id/diffs
  - Add the option to set the expiration date for the project membership when giving a user access to a project. !5599 (Adam Niedzielski)
  - Sensible state specific default sort order for issues and merge requests !5453 (tomb0y)
  - Fix bug where destroying a namespace would not always destroy projects
  - Fix RequestProfiler::Middleware error when code is reloaded in development
  - Allow horizontal scrolling of code blocks in issue body
  - Catch what warden might throw when profiling requests to re-throw it
  - Avoid commit lookup on diff_helper passing existing local variable to the helper method
  - Add description to new_issue email and new_merge_request_email in text/plain content type. !5663 (dixpac)
  - Speed up and reduce memory usage of Commit#repo_changes, Repository#expire_avatar_cache and IrkerWorker
  - Add unfold links for Side-by-Side view. !5415 (Tim Masliuchenko)
  - Adds support for pending invitation project members importing projects
  - Add pipeline visualization/graph on pipeline page
  - Update devise initializer to turn on changed password notification emails. !5648 (tombell)
  - Avoid to show the original password field when password is automatically set. !5712 (duduribeiro)
  - Fix importing GitLab projects with an invalid MR source project
  - Sort folders with submodules in Files view !5521
  - Each `File::exists?` replaced to `File::exist?` because of deprecate since ruby version 2.2.0
  - Add auto-completition in pipeline (Katarzyna Kobierska Ula Budziszewska)
  - Add pipelines tab to merge requests
  - Fix notification_service argument error of declined invitation emails
  - Fix a memory leak caused by Banzai::Filter::SanitizationFilter
  - Speed up todos queries by limiting the projects set we join with
  - Ensure file editing in UI does not overwrite commited changes without warning user
  - Eliminate unneeded calls to Repository#blob_at when listing commits with no path
  - Update gitlab_git gem to 10.4.7
  - Simplify SQL queries of marking a todo as done

## 8.10.12

  - Don't send Private-Token (API authentication) headers to Sentry
  - Share projects via the API only with groups the authenticated user can access

## 8.10.11

  - Respect the fork_project permission when forking projects
  - Set a restrictive CORS policy on the API for credentialed requests
  - API: disable rails session auth for non-GET/HEAD requests
  - Escape HTML nodes in builds commands in CI linter

## 8.10.10

  - Allow the Rails cookie to be used for API authentication.

## 8.10.9

  - Exclude some pending or inactivated rows in Member scopes

## 8.10.8

  - Fix information disclosure in issue boards.
  - Fix privilege escalation in project import.

## 8.10.7

  - Upgrade Hamlit to 2.6.1. !5873
  - Upgrade Doorkeeper to 4.2.0. !5881

## 8.10.6

  - Upgrade Rails to 4.2.7.1 for security fixes. !5781
  - Restore "Largest repository" sort option on Admin > Projects page. !5797
  - Fix privilege escalation via project export.
  - Require administrator privileges to perform a project import.

## 8.10.5

  - Add a data migration to fix some missing timestamps in the members table. !5670
  - Revert the "Defend against 'Host' header injection" change in the source NGINX templates. !5706
  - Cache project count for 5 minutes to reduce DB load. !5746 & !5754

## 8.10.4

  - Don't close referenced upstream issues from a forked project.
  - Fixes issue with dropdowns `enter` key not working correctly. !5544
  - Fix Import/Export project import not working in HA mode. !5618
  - Fix Import/Export error checking versions. !5638

## 8.10.3

  - Fix Import/Export issue importing milestones and labels not associated properly. !5426
  - Fix timing problems running imports on production. !5523
  - Add a log message when a project is scheduled for destruction for debugging. !5540
  - Fix hooks missing on imported GitLab projects. !5549
  - Properly abort a merge when merge conflicts occur. !5569
  - Fix importer for GitHub Pull Requests when a branch was removed. !5573
  - Ignore invalid IPs in X-Forwarded-For when trusted proxies are configured. !5584
  - Trim extra displayed carriage returns in diffs and files with CRLFs. !5588
  - Fix label already exist error message in the right sidebar.

## 8.10.2

  - User can now search branches by name. !5144
  - Page is now properly rendered after committing the first file and creating the first branch. !5399
  - Add branch or tag icon to ref in builds page. !5434
  - Fix backup restore. !5459
  - Use project ID in repository cache to prevent stale data from persisting across projects. !5460
  - Fix issue with autocomplete search not working with enter key. !5466
  - Add iid to MR API response. !5468
  - Disable MySQL foreign key checks before dropping all tables. !5472
  - Ensure relative paths for video are rewritten as we do for images. !5474
  - Ensure current user can retry a build before showing the 'Retry' button. !5476
  - Add ENV variable to skip repository storages validations. !5478
  - Added `*.js.es6 gitlab-language=javascript` to `.gitattributes`. !5486
  - Don't show comment button in gutter of diffs on MR discussion tab. !5493
  - Rescue Rugged::OSError (lock exists) when creating references. !5497
  - Fix expand all diffs button in compare view. !5500
  - Show release notes in tags list. !5503
  - Fix a bug where forking a project from a repository storage to another would fail. !5509
  - Fix missing schema update for `20160722221922`. !5512
  - Update `gitlab-shell` version to 3.2.1 in the 8.9->8.10 update guide. !5516

## 8.10.1

  - Refactor repository storages documentation. !5428
  - Gracefully handle case when keep-around references are corrupted or exist already. !5430
  - Add detailed info on storage path mountpoints. !5437
  - Fix Error 500 when creating Wiki pages with hyphens or spaces. !5444
  - Fix bug where replies to commit notes displayed in the MR discussion tab wouldn't show up on the commit page. !5446
  - Ignore invalid trusted proxies in X-Forwarded-For header. !5454
  - Add links to the real markdown.md file for all GFM examples. !5458

## 8.10.0 (2016-07-22)

  - Fix profile activity heatmap to show correct day name (eanplatter)
  - Speed up ExternalWikiHelper#get_project_wiki_path
  - Expose {should,force}_remove_source_branch (Ben Boeckel)
  - Add the functionality to be able to rename a file. !5049
  - Disable PostgreSQL statement timeout during migrations
  - Fix projects dropdown loading performance with a simplified api cal. !5113
  - Fix commit builds API, return all builds for all pipelines for given commit. !4849
  - Replace Haml with Hamlit to make view rendering faster. !3666
  - Refresh the branch cache after `git gc` runs
  - Allow to disable request access button on projects/groups
  - Refactor repository paths handling to allow multiple git mount points
  - Optimize system note visibility checking by memoizing the visible reference count. !5070
  - Add Application Setting to configure default Repository Path for new projects
  - Delete award emoji when deleting a user
  - Remove pinTo from Flash and make inline flash messages look nicer. !4854 (winniehell)
  - Add an API for downloading latest successful build from a particular branch or tag. !5347
  - Avoid data-integrity issue when cleaning up repository archive cache.
  - Add link to profile to commit avatar. !5163 (winniehell)
  - Wrap code blocks on Activies and Todos page. !4783 (winniehell)
  - Align flash messages with left side of page content. !4959 (winniehell)
  - Display tooltip for "Copy to Clipboard" button. !5164 (winniehell)
  - Use default cursor for table header of project files. !5165 (winniehell)
  - Store when and yaml variables in builds table
  - Display last commit of deleted branch in push events. !4699 (winniehell)
  - Escape file extension when parsing search results. !5141 (winniehell)
  - Add "passing with warnings" to the merge request pipeline possible statuses, this happens when builds that allow failures have failed. !5004
  - Add image border in Markdown preview. !5162 (winniehell)
  - Apply the trusted_proxies config to the rack request object for use with rack_attack
  - Added the ability to block sign ups using a domain blacklist. !5259
  - Upgrade to Rails 4.2.7. !5236
  - Extend exposed environment variables for CI builds
  - Deprecate APIs "projects/:id/keys/...". Use "projects/:id/deploy_keys/..." instead
  - Add API "deploy_keys" for admins to get all deploy keys
  - Allow to pull code with deploy key from public projects
  - Use limit parameter rather than hardcoded value in `ldap:check` rake task (Mike Ricketts)
  - Add Sidekiq queue duration to transaction metrics.
  - Add a new column `artifacts_size` to table `ci_builds`. !4964
  - Let Workhorse serve format-patch diffs
  - Display tooltip for mentioned users and groups. !5261 (winniehell)
  - Allow build email service to be tested
  - Added day name to contribution calendar tooltips
  - Refactor user authorization check for a single project to avoid querying all user projects
  - Make images fit to the size of the viewport. !4810
  - Fix check for New Branch button on Issue page. !4630 (winniehell)
  - Fix GFM autocomplete not working on wiki pages
  - Fixed enter key not triggering click on first row when searching in a dropdown
  - Updated dropdowns in issuable form to use new GitLab dropdown style
  - Make images fit to the size of the viewport !4810
  - Fix check for New Branch button on Issue page !4630 (winniehell)
  - Fix MR-auto-close text added to description. !4836
  - Support U2F devices in Firefox. !5177
  - Fix issue, preventing users w/o push access to sort tags. !5105 (redetection)
  - Add Spring EmojiOne updates.
  - Added Rake task for tracking deployments. !5320
  - Fix fetching LFS objects for private CI projects
  - Add the new 2016 Emoji! Adds 72 new emoji including bacon, facepalm, and selfie. !5237
  - Add syntax for multiline blockquote using `>>>` fence. !3954
  - Fix viewing notification settings when a project is pending deletion
  - Updated compare dropdown menus to use GL dropdown
  - Redirects back to issue after clicking login link
  - Eager load award emoji on notes
  - Allow to define manual actions/builds on Pipelines and Environments
  - Fix pagination when sorting by columns with lots of ties (like priority)
  - The Markdown reference parsers now re-use query results to prevent running the same queries multiple times. !5020
  - Updated project header design
  - Issuable collapsed assignee tooltip is now the users name
  - Fix compare view not changing code view rendering style
  - Exclude email check from the standard health check
  - Updated layout for Projects, Groups, Users on Admin area. !4424
  - Fix changing issue state columns in milestone view
  - Update health_check gem to version 2.1.0
  - Add notification settings dropdown for groups
  - Render inline diffs for multiple changed lines following eachother
  - Wildcards for protected branches. !4665
  - Allow importing from Github using Personal Access Tokens. (Eric K Idema)
  - API: Expose `due_date` for issues (Robert Schilling)
  - API: Todos. !3188 (Robert Schilling)
  - API: Expose shared groups for projects and shared projects for groups. !5050 (Robert Schilling)
  - API: Expose `developers_can_push` and `developers_can_merge` for branches. !5208 (Robert Schilling)
  - Add "Enabled Git access protocols" to Application Settings
  - Diffs will create button/diff form on demand no on server side
  - Reduce size of HTML used by diff comment forms
  - Protected branches have a "Developers can Merge" setting. !4892 (original implementation by Mathias Vestergaard)
  - Fix user creation with stronger minimum password requirements. !4054 (nathan-pmt)
  - Only show New Snippet button to users that can create snippets.
  - PipelinesFinder uses git cache data
  - Track a user who created a pipeline
  - Actually render old and new sections of parallel diff next to each other
  - Throttle the update of `project.pushes_since_gc` to 1 minute.
  - Allow expanding and collapsing files in diff view. !4990
  - Collapse large diffs by default (!4990)
  - Fix mentioned users list on diff notes
  - Add support for inline videos in GitLab Flavored Markdown. !5215 (original implementation by Eric Hayes)
  - Fix creation of deployment on build that is retried, redeployed or rollback
  - Don't parse Rinku returned value to DocFragment when it didn't change the original html string.
  - Check for conflicts with existing Project's wiki path when creating a new project.
  - Show last push widget in upstream after push to fork
  - Fix stage status shown for pipelines
  - Cache todos pending/done dashboard query counts.
  - Don't instantiate a git tree on Projects show default view
  - Bump Rinku to 2.0.0
  - Remove unused front-end variable -> default_issues_tracker
  - ObjectRenderer retrieve renderer content using Rails.cache.read_multi
  - Better caching of git calls on ProjectsController#show.
  - Avoid to retrieve MR closes_issues as much as possible.
  - Hide project name in project activities. !5068 (winniehell)
  - Add API endpoint for a group issues. !4520 (mahcsig)
  - Add Bugzilla integration. !4930 (iamtjg)
  - Fix new snippet style bug (elliotec)
  - Instrument Rinku usage
  - Be explicit to define merge request discussion variables
  - Use cache for todos counter calling TodoService
  - Metrics for Rouge::Plugins::Redcarpet and Rouge::Formatters::HTMLGitlab
  - RailsCache metris now includes fetch_hit/fetch_miss and read_hit/read_miss info.
  - Allow [ci skip] to be in any case and allow [skip ci]. !4785 (simon_w)
  - Made project list visibility icon fixed width
  - Set import_url validation to be more strict
  - Memoize MR merged/closed events retrieval
  - Don't render discussion notes when requesting diff tab through AJAX
  - Add basic system information like memory and disk usage to the admin panel
  - Don't garbage collect commits that have related DB records like comments
  - Allow to setup event by channel on slack service
  - More descriptive message for git hooks and file locks
  - Aliases of award emoji should be stored as original name. !5060 (dixpac)
  - Handle custom Git hook result in GitLab UI
  - Allow to access Container Registry for Public and Internal projects
  - Allow '?', or '&' for label names
  - Support redirected blobs for Container Registry integration
  - Fix importer for GitHub Pull Requests when a branch was reused across Pull Requests
  - Add date when user joined the team on the member page
  - Fix 404 redirect after validation fails importing a GitLab project
  - Added setting to set new users by default as external. !4545 (Dravere)
  - Add min value for project limit field on user's form. !3622 (jastkand)
  - Reset project pushes_since_gc when we enqueue the git gc call
  - Add reminder to not paste private SSH keys. !4399 (Ingo Blechschmidt)
  - Collapsed diffs lines/size don't acumulate to overflow diffs.
  - Remove duplicate `description` field in `MergeRequest` entities (Ben Boeckel)
  - Style of import project buttons were fixed in the new project page. !5183 (rdemirbay)
  - Fix GitHub client requests when rate limit is disabled
  - Optimistic locking for Issues and Merge Requests (Title and description overriding prevention)
  - Redesign Builds and Pipelines pages
  - Change status color and icon for running builds
  - Fix commenting issue in side by side diff view for unchanged lines
  - Fix markdown rendering for: consecutive labels references, label references that begin with a digit or contains `.`
  - Project export filename now includes the project and namespace path
  - Fix last update timestamp on issues not preserved on gitlab.com and project imports
  - Fix issues importing projects from EE to CE
  - Fix creating group with space in group path
  - Improve cron_jobs loading error messages. !5318 / !5360
  - Prevent toggling sidebar when clipboard icon clicked
  - Create Todos for Issue author when assign or mention himself (Katarzyna Kobierska)
  - Limit the number of retries on error to 3 for exporting projects
  - Allow empty repositories on project import/export
  - Render only commit message title in builds (Katarzyna Kobierska Ula Budziszewska)
  - Allow bulk (un)subscription from issues in issue index
  - Fix MR diff encoding issues exporting GitLab projects
  - Move builds settings out of project settings and rename Pipelines
  - Add builds badge to Pipelines settings page
  - Export and import avatar as part of project import/export
  - Fix migration corrupting import data for old version upgrades
  - Show tooltip on GitLab export link in new project page
  - Fix import_data wrongly saved as a result of an invalid import_url !5206

## 8.9.11

  - Respect the fork_project permission when forking projects
  - Set a restrictive CORS policy on the API for credentialed requests
  - API: disable rails session auth for non-GET/HEAD requests
  - Escape HTML nodes in builds commands in CI linter

## 8.9.10

  - Allow the Rails cookie to be used for API authentication.

## 8.9.9

  - Exclude some pending or inactivated rows in Member scopes

## 8.9.8

  - Upgrade Doorkeeper to 4.2.0. !5881

## 8.9.7

  - Upgrade Rails to 4.2.7.1 for security fixes. !5781
  - Require administrator privileges to perform a project import.

## 8.9.6

  - Fix importing of events under notes for GitLab projects. !5154
  - Fix log statements in import/export. !5129
  - Fix commit avatar alignment in compare view. !5128
  - Fix broken migration in MySQL. !5005
  - Overwrite Host and X-Forwarded-Host headers in NGINX !5213
  - Keeps issue number when importing from Gitlab.com
  - Add Pending tab for Builds (Katarzyna Kobierska, Urszula Budziszewska)

## 8.9.5

  - Add more debug info to import/export and memory killer. !5108
  - Fixed avatar alignment in new MR view. !5095
  - Fix diff comments not showing up in activity feed. !5069
  - Add index on both Award Emoji user and name. !5061
  - Downgrade to Redis 3.2.2 due to massive memory leak with Sidekiq. !5056
  - Re-enable import button when import process fails due to namespace already being taken. !5053
  - Fix snippets comments not displayed. !5045
  - Fix emoji paths in relative root configurations. !5027
  - Fix issues importing events in Import/Export. !4987
  - Fixed 'use shortcuts' button on docs. !4979
  - Admin should be able to turn shared runners into specific ones. !4961
  - Update RedCloth to 4.3.2 for CVE-2012-6684. !4929 (Takuya Noguchi)
  - Improve the request / withdraw access button. !4860

## 8.9.4

  - Fix privilege escalation issue with OAuth external users.
  - Ensure references to private repos aren't shown to logged-out users.
  - Fixed search field blur not removing focus. !4704
  - Resolve "Sub nav isn't showing on file view". !4890
  - Fixes middle click and double request when navigating through the file browser. !4891
  - Fixed URL on label button when filtering. !4897
  - Fixed commit avatar alignment. !4933
  - Do not show build retry link when build is active. !4967
  - Fix restore Rake task warning message output. !4980
  - Handle external issues in IssueReferenceFilter. !4988
  - Expiry date on pinned nav cookie. !5009
  - Updated breakpoint for sidebar pinning. !5019

## 8.9.3

  - Fix encrypted data backwards compatibility after upgrading attr_encrypted gem. !4963
  - Fix rendering of commit notes. !4953
  - Resolve "Pin should show up at 1280px min". !4947
  - Switched mobile button icons to ellipsis and angle. !4944
  - Correctly returns todo ID after creating todo. !4941
  - Better debugging for memory killer middleware. !4936
  - Remove duplicate new page btn from edit wiki. !4904
  - Use clock_gettime for all performance timestamps. !4899
  - Use memorized tags array when searching tags by name. !4859
  - Fixed avatar alignment in new MR view. !4901
  - Removed fade when filtering results. !4932
  - Fix missing avatar on system notes. !4954
  - Reduce overhead and optimize ProjectTeam#max_member_access performance. !4973
  - Use update_columns to bypass all the dirty code on active_record. !4985
  - Fix restore Rake task warning message output !4980

## 8.9.2

  - Fix visibility of snippets when searching.
  - Fix an information disclosure when requesting access to a group containing private projects.
  - Update omniauth-saml to 1.6.0 !4951

## 8.9.1

  - Refactor labels documentation. !3347
  - Eager load award emoji on notes. !4628
  - Fix some CI wording in documentation. !4660
  - Document `GIT_STRATEGY` and `GIT_DEPTH`. !4720
  - Add documentation for the export & import features. !4732
  - Add some docs for Docker Registry configuration. !4738
  - Ensure we don't send the "access request declined" email to access requesters on project deletion. !4744
  - Display group/project access requesters separately in the admin area. !4798
  - Add documentation and examples for configuring cloud storage for registry images. !4812
  - Clarifies documentation about artifact expiry. !4831
  - Fix the Network graph links. !4832
  - Fix MR-auto-close text added to description. !4836
  - Add documentation for award emoji now that comments can be awarded with emojis. !4839
  - Fix typo in export failure email. !4847
  - Fix header vertical centering. !4170
  - Fix subsequent SAML sign ins. !4718
  - Set button label when picking an option from status dropdown. !4771
  - Prevent invalid URLs from raising exceptions in WikiLink Filter. !4775
  - Handle external issues in IssueReferenceFilter. !4789
  - Support for rendering/redacting multiple documents. !4828
  - Update Todos documentation and screenshots to include new functionality. !4840
  - Hide nav arrows by default. !4843
  - Added bottom padding to label color suggestion link. !4845
  - Use jQuery objects in ref dropdown. !4850
  - Fix GitLab project import issues related to notes and builds. !4855
  - Restrict header logo to 36px so it doesn't overflow. !4861
  - Fix unwanted label unassignment. !4863
  - Fix mobile Safari bug where horizontal nav arrows would flicker on scroll. !4869
  - Restore old behavior around diff notes to outdated discussions. !4870
  - Fix merge requests project settings help link anchor. !4873
  - Fix 404 when accessing pipelines as guest user on public projects. !4881
  - Remove width restriction for logo on sign-in page. !4888
  - Bump gitlab_git to 10.2.3 to fix false truncated warnings with ISO-8559 files. !4884
  - Apply selected value as label. !4886
  - Change Retry to Re-deploy on Deployments page
  - Fix temp file being deleted after the request while importing a GitLab project. !4894
  - Fix pagination when sorting by columns with lots of ties (like priority)
  - Implement Subresource Integrity for CSS and JavaScript assets. This prevents malicious assets from loading in the case of a CDN compromise.
  - Fix user creation with stronger minimum password requirements !4054 (nathan-pmt)
  - Fix a wrong MR status when merge_when_build_succeeds & project.only_allow_merge_if_build_succeeds are true. !4912
  - Add SMTP as default delivery method to match gitlab-org/omnibus-gitlab!826. !4915
  - Remove duplicate 'New Page' button on edit wiki page

## 8.9.0 (2016-06-22)

  - Fix group visibility form layout in application settings
  - Fix builds API response not including commit data
  - Fix error when CI job variables key specified but not defined
  - Fix pipeline status when there are no builds in pipeline
  - Fix Error 500 when using closes_issues API with an external issue tracker
  - Add more information into RSS feed for issues (Alexander Matyushentsev)
  - Bulk assign/unassign labels to issues.
  - Ability to prioritize labels !4009 / !3205 (Thijs Wouters)
  - Show Star and Fork buttons on mobile.
  - Performance improvements on RelativeLinkFilter
  - Fix endless redirections when accessing user OAuth applications when they are disabled
  - Allow enabling wiki page events from Webhook management UI
  - Bump rouge to 1.11.0
  - Fix issue with arrow keys not working in search autocomplete dropdown
  - Fix an issue where note polling stopped working if a window was in the
    background during a refresh.
  - Pre-processing Markdown now only happens when needed
  - Make EmailsOnPushWorker use Sidekiq mailers queue
  - Redesign all Devise emails. !4297
  - Don't show 'Leave Project' to group members
  - Fix wiki page events' webhook to point to the wiki repository
  - Add a border around images to differentiate them from the background.
  - Don't show tags for revert and cherry-pick operations
  - Show image ID on registry page
  - Fix issue todo not remove when leave project !4150 (Long Nguyen)
  - Allow customisable text on the 'nearly there' page after a user signs up
  - Bump recaptcha gem to 3.0.0 to remove deprecated stoken support
  - Fix SVG sanitizer to allow more elements
  - Allow forking projects with restricted visibility level
  - Added descriptions to notification settings dropdown
  - Improve note validation to prevent errors when creating invalid note via API
  - Reduce number of fog gem dependencies
  - Add number of merge requests for a given milestone to the milestones view.
  - Implement a fair usage of shared runners
  - Remove project notification settings associated with deleted projects
  - Fix 404 page when viewing TODOs that contain milestones or labels in different projects
  - Add a metric for the number of new Redis connections created by a transaction
  - Fix Error 500 when viewing a blob with binary characters after the 1024-byte mark
  - Redesign navigation for project pages
  - Fix images in sign-up confirmation email
  - Added shortcut 'y' for copying a files content hash URL #14470
  - Fix groups API to list only user's accessible projects
  - Fix horizontal scrollbar for long commit message.
  - GitLab Performance Monitoring now tracks the total method execution time and call count per method
  - Add Environments and Deployments
  - Redesign account and email confirmation emails
  - Don't fail builds for projects that are deleted
  - Support Docker Registry manifest v1
  - `git clone https://host/namespace/project` now works, in addition to using the `.git` suffix
  - Bump nokogiri to 1.6.8
  - Use gitlab-shell v3.0.0
  - Fixed alignment of download dropdown in merge requests
  - Upgrade to jQuery 2
  - Adds selected branch name to the dropdown toggle
  - Add API endpoint for Sidekiq Metrics !4653
  - Refactoring Award Emoji with API support for Issues and MergeRequests
  - Use Knapsack to evenly distribute tests across multiple nodes
  - Add `sha` parameter to MR merge API, to ensure only reviewed changes are merged
  - Don't allow MRs to be merged when commits were added since the last review / page load
  - Add DB index on users.state
  - Limit email on push diff size to 30 files / 150 KB
  - Add rake task 'gitlab:db:configure' for conditionally seeding or migrating the database
  - Changed the Slack build message to use the singular duration if necessary (Aran Koning)
  - Fix race condition on merge when build succeeds
  - Added shortcut to focus filter search fields and added documentation #18120
  - Links from a wiki page to other wiki pages should be rewritten as expected
  - Add option to project to only allow merge requests to be merged if the build succeeds (Rui Santos)
  - Added navigation shortcuts to the project pipelines, milestones, builds and forks page. !4393
  - Fix issues filter when ordering by milestone
  - Disable SAML account unlink feature
  - Added artifacts:when to .gitlab-ci.yml - this requires GitLab Runner 1.3
  - Bamboo Service: Fix missing credentials & URL handling when base URL contains a path (Benjamin Schmid)
  - TeamCity Service: Fix URL handling when base URL contains a path
  - Todos will display target state if issuable target is 'Closed' or 'Merged'
  - Validate only and except regexp
  - Fix bug when sorting issues by milestone due date and filtering by two or more labels
  - POST to API /projects/:id/runners/:runner_id would give 409 if the runner was already enabled for this project
  - Add support for using Yubikeys (U2F) for two-factor authentication
  - Link to blank group icon doesn't throw a 404 anymore
  - Remove 'main language' feature
  - Toggle whitespace button now available for compare branches diffs #17881
  - Pipelines can be canceled only when there are running builds
  - Allow authentication using personal access tokens
  - Use downcased path to container repository as this is expected path by Docker
  - Allow to use CI token to fetch LFS objects
  - Custom notification settings
  - Projects pending deletion will render a 404 page
  - Measure queue duration between gitlab-workhorse and Rails
  - Added Gfm autocomplete for labels
  - Added edit note 'up' shortcut documentation to the help panel and docs screenshot #18114
  - Make Omniauth providers specs to not modify global configuration
  - Remove unused JiraIssue class and replace references with ExternalIssue. !4659 (Ilan Shamir)
  - Make authentication service for Container Registry to be compatible with < Docker 1.11
  - Make it possible to lock a runner from being enabled for other projects
  - Add Application Setting to configure Container Registry token expire delay (default 5min)
  - Cache assigned issue and merge request counts in sidebar nav
  - Use Knapsack only in CI environment
  - Updated project creation page to match new UI #2542
  - Cache project build count in sidebar nav
  - Add milestone expire date to the right sidebar
  - Manually mark a issue or merge request as a todo
  - Fix markdown_spec to use before instead of before(:all) to properly cleanup database after testing
  - Reduce number of queries needed to render issue labels in the sidebar
  - Improve error handling importing projects
  - Remove duplicated notification settings
  - Put project Files and Commits tabs under Code tab
  - Decouple global notification level from user model
  - Replace Colorize with Rainbow for coloring console output in Rake tasks.
  - Add workhorse controller and API helpers
  - An indicator is now displayed at the top of the comment field for confidential issues.
  - Show categorised search queries in the search autocomplete
  - RepositoryCheck::SingleRepositoryWorker public and private methods are now instrumented
  - Dropdown for `.gitlab-ci.yml` templates
  - Improve issuables APIs performance when accessing notes !4471
  - Add sorting dropdown to tags page !4423
  - External links now open in a new tab
  - Prevent default actions of disabled buttons and links
  - Markdown editor now correctly resets the input value on edit cancellation !4175
  - Toggling a task list item in a issue/mr description does not creates a Todo for mentions
  - Improved UX of date pickers on issue & milestone forms
  - Cache on the database if a project has an active external issue tracker.
  - Put project Labels and Milestones pages links under Issues and Merge Requests tabs as subnav
  - GitLab project import and export functionality
  - All classes in the Banzai::ReferenceParser namespace are now instrumented
  - Remove deprecated issues_tracker and issues_tracker_id from project model
  - Allow users to create confidential issues in private projects
  - Measure CPU time for instrumented methods
  - Instrument private methods and private instance methods by default instead just public methods
  - Only show notes through JSON on confidential issues that the user has access to
  - Updated the allocations Gem to version 1.0.5
  - The background sampler now ignores classes without names
  - Update design for `Close` buttons
  - New custom icons for navigation
  - Horizontally scrolling navigation on project, group, and profile settings pages
  - Hide global side navigation by default
  - Fix project Star/Unstar project button tooltip
  - Remove tanuki logo from side navigation; center on top nav
  - Include user relationships when retrieving award_emoji
  - Various associations are now eager loaded when parsing issue references to reduce the number of queries executed
  - Set inverse_of for Project/Service association to reduce the number of queries
  - Update tanuki logo highlight/loading colors
  - Remove explicit Gitlab::Metrics.action assignments, are already automatic.
  - Use Git cached counters for branches and tags on project page
  - Cache participable participants in an instance variable.
  - Filter parameters for request_uri value on instrumented transactions.
  - Remove duplicated keys add UNIQUE index to keys fingerprint column
  - ExtractsPath get ref_names from repository cache, if not there access git.
  - Show a flash warning about the error detail of XHR requests which failed with status code 404 and 500
  - Cache user todo counts from TodoService
  - Ensure Todos counters doesn't count Todos for projects pending delete
  - Add left/right arrows horizontal navigation
  - Add tooltip to pin/unpin navbar
  - Add new sub nav style to Wiki and Graphs sub navigation

## 8.8.9

  - Upgrade Doorkeeper to 4.2.0. !5881

## 8.8.8

  - Upgrade Rails to 4.2.7.1 for security fixes. !5781

## 8.8.7

  - Fix privilege escalation issue with OAuth external users.
  - Ensure references to private repos aren't shown to logged-out users.

## 8.8.6

  - Fix visibility of snippets when searching.
  - Update omniauth-saml to 1.6.0 !4951

## 8.8.5

  - Import GitHub repositories respecting the API rate limit !4166
  - Fix todos page throwing errors when you have a project pending deletion !4300
  - Disable Webhooks before proceeding with the GitHub import !4470
  - Fix importer for GitHub comments on diff !4488
  - Adjust the SAML control flow to allow LDAP identities to be added to an existing SAML user !4498
  - Fix incremental trace upload API when using multi-byte UTF-8 chars in trace !4541
  - Prevent unauthorized access for projects build traces
  - Forbid scripting for wiki files
  - Only show notes through JSON on confidential issues that the user has access to
  - Banzai::Filter::UploadLinkFilter use XPath instead CSS expressions
  - Banzai::Filter::ExternalLinkFilter use XPath instead CSS expressions

## 8.8.4

  - Fix LDAP-based login for users with 2FA enabled. !4493
  - Added descriptions to notification settings dropdown
  - Due date can be removed from milestones

## 8.8.3

  - Fix 404 page when viewing TODOs that contain milestones or labels in different projects. !4312
  - Fixed JS error when trying to remove discussion form. !4303
  - Fixed issue with button color when no CI enabled. !4287
  - Fixed potential issue with 2 CI status polling events happening. !3869
  - Improve design of Pipeline view. !4230
  - Fix gitlab importer failing to import new projects due to missing credentials. !4301
  - Fix import URL migration not rescuing with the correct Error. !4321
  - Fix health check access token changing due to old application settings being used. !4332
  - Make authentication service for Container Registry to be compatible with Docker versions before 1.11. !4363
  - Add Application Setting to configure Container Registry token expire delay (default 5 min). !4364
  - Pass the "Remember me" value to the 2FA token form. !4369
  - Fix incorrect links on pipeline page when merge request created from fork.  !4376
  - Use downcased path to container repository as this is expected path by Docker. !4420
  - Fix wiki project clone address error (chujinjin). !4429
  - Fix serious performance bug with rendering Markdown with InlineDiffFilter.  !4392
  - Fix missing number on generated ordered list element. !4437
  - Prevent disclosure of notes on confidential issues in search results.

## 8.8.2

  - Added remove due date button. !4209
  - Fix Error 500 when accessing application settings due to nil disabled OAuth sign-in sources. !4242
  - Fix Error 500 in CI charts by gracefully handling commits with no durations. !4245
  - Fix table UI on CI builds page. !4249
  - Fix backups if registry is disabled. !4263
  - Fixed issue with merge button color. !4211
  - Fixed issue with enter key selecting wrong option in dropdown. !4210
  - When creating a .gitignore file a dropdown with templates will be provided. !4075
  - Fix concurrent request when updating build log in browser. !4183

## 8.8.1

  - Add documentation for the "Health Check" feature
  - Allow anonymous users to access a public project's pipelines !4233
  - Fix MySQL compatibility in zero downtime migrations helpers
  - Fix the CI login to Container Registry (the gitlab-ci-token user)

## 8.8.0 (2016-05-22)

  - Implement GFM references for milestones (Alejandro Rodríguez)
  - Snippets tab under user profile. !4001 (Long Nguyen)
  - Fix error when using link to uploads in global snippets
  - Fix Error 500 when attempting to retrieve project license when HEAD points to non-existent ref
  - Assign labels and milestone to target project when moving issue. !3934 (Long Nguyen)
  - Use a case-insensitive comparison in sanitizing URI schemes
  - Toggle sign-up confirmation emails in application settings
  - Make it possible to prevent tagged runner from picking untagged jobs
  - Added `InlineDiffFilter` to the markdown parser. (Adam Butler)
  - Added inline diff styling for `change_title` system notes. (Adam Butler)
  - Project#open_branches has been cleaned up and no longer loads entire records into memory.
  - Escape HTML in commit titles in system note messages
  - Improve design of Pipeline View
  - Fix scope used when accessing container registry
  - Fix creation of Ci::Commit object which can lead to pending, failed in some scenarios
  - Improve multiple branch push performance by memoizing permission checking
  - Log to application.log when an admin starts and stops impersonating a user
  - Changing the confidentiality of an issue now creates a new system note (Alex Moore-Niemi)
  - Updated gitlab_git to 10.1.0
  - GitAccess#protected_tag? no longer loads all tags just to check if a single one exists
  - Reduce delay in destroying a project from 1-minute to immediately
  - Make build status canceled if any of the jobs was canceled and none failed
  - Upgrade Sidekiq to 4.1.2
  - Added /health_check endpoint for checking service status
  - Make 'upcoming' filter for milestones work better across projects
  - Sanitize repo paths in new project error message
  - Bump mail_room to 0.7.0 to fix stuck IDLE connections
  - Remove future dates from contribution calendar graph.
  - Support e-mail notifications for comments on project snippets
  - Fix API leak of notes of unauthorized issues, snippets and merge requests
  - Use ActionDispatch Remote IP for Akismet checking
  - Fix error when visiting commit builds page before build was updated
  - Add 'l' shortcut to open Label dropdown on issuables and 'i' to create new issue on a project
  - Update SVG sanitizer to conform to SVG 1.1
  - Speed up push emails with multiple recipients by only generating the email once
  - Updated search UI
  - Added authentication service for Container Registry
  - Display informative message when new milestone is created
  - Sanitize milestones and labels titles
  - Support multi-line tag messages. !3833 (Calin Seciu)
  - Force users to reset their password after an admin changes it
  - Allow "NEWS" and "CHANGES" as alternative names for CHANGELOG. !3768 (Connor Shea)
  - Added button to toggle whitespaces changes on diff view
  - Backport GitHub Enterprise import support from EE
  - Create tags using Rugged for performance reasons. !3745
  - Allow guests to set notification level in projects
  - API: Expose Issue#user_notes_count. !3126 (Anton Popov)
  - Don't show forks button when user can't view forks
  - Fix atom feed links and rendering
  - Files over 5MB can only be viewed in their raw form, files over 1MB without highlighting !3718
  - Add support for supressing text diffs using .gitattributes on the default branch (Matt Oakes)
  - Add eager load paths to help prevent dependency load issues in Sidekiq workers. !3724
  - Added multiple colors for labels in dropdowns when dups happen.
  - Show commits in the same order as `git log`
  - Improve description for the Two-factor Authentication sign-in screen. (Connor Shea)
  - API support for the 'since' and 'until' operators on commit requests (Paco Guzman)
  - Fix Gravatar hint in user profile when Gravatar is disabled. !3988 (Artem Sidorenko)
  - Expire repository exists? and has_visible_content? caches after a push if necessary
  - Fix unintentional filtering bug in Issue/MR sorted by milestone due (Takuya Noguchi)
  - Fix adding a todo for private group members (Ahmad Sherif)
  - Bump ace-rails-ap gem version from 2.0.1 to 4.0.2 which upgrades Ace Editor from 1.1.2 to 1.2.3
  - Total method execution timings are no longer tracked
  - Allow Admins to remove the Login with buttons for OAuth services and still be able to import !4034. (Andrei Gliga)
  - Add API endpoints for un/subscribing from/to a label. !4051 (Ahmad Sherif)
  - Hide left sidebar on phone screens to give more space for content
  - Redesign navigation for profile and group pages
  - Add counter metrics for rails cache
  - Import pull requests from GitHub where the source or target branches were removed
  - All Grape API helpers are now instrumented
  - Improve Issue formatting for the Slack Service (Jeroen van Baarsen)
  - Fixed advice on invalid permissions on upload path !2948 (Ludovic Perrine)
  - Allows MR authors to have the source branch removed when merging the MR. !2801 (Jeroen Jacobs)
  - When creating a .gitignore file a dropdown with templates will be provided
  - Shows the issue/MR list search/filter form and corrects the mobile styling for guest users. #17562

## 8.7.9

  - Fix privilege escalation issue with OAuth external users.
  - Ensure references to private repos aren't shown to logged-out users.

## 8.7.8

  - Fix visibility of snippets when searching.
  - Update omniauth-saml to 1.6.0 !4951

## 8.7.7

  - Fix import by `Any Git URL` broken if the URL contains a space
  - Prevent unauthorized access to other projects build traces
  - Forbid scripting for wiki files
  - Only show notes through JSON on confidential issues that the user has access to

## 8.7.6

  - Fix links on wiki pages for relative url setups. !4131 (Artem Sidorenko)
  - Fix import from GitLab.com to a private instance failure. !4181
  - Fix external imports not finding the import data. !4106
  - Fix notification delay when changing status of an issue
  - Bump Workhorse to 0.7.5 so it can serve raw diffs

## 8.7.5

  - Fix relative links in wiki pages. !4050
  - Fix always showing build notification message when switching between merge requests !4086
  - Fix an issue when filtering merge requests with more than one label. !3886
  - Fix short note for the default scope on build page (Takuya Noguchi)

## 8.7.4

  - Links for Redmine issue references are generated correctly again !4048 (Benedikt Huss)
  - Fix setting trusted proxies !3970
  - Fix BitBucket importer bug when throwing exceptions !3941
  - Use sign out path only if not empty !3989
  - Running rake gitlab:db:drop_tables now drops tables with cascade !4020
  - Running rake gitlab:db:drop_tables uses "IF EXISTS" as a precaution !4100
  - Use a case-insensitive comparison in sanitizing URI schemes

## 8.7.3

  - Emails, Gitlab::Email::Message, Gitlab::Diff, and Premailer::Adapter::Nokogiri are now instrumented
  - Merge request widget displays TeamCity build state and code coverage correctly again.
  - Fix the line code when importing PR review comments from GitHub. !4010
  - Wikis are now initialized on legacy projects when checking repositories
  - Remove animate.css in favor of a smaller subset of animations. !3937 (Connor Shea)

## 8.7.2

  - The "New Branch" button is now loaded asynchronously
  - Fix error 500 when trying to create a wiki page
  - Updated spacing between notification label and button
  - Label titles in filters are now escaped properly

## 8.7.1

  - Throttle the update of `project.last_activity_at` to 1 minute. !3848
  - Fix .gitlab-ci.yml parsing issue when hidde job is a template without script definition. !3849
  - Fix license detection to detect all license files, not only known licenses. !3878
  - Use the `can?` helper instead of `current_user.can?`. !3882
  - Prevent users from deleting Webhooks via API they do not own
  - Fix Error 500 due to stale cache when projects are renamed or transferred
  - Update width of search box to fix Safari bug. !3900 (Jedidiah)
  - Use the `can?` helper instead of `current_user.can?`

## 8.7.0 (2016-04-22)

  - Gitlab::GitAccess and Gitlab::GitAccessWiki are now instrumented
  - Fix vulnerability that made it possible to gain access to private labels and milestones
  - The number of InfluxDB points stored per UDP packet can now be configured
  - Fix error when cross-project label reference used with non-existent project
  - Transactions for /internal/allowed now have an "action" tag set
  - Method instrumentation now uses Module#prepend instead of aliasing methods
  - Repository.clean_old_archives is now instrumented
  - Add support for environment variables on a job level in CI configuration file
  - SQL query counts are now tracked per transaction
  - The Projects::HousekeepingService class has extra instrumentation
  - All service classes (those residing in app/services) are now instrumented
  - Developers can now add custom tags to transactions
  - Loading of an issue's referenced merge requests and related branches is now done asynchronously
  - Enable gzip for assets, makes the page size significantly smaller. !3544 / !3632 (Connor Shea)
  - Add support to cherry-pick any commit into any branch in the web interface (Minqi Pan)
  - Project switcher uses new dropdown styling
  - Load award emoji images separately unless opening the full picker. Saves several hundred KBs of data for most pages. (Connor Shea)
  - Do not include award_emojis in issue and merge_request comment_count !3610 (Lucas Charles)
  - Restrict user profiles when public visibility level is restricted.
  - Add ability set due date to issues, sort and filter issues by due date (Mehmet Beydogan)
  - All images in discussions and wikis now link to their source files !3464 (Connor Shea).
  - Return status code 303 after a branch DELETE operation to avoid project deletion (Stan Hu)
  - Add setting for customizing the list of trusted proxies !3524
  - Allow projects to be transfered to a lower visibility level group
  - Fix `signed_in_ip` being set to 127.0.0.1 when using a reverse proxy !3524
  - Improved Markdown rendering performance !3389
  - Make shared runners text in box configurable
  - Don't attempt to look up an avatar in repo if repo directory does not exist (Stan Hu)
  - API: Ability to subscribe and unsubscribe from issues and merge requests (Robert Schilling)
  - Expose project badges in project settings
  - Make /profile/keys/new redirect to /profile/keys for back-compat. !3717
  - Preserve time notes/comments have been updated at when moving issue
  - Make HTTP(s) label consistent on clone bar (Stan Hu)
  - Add support for `after_script`, requires Runner 1.2 (Kamil Trzciński)
  - Expose label description in API (Mariusz Jachimowicz)
  - API: Ability to update a group (Robert Schilling)
  - API: Ability to move issues (Robert Schilling)
  - Fix Error 500 after renaming a project path (Stan Hu)
  - Fix a bug whith trailing slash in teamcity_url (Charles May)
  - Allow back dating on issues when created or updated through the API
  - Allow back dating on issue notes when created through the API
  - Propose license template when creating a new LICENSE file
  - API: Expose /licenses and /licenses/:key
  - Fix avatar stretching by providing a cropping feature
  - API: Expose `subscribed` for issues and merge requests (Robert Schilling)
  - Allow SAML to handle external users based on user's information !3530
  - Allow Omniauth providers to be marked as `external` !3657
  - Add endpoints to archive or unarchive a project !3372
  - Fix a bug whith trailing slash in bamboo_url
  - Add links to CI setup documentation from project settings and builds pages
  - Display project members page to all members
  - Handle nil descriptions in Slack issue messages (Stan Hu)
  - Add automated repository integrity checks (OFF by default)
  - API: Expose open_issues_count, closed_issues_count, open_merge_requests_count for labels (Robert Schilling)
  - API: Ability to star and unstar a project (Robert Schilling)
  - Add default scope to projects to exclude projects pending deletion
  - Allow to close merge requests which source projects(forks) are deleted.
  - Ensure empty recipients are rejected in BuildsEmailService
  - Use rugged to change HEAD in Project#change_head (P.S.V.R)
  - API: Ability to filter milestones by state `active` and `closed` (Robert Schilling)
  - API: Fix milestone filtering by `iid` (Robert Schilling)
  - Make before_script and after_script overridable on per-job (Kamil Trzciński)
  - API: Delete notes of issues, snippets, and merge requests (Robert Schilling)
  - Implement 'Groups View' as an option for dashboard preferences !3379 (Elias W.)
  - Better errors handling when creating milestones inside groups
  - Fix high CPU usage when PostReceive receives refs/merge-requests/<id>
  - Hide `Create a group` help block when creating a new project in a group
  - Implement 'TODOs View' as an option for dashboard preferences !3379 (Elias W.)
  - Allow issues and merge requests to be assigned to the author !2765
  - Make Ci::Commit to group only similar builds and make it stateful (ref, tag)
  - Gracefully handle notes on deleted commits in merge requests (Stan Hu)
  - Decouple membership and notifications
  - Fix creation of merge requests for orphaned branches (Stan Hu)
  - API: Ability to retrieve a single tag (Robert Schilling)
  - While signing up, don't persist the user password across form redisplays
  - Fall back to `In-Reply-To` and `References` headers when sub-addressing is not available (David Padilla)
  - Remove "Congratulations!" tweet button on newly-created project. (Connor Shea)
  - Fix admin/projects when using visibility levels on search (PotHix)
  - Build status notifications
  - Update email confirmation interface
  - API: Expose user location (Robert Schilling)
  - API: Do not leak group existence via return code (Robert Schilling)
  - ClosingIssueExtractor regex now also works with colons. e.g. "Fixes: #1234" !3591
  - Update number of Todos in the sidebar when it's marked as "Done". !3600
  - Sanitize branch names created for confidential issues
  - API: Expose 'updated_at' for issue, snippet, and merge request notes (Robert Schilling)
  - API: User can leave a project through the API when not master or owner. !3613
  - Fix repository cache invalidation issue when project is recreated with an empty repo (Stan Hu)
  - Fix: Allow empty recipients list for builds emails service when pushed is added (Frank Groeneveld)
  - Improved markdown forms
  - Diff design updates (colors, button styles, etc)
  - Copying and pasting a diff no longer pastes the line numbers or +/-
  - Add null check to formData when updating profile content to fix Firefox bug
  - Disable spellcheck and autocorrect for username field in admin page
  - Delete tags using Rugged for performance reasons (Robert Schilling)
  - Add Slack notifications when Wiki is edited (Sebastian Klier)
  - Diffs load at the correct point when linking from from number
  - Selected diff rows highlight
  - Fix emoji categories in the emoji picker
  - API: Properly display annotated tags for GET /projects/:id/repository/tags (Robert Schilling)
  - Add encrypted credentials for imported projects and migrate old ones
  - Properly format all merge request references with ! rather than # !3740 (Ben Bodenmiller)
  - Author and participants are displayed first on users autocompletion
  - Show number sign on external issue reference text (Florent Baldino)
  - Updated print style for issues
  - Use GitHub Issue/PR number as iid to keep references
  - Import GitHub labels
  - Add option to filter by "Owned projects" on dashboard page
  - Import GitHub milestones
  - Execute system web hooks on push to the project
  - Allow enable/disable push events for system hooks
  - Fix GitHub project's link in the import page when provider has a custom URL
  - Add RAW build trace output and button on build page
  - Add incremental build trace update into CI API

## 8.6.9

  - Prevent unauthorized access to other projects build traces
  - Forbid scripting for wiki files
  - Only show notes through JSON on confidential issues that the user has access to

## 8.6.8

  - Prevent privilege escalation via "impersonate" feature
  - Prevent privilege escalation via notes API
  - Prevent privilege escalation via project webhook API
  - Prevent XSS via Git branch and tag names
  - Prevent XSS via custom issue tracker URL
  - Prevent XSS via `window.opener`
  - Prevent XSS via label drop-down
  - Prevent information disclosure via milestone API
  - Prevent information disclosure via snippet API
  - Prevent information disclosure via project labels
  - Prevent information disclosure via new merge request page

## 8.6.7

  - Fix persistent XSS vulnerability in `commit_person_link` helper
  - Fix persistent XSS vulnerability in Label and Milestone dropdowns
  - Fix vulnerability that made it possible to enumerate private projects belonging to group

## 8.6.6

  - Expire the exists cache before deletion to ensure project dir actually exists (Stan Hu). !3413
  - Fix error on language detection when repository has no HEAD (e.g., master branch) (Jeroen Bobbeldijk). !3654
  - Fix revoking of authorized OAuth applications (Connor Shea). !3690
  - Fix error on language detection when repository has no HEAD (e.g., master branch). !3654 (Jeroen Bobbeldijk)
  - Issuable header is consistent between issues and merge requests
  - Improved spacing in issuable header on mobile

## 8.6.5

  - Fix importing from GitHub Enterprise. !3529
  - Perform the language detection after updating merge requests in `GitPushService`, leading to faster visual feedback for the end-user. !3533
  - Check permissions when user attempts to import members from another project. !3535
  - Only update repository language if it is not set to improve performance. !3556
  - Return status code 303 after a branch DELETE operation to avoid project deletion (Stan Hu). !3583
  - Unblock user when active_directory is disabled and it can be found !3550
  - Fix a 2FA authentication spoofing vulnerability.

## 8.6.4

  - Don't attempt to fetch any tags from a forked repo (Stan Hu)
  - Redesign the Labels page

## 8.6.3

  - Mentions on confidential issues doesn't create todos for non-members. !3374
  - Destroy related todos when an Issue/MR is deleted. !3376
  - Fix error 500 when target is nil on todo list. !3376
  - Fix copying uploads when moving issue to another project. !3382
  - Ensuring Merge Request API returns boolean values for work_in_progress (Abhi Rao). !3432
  - Fix raw/rendered diff producing different results on merge requests. !3450
  - Fix commit comment alignment (Stan Hu). !3466
  - Fix Error 500 when searching for a comment in a project snippet. !3468
  - Allow temporary email as notification email. !3477
  - Fix issue with dropdowns not selecting values. !3478
  - Update gitlab-shell version and doc to 2.6.12. gitlab-org/gitlab-ee!280

## 8.6.2

  - Fix dropdown alignment. !3298
  - Fix issuable sidebar overlaps on tablet. !3299
  - Make dropdowns pixel perfect. !3337
  - Fix order of steps to prevent PostgreSQL errors when running migration. !3355
  - Fix bold text in issuable sidebar. !3358
  - Fix error with anonymous token in applications settings. !3362
  - Fix the milestone 'upcoming' filter. !3364 + !3368
  - Fix comments on confidential issues showing up in activity feed to non-members. !3375
  - Fix `NoMethodError` when visiting CI root path at `/ci`. !3377
  - Add a tooltip to new branch button in issue page. !3380
  - Fix an issue hiding the password form when signed-in with a linked account. !3381
  - Add links to CI setup documentation from project settings and builds pages. !3384
  - Fix an issue with width of project select dropdown. !3386
  - Remove redundant `require`s from Banzai files. !3391
  - Fix error 500 with cancel button on issuable edit form. !3392 + !3417
  - Fix background when editing a highlighted note. !3423
  - Remove tabstop from the WIP toggle links. !3426
  - Ensure private project snippets are not viewable by unauthorized people.
  - Gracefully handle notes on deleted commits in merge requests (Stan Hu). !3402
  - Fixed issue with notification settings not saving. !3452

## 8.6.1

  - Add option to reload the schema before restoring a database backup. !2807
  - Display navigation controls on mobile. !3214
  - Fixed bug where participants would not work correctly on merge requests. !3329
  - Fix sorting issues by votes on the groups issues page results in SQL errors. !3333
  - Restrict notifications for confidential issues. !3334
  - Do not allow to move issue if it has not been persisted. !3340
  - Add a confirmation step before deleting an issuable. !3341
  - Fixes issue with signin button overflowing on mobile. !3342
  - Auto collapses the navigation sidebar when resizing. !3343
  - Fix build dependencies, when the dependency is a string. !3344
  - Shows error messages when trying to create label in dropdown menu. !3345
  - Fixes issue with assign milestone not loading milestone list. !3346
  - Fix an issue causing the Dashboard/Milestones page to be blank. !3348

## 8.6.0 (2016-03-22)

  - Add ability to move issue to another project
  - Prevent tokens in the import URL to be showed by the UI
  - Fix bug where wrong commit ID was being used in a merge request diff to show old image (Stan Hu)
  - Add confidential issues
  - Bump gitlab_git to 9.0.3 (Stan Hu)
  - Fix diff image view modes (2-up, swipe, onion skin) not working (Stan Hu)
  - Support Golang subpackage fetching (Stan Hu)
  - Bump Capybara gem to 2.6.2 (Stan Hu)
  - New branch button appears on issues where applicable
  - Contributions to forked projects are included in calendar
  - Improve the formatting for the user page bio (Connor Shea)
  - Easily (un)mark merge request as WIP using link
  - Use specialized system notes when MR is (un)marked as WIP
  - Removed the default password from the initial admin account created during
    setup. A password can be provided during setup (see installation docs), or
    GitLab will ask the user to create a new one upon first visit.
  - Fix issue when pushing to projects ending in .wiki
  - Properly display YAML front matter in Markdown
  - Add support for wiki with UTF-8 page names (Hiroyuki Sato)
  - Fix wiki search results point to raw source (Hiroyuki Sato)
  - Don't load all of GitLab in mail_room
  - Add information about `image` and `services` field at `job` level in the `.gitlab-ci.yml` documentation (Pat Turner)
  - HTTP error pages work independently from location and config (Artem Sidorenko)
  - Update `omniauth-saml` to 1.5.0 to allow for custom response attributes to be set
  - Memoize @group in Admin::GroupsController (Yatish Mehta)
  - Indicate how much an MR diverged from the target branch (Pierre de La Morinerie)
  - Added omniauth-auth0 Gem (Daniel Carraro)
  - Add label description in tooltip to labels in issue index and sidebar
  - Strip leading and trailing spaces in URL validator (evuez)
  - Add "last_sign_in_at" and "confirmed_at" to GET /users/* API endpoints for admins (evuez)
  - Return empty array instead of 404 when commit has no statuses in commit status API
  - Decrease the font size and the padding of the `.anchor` icons used in the README (Roberto Dip)
  - Rewrite logo to simplify SVG code (Sean Lang)
  - Allow to use YAML anchors when parsing the `.gitlab-ci.yml` (Pascal Bach)
  - Ignore jobs that start with `.` (hidden jobs)
  - Hide builds from project's settings when the feature is disabled
  - Allow to pass name of created artifacts archive in `.gitlab-ci.yml`
  - Refactor and greatly improve search performance
  - Add support for cross-project label references
  - Ensure "new SSH key" email do not ends up as dead Sidekiq jobs
  - Update documentation to reflect Guest role not being enforced on internal projects
  - Allow search for logged out users
  - Allow to define on which builds the current one depends on
  - Allow user subscription to a label: get notified for issues/merge requests related to that label (Timothy Andrew)
  - Fix bug where Bitbucket `closed` issues were imported as `opened` (Iuri de Silvio)
  - Don't show Issues/MRs from archived projects in Groups view
  - Fix wrong "iid of max iid" in Issuable sidebar for some merged MRs
  - Fix empty source_sha on Merge Request when there is no diff (Pierre de La Morinerie)
  - Increase the notes polling timeout over time (Roberto Dip)
  - Add shortcut to toggle markdown preview (Florent Baldino)
  - Show labels in dashboard and group milestone views
  - Fix an issue when the target branch of a MR had been deleted
  - Add main language of a project in the list of projects (Tiago Botelho)
  - Add #upcoming filter to Milestone filter (Tiago Botelho)
  - Add ability to show archived projects on dashboard, explore and group pages
  - Remove fork link closes all merge requests opened on source project (Florent Baldino)
  - Move group activity to separate page
  - Create external users which are excluded of internal and private projects unless access was explicitly granted
  - Continue parameters are checked to ensure redirection goes to the same instance
  - User deletion is now done in the background so the request can not time out
  - Canceled builds are now ignored in compound build status if marked as `allowed to fail`
  - Trigger a todo for mentions on commits page
  - Let project owners and admins soft delete issues and merge requests

## 8.5.13

  - Prevent unauthorized access to other projects build traces
  - Forbid scripting for wiki files

## 8.5.12

  - Prevent privilege escalation via "impersonate" feature
  - Prevent privilege escalation via notes API
  - Prevent privilege escalation via project webhook API
  - Prevent XSS via Git branch and tag names
  - Prevent XSS via custom issue tracker URL
  - Prevent XSS via `window.opener`
  - Prevent information disclosure via snippet API
  - Prevent information disclosure via project labels
  - Prevent information disclosure via new merge request page

## 8.5.11

  - Fix persistent XSS vulnerability in `commit_person_link` helper

## 8.5.10

  - Fix a 2FA authentication spoofing vulnerability.

## 8.5.9

  - Don't attempt to fetch any tags from a forked repo (Stan Hu).

## 8.5.8

  - Bump Git version requirement to 2.7.4

## 8.5.7

  - Bump Git version requirement to 2.7.3

## 8.5.6

  - Obtain a lease before querying LDAP

## 8.5.5

  - Ensure removing a project removes associated Todo entries
  - Prevent a 500 error in Todos when author was removed
  - Fix pagination for filtered dashboard and explore pages
  - Fix "Show all" link behavior

## 8.5.4

  - Do not cache requests for badges (including builds badge)

## 8.5.3

  - Flush repository caches before renaming projects
  - Sort starred projects on dashboard based on last activity by default
  - Show commit message in JIRA mention comment
  - Makes issue page and merge request page usable on mobile browsers.
  - Improved UI for profile settings

## 8.5.2

  - Fix sidebar overlapping content when screen width was below 1200px
  - Don't repeat labels listed on Labels tab
  - Bring the "branded appearance" feature from EE to CE
  - Fix error 500 when commenting on a commit
  - Show days remaining instead of elapsed time for Milestone
  - Fix broken icons on installations with relative URL (Artem Sidorenko)
  - Fix issue where tag list wasn't refreshed after deleting a tag
  - Fix import from gitlab.com (KazSawada)
  - Improve implementation to check read access to forks and add pagination
  - Don't show any "2FA required" message if it's not actually required
  - Fix help keyboard shortcut on relative URL setups (Artem Sidorenko)
  - Update Rails to 4.2.5.2
  - Fix permissions for deprecated CI build status badge
  - Don't show "Welcome to GitLab" when the search didn't return any projects
  - Add Todos documentation

## 8.5.1

  - Fix group projects styles
  - Show Crowd login tab when sign in is disabled and Crowd is enabled (Peter Hudec)
  - Fix a set of small UI glitches in project, profile, and wiki pages
  - Restrict permissions on public/uploads
  - Fix the merge request side-by-side view after loading diff results
  - Fix the look of tooltip for the "Revert" button
  - Add when the Builds & Runners API changes got introduced
  - Fix error 500 on some merged merge requests
  - Fix an issue causing the content of the issuable sidebar to disappear
  - Fix error 500 when trying to mark an already done todo as "done"
  - Fix an issue where MRs weren't sortable
  - Issues can now be dragged & dropped into empty milestone lists. This is also
    possible with MRs
  - Changed padding & background color for highlighted notes
  - Re-add the newrelic_rpm gem which was removed without any deprecation or warning (Stan Hu)
  - Update sentry-raven gem to 0.15.6
  - Add build coverage in project's builds page (Steffen Köhler)
  - Changed # to ! for merge requests in activity view

## 8.5.0 (2016-02-22)

  - Fix duplicate "me" in tooltip of the "thumbsup" awards Emoji (Stan Hu)
  - Cache various Repository methods to improve performance
  - Fix duplicated branch creation/deletion Webhooks/service notifications when using Web UI (Stan Hu)
  - Ensure rake tasks that don't need a DB connection can be run without one
  - Update New Relic gem to 3.14.1.311 (Stan Hu)
  - Add "visibility" flag to GET /projects api endpoint
  - Add an option to supply root email through an environmental variable (Koichiro Mikami)
  - Ignore binary files in code search to prevent Error 500 (Stan Hu)
  - Render sanitized SVG images (Stan Hu)
  - Support download access by PRIVATE-TOKEN header (Stan Hu)
  - Upgrade gitlab_git to 7.2.23 to fix commit message mentions in first branch push
  - Add option to include the sender name in body of Notify email (Jason Lee)
  - New UI for pagination
  - Don't prevent sign out when 2FA enforcement is enabled and user hasn't yet
    set it up
  - API: Added "merge_requests/:merge_request_id/closes_issues" (Gal Schlezinger)
  - Fix diff comments loaded by AJAX to load comment with diff in discussion tab
  - Fix relative links in other markup formats (Ben Boeckel)
  - Whitelist raw "abbr" elements when parsing Markdown (Benedict Etzel)
  - Fix label links for a merge request pointing to issues list
  - Don't vendor minified JS
  - Increase project import timeout to 15 minutes
  - Be more permissive with email address validation: it only has to contain a single '@'
  - Display 404 error on group not found
  - Track project import failure
  - Support Two-factor Authentication for LDAP users
  - Display database type and version in Administration dashboard
  - Allow limited Markdown in Broadcast Messages
  - Fix visibility level text in admin area (Zeger-Jan van de Weg)
  - Warn admin during OAuth of granting admin rights (Zeger-Jan van de Weg)
  - Update the ExternalIssue regex pattern (Blake Hitchcock)
  - Remember user's inline/side-by-side diff view preference in a cookie (Kirill Katsnelson)
  - Optimized performance of finding issues to be closed by a merge request
  - Add `avatar_url`, `description`, `git_ssh_url`, `git_http_url`, `path_with_namespace`
    and `default_branch` in `project` in push, issue, merge-request and note webhooks data (Kirill Zaitsev)
  - Deprecate the `ssh_url` in favor of `git_ssh_url` and `http_url` in favor of `git_http_url`
    in `project` for push, issue, merge-request and note webhooks data (Kirill Zaitsev)
  - Deprecate the `repository` key in push, issue, merge-request and note webhooks data, use `project` instead (Kirill Zaitsev)
  - API: Expose MergeRequest#merge_status (Andrei Dziahel)
  - Revert "Add IP check against DNSBLs at account sign-up"
  - Actually use the `skip_merges` option in Repository#commits (Tony Chu)
  - Fix API to keep request parameters in Link header (Michael Potthoff)
  - Deprecate API "merge_request/:merge_request_id/comments". Use "merge_requests/:merge_request_id/notes" instead
  - Deprecate API "merge_request/:merge_request_id/...". Use "merge_requests/:merge_request_id/..." instead
  - Prevent parse error when name of project ends with .atom and prevent path issues
  - Discover branches for commit statuses ref-less when doing merge when succeeded
  - Mark inline difference between old and new paths when a file is renamed
  - Support Akismet spam checking for creation of issues via API (Stan Hu)
  - API: Allow to set or update a merge-request's milestone (Kirill Skachkov)
  - Improve UI consistency between projects and groups lists
  - Add sort dropdown to dashboard projects page
  - Fixed logo animation on Safari (Roman Rott)
  - Fix Merge When Succeeded when multiple stages
  - Hide remove source branch button when the MR is merged but new commits are pushed (Zeger-Jan van de Weg)
  - In seach autocomplete show only groups and projects you are member of
  - Don't process cross-reference notes from forks
  - Fix: init.d script not working on OS X
  - Faster snippet search
  - Added API to download build artifacts
  - Title for milestones should be unique (Zeger-Jan van de Weg)
  - Validate correctness of maximum attachment size application setting
  - Replaces "Create merge request" link with one to the "Merge Request" when one exists
  - Fix CI builds badge, add a new link to builds badge, deprecate the old one
  - Fix broken link to project in build notification emails
  - Ability to see and sort on vote count from Issues and MR lists
  - Fix builds scheduler when first build in stage was allowed to fail
  - User project limit is reached notice is hidden if the projects limit is zero
  - Add API support for managing runners and project's runners
  - Allow SAML users to login with no previous account without having to allow
    all Omniauth providers to do so.
  - Allow existing users to auto link their SAML credentials by logging in via SAML
  - Make it possible to erase a build (trace, artifacts) using UI and API
  - Ability to revert changes from a Merge Request or Commit
  - Emoji comment on diffs are not award emoji
  - Add label description (Nuttanart Pornprasitsakul)
  - Show label row when filtering issues or merge requests by label (Nuttanart Pornprasitsakul)
  - Add Todos

## 8.4.11

  - Prevent unauthorized access to other projects build traces
  - Forbid scripting for wiki files

## 8.4.10

  - Prevent privilege escalation via "impersonate" feature
  - Prevent privilege escalation via notes API
  - Prevent privilege escalation via project webhook API
  - Prevent XSS via Git branch and tag names
  - Prevent XSS via custom issue tracker URL
  - Prevent XSS via `window.opener`
  - Prevent information disclosure via snippet API
  - Prevent information disclosure via project labels
  - Prevent information disclosure via new merge request page

## 8.4.9

  - Fix persistent XSS vulnerability in `commit_person_link` helper

## 8.4.8

  - Fix a 2FA authentication spoofing vulnerability.

## 8.4.7

  - Don't attempt to fetch any tags from a forked repo (Stan Hu).

## 8.4.6

  - Bump Git version requirement to 2.7.4

## 8.4.5

  - No CE-specific changes

## 8.4.4

  - Update omniauth-saml gem to 1.4.2
  - Prevent long-running backup tasks from timing out the database connection
  - Add a Project setting to allow guests to view build logs (defaults to true)
  - Sort project milestones by due date including issue editor (Oliver Rogers / Orih)

## 8.4.3

  - Increase lfs_objects size column to 8-byte integer to allow files larger
    than 2.1GB
  - Correctly highlight MR diff when MR has merge conflicts
  - Fix highlighting in blame view
  - Update sentry-raven gem to prevent "Not a git repository" console output
    when running certain commands
  - Add instrumentation to additional Gitlab::Git and Rugged methods for
    performance monitoring
  - Allow autosize textareas to also be manually resized

## 8.4.2

  - Bump required gitlab-workhorse version to bring in a fix for missing
    artifacts in the build artifacts browser
  - Get rid of those ugly borders on the file tree view
  - Fix updating the runner information when asking for builds
  - Bump gitlab_git version to 7.2.24 in order to bring in a performance
    improvement when checking if a repository was empty
  - Add instrumentation for Gitlab::Git::Repository instance methods so we can
    track them in Performance Monitoring.
  - Increase contrast between highlighted code comments and inline diff marker
  - Fix method undefined when using external commit status in builds
  - Fix highlighting in blame view.

## 8.4.1

  - Apply security updates for Rails (4.2.5.1), rails-html-sanitizer (1.0.3),
    and Nokogiri (1.6.7.2)
  - Fix redirect loop during import
  - Fix diff highlighting for all syntax themes
  - Delete project and associations in a background worker

## 8.4.0 (2016-01-22)

  - Allow LDAP users to change their email if it was not set by the LDAP server
  - Ensure Gravatar host looks like an actual host
  - Consider re-assign as a mention from a notification point of view
  - Add pagination headers to already paginated API resources
  - Properly generate diff of orphan commits, like the first commit in a repository
  - Improve the consistency of commit titles, branch names, tag names, issue/MR titles, on their respective project pages
  - Autocomplete data is now always loaded, instead of when focusing a comment text area
  - Improved performance of finding issues for an entire group
  - Added custom application performance measuring system powered by InfluxDB
  - Add syntax highlighting to diffs
  - Gracefully handle invalid UTF-8 sequences in Markdown links (Stan Hu)
  - Bump fog to 1.36.0 (Stan Hu)
  - Add user's last used IP addresses to admin page (Stan Hu)
  - Add housekeeping function to project settings page
  - The default GitLab logo now acts as a loading indicator
  - Fix caching issue where build status was not updating in project dashboard (Stan Hu)
  - Accept 2xx status codes for successful Webhook triggers (Stan Hu)
  - Fix missing date of month in network graph when commits span a month (Stan Hu)
  - Expire view caches when application settings change (e.g. Gravatar disabled) (Stan Hu)
  - Don't notify users twice if they are both project watchers and subscribers (Stan Hu)
  - Remove gray background from layout in UI
  - Fix signup for OAuth providers that don't provide a name
  - Implement new UI for group page
  - Implement search inside emoji picker
  - Let the CI runner know about builds that this build depends on
  - Add API support for looking up a user by username (Stan Hu)
  - Add project permissions to all project API endpoints (Stan Hu)
  - Link to milestone in "Milestone changed" system note
  - Only allow group/project members to mention `@all`
  - Expose Git's version in the admin area (Trey Davis)
  - Add "Frequently used" category to emoji picker
  - Add CAS support (tduehr)
  - Add link to merge request on build detail page
  - Fix: Problem with projects ending with .keys (Jose Corcuera)
  - Revert back upvote and downvote button to the issue and MR pages
  - Swap position of Assignee and Author selector on Issuables (Zeger-Jan van de Weg)
  - Add system hook messages for project rename and transfer (Steve Norman)
  - Fix version check image in Safari
  - Show 'All' tab by default in the builds page
  - Add Open Graph and Twitter Card data to all pages
  - Fix API project lookups when querying with a namespace with dots (Stan Hu)
  - Enable forcing Two-factor authentication sitewide, with optional grace period
  - Import GitHub Pull Requests into GitLab
  - Change single user API endpoint to return more detailed data (Michael Potthoff)
  - Update version check images to use SVG
  - Validate README format before displaying
  - Enable Microsoft Azure OAuth2 support (Janis Meybohm)
  - Properly set task-list class on single item task lists
  - Add file finder feature in tree view (Kyungchul Shin)
  - Ajax filter by message for commits page
  - API: Add support for deleting a tag via the API (Robert Schilling)
  - Allow subsequent validations in CI Linter
  - Show referenced MRs & Issues only when the current viewer can access them
  - Fix Encoding::CompatibilityError bug when markdown content has some complex URL (Jason Lee)
  - Add API support for managing project's builds
  - Add API support for managing project's build triggers
  - Add API support for managing project's build variables
  - Allow broadcast messages to be edited
  - Autosize Markdown textareas
  - Import GitHub wiki into GitLab
  - Add reporters ability to download and browse build artifacts (Andrew Johnson)
  - Autofill referring url in message box when reporting user abuse.
  - Remove leading comma on award emoji when the user is the first to award the emoji (Zeger-Jan van de Weg)
  - Add build artifacts browser
  - Improve UX in builds artifacts browser
  - Increase default size of `data` column in `events` table when using MySQL
  - Expose button to CI Lint tool on project builds page
  - Fix: Creator should be added as a master of the project on creation
  - Added X-GitLab-... headers to emails from CI and Email On Push services (Anton Baklanov)
  - Add IP check against DNSBLs at account sign-up
  - Added cache:key to .gitlab-ci.yml allowing to fine tune the caching

## 8.3.10

  - Prevent unauthorized access to other projects build traces
  - Forbid scripting for wiki files

## 8.3.9

  - Prevent privilege escalation via "impersonate" feature
  - Prevent privilege escalation via notes API
  - Prevent privilege escalation via project webhook API
  - Prevent XSS via custom issue tracker URL
  - Prevent XSS via `window.opener`
  - Prevent information disclosure via project labels
  - Prevent information disclosure via new merge request page

## 8.3.8

  - Fix persistent XSS vulnerability in `commit_person_link` helper

## 8.3.7

  - Fix a 2FA authentication spoofing vulnerability.

## 8.3.6

  - Don't attempt to fetch any tags from a forked repo (Stan Hu).

## 8.3.5

  - Bump Git version requirement to 2.7.4

## 8.3.4

  - Use gitlab-workhorse 0.5.4 (fixes API routing bug)

## 8.3.3

  - Preserve CE behavior with JIRA integration by only calling API if URL is set
  - Fix duplicated branch creation/deletion events when using Web UI (Stan Hu)
  - Add configurable LDAP server query timeout
  - Get "Merge when build succeeds" to work when commits were pushed to MR target branch while builds were running
  - Suppress e-mails on failed builds if allow_failure is set (Stan Hu)
  - Fix project transfer e-mail sending incorrect paths in e-mail notification (Stan Hu)
  - Better support for referencing and closing issues in Asana service (Mike Wyatt)
  - Enable "Add key" button when user fills in a proper key (Stan Hu)
  - Fix error in processing reply-by-email messages (Jason Lee)
  - Fix Error 500 when visiting build page of project with nil runners_token (Stan Hu)
  - Use WOFF versions of SourceSansPro fonts
  - Fix regression when builds were not generated for tags created through web/api interface
  - Fix: maintain milestone filter between Open and Closed tabs (Greg Smethells)
  - Fix missing artifacts and build traces for build created before 8.3

## 8.3.2

  - Disable --follow in `git log` to avoid loading duplicate commit data in infinite scroll (Stan Hu)
  - Add support for Google reCAPTCHA in user registration

## 8.3.1

  - Fix Error 500 when global milestones have slashes (Stan Hu)
  - Fix Error 500 when doing a search in dashboard before visiting any project (Stan Hu)
  - Fix LDAP identity and user retrieval when special characters are used
  - Move Sidekiq-cron configuration to gitlab.yml

## 8.3.0 (2015-12-22)

  - Bump rack-attack to 4.3.1 for security fix (Stan Hu)
  - API support for starred projects for authorized user (Zeger-Jan van de Weg)
  - Add open_issues_count to project API (Stan Hu)
  - Expand character set of usernames created by Omniauth (Corey Hinshaw)
  - Add button to automatically merge a merge request when the build succeeds (Zeger-Jan van de Weg)
  - Add unsubscribe link in the email footer (Zeger-Jan van de Weg)
  - Provide better diagnostic message upon project creation errors (Stan Hu)
  - Bump devise to 3.5.3 to fix reset token expiring after account creation (Stan Hu)
  - Remove api credentials from link to build_page
  - Deprecate GitLabCiService making it to always be inactive
  - Bump gollum-lib to 4.1.0 (Stan Hu)
  - Fix broken group avatar upload under "New group" (Stan Hu)
  - Update project repositorize size and commit count during import:repos task (Stan Hu)
  - Fix API setting of 'public' attribute to false will make a project private (Stan Hu)
  - Handle and report SSL errors in Webhook test (Stan Hu)
  - Bump Redis requirement to 2.8 for Sidekiq 4 (Stan Hu)
  - Fix: Assignee selector is empty when 'Unassigned' is selected (Jose Corcuera)
  - WIP identifier on merge requests no longer requires trailing space
  - Add rake tasks for git repository maintainance (Zeger-Jan van de Weg)
  - Fix 500 error when update group member permission
  - Fix: As an admin, cannot add oneself as a member to a group/project
  - Trim leading and trailing whitespace of milestone and issueable titles (Jose Corcuera)
  - Recognize issue/MR/snippet/commit links as references
  - Backport JIRA features from EE to CE
  - Add ignore whitespace change option to commit view
  - Fire update hook from GitLab
  - Allow account unlock via email
  - Style warning about mentioning many people in a comment
  - Fix: sort milestones by due date once again (Greg Smethells)
  - Migrate all CI::Services and CI::WebHooks to Services and WebHooks
  - Don't show project fork event as "imported"
  - Add API endpoint to fetch merge request commits list
  - Don't create CI status for refs that doesn't have .gitlab-ci.yml, even if the builds are enabled
  - Expose events API with comment information and author info
  - Fix: Ensure "Remove Source Branch" button is not shown when branch is being deleted. #3583
  - Run custom Git hooks when branch is created or deleted.
  - Fix bug when simultaneously accepting multiple MRs results in MRs that are of "merged" status, but not merged to the target branch
  - Add languages page to graphs
  - Block LDAP user when they are no longer found in the LDAP server
  - Improve wording on project visibility levels (Zeger-Jan van de Weg)
  - Fix editing notes on a merge request diff
  - Automatically select default clone protocol based on user preferences (Eirik Lygre)
  - Make Network page as sub tab of Commits
  - Add copy-to-clipboard button for Snippets
  - Add indication to merge request list item that MR cannot be merged automatically
  - Default target branch to patch-n when editing file in protected branch
  - Add Builds tab to merge request detail page
  - Allow milestones, issues and MRs to be created from dashboard and group indexes
  - Use new style for wiki
  - Use new style for milestone detail page
  - Fix sidebar tooltips when collapsed
  - Prevent possible XSS attack with award-emoji
  - Upgraded Sidekiq to 4.x
  - Accept COPYING,COPYING.lesser, and licence as license file (Zeger-Jan van de Weg)
  - Fix emoji aliases problem
  - Fix award-emojis Flash alert's width
  - Fix deleting notes on a merge request diff
  - Display referenced merge request statuses in the issue description (Greg Smethells)
  - Implement new sidebar for issue and merge request pages
  - Emoji picker improvements
  - Suppress warning about missing `.gitlab-ci.yml` if builds are disabled
  - Do not show build status unless builds are enabled and `.gitlab-ci.yml` is present
  - Persist runners registration token in database
  - Fix online editor should not remove newlines at the end of the file
  - Expose Git's version in the admin area
  - Show "New Merge Request" buttons on canonical repos when you have a fork (Josh Frye)

## 8.2.6

  - Prevent unauthorized access to other projects build traces
  - Forbid scripting for wiki files

## 8.2.5

  - Prevent privilege escalation via "impersonate" feature
  - Prevent privilege escalation via notes API
  - Prevent privilege escalation via project webhook API
  - Prevent XSS via `window.opener`
  - Prevent information disclosure via project labels
  - Prevent information disclosure via new merge request page

## 8.2.4

  - Bump Git version requirement to 2.7.4

## 8.2.3

  - Fix application settings cache not expiring after changes (Stan Hu)
  - Fix Error 500s when creating global milestones with Unicode characters (Stan Hu)
  - Update documentation for "Guest" permissions
  - Properly convert Emoji-only comments into Award Emojis
  - Enable devise paranoid mode to prevent user enumeration attack
  - Webhook payload has an added, modified and removed properties for each commit
  - Fix 500 error when creating a merge request that removes a submodule

## 8.2.2

  - Fix 404 in redirection after removing a project (Stan Hu)
  - Ensure cached application settings are refreshed at startup (Stan Hu)
  - Fix Error 500 when viewing user's personal projects from admin page (Stan Hu)
  - Fix: Raw private snippets access workflow
  - Prevent "413 Request entity too large" errors when pushing large files with LFS
  - Fix invalid links within projects dashboard header
  - Make current user the first user in assignee dropdown in issues detail page (Stan Hu)
  - Fix: duplicate email notifications on issue comments

## 8.2.1

  - Forcefully update builds that didn't want to update with state machine
  - Fix: saving GitLabCiService as Admin Template

## 8.2.0 (2015-11-22)

  - Improved performance of finding projects and groups in various places
  - Improved performance of rendering user profile pages and Atom feeds
  - Expose build artifacts path as config option
  - Fix grouping of contributors by email in graph.
  - Improved performance of finding issues with/without labels
  - Fix Drone CI service template not saving properly (Stan Hu)
  - Fix avatars not showing in Atom feeds and project issues when Gravatar disabled (Stan Hu)
  - Added a GitLab specific profiling tool called "Sherlock" (see GitLab CE merge request #1749)
  - Upgrade gitlab_git to 7.2.20 and rugged to 0.23.3 (Stan Hu)
  - Improved performance of finding users by one of their Email addresses
  - Add allow_failure field to commit status API (Stan Hu)
  - Commits without .gitlab-ci.yml are marked as skipped
  - Save detailed error when YAML syntax is invalid
  - Since GitLab CI is enabled by default, remove enabling it by pushing .gitlab-ci.yml
  - Added build artifacts
  - Improved performance of replacing references in comments
  - Show last project commit to default branch on project home page
  - Highlight comment based on anchor in URL
  - Adds ability to remove the forked relationship from project settings screen. (Han Loong Liauw)
  - Improved performance of sorting milestone issues
  - Allow users to select the Files view as default project view (Cristian Bica)
  - Show "Empty Repository Page" for repository without branches (Artem V. Navrotskiy)
  - Fix: Inability to reply to code comments in the MR view, if the MR comes from a fork
  - Use git follow flag for commits page when retrieve history for file or directory
  - Show merge request CI status on merge requests index page
  - Send build name and stage in CI notification e-mail
  - Extend yml syntax for only and except to support specifying repository path
  - Enable shared runners to all new projects
  - Bump GitLab-Workhorse to 0.4.1
  - Allow to define cache in `.gitlab-ci.yml`
  - Fix: 500 error returned if destroy request without HTTP referer (Kazuki Shimizu)
  - Remove deprecated CI events from project settings page
  - Use issue editor as cross reference comment author when issue is edited with a new mention.
  - Add graphs of commits ahead and behind default branch (Jeff Stubler)
  - Improve personal snippet access workflow (Douglas Alexandre)
  - [API] Add ability to fetch the commit ID of the last commit that actually touched a file
  - Fix omniauth documentation setting for omnibus configuration (Jon Cairns)
  - Add "New file" link to dropdown on project page
  - Include commit logs in project search
  - Add "added", "modified" and "removed" properties to commit object in webhook
  - Rename "Back to" links to "Go to" because its not always a case it point to place user come from
  - Allow groups to appear in the search results if the group owner allows it
  - Add email notification to former assignee upon unassignment (Adam Lieskovský)
  - New design for project graphs page
  - Remove deprecated dumped yaml file generated from previous job definitions
  - Show specific runners from projects where user is master or owner
  - MR target branch is now visible on a list view when it is different from project's default one
  - Improve Continuous Integration graphs page
  - Make color of "Accept Merge Request" button consistent with current build status
  - Add ignore white space option in merge request diff and commit and compare view
  - Ability to add release notes (markdown text and attachments) to git tags (aka Releases)
  - Relative links from a repositories README.md now link to the default branch
  - Fix trailing whitespace issue in merge request/issue title
  - Fix bug when milestone/label filter was empty for dashboard issues page
  - Add ability to create milestone in group projects from single form
  - Add option to create merge request when editing/creating a file (Dirceu Tiegs)
  - Prevent the last owner of a group from being able to delete themselves by 'adding' themselves as a master (James Lopez)
  - Add Award Emoji to issue and merge request pages

## 8.1.4

  - Fix bug where manually merged branches in a MR would end up with an empty diff (Stan Hu)
  - Prevent redirect loop when home_page_url is set to the root URL
  - Fix incoming email config defaults
  - Remove CSS property preventing hard tabs from rendering in Chromium 45 (Stan Hu)

## 8.1.3

  - Force update refs/merge-requests/X/head upon a push to the source branch of a merge request (Stan Hu)
  - Spread out runner contacted_at updates
  - Use issue editor as cross reference comment author when issue is edited with a new mention
  - Add Facebook authentication

## 8.1.2

  - Fix cloning Wiki repositories via HTTP (Stan Hu)
  - Add migration to remove satellites directory
  - Fix specific runners visibility
  - Fix 500 when editing CI service
  - Require CI jobs to be named
  - Fix CSS for runner status
  - Fix CI badge
  - Allow developer to manage builds

## 8.1.1

  - Removed, see 8.1.2

## 8.1.0 (2015-10-22)

  - Ensure MySQL CI limits DB migrations occur after the fields have been created (Stan Hu)
  - Fix duplicate repositories in GitHub import page (Stan Hu)
  - Redirect to a default path if HTTP_REFERER is not set (Stan Hu)
  - Adds ability to create directories using the web editor (Ben Ford)
  - Cleanup stuck CI builds
  - Send an email to admin email when a user is reported for spam (Jonathan Rochkind)
  - Show notifications button when user is member of group rather than project (Grzegorz Bizon)
  - Fix bug preventing mentioned issued from being closed when MR is merged using fast-forward merge.
  - Fix nonatomic database update potentially causing project star counts to go negative (Stan Hu)
  - Don't show "Add README" link in an empty repository if user doesn't have access to push (Stan Hu)
  - Fix error preventing displaying of commit data for a directory with a leading dot (Stan Hu)
  - Speed up load times of issue detail pages by roughly 1.5x
  - Fix CI rendering regressions
  - If a merge request is to close an issue, show this on the issue page (Zeger-Jan van de Weg)
  - Add a system note and update relevant merge requests when a branch is deleted or re-added (Stan Hu)
  - Make diff file view easier to use on mobile screens (Stan Hu)
  - Improved performance of finding users by username or Email address
  - Fix bug where merge request comments created by API would not trigger notifications (Stan Hu)
  - Add support for creating directories from Files page (Stan Hu)
  - Allow removing of project without confirmation when JavaScript is disabled (Stan Hu)
  - Support filtering by "Any" milestone or issue and fix "No Milestone" and "No Label" filters (Stan Hu)
  - Improved performance of the trending projects page
  - Remove CI migration task
  - Improved performance of finding projects by their namespace
  - Add assignee data to Issuables' hook_data (Bram Daams)
  - Fix bug where transferring a project would result in stale commit links (Stan Hu)
  - Fix build trace updating
  - Include full path of source and target branch names in New Merge Request page (Stan Hu)
  - Add user preference to view activities as default dashboard (Stan Hu)
  - Add option to admin area to sign in as a specific user (Pavel Forkert)
  - Show CI status on all pages where commits list is rendered
  - Automatically enable CI when push .gitlab-ci.yml file to repository
  - Move CI charts to project graphs area
  - Fix cases where Markdown did not render links in activity feed (Stan Hu)
  - Add first and last to pagination (Zeger-Jan van de Weg)
  - Added Commit Status API
  - Added Builds View
  - Added when to .gitlab-ci.yml
  - Show CI status on commit page
  - Added CI_BUILD_TAG, _STAGE, _NAME and _TRIGGERED to CI builds
  - Show CI status on Your projects page and Starred projects page
  - Remove "Continuous Integration" page from dashboard
  - Add notes and SSL verification entries to hook APIs (Ben Boeckel)
  - Fix grammar in admin area "labels" .nothing-here-block when no labels exist.
  - Move CI runners page to project settings area
  - Move CI variables page to project settings area
  - Move CI triggers page to project settings area
  - Move CI project settings page to CE project settings area
  - Fix bug when removed file was not appearing in merge request diff
  - Show warning when build cannot be served by any of the available CI runners
  - Note the original location of a moved project when notifying users of the move
  - Improve error message when merging fails
  - Add support of multibyte characters in LDAP UID (Roman Petrov)
  - Show additions/deletions stats on merge request diff
  - Remove footer text in emails (Zeger-Jan van de Weg)
  - Ensure code blocks are properly highlighted after a note is updated
  - Fix wrong access level badge on MR comments
  - Hide password in the service settings form
  - Move CI webhooks page to project settings area
  - Fix User Identities API. It now allows you to properly create or update user's identities.
  - Add user preference to change layout width (Peter Göbel)
  - Use commit status in merge request widget as preferred source of CI status
  - Integrate CI commit and build pages into project pages
  - Move CI services page to project settings area
  - Add "Quick Submit" behavior to input fields throughout the application. Use
    Cmd+Enter on Mac and Ctrl+Enter on Windows/Linux.
  - Fix position of hamburger in header for smaller screens (Han Loong Liauw)
  - Fix bug where Emojis in Markdown would truncate remaining text (Sakata Sinji)
  - Persist filters when sorting on admin user page (Jerry Lukins)
  - Update style of snippets pages (Han Loong Liauw)
  - Allow dashboard and group issues/MRs to be filtered by label
  - Add spellcheck=false to certain input fields
  - Invalidate stored service password if the endpoint URL is changed
  - Project names are not fully shown if group name is too big, even on group page view
  - Apply new design for Files page
  - Add "New Page" button to Wiki Pages tab (Stan Hu)
  - Only render 404 page from /public
  - Hide passwords from services API (Alex Lossent)
  - Fix: Images cannot show when projects' path was changed
  - Let gitlab-git-http-server generate and serve 'git archive' downloads
  - Optimize query when filtering on issuables (Zeger-Jan van de Weg)
  - Fix padding of outdated discussion item.
  - Animate the logo on hover

## 8.0.5

  - Correct lookup-by-email for LDAP logins
  - Fix loading spinner sometimes not being hidden on Merge Request tab switches

## 8.0.4

  - Fix Message-ID header to be RFC 2111-compliant to prevent e-mails being dropped (Stan Hu)
  - Fix referrals for :back and relative URL installs
  - Fix anchors to comments in diffs
  - Remove CI token from build traces
  - Fix "Assign All" button on Runner admin page
  - Fix search in Files
  - Add full project namespace to payload of system webhooks (Ricardo Band)

## 8.0.3

  - Fix URL shown in Slack notifications
  - Fix bug where projects would appear to be stuck in the forked import state (Stan Hu)
  - Fix Error 500 in creating merge requests with > 1000 diffs (Stan Hu)
  - Add work_in_progress key to MR webhooks (Ben Boeckel)

## 8.0.2

  - Fix default avatar not rendering in network graph (Stan Hu)
  - Skip check_initd_configured_correctly on omnibus installs
  - Prevent double-prefixing of help page paths
  - Clarify confirmation text on user deletion
  - Make commit graphs responsive to window width changes (Stan Hu)
  - Fix top margin for sign-in button on public pages
  - Fix LDAP attribute mapping
  - Remove git refs used internally by GitLab from network graph (Stan Hu)
  - Use standard Markdown font in Markdown preview instead of fixed-width font (Stan Hu)
  - Fix Reply by email for non-UTF-8 messages.
  - Add option to use StartTLS with Reply by email IMAP server.
  - Allow AWS S3 Server-Side Encryption with Amazon S3-Managed Keys for backups (Paul Beattie)

## 8.0.1

  - Improve CI migration procedure and documentation

## 8.0.0 (2015-09-22)

  - Fix Markdown links not showing up in dashboard activity feed (Stan Hu)
  - Remove milestones from merge requests when milestones are deleted (Stan Hu)
  - Fix HTML link that was improperly escaped in new user e-mail (Stan Hu)
  - Fix broken sort in merge request API (Stan Hu)
  - Bump rouge to 1.10.1 to remove warning noise and fix other syntax highlighting bugs (Stan Hu)
  - Gracefully handle errors in syntax highlighting by leaving the block unformatted (Stan Hu)
  - Add "replace" and "upload" functionalities to allow user replace existing file and upload new file into current repository
  - Fix URL construction for merge requests, issues, notes, and commits for relative URL config (Stan Hu)
  - Fix emoji URLs in Markdown when relative_url_root is used (Stan Hu)
  - Omit filename in Content-Disposition header in raw file download to avoid RFC 6266 encoding issues (Stan HU)
  - Fix broken Wiki Page History (Stan Hu)
  - Import forked repositories asynchronously to prevent large repositories from timing out (Stan Hu)
  - Prevent anchors from being hidden by header (Stan Hu)
  - Fix bug where only the first 15 Bitbucket issues would be imported (Stan Hu)
  - Sort issues by creation date in Bitbucket importer (Stan Hu)
  - Prevent too many redirects upon login when home page URL is set to external_url (Stan Hu)
  - Improve dropdown positioning on the project home page (Hannes Rosenögger)
  - Upgrade browser gem to 1.0.0 to avoid warning in IE11 compatibilty mode (Stan Hu)
  - Remove user OAuth tokens from the database and request new tokens each session (Stan Hu)
  - Restrict users API endpoints to use integer IDs (Stan Hu)
  - Only show recent push event if the branch still exists or a recent merge request has not been created (Stan Hu)
  - Remove satellites
  - Better performance for web editor (switched from satellites to rugged)
  - Faster merge
  - Ability to fetch merge requests from refs/merge-requests/:id
  - Allow displaying of archived projects in the admin interface (Artem Sidorenko)
  - Allow configuration of import sources for new projects (Artem Sidorenko)
  - Search for comments should be case insensetive
  - Create cross-reference for closing references on commits pushed to non-default branches (Maël Valais)
  - Ability to search milestones
  - Gracefully handle SMTP user input errors (e.g. incorrect email addresses) to prevent Sidekiq retries (Stan Hu)
  - Move dashboard activity to separate page (for your projects and starred projects)
  - Improve performance of git blame
  - Limit content width to 1200px for most of pages to improve readability on big screens
  - Fix 500 error when submit project snippet without body
  - Improve search page usability
  - Bring more UI consistency in way how projects, snippets and groups lists are rendered
  - Make all profiles and group public
  - Fixed login failure when extern_uid changes (Joel Koglin)
  - Don't notify users without access to the project when they are (accidentally) mentioned in a note.
  - Retrieving oauth token with LDAP credentials
  - Load Application settings from running database unless env var USE_DB=false
  - Added Drone CI integration (Kirill Zaitsev)
  - Allow developers to retry builds
  - Hide advanced project options for non-admin users
  - Fail builds if no .gitlab-ci.yml is found
  - Refactored service API and added automatically service docs generator (Kirill Zaitsev)
  - Added web_url key project hook_attrs (Kirill Zaitsev)
  - Add ability to get user information by ID of an SSH key via the API
  - Fix bug which IE cannot show image at markdown when the image is raw file of gitlab
  - Add support for Crowd
  - Global Labels that are available to all projects
  - Fix highlighting of deleted lines in diffs.
  - Project notification level can be set on the project page itself
  - Added service API endpoint to retrieve service parameters (Petheő Bence)
  - Add FogBugz project import (Jared Szechy)
  - Sort users autocomplete lists by user (Allister Antosik)
  - Webhook for issue now contains repository field (Jungkook Park)
  - Add ability to add custom text to the help page (Jeroen van Baarsen)
  - Add pg_schema to backup config
  - Fix references to target project issues in Merge Requests markdown preview and textareas (Francesco Levorato)
  - Redirect from incorrectly cased group or project path to correct one (Francesco Levorato)
  - Removed API calls from CE to CI

## 7.14.3 through 0.8.0

- See [changelogs/archive.md](changelogs/archive.md)<|MERGE_RESOLUTION|>--- conflicted
+++ resolved
@@ -15,12 +15,9 @@
   - Simpler arguments passed to named_route on toggle_award_url helper method
   - Fix typo in framework css class. !7086 (Daniel Voogsgerd)
   - Fix: Backup restore doesn't clear cache
-<<<<<<< HEAD
   - Fix showing pipeline status for a given commit from correct branch !7034
-=======
   - API: Fix project deploy keys 400 and 500 errors when adding an existing key. !6784 (Joshua Welsh)
   - Replace jquery.cookie plugin with js.cookie !7085
->>>>>>> 0e544db6
   - Use MergeRequestsClosingIssues cache data on Issue#closed_by_merge_requests method
   - Fix Sign in page 'Forgot your password?' link overlaps on medium-large screens
   - Fix documents and comments on Build API `scope`
