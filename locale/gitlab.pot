# SOME DESCRIPTIVE TITLE.
# Copyright (C) YEAR THE PACKAGE'S COPYRIGHT HOLDER
# This file is distributed under the same license as the gitlab package.
# FIRST AUTHOR <EMAIL@ADDRESS>, YEAR.
#
#, fuzzy
msgid ""
msgstr ""
"Project-Id-Version: gitlab 1.0.0\n"
"Report-Msgid-Bugs-To: \n"
"Last-Translator: FULL NAME <EMAIL@ADDRESS>\n"
"Language-Team: LANGUAGE <LL@li.org>\n"
"Language: \n"
"MIME-Version: 1.0\n"
"Content-Type: text/plain; charset=UTF-8\n"
"Content-Transfer-Encoding: 8bit\n"
"Plural-Forms: nplurals=INTEGER; plural=EXPRESSION;\n"

msgid " (from %{timeoutSource})"
msgstr ""

msgid " Please sign in."
msgstr ""

msgid " Try to %{action} this file again."
msgstr ""

msgid " You need to do this before %{grace_period_deadline}."
msgstr ""

msgid " and"
msgstr ""

msgid " and "
msgstr ""

msgid " and %{sliced}"
msgstr ""

msgid " degraded on %d point"
msgid_plural " degraded on %d points"
msgstr[0] ""
msgstr[1] ""

msgid " improved on %d point"
msgid_plural " improved on %d points"
msgstr[0] ""
msgstr[1] ""

msgid " or "
msgstr ""

msgid " or <!merge request id>"
msgstr ""

msgid " or <#epic id>"
msgstr ""

msgid " or <#issue id>"
msgstr ""

msgid " or references (e.g. path/to/project!merge_request_id)"
msgstr ""

msgid "%d comment"
msgid_plural "%d comments"
msgstr[0] ""
msgstr[1] ""

msgid "%d commit"
msgid_plural "%d commits"
msgstr[0] ""
msgstr[1] ""

msgid "%d commit behind"
msgid_plural "%d commits behind"
msgstr[0] ""
msgstr[1] ""

msgid "%d commit,"
msgid_plural "%d commits,"
msgstr[0] ""
msgstr[1] ""

msgid "%d commits"
msgstr ""

msgid "%d contribution"
msgid_plural "%d contributions"
msgstr[0] ""
msgstr[1] ""

msgid "%d exporter"
msgid_plural "%d exporters"
msgstr[0] ""
msgstr[1] ""

msgid "%d failed test result"
msgid_plural "%d failed test results"
msgstr[0] ""
msgstr[1] ""

msgid "%d fixed test result"
msgid_plural "%d fixed test results"
msgstr[0] ""
msgstr[1] ""

msgid "%d inaccessible merge request"
msgid_plural "%d inaccessible merge requests"
msgstr[0] ""
msgstr[1] ""

msgid "%d issue"
msgid_plural "%d issues"
msgstr[0] ""
msgstr[1] ""

msgid "%d issue selected"
msgid_plural "%d issues selected"
msgstr[0] ""
msgstr[1] ""

msgid "%d layer"
msgid_plural "%d layers"
msgstr[0] ""
msgstr[1] ""

msgid "%d merge request"
msgid_plural "%d merge requests"
msgstr[0] ""
msgstr[1] ""

msgid "%d merge request that you don't have access to."
msgid_plural "%d merge requests that you don't have access to."
msgstr[0] ""
msgstr[1] ""

msgid "%d metric"
msgid_plural "%d metrics"
msgstr[0] ""
msgstr[1] ""

msgid "%d minute"
msgid_plural "%d minutes"
msgstr[0] ""
msgstr[1] ""

msgid "%d more comment"
msgid_plural "%d more comments"
msgstr[0] ""
msgstr[1] ""

msgid "%d second"
msgid_plural "%d seconds"
msgstr[0] ""
msgstr[1] ""

msgid "%d staged change"
msgid_plural "%d staged changes"
msgstr[0] ""
msgstr[1] ""

msgid "%d unstaged change"
msgid_plural "%d unstaged changes"
msgstr[0] ""
msgstr[1] ""

msgid "%s additional commit has been omitted to prevent performance issues."
msgid_plural "%s additional commits have been omitted to prevent performance issues."
msgstr[0] ""
msgstr[1] ""

msgid "%{actionText} & %{openOrClose} %{noteable}"
msgstr ""

msgid "%{authorsName}'s thread"
msgstr ""

msgid "%{commit_author_link} authored %{commit_timeago}"
msgstr ""

msgid "%{count} LOC/commit"
msgstr ""

msgid "%{count} approval required from %{name}"
msgid_plural "%{count} approvals required from %{name}"
msgstr[0] ""
msgstr[1] ""

msgid "%{count} approvals from %{name}"
msgstr ""

msgid "%{count} files touched"
msgstr ""

msgid "%{count} more"
msgstr ""

msgid "%{count} more assignees"
msgstr ""

msgid "%{count} of %{required} approvals from %{name}"
msgstr ""

msgid "%{count} of %{total}"
msgstr ""

msgid "%{count} participant"
msgid_plural "%{count} participants"
msgstr[0] ""
msgstr[1] ""

msgid "%{count} pending comment"
msgid_plural "%{count} pending comments"
msgstr[0] ""
msgstr[1] ""

msgid "%{duration}ms"
msgstr ""

msgid "%{edit_in_new_fork_notice} Try to cherry-pick this commit again."
msgstr ""

msgid "%{edit_in_new_fork_notice} Try to create a new directory again."
msgstr ""

msgid "%{edit_in_new_fork_notice} Try to revert this commit again."
msgstr ""

msgid "%{edit_in_new_fork_notice} Try to upload a file again."
msgstr ""

msgid "%{extra} more downstream pipelines"
msgstr ""

msgid "%{filePath} deleted"
msgstr ""

msgid "%{firstLabel} +%{labelCount} more"
msgstr ""

msgid "%{gitlab_ci_yml} not found in this commit"
msgstr ""

msgid "%{group_docs_link_start}Groups%{group_docs_link_end} allow you to manage and collaborate across multiple projects. Members of a group have access to all of its projects."
msgstr ""

msgid "%{group_name} uses group managed accounts. You need to create a new GitLab account which will be managed by %{group_name}."
msgstr ""

msgid "%{icon}You are about to add %{usersTag} people to the discussion. Proceed with caution."
msgstr ""

msgid "%{issuableType} will be removed! Are you sure?"
msgstr ""

msgid "%{label_for_message} unavailable"
msgstr ""

msgid "%{lets_encrypt_link_start}Let's Encrypt%{lets_encrypt_link_end} is a free, automated, and open certificate authority (CA), that give digital certificates in order to enable HTTPS (SSL/TLS) for websites."
msgstr ""

msgid "%{level_name} is not allowed in a %{group_level_name} group."
msgstr ""

msgid "%{level_name} is not allowed since the fork source project has lower visibility."
msgstr ""

msgid "%{link_start}Read more%{link_end} about role permissions"
msgstr ""

msgid "%{listToShow}, and %{awardsListLength} more."
msgstr ""

msgid "%{loadingIcon} Started"
msgstr ""

msgid "%{lock_path} is locked by GitLab User %{lock_user_id}"
msgstr ""

msgid "%{mergeLength}/%{usersLength} can merge"
msgstr ""

msgid "%{mrText}, this issue will be closed automatically."
msgstr ""

msgid "%{name} contained %{resultsString}"
msgstr ""

msgid "%{name} found %{resultsString}"
msgstr ""

msgid "%{name}'s avatar"
msgstr ""

msgid "%{number_commits_behind} commits behind %{default_branch}, %{number_commits_ahead} commits ahead"
msgstr ""

msgid "%{openOrClose} %{noteable}"
msgstr ""

msgid "%{percent}%% complete"
msgstr ""

msgid "%{service_title} activated."
msgstr ""

msgid "%{service_title} settings saved, but not activated."
msgstr ""

msgid "%{size} GiB"
msgstr ""

msgid "%{size} KiB"
msgstr ""

msgid "%{size} MiB"
msgstr ""

msgid "%{size} bytes"
msgstr ""

msgid "%{spammable_titlecase} was submitted to Akismet successfully."
msgstr ""

msgid "%{state} epics"
msgstr ""

msgid "%{strong_start}%{branch_count}%{strong_end} Branch"
msgid_plural "%{strong_start}%{branch_count}%{strong_end} Branches"
msgstr[0] ""
msgstr[1] ""

msgid "%{strong_start}%{commit_count}%{strong_end} Commit"
msgid_plural "%{strong_start}%{commit_count}%{strong_end} Commits"
msgstr[0] ""
msgstr[1] ""

msgid "%{strong_start}%{human_size}%{strong_end} Files"
msgstr ""

msgid "%{strong_start}%{tag_count}%{strong_end} Tag"
msgid_plural "%{strong_start}%{tag_count}%{strong_end} Tags"
msgstr[0] ""
msgstr[1] ""

msgid "%{tabname} changed"
msgstr ""

msgid "%{text} %{files}"
msgid_plural "%{text} %{files} files"
msgstr[0] ""
msgstr[1] ""

msgid "%{text} is available"
msgstr ""

msgid "%{title} %{operator} %{threshold}"
msgstr ""

msgid "%{title} changes"
msgstr ""

msgid "%{unstaged} unstaged and %{staged} staged changes"
msgstr ""

msgid "%{usage_ping_link_start}Learn more%{usage_ping_link_end} about what information is shared with GitLab Inc."
msgstr ""

msgid "%{userName} (cannot merge)"
msgstr ""

msgid "%{userName}'s avatar"
msgstr ""

msgid "%{user_name} profile page"
msgstr ""

msgid "%{username}'s avatar"
msgstr ""

msgid "%{value} ms"
msgstr ""

msgid "%{verb} %{time_spent_value} spent time."
msgstr ""

msgid "'%{level}' is not a valid visibility level"
msgstr ""

msgid "'%{source}' is not a import source"
msgstr ""

msgid "'%{template_name}' is unknown or invalid"
msgstr ""

msgid "(%d closed)"
msgid_plural "(%d closed)"
msgstr[0] ""
msgstr[1] ""

msgid "(%{mrCount} merged)"
msgstr ""

msgid "(No changes)"
msgstr ""

msgid "(Show all)"
msgstr ""

msgid "(check progress)"
msgstr ""

msgid "(external source)"
msgstr ""

msgid "(removed)"
msgstr ""

msgid "+ %{amount} more"
msgstr ""

msgid "+ %{count} more"
msgstr ""

msgid "+ %{moreCount} more"
msgstr ""

msgid "+ %{numberOfHiddenAssignees} more"
msgstr ""

msgid "+%{extraOptionCount} more"
msgstr ""

msgid ", or "
msgstr ""

msgid "- Runner is active and can process any new jobs"
msgstr ""

msgid "- Runner is paused and will not receive any new jobs"
msgstr ""

msgid "- show less"
msgstr ""

msgid "0 for unlimited"
msgstr ""

msgid "1 %{type} addition"
msgid_plural "%{count} %{type} additions"
msgstr[0] ""
msgstr[1] ""

msgid "1 %{type} modification"
msgid_plural "%{count} %{type} modifications"
msgstr[0] ""
msgstr[1] ""

msgid "1 Day"
msgid_plural "%d Days"
msgstr[0] ""
msgstr[1] ""

msgid "1 closed issue"
msgid_plural "%{issues} closed issues"
msgstr[0] ""
msgstr[1] ""

msgid "1 closed merge request"
msgid_plural "%{merge_requests} closed merge requests"
msgstr[0] ""
msgstr[1] ""

msgid "1 day"
msgstr ""

msgid "1 group"
msgid_plural "%d groups"
msgstr[0] ""
msgstr[1] ""

msgid "1 merged merge request"
msgid_plural "%{merge_requests} merged merge requests"
msgstr[0] ""
msgstr[1] ""

msgid "1 open issue"
msgid_plural "%{issues} open issues"
msgstr[0] ""
msgstr[1] ""

msgid "1 open merge request"
msgid_plural "%{merge_requests} open merge requests"
msgstr[0] ""
msgstr[1] ""

msgid "1 pipeline"
msgid_plural "%d pipelines"
msgstr[0] ""
msgstr[1] ""

msgid "1 role"
msgid_plural "%d roles"
msgstr[0] ""
msgstr[1] ""

msgid "1 user"
msgid_plural "%d users"
msgstr[0] ""
msgstr[1] ""

msgid "1 week"
msgstr ""

msgid "1-9 contributions"
msgstr ""

msgid "10-19 contributions"
msgstr ""

msgid "1st contribution!"
msgstr ""

msgid "20-29 contributions"
msgstr ""

msgid "2FA"
msgstr ""

msgid "2FADevice|Registered On"
msgstr ""

msgid "3 days"
msgstr ""

msgid "3 hours"
msgstr ""

msgid "30 minutes"
msgstr ""

msgid "30+ contributions"
msgstr ""

msgid "403|Please contact your GitLab administrator to get permission."
msgstr ""

msgid "403|You don't have the permission to access this page."
msgstr ""

msgid "404|Make sure the address is correct and the page hasn't moved."
msgstr ""

msgid "404|Page Not Found"
msgstr ""

msgid "404|Please contact your GitLab administrator if you think this is a mistake."
msgstr ""

msgid "8 hours"
msgstr ""

msgid "<code>\"johnsmith@example.com\": \"@johnsmith\"</code> will add \"By <a href=\"#\">@johnsmith</a>\" to all issues and comments originally created by johnsmith@example.com, and will set <a href=\"#\">@johnsmith</a> as the assignee on all issues originally assigned to johnsmith@example.com."
msgstr ""

msgid "<code>\"johnsmith@example.com\": \"John Smith\"</code> will add \"By John Smith\" to all issues and comments originally created by johnsmith@example.com."
msgstr ""

msgid "<code>\"johnsmith@example.com\": \"johnsm...@example.com\"</code> will add \"By johnsm...@example.com\" to all issues and comments originally created by johnsmith@example.com. The email address or username is masked to ensure the user's privacy."
msgstr ""

msgid "<code>\"johnsmith@example.com\": \"johnsmith@example.com\"</code> will add \"By <a href=\"#\">johnsmith@example.com</a>\" to all issues and comments originally created by johnsmith@example.com. By default, the email address or username is masked to ensure the user's privacy. Use this option if you want to show the full email address."
msgstr ""

msgid "<no name set>"
msgstr ""

msgid "<no scopes selected>"
msgstr ""

msgid "<strong>%{changedFilesLength} unstaged</strong> and <strong>%{stagedFilesLength} staged</strong> changes"
msgstr ""

msgid "<strong>%{created_count}</strong> created, <strong>%{accepted_count}</strong> accepted."
msgstr ""

msgid "<strong>%{created_count}</strong> created, <strong>%{closed_count}</strong> closed."
msgstr ""

msgid "<strong>%{group_name}</strong> group members"
msgstr ""

msgid "<strong>%{pushes}</strong> pushes, more than <strong>%{commits}</strong> commits by <strong>%{people}</strong> contributors."
msgstr ""

msgid "<strong>Deletes</strong> source branch"
msgstr ""

msgid "A 'Runner' is a process which runs a job. You can set up as many Runners as you need."
msgstr ""

msgid "A .NET Core console application template, customizable for any .NET Core project"
msgstr ""

msgid "A GitBook site that uses Netlify for CI/CD instead of GitLab, but still with all the other great GitLab features."
msgstr ""

msgid "A Hexo site that uses Netlify for CI/CD instead of GitLab, but still with all the other great GitLab features."
msgstr ""

msgid "A Hugo site that uses Netlify for CI/CD instead of GitLab, but still with all the other great GitLab features."
msgstr ""

msgid "A Jekyll site that uses Netlify for CI/CD instead of GitLab, but still with all the other great GitLab features."
msgstr ""

msgid "A Let's Encrypt SSL certificate can not be obtained until your domain is verified."
msgstr ""

msgid "A Let's Encrypt account will be configured for this GitLab installation using your email address. You will receive emails to warn of expiring certificates."
msgstr ""

msgid "A default branch cannot be chosen for an empty project."
msgstr ""

msgid "A deleted user"
msgstr ""

msgid "A fork is a copy of a project.<br />Forking a repository allows you to make changes without affecting the original project."
msgstr ""

msgid "A member of the abuse team will review your report as soon as possible."
msgstr ""

msgid "A new branch will be created in your fork and a new merge request will be started."
msgstr ""

msgid "A new impersonation token has been created."
msgstr ""

msgid "A plain HTML site that uses Netlify for CI/CD instead of GitLab, but still with all the other great GitLab features."
msgstr ""

msgid "A project is where you house your files (repository), plan your work (issues), and publish your documentation (wiki), %{among_other_things_link}."
msgstr ""

msgid "A ready-to-go template for use with Android apps."
msgstr ""

msgid "A ready-to-go template for use with iOS Swift apps."
msgstr ""

msgid "A regular expression that will be used to find the test coverage output in the job trace. Leave blank to disable"
msgstr ""

msgid "A secure token that identifies an external storage request."
msgstr ""

msgid "A user with write access to the source branch selected this option"
msgstr ""

msgid "API Help"
msgstr ""

msgid "API Token"
msgstr ""

msgid "Abort"
msgstr ""

msgid "About GitLab"
msgstr ""

msgid "About GitLab CE"
msgstr ""

msgid "About auto deploy"
msgstr ""

msgid "About this feature"
msgstr ""

msgid "Abuse Reports"
msgstr ""

msgid "Abuse reports"
msgstr ""

msgid "Accept invitation"
msgstr ""

msgid "Accept terms"
msgstr ""

msgid "Accepted MR"
msgstr ""

msgid "Access Tokens"
msgstr ""

msgid "Access denied for your LDAP account."
msgstr ""

msgid "Access denied! Please verify you can add deploy keys to this repository."
msgstr ""

msgid "Access expiration date"
msgstr ""

msgid "Access forbidden. Check your access level."
msgstr ""

msgid "Access to '%{classification_label}' not allowed"
msgstr ""

msgid "AccessDropdown|Groups"
msgstr ""

msgid "AccessDropdown|Roles"
msgstr ""

msgid "AccessDropdown|Users"
msgstr ""

msgid "AccessTokens|Access Tokens"
msgstr ""

msgid "AccessTokens|Are you sure?"
msgstr ""

msgid "AccessTokens|Are you sure? Any RSS or calendar URLs currently in use will stop working."
msgstr ""

msgid "AccessTokens|Are you sure? Any issue email addresses currently in use will stop working."
msgstr ""

msgid "AccessTokens|Created"
msgstr ""

msgid "AccessTokens|Feed token"
msgstr ""

msgid "AccessTokens|Incoming email token"
msgstr ""

msgid "AccessTokens|It cannot be used to access any other data."
msgstr ""

msgid "AccessTokens|Keep this token secret. Anyone who gets ahold of it can access repository static objects as if they were you. You should %{reset_link_start}reset it%{reset_link_end} if that ever happens."
msgstr ""

msgid "AccessTokens|Keep this token secret. Anyone who gets ahold of it can create issues as if they were you. You should %{link_reset_it} if that ever happens."
msgstr ""

msgid "AccessTokens|Keep this token secret. Anyone who gets ahold of it can read activity and issue RSS feeds or your calendar feed as if they were you. You should %{link_reset_it} if that ever happens."
msgstr ""

msgid "AccessTokens|Personal Access Tokens"
msgstr ""

msgid "AccessTokens|Static object token"
msgstr ""

msgid "AccessTokens|They are the only accepted password when you have Two-Factor Authentication (2FA) enabled."
msgstr ""

msgid "AccessTokens|You can also use personal access tokens to authenticate against Git over HTTP."
msgstr ""

msgid "AccessTokens|You can generate a personal access token for each application you use that needs access to the GitLab API."
msgstr ""

msgid "AccessTokens|Your feed token is used to authenticate you when your RSS reader loads a personalized RSS feed or when your calendar application loads a personalized calendar, and is included in those feed URLs."
msgstr ""

msgid "AccessTokens|Your incoming email token is used to authenticate you when you create a new issue by email, and is included in your personal project-specific email addresses."
msgstr ""

msgid "AccessTokens|Your static object token is used to authenticate you when repository static objects (e.g. archives, blobs, ...) are being served from an external storage."
msgstr ""

msgid "AccessTokens|reset it"
msgstr ""

msgid "Account"
msgstr ""

msgid "Account and limit"
msgstr ""

msgid "Account: %{account}"
msgstr ""

msgid "Action to take when receiving an alert."
msgstr ""

msgid "Activate Service Desk"
msgstr ""

msgid "Active"
msgstr ""

msgid "Active %{type} Tokens (%{token_length})"
msgstr ""

msgid "Active Sessions"
msgstr ""

msgid "Activity"
msgstr ""

msgid "Add"
msgstr ""

msgid "Add %d issue"
msgid_plural "Add %d issues"
msgstr[0] ""
msgstr[1] ""

msgid "Add CHANGELOG"
msgstr ""

msgid "Add CONTRIBUTING"
msgstr ""

msgid "Add GitLab to Slack"
msgstr ""

msgid "Add Group Webhooks and GitLab Enterprise Edition."
msgstr ""

msgid "Add Jaeger URL"
msgstr ""

msgid "Add Kubernetes cluster"
msgstr ""

msgid "Add README"
msgstr ""

msgid "Add Zoom meeting"
msgstr ""

msgid "Add a %{type} token"
msgstr ""

msgid "Add a GPG key"
msgstr ""

msgid "Add a Grafana button in the admin sidebar, monitoring section, to access a variety of statistics on the health and performance of GitLab."
msgstr ""

msgid "Add a To Do"
msgstr ""

msgid "Add a bullet list"
msgstr ""

msgid "Add a general comment to this %{noteableDisplayName}."
msgstr ""

msgid "Add a general comment to this %{noteable_name}."
msgstr ""

msgid "Add a homepage to your wiki that contains information about your project and GitLab will display it here instead of this message."
msgstr ""

msgid "Add a link"
msgstr ""

msgid "Add a numbered list"
msgstr ""

msgid "Add a table"
msgstr ""

msgid "Add a task list"
msgstr ""

msgid "Add additional text to appear in all email communications. %{character_limit} character limit"
msgstr ""

msgid "Add an SSH key"
msgstr ""

msgid "Add an issue"
msgstr ""

msgid "Add approval rule"
msgstr ""

msgid "Add approvers"
msgstr ""

msgid "Add bold text"
msgstr ""

msgid "Add child epic to an epic"
msgstr ""

msgid "Add comment now"
msgstr ""

msgid "Add email address"
msgstr ""

msgid "Add header and footer to emails. Please note that color settings will only be applied within the application interface"
msgstr ""

msgid "Add image comment"
msgstr ""

msgid "Add issues"
msgstr ""

msgid "Add italic text"
msgstr ""

msgid "Add label(s)"
msgstr ""

msgid "Add license"
msgstr ""

msgid "Add list"
msgstr ""

msgid "Add new application"
msgstr ""

msgid "Add new directory"
msgstr ""

msgid "Add new member to %{strong_start}%{group_name}%{strong_end}"
msgstr ""

msgid "Add or subtract spent time"
msgstr ""

msgid "Add reaction"
msgstr ""

msgid "Add to Slack"
msgstr ""

msgid "Add to epic"
msgstr ""

msgid "Add to merge train"
msgstr ""

msgid "Add to merge train when pipeline succeeds"
msgstr ""

msgid "Add to project"
msgstr ""

msgid "Add to review"
msgstr ""

msgid "Add to tree"
msgstr ""

msgid "Add user(s) to the group:"
msgstr ""

msgid "Add users to group"
msgstr ""

msgid "AddMember|No users specified."
msgstr ""

msgid "AddMember|Too many users specified (limit is %{user_limit})"
msgstr ""

msgid "Added"
msgstr ""

msgid "Added %{epic_ref} as child epic."
msgstr ""

msgid "Added %{label_references} %{label_text}."
msgstr ""

msgid "Added a To Do."
msgstr ""

msgid "Added an issue to an epic."
msgstr ""

msgid "Added at"
msgstr ""

msgid "Added in this version"
msgstr ""

msgid "Adding new applications is disabled in your GitLab instance. Please contact your GitLab administrator to get the permission"
msgstr ""

msgid "Additional minutes"
msgstr ""

msgid "Additional text"
msgstr ""

msgid "Adds"
msgstr ""

msgid "Adds %{epic_ref} as child epic."
msgstr ""

msgid "Adds %{labels} %{label_text}."
msgstr ""

msgid "Adds a To Do."
msgstr ""

msgid "Adds a Zoom meeting"
msgstr ""

msgid "Adds an issue to an epic."
msgstr ""

msgid "Admin Area"
msgstr ""

msgid "Admin Overview"
msgstr ""

msgid "Admin Section"
msgstr ""

msgid "Admin notes"
msgstr ""

msgid "AdminArea| You are about to permanently delete the user %{username}. Issues, merge requests, and groups linked to them will be transferred to a system-wide \"Ghost-user\". To avoid data loss, consider using the %{strong_start}block user%{strong_end} feature instead. Once you %{strong_start}Delete user%{strong_end}, it cannot be undone or recovered."
msgstr ""

msgid "AdminArea| You are about to permanently delete the user %{username}. This will delete all of the issues, merge requests, and groups linked to them. To avoid data loss, consider using the %{strong_start}block user%{strong_end} feature instead. Once you %{strong_start}Delete user%{strong_end}, it cannot be undone or recovered."
msgstr ""

msgid "AdminArea|Stop all jobs"
msgstr ""

msgid "AdminArea|Stop all jobs?"
msgstr ""

msgid "AdminArea|Stop jobs"
msgstr ""

msgid "AdminArea|Stopping jobs failed"
msgstr ""

msgid "AdminArea|You’re about to stop all jobs.This will halt all current jobs that are running."
msgstr ""

msgid "AdminDashboard|Error loading the statistics. Please try again"
msgstr ""

msgid "AdminNote|Note"
msgstr ""

msgid "AdminProjects| You’re about to permanently delete the project %{projectName}, its repository, and all related resources including issues, merge requests, etc..  Once you confirm and press %{strong_start}Delete project%{strong_end}, it cannot be undone or recovered."
msgstr ""

msgid "AdminProjects|Delete"
msgstr ""

msgid "AdminProjects|Delete Project %{projectName}?"
msgstr ""

msgid "AdminProjects|Delete project"
msgstr ""

msgid "AdminSettings|Auto DevOps domain"
msgstr ""

msgid "AdminSettings|Enable shared runners for new projects"
msgstr ""

msgid "AdminSettings|Environment variables are protected by default"
msgstr ""

msgid "AdminSettings|No required pipeline"
msgstr ""

msgid "AdminSettings|Required pipeline configuration"
msgstr ""

msgid "AdminSettings|Select a pipeline configuration file"
msgstr ""

msgid "AdminSettings|Select a template"
msgstr ""

msgid "AdminSettings|Set an instance-wide auto included %{link_start}pipeline configuration%{link_end}. This pipeline configuration will be run after the project's own configuration."
msgstr ""

msgid "AdminSettings|Specify a domain to use by default for every project's Auto Review Apps and Auto Deploy stages."
msgstr ""

msgid "AdminSettings|The required pipeline configuration can be selected from the %{code_start}gitlab-ci%{code_end} directory inside of the configured %{link_start}instance template repository%{link_end} or from GitLab provided configurations."
msgstr ""

msgid "AdminSettings|When creating a new environment variable it will be protected by default."
msgstr ""

msgid "AdminStatistics|Active Users"
msgstr ""

msgid "AdminStatistics|Forks"
msgstr ""

msgid "AdminStatistics|Issues"
msgstr ""

msgid "AdminStatistics|Merge Requests"
msgstr ""

msgid "AdminStatistics|Milestones"
msgstr ""

msgid "AdminStatistics|Notes"
msgstr ""

msgid "AdminStatistics|SSH Keys"
msgstr ""

msgid "AdminStatistics|Snippets"
msgstr ""

msgid "AdminUsers|2FA Disabled"
msgstr ""

msgid "AdminUsers|2FA Enabled"
msgstr ""

msgid "AdminUsers|Active"
msgstr ""

msgid "AdminUsers|Admin"
msgstr ""

msgid "AdminUsers|Admins"
msgstr ""

msgid "AdminUsers|Block user"
msgstr ""

msgid "AdminUsers|Blocked"
msgstr ""

msgid "AdminUsers|Cannot unblock LDAP blocked users"
msgstr ""

msgid "AdminUsers|Delete User %{username} and contributions?"
msgstr ""

msgid "AdminUsers|Delete User %{username}?"
msgstr ""

msgid "AdminUsers|Delete user"
msgstr ""

msgid "AdminUsers|Delete user and contributions"
msgstr ""

msgid "AdminUsers|External"
msgstr ""

msgid "AdminUsers|It's you!"
msgstr ""

msgid "AdminUsers|New user"
msgstr ""

msgid "AdminUsers|No users found"
msgstr ""

msgid "AdminUsers|Search by name, email or username"
msgstr ""

msgid "AdminUsers|Search users"
msgstr ""

msgid "AdminUsers|Send email to users"
msgstr ""

msgid "AdminUsers|Sort by"
msgstr ""

msgid "AdminUsers|To confirm, type %{projectName}"
msgstr ""

msgid "AdminUsers|To confirm, type %{username}"
msgstr ""

msgid "AdminUsers|User will be blocked"
msgstr ""

msgid "AdminUsers|Without projects"
msgstr ""

msgid "Advanced"
msgstr ""

msgid "Advanced permissions, Large File Storage and Two-Factor authentication settings."
msgstr ""

msgid "Advanced search functionality"
msgstr ""

msgid "Advanced settings"
msgstr ""

msgid "After a successful password update you will be redirected to login screen."
msgstr ""

msgid "After a successful password update, you will be redirected to the login page where you can log in with your new password."
msgstr ""

msgid "Alert"
msgid_plural "Alerts"
msgstr[0] ""
msgstr[1] ""

msgid "AlertService|%{linkStart}Learn more%{linkEnd} about configuring this endpoint to receive alerts."
msgstr ""

msgid "AlertService|Each alert source must be authorized using the following URL and authorization key."
msgstr ""

msgid "Alerts"
msgstr ""

msgid "All"
msgstr ""

msgid "All Members"
msgstr ""

msgid "All branches"
msgstr ""

msgid "All changes are committed"
msgstr ""

msgid "All cross-project dependencies have merged"
msgstr ""

msgid "All email addresses will be used to identify your commits."
msgstr ""

msgid "All features are enabled for blank projects, from templates, or when importing, but you can disable them afterward in the project settings."
msgstr ""

msgid "All groups and projects"
msgstr ""

msgid "All issues for this milestone are closed. You may close this milestone now."
msgstr ""

msgid "All merge conflicts were resolved. The merge request can now be merged."
msgstr ""

msgid "All projects"
msgstr ""

msgid "All users"
msgstr ""

msgid "All users must have a name."
msgstr ""

msgid "Allow \"%{group_name}\" to sign you in"
msgstr ""

msgid "Allow commits from members who can merge to the target branch."
msgstr ""

msgid "Allow group owners to manage LDAP-related settings"
msgstr ""

msgid "Allow mirrors to be set up for projects"
msgstr ""

msgid "Allow only the selected protocols to be used for Git access."
msgstr ""

msgid "Allow projects within this group to use Git LFS"
msgstr ""

msgid "Allow public access to pipelines and job details, including output logs and artifacts"
msgstr ""

msgid "Allow rendering of PlantUML diagrams in Asciidoc documents."
msgstr ""

msgid "Allow requests to the local network from hooks and services."
msgstr ""

msgid "Allow requests to the local network from system hooks"
msgstr ""

msgid "Allow requests to the local network from web hooks and services"
msgstr ""

msgid "Allow this key to push to repository as well? (Default only allows pull access.)"
msgstr ""

msgid "Allow users to register any application to use GitLab as an OAuth provider"
msgstr ""

msgid "Allow users to request access"
msgstr ""

msgid "Allow users to request access if visibility is public or internal."
msgstr ""

msgid "Allowed email domain restriction only permitted for top-level groups"
msgstr ""

msgid "Allowed to fail"
msgstr ""

msgid "Allows you to add and manage Kubernetes clusters."
msgstr ""

msgid "Also called \"Issuer\" or \"Relying party trust identifier\""
msgstr ""

msgid "Also called \"Relying party service URL\" or \"Reply URL\""
msgstr ""

msgid "Alternate support URL for help page and help dropdown"
msgstr ""

msgid "Amount of time (in hours) that users are allowed to skip forced configuration of two-factor authentication"
msgstr ""

msgid "An application called %{link_to_client} is requesting access to your GitLab account."
msgstr ""

msgid "An empty GitLab User field will add the FogBugz user's full name (e.g. \"By John Smith\") in the description of all issues and comments. It will also associate and/or assign these issues and comments with the project creator."
msgstr ""

msgid "An error has occurred"
msgstr ""

msgid "An error occurred adding a draft to the thread."
msgstr ""

msgid "An error occurred adding a new draft."
msgstr ""

msgid "An error occurred creating the new branch."
msgstr ""

msgid "An error occurred fetching the approval rules."
msgstr ""

msgid "An error occurred fetching the approvers for the new rule."
msgstr ""

msgid "An error occurred fetching the dropdown data."
msgstr ""

msgid "An error occurred previewing the blob"
msgstr ""

msgid "An error occurred when toggling the notification subscription"
msgstr ""

msgid "An error occurred when trying to resolve a comment. Please try again."
msgstr ""

msgid "An error occurred when trying to resolve a discussion. Please try again."
msgstr ""

msgid "An error occurred when updating the issue weight"
msgstr ""

msgid "An error occurred while deleting the approvers group"
msgstr ""

msgid "An error occurred while deleting the comment"
msgstr ""

msgid "An error occurred while detecting host keys"
msgstr ""

msgid "An error occurred while disabling Service Desk."
msgstr ""

msgid "An error occurred while dismissing the alert. Refresh the page and try again."
msgstr ""

msgid "An error occurred while dismissing the feature highlight. Refresh the page and try dismissing again."
msgstr ""

msgid "An error occurred while enabling Service Desk."
msgstr ""

msgid "An error occurred while fetching environments."
msgstr ""

msgid "An error occurred while fetching folder content."
msgstr ""

msgid "An error occurred while fetching issues."
msgstr ""

msgid "An error occurred while fetching label colors."
msgstr ""

msgid "An error occurred while fetching markdown preview"
msgstr ""

msgid "An error occurred while fetching pending comments"
msgstr ""

msgid "An error occurred while fetching projects autocomplete."
msgstr ""

msgid "An error occurred while fetching sidebar data"
msgstr ""

msgid "An error occurred while fetching the Service Desk address."
msgstr ""

msgid "An error occurred while fetching the board lists. Please try again."
msgstr ""

msgid "An error occurred while fetching the builds."
msgstr ""

msgid "An error occurred while fetching the job log."
msgstr ""

msgid "An error occurred while fetching the job."
msgstr ""

msgid "An error occurred while fetching the jobs."
msgstr ""

msgid "An error occurred while fetching the pipeline."
msgstr ""

msgid "An error occurred while fetching the releases. Please try again."
msgstr ""

msgid "An error occurred while fetching this tab."
msgstr ""

msgid "An error occurred while getting projects"
msgstr ""

msgid "An error occurred while importing project: %{details}"
msgstr ""

msgid "An error occurred while initializing path locks"
msgstr ""

msgid "An error occurred while loading chart data"
msgstr ""

msgid "An error occurred while loading commit signatures"
msgstr ""

msgid "An error occurred while loading designs. Please try again."
msgstr ""

msgid "An error occurred while loading diff"
msgstr ""

msgid "An error occurred while loading filenames"
msgstr ""

msgid "An error occurred while loading the file"
msgstr ""

msgid "An error occurred while loading the subscription details."
msgstr ""

msgid "An error occurred while making the request."
msgstr ""

msgid "An error occurred while moving the issue."
msgstr ""

msgid "An error occurred while parsing recent searches"
msgstr ""

<<<<<<< HEAD
=======
msgid "An error occurred while removing epics."
msgstr ""

msgid "An error occurred while removing issues."
msgstr ""

>>>>>>> 3440d0f6
msgid "An error occurred while rendering preview broadcast message"
msgstr ""

msgid "An error occurred while reordering issues."
msgstr ""

msgid "An error occurred while retrieving calendar activity"
msgstr ""

msgid "An error occurred while retrieving diff"
msgstr ""

msgid "An error occurred while saving LDAP override status. Please try again."
msgstr ""

msgid "An error occurred while saving assignees"
msgstr ""

msgid "An error occurred while saving the approval settings"
msgstr ""

msgid "An error occurred while subscribing to notifications."
msgstr ""

msgid "An error occurred while triggering the job."
msgstr ""

msgid "An error occurred while trying to run a new pipeline for this Merge Request."
msgstr ""

msgid "An error occurred while unsubscribing to notifications."
msgstr ""

msgid "An error occurred while updating approvers"
msgstr ""

msgid "An error occurred while updating the comment"
msgstr ""

msgid "An error occurred while validating username"
msgstr ""

msgid "An error occurred whilst committing your changes."
msgstr ""

msgid "An error occurred whilst fetching the job trace."
msgstr ""

msgid "An error occurred whilst fetching the latest pipeline."
msgstr ""

msgid "An error occurred whilst getting files for - %{branchId}"
msgstr ""

msgid "An error occurred whilst loading all the files."
msgstr ""

msgid "An error occurred whilst loading the file content."
msgstr ""

msgid "An error occurred whilst loading the file."
msgstr ""

msgid "An error occurred whilst loading the merge request changes."
msgstr ""

msgid "An error occurred whilst loading the merge request version data."
msgstr ""

msgid "An error occurred whilst loading the merge request."
msgstr ""

msgid "An error occurred whilst loading the pipelines jobs."
msgstr ""

msgid "An error occurred. Please try again."
msgstr ""

msgid "An issue can be a bug, a todo or a feature request that needs to be discussed in a project. Besides, issues are searchable and filterable."
msgstr ""

msgid "An unexpected error occurred while checking the project environment."
msgstr ""

msgid "An unexpected error occurred while checking the project runners."
msgstr ""

msgid "An unexpected error occurred while communicating with the Web Terminal."
msgstr ""

msgid "An unexpected error occurred while starting the Web Terminal."
msgstr ""

msgid "An unexpected error occurred while stopping the Web Terminal."
msgstr ""

msgid "Analytics"
msgstr ""

msgid "Analytics|Timeframe"
msgstr ""

msgid "Ancestors"
msgstr ""

msgid "Anonymous"
msgstr ""

msgid "Anti-spam verification"
msgstr ""

msgid "Any"
msgstr ""

msgid "Any Label"
msgstr ""

msgid "Any Milestone"
msgstr ""

msgid "Any encrypted tokens"
msgstr ""

msgid "Any namespace"
msgstr ""

msgid "Any user"
msgstr ""

msgid "Appearance"
msgstr ""

msgid "Appearance was successfully created."
msgstr ""

msgid "Appearance was successfully updated."
msgstr ""

msgid "Append the comment with %{TABLEFLIP}"
msgstr ""

msgid "Append the comment with %{shrug}"
msgstr ""

msgid "Application"
msgstr ""

msgid "Application ID"
msgstr ""

msgid "Application settings saved successfully"
msgstr ""

msgid "Application uninstalled but failed to destroy: %{error_message}"
msgstr ""

msgid "Application was successfully destroyed."
msgstr ""

msgid "Application was successfully updated."
msgstr ""

msgid "Application: %{name}"
msgstr ""

msgid "Applications"
msgstr ""

msgid "Applied"
msgstr ""

msgid "Apply a label"
msgstr ""

msgid "Apply suggestion"
msgstr ""

msgid "Applying command"
msgstr ""

msgid "Applying command to %{commandDescription}"
msgstr ""

msgid "Applying multiple commands"
msgstr ""

msgid "Applying suggestion"
msgstr ""

msgid "ApprovalRuleRemove|%d member"
msgid_plural "ApprovalRuleRemove|%d members"
msgstr[0] ""
msgstr[1] ""

msgid "ApprovalRuleRemove|Approvals from this member are not revoked."
msgid_plural "ApprovalRuleRemove|Approvals from these members are not revoked."
msgstr[0] ""
msgstr[1] ""

msgid "ApprovalRuleRemove|You are about to remove the %{name} approver group which has %{nMembers}."
msgstr ""

msgid "ApprovalRuleSummary|%d member"
msgid_plural "ApprovalRuleSummary|%d members"
msgstr[0] ""
msgstr[1] ""

msgid "ApprovalRuleSummary|%{count} approval required from %{membersCount}"
msgid_plural "ApprovalRuleSummary|%{count} approvals required from %{membersCount}"
msgstr[0] ""
msgstr[1] ""

msgid "ApprovalRule|All members with Developer role or higher and code owners (if any)"
msgstr ""

msgid "ApprovalRule|Approvers"
msgstr ""

msgid "ApprovalRule|Name"
msgstr ""

msgid "ApprovalRule|No. approvals required"
msgstr ""

msgid "ApprovalRule|Rule name"
msgstr ""

msgid "ApprovalRule|e.g. QA, Security, etc."
msgstr ""

msgid "Approvals"
msgstr ""

msgid "Approve"
msgstr ""

msgid "Approve a merge request"
msgstr ""

msgid "Approve the current merge request."
msgstr ""

msgid "Approved the current merge request."
msgstr ""

msgid "Apr"
msgstr ""

msgid "April"
msgstr ""

msgid "Archive jobs"
msgstr ""

msgid "Archive project"
msgstr ""

msgid "Archived project! Repository and other project resources are read-only"
msgstr ""

msgid "Archived projects"
msgstr ""

msgid "Archiving the project will make it entirely read-only. It is hidden from the dashboard and doesn't show up in searches. <strong>The repository cannot be committed to, and no issues, comments or other entities can be created.</strong>"
msgstr ""

msgid "Are you sure"
msgstr ""

msgid "Are you sure that you want to archive this project?"
msgstr ""

msgid "Are you sure that you want to unarchive this project?"
msgstr ""

msgid "Are you sure you want to cancel creating this comment?"
msgstr ""

msgid "Are you sure you want to cancel editing this comment?"
msgstr ""

msgid "Are you sure you want to delete this %{typeOfComment}?"
msgstr ""

msgid "Are you sure you want to delete this board?"
msgstr ""

msgid "Are you sure you want to delete this device? This action cannot be undone."
msgstr ""

msgid "Are you sure you want to delete this list?"
msgstr ""

msgid "Are you sure you want to delete this pipeline schedule?"
msgstr ""

msgid "Are you sure you want to erase this build?"
msgstr ""

msgid "Are you sure you want to lose unsaved changes?"
msgstr ""

msgid "Are you sure you want to lose your issue information?"
msgstr ""

msgid "Are you sure you want to permanently delete this license?"
msgstr ""

msgid "Are you sure you want to regenerate the public key? You will have to update the public key on the remote server before mirroring will work again."
msgstr ""

msgid "Are you sure you want to remove %{group_name}?"
msgstr ""

msgid "Are you sure you want to remove the attachment?"
msgstr ""

msgid "Are you sure you want to remove this identity?"
msgstr ""

msgid "Are you sure you want to reset registration token?"
msgstr ""

msgid "Are you sure you want to reset the SCIM token? SCIM provisioning will stop working until the new token is updated."
msgstr ""

msgid "Are you sure you want to reset the health check token?"
msgstr ""

msgid "Are you sure you want to revoke this %{type} Token? This action cannot be undone."
msgstr ""

msgid "Are you sure you want to revoke this nickname?"
msgstr ""

msgid "Are you sure you want to stop this environment?"
msgstr ""

msgid "Are you sure you want to unlock %{path_lock_path}?"
msgstr ""

msgid "Are you sure you want to unsubscribe from the %{type}: %{link_to_noteable_text}?"
msgstr ""

msgid "Are you sure?"
msgstr ""

msgid "Are you sure? All commits that were signed with this GPG key will be unverified."
msgstr ""

msgid "Are you sure? Removing this GPG key does not affect already signed commits."
msgstr ""

msgid "Are you sure? This will invalidate your registered applications and U2F devices."
msgstr ""

msgid "Artifact ID"
msgstr ""

msgid "Artifacts"
msgstr ""

msgid "As U2F devices are only supported by a few browsers, we require that you set up a two-factor authentication app before a U2F device. That way you'll always be able to log in - even when you're using an unsupported browser."
msgstr ""

msgid "AsanaService|%{user} pushed to branch %{branch} of %{project_name} ( %{commit_url} ):"
msgstr ""

msgid "AsanaService|Asana - Teamwork without email"
msgstr ""

msgid "AsanaService|Comma-separated list of branches which will be automatically inspected. Leave blank to include all branches."
msgstr ""

msgid "AsanaService|User Personal Access Token. User must have access to task, all comments will be attributed to this user."
msgstr ""

msgid "Ascending"
msgstr ""

msgid "Ask your group maintainer to set up a group Runner."
msgstr ""

msgid "Assertion consumer service URL"
msgstr ""

msgid "Assets"
msgstr ""

msgid "Assign"
msgstr ""

msgid "Assign custom color like #FF0000"
msgstr ""

msgid "Assign epic"
msgstr ""

msgid "Assign labels"
msgstr ""

msgid "Assign milestone"
msgstr ""

msgid "Assign some issues to this milestone."
msgstr ""

msgid "Assign to"
msgstr ""

msgid "Assign yourself to these issues"
msgstr ""

msgid "Assign yourself to this issue"
msgstr ""

msgid "Assigned %{assignee_users_sentence}."
msgstr ""

msgid "Assigned Issues"
msgstr ""

msgid "Assigned Merge Requests"
msgstr ""

msgid "Assigned to me"
msgstr ""

msgid "Assignee"
msgid_plural "%d Assignees"
msgstr[0] ""
msgstr[1] ""

msgid "Assignee lists not available with your current license"
msgstr ""

msgid "Assignee lists show all issues assigned to the selected user."
msgstr ""

msgid "Assignee(s)"
msgstr ""

msgid "Assigns %{assignee_users_sentence}."
msgstr ""

msgid "At least one approval from a code owner is required to change files matching the respective CODEOWNER rules."
msgstr ""

msgid "Attach a file"
msgstr ""

msgid "Attach a file by drag &amp; drop or %{upload_link}"
msgstr ""

msgid "Attaching a file"
msgid_plural "Attaching %d files"
msgstr[0] ""
msgstr[1] ""

msgid "Attaching the file failed."
msgstr ""

msgid "Audit Events"
msgstr ""

msgid "Audit Events is a way to keep track of important events that happened in GitLab."
msgstr ""

msgid "Aug"
msgstr ""

msgid "August"
msgstr ""

msgid "Authenticate"
msgstr ""

msgid "Authenticate with GitHub"
msgstr ""

msgid "Authentication Log"
msgstr ""

msgid "Authentication failed: %{error_message}"
msgstr ""

msgid "Authentication log"
msgstr ""

msgid "Authentication method"
msgstr ""

msgid "Authentication method updated"
msgstr ""

msgid "Authentication via U2F device failed."
msgstr ""

msgid "Author"
msgstr ""

msgid "Authorization code:"
msgstr ""

msgid "Authorization key"
msgstr ""

msgid "Authorization was granted by entering your username and password in the application."
msgstr ""

msgid "Authorize"
msgstr ""

msgid "Authorize %{link_to_client} to use your account?"
msgstr ""

msgid "Authorized %{new_chat_name}"
msgstr ""

msgid "Authorized At"
msgstr ""

msgid "Authorized applications (%{size})"
msgstr ""

msgid "Authors: %{authors}"
msgstr ""

msgid "Auto DevOps"
msgstr ""

msgid "Auto DevOps enabled"
msgstr ""

msgid "Auto DevOps, runners and job artifacts"
msgstr ""

msgid "Auto License Compliance"
msgstr ""

msgid "Auto-cancel redundant, pending pipelines"
msgstr ""

msgid "AutoDevOps|Auto DevOps"
msgstr ""

msgid "AutoDevOps|Auto DevOps documentation"
msgstr ""

msgid "AutoDevOps|Enable in settings"
msgstr ""

msgid "AutoDevOps|It will automatically build, test, and deploy your application based on a predefined CI/CD configuration."
msgstr ""

msgid "AutoDevOps|Learn more in the %{link_to_documentation}"
msgstr ""

msgid "AutoDevOps|The Auto DevOps pipeline has been enabled and will be used if no alternative CI configuration file is found. %{more_information_link}"
msgstr ""

msgid "Autocomplete"
msgstr ""

msgid "Autocomplete description"
msgstr ""

msgid "Autocomplete hint"
msgstr ""

msgid "Autocomplete usage hint"
msgstr ""

msgid "Automatic certificate management using %{lets_encrypt_link_start}Let's Encrypt%{lets_encrypt_link_end}"
msgstr ""

msgid "Automatic certificate management using Let's Encrypt"
msgstr ""

msgid "Automatically marked as default internal user"
msgstr ""

msgid "Automatically resolved"
msgstr ""

msgid "Automatically update this project's branches and tags from the upstream repository every hour."
msgstr ""

msgid "Autosave|Note"
msgstr ""

msgid "Available"
msgstr ""

msgid "Available group Runners: %{runners}"
msgstr ""

msgid "Available shared Runners:"
msgstr ""

msgid "Available specific runners"
msgstr ""

msgid "Avatar for %{assigneeName}"
msgstr ""

msgid "Avatar for %{name}"
msgstr ""

msgid "Avatar will be removed. Are you sure?"
msgstr ""

msgid "Average per day: %{average}"
msgstr ""

msgid "Background Color"
msgstr ""

msgid "Background Jobs"
msgstr ""

msgid "Background color"
msgstr ""

msgid "Badges"
msgstr ""

msgid "Badges|A new badge was added."
msgstr ""

msgid "Badges|Add badge"
msgstr ""

msgid "Badges|Adding the badge failed, please check the entered URLs and try again."
msgstr ""

msgid "Badges|Badge image URL"
msgstr ""

msgid "Badges|Badge image preview"
msgstr ""

msgid "Badges|Delete badge"
msgstr ""

msgid "Badges|Delete badge?"
msgstr ""

msgid "Badges|Deleting the badge failed, please try again."
msgstr ""

msgid "Badges|Group Badge"
msgstr ""

msgid "Badges|Link"
msgstr ""

msgid "Badges|No badge image"
msgstr ""

msgid "Badges|No image to preview"
msgstr ""

msgid "Badges|Please fill in a valid URL"
msgstr ""

msgid "Badges|Project Badge"
msgstr ""

msgid "Badges|Reload badge image"
msgstr ""

msgid "Badges|Save changes"
msgstr ""

msgid "Badges|Saving the badge failed, please check the entered URLs and try again."
msgstr ""

msgid "Badges|The %{docsLinkStart}variables%{docsLinkEnd} GitLab supports: %{placeholders}"
msgstr ""

msgid "Badges|The badge was deleted."
msgstr ""

msgid "Badges|The badge was saved."
msgstr ""

msgid "Badges|This group has no badges"
msgstr ""

msgid "Badges|This project has no badges"
msgstr ""

msgid "Badges|You are going to delete this badge. Deleted badges <strong>cannot</strong> be restored."
msgstr ""

msgid "Badges|Your badges"
msgstr ""

msgid "Badges|e.g. %{exampleUrl}"
msgstr ""

msgid "Badge|New"
msgstr ""

msgid "Balsamiq file could not be loaded."
msgstr ""

msgid "BambooService|A continuous integration and build server"
msgstr ""

msgid "BambooService|A user with API access, if applicable"
msgstr ""

msgid "BambooService|Atlassian Bamboo CI"
msgstr ""

msgid "BambooService|Bamboo build plan key like KEY"
msgstr ""

msgid "BambooService|Bamboo root URL like https://bamboo.example.com"
msgstr ""

msgid "BambooService|You must set up automatic revision labeling and a repository trigger in Bamboo."
msgstr ""

msgid "BatchComments|Delete all pending comments"
msgstr ""

msgid "BatchComments|Discard review?"
msgstr ""

msgid "BatchComments|You're about to discard your review which will delete all of your pending comments. The deleted comments %{strong_start}cannot%{strong_end} be restored."
msgstr ""

msgid "Be careful. Changing the project's namespace can have unintended side effects."
msgstr ""

msgid "Be careful. Renaming a project's repository can have unintended side effects."
msgstr ""

msgid "Begin with the selected commit"
msgstr ""

msgid "Below are examples of regex for existing tools:"
msgstr ""

msgid "Below you will find all the groups that are public."
msgstr ""

msgid "Billing"
msgstr ""

msgid "BillingPlans|%{group_name} is currently using the %{plan_link} plan."
msgstr ""

msgid "BillingPlans|@%{user_name} you are currently using the %{plan_link} plan."
msgstr ""

msgid "BillingPlans|Current plan"
msgstr ""

msgid "BillingPlans|Downgrade"
msgstr ""

msgid "BillingPlans|If you would like to downgrade your plan please contact %{support_link_start}Customer Support%{support_link_end}."
msgstr ""

msgid "BillingPlans|Learn more about each plan by reading our %{faq_link}, or start a free 30-day trial of GitLab.com Gold."
msgstr ""

msgid "BillingPlans|Learn more about each plan by visiting our %{pricing_page_link}."
msgstr ""

msgid "BillingPlans|Manage plan"
msgstr ""

msgid "BillingPlans|Pricing page"
msgstr ""

msgid "BillingPlans|See all %{plan_name} features"
msgstr ""

msgid "BillingPlans|This group uses the plan associated with its parent group."
msgstr ""

msgid "BillingPlans|To manage the plan for this group, visit the billing section of %{parent_billing_page_link}."
msgstr ""

msgid "BillingPlans|Upgrade"
msgstr ""

msgid "BillingPlans|Your GitLab.com trial expired on %{expiration_date}. %{learn_more_text}"
msgstr ""

msgid "BillingPlans|Your GitLab.com trial will <strong>expire after %{expiration_date}</strong>. You can learn more about GitLab.com Gold by reading about our %{features_link}."
msgstr ""

msgid "BillingPlans|features"
msgstr ""

msgid "BillingPlans|frequently asked questions"
msgstr ""

msgid "BillingPlans|monthly"
msgstr ""

msgid "BillingPlans|paid annually at %{price_per_year}"
msgstr ""

msgid "BillingPlans|per user"
msgstr ""

msgid "BillingPlan|Upgrade plan"
msgstr ""

msgid "Bitbucket Server Import"
msgstr ""

msgid "Bitbucket import"
msgstr ""

msgid "Block"
msgstr ""

msgid "Blocked"
msgstr ""

msgid "Blog"
msgstr ""

msgid "Blue helpers indicate an action to be taken."
msgstr ""

msgid "Board name"
msgstr ""

msgid "Board scope"
msgstr ""

msgid "Board scope affects which issues are displayed for anyone who visits this board"
msgstr ""

msgid "BoardBlankState|Add default lists"
msgstr ""

msgid "BoardBlankState|Add the following default lists to your Issue Board with one click:"
msgstr ""

msgid "BoardBlankState|Nevermind, I'll use my own"
msgstr ""

msgid "BoardBlankState|Starting out with the default set of lists will get you right on the way to making the most of your board."
msgstr ""

msgid "Boards"
msgstr ""

msgid "Boards|Collapse"
msgstr ""

msgid "Boards|Edit board"
msgstr ""

msgid "Boards|Expand"
msgstr ""

msgid "Boards|View scope"
msgstr ""

msgid "Branch %{branchName} was not found in this project's repository."
msgstr ""

msgid "Branch <strong>%{branch_name}</strong> was created. To set up auto deploy, choose a GitLab CI Yaml template and commit your changes. %{link_to_autodeploy_doc}"
msgstr ""

msgid "Branch has changed"
msgstr ""

msgid "Branch is already taken"
msgstr ""

msgid "Branch name"
msgstr ""

msgid "Branch not loaded - %{branchId}"
msgstr ""

msgid "BranchSwitcherPlaceholder|Search branches"
msgstr ""

msgid "BranchSwitcherTitle|Switch branch"
msgstr ""

msgid "Branches"
msgstr ""

msgid "Branches|Active"
msgstr ""

msgid "Branches|Active branches"
msgstr ""

msgid "Branches|All"
msgstr ""

msgid "Branches|Cant find HEAD commit for this branch"
msgstr ""

msgid "Branches|Compare"
msgstr ""

msgid "Branches|Delete all branches that are merged into '%{default_branch}'"
msgstr ""

msgid "Branches|Delete branch"
msgstr ""

msgid "Branches|Delete merged branches"
msgstr ""

msgid "Branches|Delete protected branch"
msgstr ""

msgid "Branches|Delete protected branch '%{branch_name}'?"
msgstr ""

msgid "Branches|Deleting the '%{branch_name}' branch cannot be undone. Are you sure?"
msgstr ""

msgid "Branches|Deleting the merged branches cannot be undone. Are you sure?"
msgstr ""

msgid "Branches|Filter by branch name"
msgstr ""

msgid "Branches|Merged into %{default_branch}"
msgstr ""

msgid "Branches|New branch"
msgstr ""

msgid "Branches|No branches to show"
msgstr ""

msgid "Branches|Once you confirm and press %{delete_protected_branch}, it cannot be undone or recovered."
msgstr ""

msgid "Branches|Only a project maintainer or owner can delete a protected branch"
msgstr ""

msgid "Branches|Overview"
msgstr ""

msgid "Branches|Protected branches can be managed in %{project_settings_link}."
msgstr ""

msgid "Branches|Show active branches"
msgstr ""

msgid "Branches|Show all branches"
msgstr ""

msgid "Branches|Show more active branches"
msgstr ""

msgid "Branches|Show more stale branches"
msgstr ""

msgid "Branches|Show overview of the branches"
msgstr ""

msgid "Branches|Show stale branches"
msgstr ""

msgid "Branches|Sort by"
msgstr ""

msgid "Branches|Stale"
msgstr ""

msgid "Branches|Stale branches"
msgstr ""

msgid "Branches|The branch could not be updated automatically because it has diverged from its upstream counterpart."
msgstr ""

msgid "Branches|The default branch cannot be deleted"
msgstr ""

msgid "Branches|This branch hasn’t been merged into %{default_branch}."
msgstr ""

msgid "Branches|To avoid data loss, consider merging this branch before deleting it."
msgstr ""

msgid "Branches|To confirm, type %{branch_name_confirmation}:"
msgstr ""

msgid "Branches|To discard the local changes and overwrite the branch with the upstream version, delete it here and choose 'Update Now' above."
msgstr ""

msgid "Branches|You’re about to permanently delete the protected branch %{branch_name}."
msgstr ""

msgid "Branches|diverged from upstream"
msgstr ""

msgid "Branches|merged"
msgstr ""

msgid "Branches|project settings"
msgstr ""

msgid "Branches|protected"
msgstr ""

msgid "Broadcast Message was successfully created."
msgstr ""

msgid "Broadcast Message was successfully updated."
msgstr ""

msgid "Browse Directory"
msgstr ""

msgid "Browse File"
msgstr ""

msgid "Browse Files"
msgstr ""

msgid "Browse files"
msgstr ""

msgid "Built-in"
msgstr ""

msgid "BurndownChartLabel|Guideline"
msgstr ""

msgid "BurndownChartLabel|Open issue weight"
msgstr ""

msgid "BurndownChartLabel|Open issues"
msgstr ""

msgid "BurndownChartLabel|Progress"
msgstr ""

msgid "BurndownChartLabel|Remaining"
msgstr ""

msgid "Business"
msgstr ""

msgid "Business metrics (Custom)"
msgstr ""

msgid "Buy EE"
msgstr ""

msgid "Buy GitLab Enterprise Edition"
msgstr ""

msgid "By %{user_name}"
msgstr ""

msgid "By default GitLab sends emails in HTML and plain text formats so mail clients can choose what format to use. Disable this option if you only want to send emails in plain text format."
msgstr ""

msgid "By default, all projects and groups will use the global notifications setting."
msgstr ""

msgid "ByAuthor|by"
msgstr ""

msgid "CHANGELOG"
msgstr ""

msgid "CI / CD"
msgstr ""

msgid "CI / CD Charts"
msgstr ""

msgid "CI / CD Settings"
msgstr ""

msgid "CI Lint"
msgstr ""

msgid "CI variables"
msgstr ""

msgid "CI will run using the credentials assigned above."
msgstr ""

msgid "CI/CD"
msgstr ""

msgid "CI/CD configuration"
msgstr ""

msgid "CI/CD for external repo"
msgstr ""

msgid "CI/CD settings"
msgstr ""

msgid "CICD|Auto DevOps"
msgstr ""

msgid "CICD|Auto DevOps will automatically build, test, and deploy your application based on a predefined Continuous Integration and Delivery configuration."
msgstr ""

msgid "CICD|Automatic deployment to staging, manual deployment to production"
msgstr ""

msgid "CICD|Continuous deployment to production"
msgstr ""

msgid "CICD|Continuous deployment to production using timed incremental rollout"
msgstr ""

msgid "CICD|Default to Auto DevOps pipeline"
msgstr ""

msgid "CICD|Default to Auto DevOps pipeline for all projects"
msgstr ""

msgid "CICD|Deployment strategy"
msgstr ""

msgid "CICD|Jobs"
msgstr ""

msgid "CICD|Learn more about Auto DevOps"
msgstr ""

msgid "CICD|The Auto DevOps pipeline will run if no alternative CI configuration file is found."
msgstr ""

msgid "CICD|You must add a %{base_domain_link_start}base domain%{link_end} to your %{kubernetes_cluster_link_start}Kubernetes cluster%{link_end} in order for your deployment strategy to work."
msgstr ""

msgid "CICD|You must add a %{kubernetes_cluster_link_start}Kubernetes cluster integration%{link_end} to this project with a domain in order for your deployment strategy to work correctly."
msgstr ""

msgid "CICD|group enabled"
msgstr ""

msgid "CICD|instance enabled"
msgstr ""

msgid "CLOSED"
msgstr ""

msgid "CONTRIBUTING"
msgstr ""

msgid "Callback URL"
msgstr ""

msgid "Can override approvers and approvals required per merge request"
msgstr ""

msgid "Can't find HEAD commit for this branch"
msgstr ""

msgid "Can't find variable: ZiteReader"
msgstr ""

msgid "Can't remove group members without group managed account"
msgstr ""

msgid "Can't scan the code?"
msgstr ""

msgid "Canary Deployments is a popular CI strategy, where a small portion of the fleet is updated to the new version of your application."
msgstr ""

msgid "Cancel"
msgstr ""

msgid "Cancel running"
msgstr ""

msgid "Cancel this job"
msgstr ""

msgid "Cancelling Preview"
msgstr ""

msgid "Cannot be merged automatically"
msgstr ""

msgid "Cannot create the abuse report. The user has been deleted."
msgstr ""

msgid "Cannot create the abuse report. This user has been blocked."
msgstr ""

msgid "Cannot merge"
msgstr ""

msgid "Cannot modify managed Kubernetes cluster"
msgstr ""

msgid "Cannot refer to a group milestone by an internal id!"
msgstr ""

msgid "Cannot render the image. Maximum character count (%{charLimit}) has been exceeded."
msgstr ""

msgid "Cannot show preview. For previews on sketch files, they must have the file format introduced by Sketch version 43 and above."
msgstr ""

msgid "Cannot skip two factor authentication setup"
msgstr ""

msgid "Capacity threshold"
msgstr ""

msgid "Certificate"
msgstr ""

msgid "Certificate (PEM)"
msgstr ""

msgid "Change Weight"
msgstr ""

msgid "Change assignee"
msgstr ""

msgid "Change assignee(s)"
msgstr ""

msgid "Change assignee(s)."
msgstr ""

msgid "Change label"
msgstr ""

msgid "Change milestone"
msgstr ""

msgid "Change path"
msgstr ""

msgid "Change permissions"
msgstr ""

msgid "Change template"
msgstr ""

msgid "Change this value to influence how frequently the GitLab UI polls for updates."
msgstr ""

msgid "Change title"
msgstr ""

msgid "Change your password"
msgstr ""

msgid "Change your password or recover your current one"
msgstr ""

msgid "ChangeTypeActionLabel|Pick into branch"
msgstr ""

msgid "ChangeTypeActionLabel|Revert in branch"
msgstr ""

msgid "ChangeTypeAction|Cherry-pick"
msgstr ""

msgid "ChangeTypeAction|Revert"
msgstr ""

msgid "ChangeTypeAction|This will create a new commit in order to revert the existing changes."
msgstr ""

msgid "Changed assignee(s)."
msgstr ""

msgid "Changed the title to \"%{title_param}\"."
msgstr ""

msgid "Changes"
msgstr ""

msgid "Changes are shown as if the <b>source</b> revision was being merged into the <b>target</b> revision."
msgstr ""

msgid "Changes suppressed. Click to show."
msgstr ""

msgid "Changes the title to \"%{title_param}\"."
msgstr ""

msgid "Changes won't take place until the index is %{link_start}recreated%{link_end}."
msgstr ""

msgid "Charts"
msgstr ""

msgid "Chat"
msgstr ""

msgid "ChatMessage|%{project_link}: Pipeline %{pipeline_link} of %{ref_type} %{branch_link} by %{user_combined_name} %{humanized_status} in %{duration}"
msgstr ""

msgid "ChatMessage|Branch"
msgstr ""

msgid "ChatMessage|Commit"
msgstr ""

msgid "ChatMessage|Failed job"
msgstr ""

msgid "ChatMessage|Failed stage"
msgstr ""

msgid "ChatMessage|Invalid CI config YAML file"
msgstr ""

msgid "ChatMessage|Pipeline #%{pipeline_id} %{humanized_status} in %{duration}"
msgstr ""

msgid "ChatMessage|Pipeline %{pipeline_link} of %{ref_type} %{branch_link} by %{user_combined_name} %{humanized_status}"
msgstr ""

msgid "ChatMessage|Tag"
msgstr ""

msgid "ChatMessage|and [%{count} more](%{pipeline_failed_jobs_url})"
msgstr ""

msgid "ChatMessage|failed"
msgstr ""

msgid "ChatMessage|has failed"
msgstr ""

msgid "ChatMessage|has passed"
msgstr ""

msgid "ChatMessage|has passed with warnings"
msgstr ""

msgid "ChatMessage|in %{duration}"
msgstr ""

msgid "ChatMessage|in %{project_link}"
msgstr ""

msgid "ChatMessage|passed"
msgstr ""

msgid "Check again"
msgstr ""

msgid "Check feature availability on namespace plan"
msgstr ""

msgid "Check the %{docs_link_start}documentation%{docs_link_end}."
msgstr ""

msgid "Check your .gitlab-ci.yml"
msgstr ""

msgid "Checking %{text} availability…"
msgstr ""

msgid "Checking approval status"
msgstr ""

msgid "Checking branch availability..."
msgstr ""

msgid "Checking username availability..."
msgstr ""

msgid "Cherry-pick this commit"
msgstr ""

msgid "Cherry-pick this merge request"
msgstr ""

msgid "Choose <strong>Create archive</strong> and wait for archiving to complete."
msgstr ""

msgid "Choose <strong>Next</strong> at the bottom of the page."
msgstr ""

msgid "Choose a branch/tag (e.g. %{master}) or enter a commit (e.g. %{sha}) to see what's changed or to create a merge request."
msgstr ""

msgid "Choose a file"
msgstr ""

msgid "Choose a group"
msgstr ""

msgid "Choose a role permission"
msgstr ""

msgid "Choose a template"
msgstr ""

msgid "Choose a template..."
msgstr ""

msgid "Choose a type..."
msgstr ""

msgid "Choose any color."
msgstr ""

msgid "Choose between <code>clone</code> or <code>fetch</code> to get the recent application code"
msgstr ""

msgid "Choose file…"
msgstr ""

msgid "Choose the top-level group for your repository imports."
msgstr ""

msgid "Choose visibility level, enable/disable project features (issues, repository, wiki, snippets) and set permissions."
msgstr ""

msgid "Choose what content you want to see on a group’s overview page"
msgstr ""

msgid "Choose which repositories you want to connect and run CI/CD pipelines."
msgstr ""

msgid "Choose which shards you wish to synchronize to this secondary node."
msgstr ""

msgid "CiStatusLabel|canceled"
msgstr ""

msgid "CiStatusLabel|created"
msgstr ""

msgid "CiStatusLabel|delayed"
msgstr ""

msgid "CiStatusLabel|failed"
msgstr ""

msgid "CiStatusLabel|manual action"
msgstr ""

msgid "CiStatusLabel|passed"
msgstr ""

msgid "CiStatusLabel|passed with warnings"
msgstr ""

msgid "CiStatusLabel|pending"
msgstr ""

msgid "CiStatusLabel|preparing"
msgstr ""

msgid "CiStatusLabel|skipped"
msgstr ""

msgid "CiStatusLabel|waiting for delayed job"
msgstr ""

msgid "CiStatusLabel|waiting for manual action"
msgstr ""

msgid "CiStatusText|blocked"
msgstr ""

msgid "CiStatusText|canceled"
msgstr ""

msgid "CiStatusText|created"
msgstr ""

msgid "CiStatusText|delayed"
msgstr ""

msgid "CiStatusText|failed"
msgstr ""

msgid "CiStatusText|manual"
msgstr ""

msgid "CiStatusText|passed"
msgstr ""

msgid "CiStatusText|pending"
msgstr ""

msgid "CiStatusText|preparing"
msgstr ""

msgid "CiStatusText|skipped"
msgstr ""

msgid "CiStatus|running"
msgstr ""

msgid "CiVariables|Cannot use Masked Variable with current value"
msgstr ""

msgid "CiVariables|Input variable key"
msgstr ""

msgid "CiVariables|Input variable value"
msgstr ""

msgid "CiVariables|Key"
msgstr ""

msgid "CiVariables|Masked"
msgstr ""

msgid "CiVariables|Remove variable row"
msgstr ""

msgid "CiVariables|Scope"
msgstr ""

msgid "CiVariables|Specify variable values to be used in this run. The values specified in %{linkStart}CI/CD settings%{linkEnd} will be used as default"
msgstr ""

msgid "CiVariables|State"
msgstr ""

msgid "CiVariables|Type"
msgstr ""

msgid "CiVariables|Value"
msgstr ""

msgid "CiVariables|Variables"
msgstr ""

msgid "CiVariable|* (All environments)"
msgstr ""

msgid "CiVariable|All environments"
msgstr ""

msgid "CiVariable|Create wildcard"
msgstr ""

msgid "CiVariable|Error occurred while saving variables"
msgstr ""

msgid "CiVariable|Masked"
msgstr ""

msgid "CiVariable|New environment"
msgstr ""

msgid "CiVariable|Protected"
msgstr ""

msgid "CiVariable|Search environments"
msgstr ""

msgid "CiVariable|Toggle masked"
msgstr ""

msgid "CiVariable|Toggle protected"
msgstr ""

msgid "CiVariable|Validation failed"
msgstr ""

msgid "Classification Label (optional)"
msgstr ""

msgid "ClassificationLabelUnavailable|is unavailable: %{reason}"
msgstr ""

msgid "Clear"
msgstr ""

msgid "Clear input"
msgstr ""

msgid "Clear recent searches"
msgstr ""

msgid "Clear search"
msgstr ""

msgid "Clear search input"
msgstr ""

msgid "Clear templates search input"
msgstr ""

msgid "Clear weight"
msgstr ""

msgid "Cleared weight."
msgstr ""

msgid "Clears weight."
msgstr ""

msgid "Click any <strong>project name</strong> in the project list below to navigate to the project milestone."
msgstr ""

msgid "Click here"
msgstr ""

msgid "Click the <strong>Download</strong> button and wait for downloading to complete."
msgstr ""

msgid "Click the <strong>Promote</strong> button in the top right corner to promote it to a group milestone."
msgstr ""

msgid "Click the <strong>Select none</strong> button on the right, since we only need \"Google Code Project Hosting\"."
msgstr ""

msgid "Click the button below to begin the install process by navigating to the Kubernetes page"
msgstr ""

msgid "Click the image where you'd like to start a new discussion"
msgstr ""

msgid "Click to expand it."
msgstr ""

msgid "Click to expand text"
msgstr ""

msgid "Client authentication certificate"
msgstr ""

msgid "Client authentication key"
msgstr ""

msgid "Client authentication key password"
msgstr ""

msgid "Clients"
msgstr ""

msgid "Clone"
msgstr ""

msgid "Clone repository"
msgstr ""

msgid "Clone with %{http_label}"
msgstr ""

msgid "Clone with KRB5"
msgstr ""

msgid "Clone with SSH"
msgstr ""

msgid "Close"
msgstr ""

msgid "Close %{tabname}"
msgstr ""

msgid "Close epic"
msgstr ""

msgid "Close milestone"
msgstr ""

msgid "Close sidebar"
msgstr ""

msgid "Close this %{quick_action_target}"
msgstr ""

msgid "Closed"
msgstr ""

msgid "Closed issues"
msgstr ""

msgid "Closed this %{quick_action_target}."
msgstr ""

msgid "Closes this %{quick_action_target}."
msgstr ""

msgid "Cluster %{cluster} was used."
msgstr ""

msgid "Cluster Health"
msgstr ""

msgid "ClusterIntegration| %{custom_domain_start}More information%{custom_domain_end}."
msgstr ""

msgid "ClusterIntegration| can be used instead of a custom domain."
msgstr ""

msgid "ClusterIntegration| is the default environment scope for this cluster. This means that all jobs, regardless of their environment, will use this cluster. %{environment_scope_start}More information%{environment_scope_end}"
msgstr ""

msgid "ClusterIntegration|%{appList} was successfully installed on your Kubernetes cluster"
msgstr ""

msgid "ClusterIntegration|%{title} uninstalled successfully."
msgstr ""

msgid "ClusterIntegration|%{title} updated successfully."
msgstr ""

msgid "ClusterIntegration|A service token scoped to %{code}kube-system%{end_code} with %{code}cluster-admin%{end_code} privileges."
msgstr ""

msgid "ClusterIntegration|API URL"
msgstr ""

msgid "ClusterIntegration|API URL should be a valid http/https url."
msgstr ""

msgid "ClusterIntegration|Add Kubernetes cluster"
msgstr ""

msgid "ClusterIntegration|Add a Kubernetes cluster integration"
msgstr ""

msgid "ClusterIntegration|Adding a Kubernetes cluster to your group will automatically share the cluster across all your projects. Use review apps, deploy your applications, and easily run your pipelines for all projects using the same cluster."
msgstr ""

msgid "ClusterIntegration|Adding a Kubernetes cluster will automatically share the cluster across all projects. Use review apps, deploy your applications, and easily run your pipelines for all projects using the same cluster."
msgstr ""

msgid "ClusterIntegration|Adding an integration to your group will share the cluster across all your projects."
msgstr ""

msgid "ClusterIntegration|Adding an integration will share the cluster across all projects."
msgstr ""

msgid "ClusterIntegration|Advanced options on this Kubernetes cluster's integration"
msgstr ""

msgid "ClusterIntegration|All data not committed to GitLab will be deleted and cannot be restored."
msgstr ""

msgid "ClusterIntegration|All data will be deleted and cannot be restored."
msgstr ""

msgid "ClusterIntegration|Allow GitLab to manage namespace and service accounts for this cluster."
msgstr ""

msgid "ClusterIntegration|Alternatively"
msgstr ""

msgid "ClusterIntegration|Amazon EKS"
msgstr ""

msgid "ClusterIntegration|An error occurred when trying to contact the Google Cloud API. Please try again later."
msgstr ""

msgid "ClusterIntegration|An error occurred while trying to fetch project zones: %{error}"
msgstr ""

msgid "ClusterIntegration|An error occurred while trying to fetch your projects: %{error}"
msgstr ""

msgid "ClusterIntegration|An error occurred while trying to fetch zone machine types: %{error}"
msgstr ""

msgid "ClusterIntegration|Any running pipelines will be canceled."
msgstr ""

msgid "ClusterIntegration|Applications"
msgstr ""

msgid "ClusterIntegration|Apply for credit"
msgstr ""

msgid "ClusterIntegration|Are you sure you want to remove this Kubernetes cluster's integration? This will not delete your actual Kubernetes cluster."
msgstr ""

msgid "ClusterIntegration|Base domain"
msgstr ""

msgid "ClusterIntegration|CA Certificate"
msgstr ""

msgid "ClusterIntegration|Cert-Manager"
msgstr ""

msgid "ClusterIntegration|Cert-Manager is a native Kubernetes certificate management controller that helps with issuing certificates. Installing Cert-Manager on your cluster will issue a certificate by %{letsEncrypt} and ensure that certificates are valid and up-to-date."
msgstr ""

msgid "ClusterIntegration|Certificate Authority bundle (PEM format)"
msgstr ""

msgid "ClusterIntegration|Choose a prefix to be used for your namespaces. Defaults to your project path."
msgstr ""

msgid "ClusterIntegration|Choose which applications to install on your Kubernetes cluster. Helm Tiller is required to install any of the following applications."
msgstr ""

msgid "ClusterIntegration|Choose which of your environments will use this cluster."
msgstr ""

msgid "ClusterIntegration|Cluster health"
msgstr ""

msgid "ClusterIntegration|Cluster name is required."
msgstr ""

msgid "ClusterIntegration|Clusters are utilized by selecting the nearest ancestor with a matching environment scope. For example, project clusters will override group clusters."
msgstr ""

msgid "ClusterIntegration|Copy API URL"
msgstr ""

msgid "ClusterIntegration|Copy CA Certificate"
msgstr ""

msgid "ClusterIntegration|Copy Ingress Endpoint to clipboard"
msgstr ""

msgid "ClusterIntegration|Copy Jupyter Hostname to clipboard"
msgstr ""

msgid "ClusterIntegration|Copy Knative Endpoint to clipboard"
msgstr ""

msgid "ClusterIntegration|Copy Kubernetes cluster name"
msgstr ""

msgid "ClusterIntegration|Copy Service Token"
msgstr ""

msgid "ClusterIntegration|Create Kubernetes cluster"
msgstr ""

msgid "ClusterIntegration|Create cluster on"
msgstr ""

msgid "ClusterIntegration|Did you know?"
msgstr ""

msgid "ClusterIntegration|Enable or disable GitLab's connection to your Kubernetes cluster."
msgstr ""

msgid "ClusterIntegration|Enable this setting if using role-based access control (RBAC)."
msgstr ""

msgid "ClusterIntegration|Enter the details for your Kubernetes cluster"
msgstr ""

msgid "ClusterIntegration|Environment scope"
msgstr ""

msgid "ClusterIntegration|Every new Google Cloud Platform (GCP) account receives $300 in credit upon %{sign_up_link}. In partnership with Google, GitLab is able to offer an additional $200 for both new and existing GCP accounts to get started with GitLab's Google Kubernetes Engine Integration."
msgstr ""

msgid "ClusterIntegration|Failed to configure Google Kubernetes Engine Cluster: %{message}"
msgstr ""

msgid "ClusterIntegration|Failed to request to Google Cloud Platform: %{message}"
msgstr ""

msgid "ClusterIntegration|Failed to run Kubeclient: %{message}"
msgstr ""

msgid "ClusterIntegration|Fetching machine types"
msgstr ""

msgid "ClusterIntegration|Fetching projects"
msgstr ""

msgid "ClusterIntegration|Fetching zones"
msgstr ""

msgid "ClusterIntegration|GitLab Integration"
msgstr ""

msgid "ClusterIntegration|GitLab Runner"
msgstr ""

msgid "ClusterIntegration|GitLab Runner connects to the repository and executes CI/CD jobs, pushing results back and deploying applications to production."
msgstr ""

msgid "ClusterIntegration|GitLab-managed cluster"
msgstr ""

msgid "ClusterIntegration|Google Cloud Platform project"
msgstr ""

msgid "ClusterIntegration|Google GKE"
msgstr ""

msgid "ClusterIntegration|Google Kubernetes Engine"
msgstr ""

msgid "ClusterIntegration|Google Kubernetes Engine project"
msgstr ""

msgid "ClusterIntegration|Group cluster"
msgstr ""

msgid "ClusterIntegration|Helm Tiller"
msgstr ""

msgid "ClusterIntegration|Helm streamlines installing and managing Kubernetes applications. Tiller runs inside of your Kubernetes Cluster, and manages releases of your charts."
msgstr ""

msgid "ClusterIntegration|Hide"
msgstr ""

msgid "ClusterIntegration|If you are setting up multiple clusters and are using Auto DevOps, %{help_link_start}read this first%{help_link_end}."
msgstr ""

msgid "ClusterIntegration|In order to view the health of your cluster, you must first install Prometheus below."
msgstr ""

msgid "ClusterIntegration|Ingress"
msgstr ""

msgid "ClusterIntegration|Ingress Endpoint"
msgstr ""

msgid "ClusterIntegration|Ingress gives you a way to route requests to services based on the request host or path, centralizing a number of services into a single entrypoint."
msgstr ""

msgid "ClusterIntegration|Installing Ingress may incur additional costs. Learn more about %{pricingLink}."
msgstr ""

msgid "ClusterIntegration|Instance cluster"
msgstr ""

msgid "ClusterIntegration|Integrate Kubernetes cluster automation"
msgstr ""

msgid "ClusterIntegration|Integration status"
msgstr ""

msgid "ClusterIntegration|Issuer Email"
msgstr ""

msgid "ClusterIntegration|Issuers represent a certificate authority. You must provide an email address for your Issuer. "
msgstr ""

msgid "ClusterIntegration|Jupyter Hostname"
msgstr ""

msgid "ClusterIntegration|JupyterHub"
msgstr ""

msgid "ClusterIntegration|JupyterHub, a multi-user Hub, spawns, manages, and proxies multiple instances of the single-user Jupyter notebook server. JupyterHub can be used to serve notebooks to a class of students, a corporate data science group, or a scientific research group."
msgstr ""

msgid "ClusterIntegration|Knative"
msgstr ""

msgid "ClusterIntegration|Knative Domain Name:"
msgstr ""

msgid "ClusterIntegration|Knative Endpoint:"
msgstr ""

msgid "ClusterIntegration|Knative domain name was updated successfully."
msgstr ""

msgid "ClusterIntegration|Knative extends Kubernetes to provide a set of middleware components that are essential to build modern, source-centric, and container-based applications that can run anywhere: on premises, in the cloud, or even in a third-party data center."
msgstr ""

msgid "ClusterIntegration|Kubernetes cluster"
msgstr ""

msgid "ClusterIntegration|Kubernetes cluster details"
msgstr ""

msgid "ClusterIntegration|Kubernetes cluster is being created on Google Kubernetes Engine..."
msgstr ""

msgid "ClusterIntegration|Kubernetes cluster name"
msgstr ""

msgid "ClusterIntegration|Kubernetes cluster was successfully created on Google Kubernetes Engine."
msgstr ""

msgid "ClusterIntegration|Kubernetes clusters allow you to use review apps, deploy your applications, run your pipelines, and much more in an easy way."
msgstr ""

msgid "ClusterIntegration|Kubernetes clusters can be used to deploy applications and to provide Review Apps for this project"
msgstr ""

msgid "ClusterIntegration|Learn more about %{help_link_start_machine_type}machine types%{help_link_end} and %{help_link_start_pricing}pricing%{help_link_end}."
msgstr ""

msgid "ClusterIntegration|Learn more about %{help_link_start}zones%{help_link_end}."
msgstr ""

msgid "ClusterIntegration|Learn more about Kubernetes"
msgstr ""

msgid "ClusterIntegration|Learn more about group Kubernetes clusters"
msgstr ""

msgid "ClusterIntegration|Learn more about instance Kubernetes clusters"
msgstr ""

msgid "ClusterIntegration|Let's Encrypt"
msgstr ""

msgid "ClusterIntegration|Loading IAM Roles"
msgstr ""

msgid "ClusterIntegration|Machine type"
msgstr ""

msgid "ClusterIntegration|Make sure your account %{link_to_requirements} to create Kubernetes clusters"
msgstr ""

msgid "ClusterIntegration|Manage your Kubernetes cluster by visiting %{link_gke}"
msgstr ""

msgid "ClusterIntegration|No IAM Roles found"
msgstr ""

msgid "ClusterIntegration|No machine types matched your search"
msgstr ""

msgid "ClusterIntegration|No projects found"
msgstr ""

msgid "ClusterIntegration|No projects matched your search"
msgstr ""

msgid "ClusterIntegration|No zones matched your search"
msgstr ""

msgid "ClusterIntegration|Number of nodes"
msgstr ""

msgid "ClusterIntegration|Number of nodes must be a numerical value."
msgstr ""

msgid "ClusterIntegration|Please enter access information for your Kubernetes cluster. If you need help, you can read our %{link_to_help_page} on Kubernetes"
msgstr ""

msgid "ClusterIntegration|Please make sure that your Google account meets the following requirements:"
msgstr ""

msgid "ClusterIntegration|Point a wildcard DNS to this generated endpoint in order to access your application after it has been deployed."
msgstr ""

msgid "ClusterIntegration|Project cluster"
msgstr ""

msgid "ClusterIntegration|Project namespace (optional, unique)"
msgstr ""

msgid "ClusterIntegration|Project namespace prefix (optional, unique)"
msgstr ""

msgid "ClusterIntegration|Prometheus"
msgstr ""

msgid "ClusterIntegration|Prometheus is an open-source monitoring system with %{gitlabIntegrationLink} to monitor deployed applications."
msgstr ""

msgid "ClusterIntegration|RBAC-enabled cluster"
msgstr ""

msgid "ClusterIntegration|Read our %{link_to_help_page} on Kubernetes cluster integration."
msgstr ""

msgid "ClusterIntegration|Remove Kubernetes cluster integration"
msgstr ""

msgid "ClusterIntegration|Remove integration"
msgstr ""

msgid "ClusterIntegration|Remove this Kubernetes cluster's configuration from this project. This will not delete your actual Kubernetes cluster."
msgstr ""

msgid "ClusterIntegration|Replace this with your own hostname if you want. If you do so, point hostname to Ingress IP Address from above."
msgstr ""

msgid "ClusterIntegration|Request to begin installing failed"
msgstr ""

msgid "ClusterIntegration|Request to begin uninstalling failed"
msgstr ""

msgid "ClusterIntegration|Role name"
msgstr ""

msgid "ClusterIntegration|Save changes"
msgstr ""

msgid "ClusterIntegration|Search IAM Roles"
msgstr ""

msgid "ClusterIntegration|Search machine types"
msgstr ""

msgid "ClusterIntegration|Search projects"
msgstr ""

msgid "ClusterIntegration|Search zones"
msgstr ""

msgid "ClusterIntegration|See and edit the details for your Kubernetes cluster"
msgstr ""

msgid "ClusterIntegration|Select machine type"
msgstr ""

msgid "ClusterIntegration|Select project"
msgstr ""

msgid "ClusterIntegration|Select project and zone to choose machine type"
msgstr ""

msgid "ClusterIntegration|Select project to choose zone"
msgstr ""

msgid "ClusterIntegration|Select the IAM Role to allow Amazon EKS and the Kubernetes control plane to manage AWS resources on your behalf. To use a new role name, first create one on %{startLink}Amazon Web Services%{endLink}."
msgstr ""

msgid "ClusterIntegration|Select zone"
msgstr ""

msgid "ClusterIntegration|Select zone to choose machine type"
msgstr ""

msgid "ClusterIntegration|Service Token"
msgstr ""

msgid "ClusterIntegration|Service token is required."
msgstr ""

msgid "ClusterIntegration|Show"
msgstr ""

msgid "ClusterIntegration|Something went wrong on our end."
msgstr ""

msgid "ClusterIntegration|Something went wrong while creating your Kubernetes cluster on Google Kubernetes Engine"
msgstr ""

msgid "ClusterIntegration|Something went wrong while installing %{title}"
msgstr ""

msgid "ClusterIntegration|Something went wrong while uninstalling %{title}"
msgstr ""

msgid "ClusterIntegration|Something went wrong while updating Knative domain name."
msgstr ""

msgid "ClusterIntegration|Specifying a domain will allow you to use Auto Review Apps and Auto Deploy stages for %{auto_devops_start}Auto DevOps%{auto_devops_end}. The domain should have a wildcard DNS configured matching the domain."
msgstr ""

msgid "ClusterIntegration|The Kubernetes certificate used to authenticate to the cluster."
msgstr ""

msgid "ClusterIntegration|The URL used to access the Kubernetes API."
msgstr ""

msgid "ClusterIntegration|The associated IP and all deployed services will be deleted and cannot be restored. Uninstalling Knative will also remove Istio from your cluster. This will not effect any other applications."
msgstr ""

msgid "ClusterIntegration|The associated Tiller pod will be deleted and cannot be restored."
msgstr ""

msgid "ClusterIntegration|The associated load balancer and IP will be deleted and cannot be restored."
msgstr ""

msgid "ClusterIntegration|The associated private key will be deleted and cannot be restored."
msgstr ""

msgid "ClusterIntegration|The endpoint is in the process of being assigned. Please check your Kubernetes cluster or Quotas on Google Kubernetes Engine if it takes a long time."
msgstr ""

msgid "ClusterIntegration|The namespace associated with your project. This will be used for deploy boards, pod logs, and Web terminals."
msgstr ""

msgid "ClusterIntegration|There was a problem authenticating with your cluster. Please ensure your CA Certificate and Token are valid."
msgstr ""

msgid "ClusterIntegration|This account must have permissions to create a Kubernetes cluster in the %{link_to_container_project} specified below"
msgstr ""

msgid "ClusterIntegration|This option will allow you to install applications on RBAC clusters."
msgstr ""

msgid "ClusterIntegration|To access your application after deployment, point a wildcard DNS to the Knative Endpoint."
msgstr ""

msgid "ClusterIntegration|Toggle Kubernetes cluster"
msgstr ""

msgid "ClusterIntegration|Uninstall %{appTitle}"
msgstr ""

msgid "ClusterIntegration|Update failed. Please check the logs and try again."
msgstr ""

msgid "ClusterIntegration|Validating project billing status"
msgstr ""

msgid "ClusterIntegration|We could not verify that one of your projects on GCP has billing enabled. Please try again."
msgstr ""

msgid "ClusterIntegration|With a Kubernetes cluster associated to this project, you can use review apps, deploy your applications, run your pipelines, and much more in an easy way."
msgstr ""

msgid "ClusterIntegration|You are about to uninstall %{appTitle} from your cluster."
msgstr ""

msgid "ClusterIntegration|You must first install Helm Tiller before installing the applications below"
msgstr ""

msgid "ClusterIntegration|You must have an RBAC-enabled cluster to install Knative."
msgstr ""

msgid "ClusterIntegration|Your account must have %{link_to_kubernetes_engine}"
msgstr ""

msgid "ClusterIntegration|Your cluster API is unreachable. Please ensure your API URL is correct."
msgstr ""

msgid "ClusterIntegration|Zone"
msgstr ""

msgid "ClusterIntegration|access to Google Kubernetes Engine"
msgstr ""

msgid "ClusterIntegration|documentation"
msgstr ""

msgid "ClusterIntegration|help page"
msgstr ""

msgid "ClusterIntegration|meets the requirements"
msgstr ""

msgid "ClusterIntegration|pricing"
msgstr ""

msgid "ClusterIntegration|sign up"
msgstr ""

msgid "ClusterIntergation|Select role name"
msgstr ""

msgid "Code"
msgstr ""

msgid "Code Owners"
msgstr ""

msgid "Code owner approval is required"
msgstr ""

msgid "Code owners"
msgstr ""

msgid "CodeOwner|Pattern"
msgstr ""

msgid "Cohorts"
msgstr ""

msgid "Collapse"
msgstr ""

msgid "Collapse approvers"
msgstr ""

msgid "Collapse sidebar"
msgstr ""

msgid "Collector hostname"
msgstr ""

msgid "ComboSearch is not defined"
msgstr ""

msgid "Command"
msgstr ""

msgid "Command line instructions"
msgstr ""

msgid "Commands applied"
msgstr ""

msgid "Commands did not apply"
msgstr ""

msgid "Comment"
msgstr ""

msgid "Comment & close %{noteable_name}"
msgstr ""

msgid "Comment & reopen %{noteable_name}"
msgstr ""

msgid "Comment & resolve thread"
msgstr ""

msgid "Comment & unresolve thread"
msgstr ""

msgid "Comment form position"
msgstr ""

msgid "Comment is being updated"
msgstr ""

msgid "Comment/Reply (quoting selected text)"
msgstr ""

msgid "Comments"
msgstr ""

msgid "Commit"
msgid_plural "Commits"
msgstr[0] ""
msgstr[1] ""

msgid "Commit %{commit_id}"
msgstr ""

msgid "Commit (when editing commit message)"
msgstr ""

msgid "Commit Message"
msgstr ""

msgid "Commit deleted"
msgstr ""

msgid "Commit duration in minutes for last 30 commits"
msgstr ""

msgid "Commit message"
msgstr ""

msgid "Commit statistics for %{ref} %{start_time} - %{end_time}"
msgstr ""

msgid "Commit to %{branchName} branch"
msgstr ""

msgid "CommitBoxTitle|Commit"
msgstr ""

msgid "CommitMessage|Add %{file_name}"
msgstr ""

msgid "CommitWidget|authored"
msgstr ""

msgid "Commits"
msgstr ""

msgid "Commits feed"
msgstr ""

msgid "Commits per day hour (UTC)"
msgstr ""

msgid "Commits per day of month"
msgstr ""

msgid "Commits per weekday"
msgstr ""

msgid "Commits|An error occurred while fetching merge requests data."
msgstr ""

msgid "Commits|Commit: %{commitText}"
msgstr ""

msgid "Commits|History"
msgstr ""

msgid "Commits|No related merge requests found"
msgstr ""

msgid "Committed by"
msgstr ""

msgid "Commit…"
msgstr ""

msgid "Company"
msgstr ""

msgid "Compare"
msgstr ""

msgid "Compare Git revisions"
msgstr ""

msgid "Compare Revisions"
msgstr ""

msgid "Compare changes"
msgstr ""

msgid "Compare changes with the last commit"
msgstr ""

msgid "Compare changes with the merge request target branch"
msgstr ""

msgid "CompareBranches|%{source_branch} and %{target_branch} are the same."
msgstr ""

msgid "CompareBranches|Compare"
msgstr ""

msgid "CompareBranches|Source"
msgstr ""

msgid "CompareBranches|Target"
msgstr ""

msgid "CompareBranches|There isn't anything to compare."
msgstr ""

msgid "Complete"
msgstr ""

msgid "Confidential"
msgstr ""

msgid "Confidentiality"
msgstr ""

msgid "Configuration"
msgstr ""

msgid "Configure GitLab runners to start using the Web Terminal. %{helpStart}Learn more.%{helpEnd}"
msgstr ""

msgid "Configure Gitaly timeouts."
msgstr ""

msgid "Configure Let's Encrypt"
msgstr ""

msgid "Configure Prometheus"
msgstr ""

msgid "Configure Tracing"
msgstr ""

msgid "Configure a <code>.gitlab-webide.yml</code> file in the <code>.gitlab</code> directory to start using the Web Terminal. %{helpStart}Learn more.%{helpEnd}"
msgstr ""

msgid "Configure automatic git checks and housekeeping on repositories."
msgstr ""

msgid "Configure existing installation"
msgstr ""

msgid "Configure limits for web and API requests."
msgstr ""

msgid "Configure push mirrors."
msgstr ""

msgid "Configure storage path settings."
msgstr ""

msgid "Configure the %{link} integration."
msgstr ""

msgid "Configure the way a user creates a new account."
msgstr ""

msgid "Confirm"
msgstr ""

msgid "Confirmation email sent to %{email}"
msgstr ""

msgid "Confirmation required"
msgstr ""

msgid "Congratulations! You have enabled Two-factor Authentication!"
msgstr ""

msgid "Connect"
msgstr ""

msgid "Connect all repositories"
msgstr ""

msgid "Connect repositories from GitHub"
msgstr ""

msgid "Connect your external repositories, and CI/CD pipelines will run for new commits. A GitLab project will be created with only CI/CD features enabled."
msgstr ""

msgid "Connecting to terminal sync service"
msgstr ""

msgid "Connecting..."
msgstr ""

msgid "Connection failure"
msgstr ""

msgid "Contact an owner of group %{namespace_name} to upgrade the plan."
msgstr ""

msgid "Contact owner %{link_start}%{owner_name}%{link_end} to upgrade the plan."
msgstr ""

msgid "Contact sales to upgrade"
msgstr ""

msgid "Contact your Administrator to upgrade your license."
msgstr ""

msgid "Container Registry"
msgstr ""

msgid "Container registry images"
msgstr ""

msgid "ContainerRegistry|Container Registry"
msgstr ""

msgid "ContainerRegistry|Copy build command to clipboard"
msgstr ""

msgid "ContainerRegistry|Copy push command to clipboard"
msgstr ""

msgid "ContainerRegistry|Docker connection error"
msgstr ""

msgid "ContainerRegistry|Last Updated"
msgstr ""

msgid "ContainerRegistry|No tags in Container Registry for this container image."
msgstr ""

msgid "ContainerRegistry|Quick Start"
msgstr ""

msgid "ContainerRegistry|Remove image"
msgid_plural "ContainerRegistry|Remove images"
msgstr[0] ""
msgstr[1] ""

msgid "ContainerRegistry|Remove image(s) and tags"
msgstr ""

msgid "ContainerRegistry|Remove repository"
msgstr ""

msgid "ContainerRegistry|Remove selected images"
msgstr ""

msgid "ContainerRegistry|Size"
msgstr ""

msgid "ContainerRegistry|Tag"
msgstr ""

msgid "ContainerRegistry|Tag ID"
msgstr ""

msgid "ContainerRegistry|There are no container images stored for this project"
msgstr ""

msgid "ContainerRegistry|We are having trouble connecting to Docker, which could be due to an issue with your project name or path. %{docLinkStart}More Information%{docLinkEnd}"
msgstr ""

msgid "ContainerRegistry|With the Container Registry, every project can have its own space to store its Docker images. %{docLinkStart}More Information%{docLinkEnd}"
msgstr ""

msgid "ContainerRegistry|With the Docker Container Registry integrated into GitLab, every project can have its own space to store its Docker images. %{docLinkStart}More Information%{docLinkEnd}"
msgstr ""

msgid "ContainerRegistry|You are about to delete <b>%{count}</b> images. This will delete the images and all tags pointing to them."
msgstr ""

msgid "ContainerRegistry|You are about to delete the image <b>%{title}</b>. This will delete the image and all tags pointing to this image."
msgstr ""

msgid "ContainerRegistry|You are about to remove repository <b>%{title}</b>. Once you confirm, this repository will be permanently deleted."
msgstr ""

msgid "ContainerRegistry|You can add an image to this registry with the following commands:"
msgstr ""

msgid "Contains %{count} blobs of images (%{size})"
msgstr ""

msgid "Contents of .gitlab-ci.yml"
msgstr ""

msgid "Continue"
msgstr ""

msgid "Continue to the next step"
msgstr ""

msgid "Continuous Integration and Deployment"
msgstr ""

msgid "Contribute to GitLab"
msgstr ""

msgid "Contribution"
msgstr ""

msgid "Contribution Analytics"
msgstr ""

msgid "Contribution Charts"
msgstr ""

msgid "Contributions for <strong>%{calendar_date}</strong>"
msgstr ""

msgid "Contributions per group member"
msgstr ""

msgid "Contributors"
msgstr ""

msgid "ContributorsPage|%{startDate} – %{endDate}"
msgstr ""

msgid "ContributorsPage|Building repository graph."
msgstr ""

msgid "ContributorsPage|Commits to %{branch_name}, excluding merge commits. Limited to 6,000 commits."
msgstr ""

msgid "ContributorsPage|Please wait a moment, this page will automatically refresh when ready."
msgstr ""

msgid "Control emails linked to your account"
msgstr ""

msgid "Control the display of third party offers."
msgstr ""

msgid "Control the maximum concurrency of repository backfill for this secondary node"
msgstr ""

msgid "ConvDev Index"
msgstr ""

msgid "Cookie domain"
msgstr ""

msgid "Copied"
msgstr ""

msgid "Copied labels and milestone from %{source_issuable_reference}."
msgstr ""

msgid "Copy %{http_label} clone URL"
msgstr ""

msgid "Copy %{protocol} clone URL"
msgstr ""

msgid "Copy %{proxy_url} to clipboard"
msgstr ""

msgid "Copy ID to clipboard"
msgstr ""

msgid "Copy KRB5 clone URL"
msgstr ""

msgid "Copy SSH clone URL"
msgstr ""

msgid "Copy SSH public key"
msgstr ""

msgid "Copy URL to clipboard"
msgstr ""

msgid "Copy branch name to clipboard"
msgstr ""

msgid "Copy command to clipboard"
msgstr ""

msgid "Copy commit SHA to clipboard"
msgstr ""

msgid "Copy file path to clipboard"
msgstr ""

msgid "Copy labels and milestone from %{source_issuable_reference}."
msgstr ""

msgid "Copy labels and milestone from other issue or merge request in this project"
msgstr ""

msgid "Copy link"
msgstr ""

msgid "Copy personal access token to clipboard"
msgstr ""

msgid "Copy reference to clipboard"
msgstr ""

msgid "Copy secret to clipboard"
msgstr ""

msgid "Copy source to clipboard"
msgstr ""

msgid "Copy to clipboard"
msgstr ""

msgid "Copy token to clipboard"
msgstr ""

msgid "Could not add admins as members"
msgstr ""

msgid "Could not add prometheus URL to whitelist"
msgstr ""

msgid "Could not authorize chat nickname. Try again!"
msgstr ""

msgid "Could not change HEAD: branch '%{branch}' does not exist"
msgstr ""

msgid "Could not connect to FogBugz, check your URL"
msgstr ""

msgid "Could not connect to Web IDE file mirror service."
msgstr ""

msgid "Could not create Wiki Repository at this time. Please try again later."
msgstr ""

msgid "Could not create group"
msgstr ""

msgid "Could not create project"
msgstr ""

msgid "Could not delete chat nickname %{chat_name}."
msgstr ""

msgid "Could not remove the trigger."
msgstr ""

msgid "Could not revoke impersonation token %{token_name}."
msgstr ""

msgid "Could not revoke personal access token %{personal_access_token_name}."
msgstr ""

msgid "Could not save project ID"
msgstr ""

msgid "Could not save prometheus manual configuration"
msgstr ""

msgid "Coverage"
msgstr ""

msgid "Create"
msgstr ""

msgid "Create %{type} token"
msgstr ""

msgid "Create New Directory"
msgstr ""

msgid "Create New Domain"
msgstr ""

msgid "Create a GitLab account first, and then connect it to your %{label} account."
msgstr ""

msgid "Create a local proxy for storing frequently used upstream images. %{link_start}Learn more%{link_end} about dependency proxies."
msgstr ""

msgid "Create a merge request"
msgstr ""

msgid "Create a new branch"
msgstr ""

msgid "Create a new file as there are no files yet. Afterwards, you'll be able to commit your changes."
msgstr ""

msgid "Create a new issue"
msgstr ""

msgid "Create a new repository"
msgstr ""

msgid "Create a personal access token on your account to pull or push via %{protocol}."
msgstr ""

msgid "Create an issue. Issues are created for each alert triggered."
msgstr ""

msgid "Create and provide your GitHub %{link_start}Personal Access Token%{link_end}. You will need to select the <code>repo</code> scope, so we can display a list of your public and private repositories which are available to import."
msgstr ""

msgid "Create board"
msgstr ""

msgid "Create branch"
msgstr ""

msgid "Create commit"
msgstr ""

msgid "Create confidential merge request"
msgstr ""

msgid "Create confidential merge request and branch"
msgstr ""

msgid "Create directory"
msgstr ""

msgid "Create empty repository"
msgstr ""

msgid "Create epic"
msgstr ""

msgid "Create file"
msgstr ""

msgid "Create group"
msgstr ""

msgid "Create group label"
msgstr ""

msgid "Create lists from labels. Issues with that label appear in that list."
msgstr ""

msgid "Create merge request"
msgstr ""

msgid "Create merge request and branch"
msgstr ""

msgid "Create milestone"
msgstr ""

msgid "Create new board"
msgstr ""

msgid "Create new branch"
msgstr ""

msgid "Create new directory"
msgstr ""

msgid "Create new file"
msgstr ""

msgid "Create new file or directory"
msgstr ""

msgid "Create new label"
msgstr ""

msgid "Create new..."
msgstr ""

msgid "Create project"
msgstr ""

msgid "Create project label"
msgstr ""

msgid "Create your first page"
msgstr ""

msgid "CreateGroup|You don’t have permission to create a subgroup in this group."
msgstr ""

msgid "CreateGroup|You don’t have permission to create groups."
msgstr ""

msgid "CreateTag|Tag"
msgstr ""

msgid "CreateTokenToCloneLink|create a personal access token"
msgstr ""

msgid "Created"
msgstr ""

msgid "Created At"
msgstr ""

msgid "Created a branch and a merge request to resolve this issue."
msgstr ""

msgid "Created branch '%{branch_name}' and a merge request to resolve this issue."
msgstr ""

msgid "Created by me"
msgstr ""

msgid "Created issue %{issueLink}"
msgstr ""

msgid "Created issue %{issueLink} at %{projectLink}"
msgstr ""

msgid "Created merge request %{mergeRequestLink}"
msgstr ""

msgid "Created merge request %{mergeRequestLink} at %{projectLink}"
msgstr ""

msgid "Created on"
msgstr ""

msgid "Created on:"
msgstr ""

msgid "Creates a branch and a merge request to resolve this issue."
msgstr ""

msgid "Creates branch '%{branch_name}' and a merge request to resolve this issue."
msgstr ""

msgid "Creating epic"
msgstr ""

msgid "Creating graphs uses the data from the Prometheus server. If this takes a long time, ensure that data is available."
msgstr ""

msgid "Cron Timezone"
msgstr ""

msgid "Cron syntax"
msgstr ""

msgid "Cross-project dependencies"
msgstr ""

msgid "Current Branch"
msgstr ""

msgid "Current Project"
msgstr ""

msgid "Current node"
msgstr ""

msgid "Current password"
msgstr ""

msgid "CurrentUser|Profile"
msgstr ""

msgid "CurrentUser|Settings"
msgstr ""

msgid "Custom CI config path"
msgstr ""

msgid "Custom hostname (for private commit emails)"
msgstr ""

msgid "Custom notification events"
msgstr ""

msgid "Custom notification levels are the same as participating levels. With custom notification levels you will also receive notifications for select events. To find out more, check out %{notification_link}."
msgstr ""

msgid "Custom project templates"
msgstr ""

msgid "Custom project templates have not been set up for groups that you are a member of. They are enabled from a group’s settings page. Contact your group’s Owner or Maintainer to setup custom project templates."
msgstr ""

msgid "CustomCycleAnalytics|Add a stage"
msgstr ""

msgid "Customize colors"
msgstr ""

msgid "Customize how FogBugz email addresses and usernames are imported into GitLab. In the next step, you'll be able to select the projects you want to import."
msgstr ""

msgid "Customize how Google Code email addresses and usernames are imported into GitLab. In the next step, you'll be able to select the projects you want to import."
msgstr ""

msgid "Customize icon"
msgstr ""

msgid "Customize language and region related settings."
msgstr ""

msgid "Customize name"
msgstr ""

msgid "Customize your pipeline configuration, view your pipeline status and coverage report."
msgstr ""

msgid "Cycle Analytics"
msgstr ""

msgid "Cycle Analytics can help you determine your team’s velocity"
msgstr ""

msgid "Cycle Analytics gives an overview of how much time it takes to go from idea to production in your project."
msgstr ""

msgid "CycleAnalyticsEvent|Issue created"
msgstr ""

msgid "CycleAnalyticsEvent|Issue first associated with a milestone or issue first added to a board"
msgstr ""

msgid "CycleAnalyticsEvent|Issue first mentioned in a commit"
msgstr ""

msgid "CycleAnalyticsEvent|Merge request created"
msgstr ""

msgid "CycleAnalyticsEvent|Merge request first deployed to production"
msgstr ""

msgid "CycleAnalyticsEvent|Merge request last build finish time"
msgstr ""

msgid "CycleAnalyticsEvent|Merge request last build start time"
msgstr ""

msgid "CycleAnalyticsEvent|Merge request merged"
msgstr ""

msgid "CycleAnalyticsStage|Code"
msgstr ""

msgid "CycleAnalyticsStage|Issue"
msgstr ""

msgid "CycleAnalyticsStage|Plan"
msgstr ""

msgid "CycleAnalyticsStage|Production"
msgstr ""

msgid "CycleAnalyticsStage|Review"
msgstr ""

msgid "CycleAnalyticsStage|Staging"
msgstr ""

msgid "CycleAnalyticsStage|Test"
msgstr ""

msgid "CycleAnalytics|%{projectName}"
msgid_plural "CycleAnalytics|%d projects selected"
msgstr[0] ""
msgstr[1] ""

msgid "CycleAnalytics|%{stageName}"
msgid_plural "CycleAnalytics|%d stages selected"
msgstr[0] ""
msgstr[1] ""

msgid "CycleAnalytics|All stages"
msgstr ""

msgid "CycleAnalytics|Stages"
msgstr ""

msgid "CycleAnalytics|group dropdown filter"
msgstr ""

msgid "CycleAnalytics|project dropdown filter"
msgstr ""

msgid "CycleAnalytics|stage dropdown"
msgstr ""

msgid "DNS"
msgstr ""

msgid "Dashboard"
msgstr ""

msgid "DashboardProjects|All"
msgstr ""

msgid "DashboardProjects|Personal"
msgstr ""

msgid "DashboardProjects|Trending"
msgstr ""

msgid "Dashboards"
msgstr ""

msgid "Dashboard|%{firstProject} and %{secondProject}"
msgstr ""

msgid "Dashboard|%{firstProject}, %{rest}, and %{secondProject}"
msgstr ""

msgid "Dashboard|Unable to add %{invalidProjects}. This dashboard is available for public projects, and private projects in groups with a Silver plan."
msgstr ""

msgid "Data is still calculating..."
msgstr ""

msgid "Date picker"
msgstr ""

msgid "DayTitle|F"
msgstr ""

msgid "DayTitle|M"
msgstr ""

msgid "DayTitle|S"
msgstr ""

msgid "DayTitle|W"
msgstr ""

msgid "Days"
msgstr ""

msgid "Debug"
msgstr ""

msgid "Dec"
msgstr ""

msgid "December"
msgstr ""

msgid "Decline"
msgstr ""

msgid "Decline and sign out"
msgstr ""

msgid "Default Branch"
msgstr ""

msgid "Default artifacts expiration"
msgstr ""

msgid "Default branch"
msgstr ""

msgid "Default branch and protected branches"
msgstr ""

msgid "Default classification label"
msgstr ""

msgid "Default description template for issues"
msgstr ""

msgid "Default description template for merge requests"
msgstr ""

msgid "Default first day of the week"
msgstr ""

msgid "Default first day of the week in calendars and date pickers."
msgstr ""

msgid "Default issue template"
msgstr ""

msgid "Default project deletion protection"
msgstr ""

msgid "Default: Directly import the Google Code email address or username"
msgstr ""

msgid "Default: Map a FogBugz account ID to a full name"
msgstr ""

msgid "Define a custom pattern with cron syntax"
msgstr ""

msgid "Define environments in the deploy stage(s) in <code>.gitlab-ci.yml</code> to track deployments here."
msgstr ""

msgid "DelayedJobs|Are you sure you want to run %{jobName} immediately? Otherwise this job will run automatically after it's timer finishes."
msgstr ""

msgid "DelayedJobs|Are you sure you want to run %{job_name} immediately? This job will run automatically after it's timer finishes."
msgstr ""

msgid "DelayedJobs|Start now"
msgstr ""

msgid "DelayedJobs|Unschedule"
msgstr ""

msgid "DelayedJobs|delayed"
msgstr ""

msgid "Delete"
msgstr ""

msgid "Delete Comment"
msgstr ""

msgid "Delete Package"
msgstr ""

msgid "Delete Snippet"
msgstr ""

msgid "Delete board"
msgstr ""

msgid "Delete comment"
msgstr ""

msgid "Delete license"
msgstr ""

msgid "Delete list"
msgstr ""

msgid "Delete source branch"
msgstr ""

msgid "Delete this attachment"
msgstr ""

msgid "DeleteProject|Failed to remove project repository. Please try again or contact administrator."
msgstr ""

msgid "DeleteProject|Failed to remove some tags in project container registry. Please try again or contact administrator."
msgstr ""

msgid "DeleteProject|Failed to remove wiki repository. Please try again or contact administrator."
msgstr ""

msgid "DeleteProject|Failed to restore project repository. Please contact the administrator."
msgstr ""

msgid "DeleteProject|Failed to restore wiki repository. Please contact the administrator."
msgstr ""

msgid "Deleted"
msgstr ""

msgid "Deleted chat nickname: %{chat_name}!"
msgstr ""

msgid "Deleted in this version"
msgstr ""

msgid "Deleting the license failed."
msgstr ""

msgid "Deleting the license failed. The license was not found."
msgstr ""

msgid "Deleting the license failed. You are not permitted to perform this action."
msgstr ""

msgid "Denied authorization of chat nickname %{user_name}."
msgstr ""

msgid "Deny"
msgstr ""

msgid "Dependencies"
msgstr ""

msgid "Dependencies|%d additional vulnerability not shown"
msgid_plural "Dependencies|%d additional vulnerabilities not shown"
msgstr[0] ""
msgstr[1] ""

msgid "Dependencies|%d vulnerability"
msgid_plural "Dependencies|%d vulnerabilities"
msgstr[0] ""
msgstr[1] ""

msgid "Dependencies|%{remainingLicensesCount} more"
msgstr ""

msgid "Dependencies|All"
msgstr ""

msgid "Dependencies|Component"
msgstr ""

msgid "Dependencies|Component name"
msgstr ""

msgid "Dependencies|Export as JSON"
msgstr ""

msgid "Dependencies|Job failed to generate the dependency list"
msgstr ""

msgid "Dependencies|License"
msgstr ""

msgid "Dependencies|Location"
msgstr ""

msgid "Dependencies|Packager"
msgstr ""

msgid "Dependencies|Safe"
msgstr ""

msgid "Dependencies|Status"
msgstr ""

msgid "Dependencies|The %{codeStartTag}dependency_scanning%{codeEndTag} job has failed and cannot generate the list. Please ensure the job is running properly and run the pipeline again."
msgstr ""

msgid "Dependencies|Unsupported file(s) detected"
msgstr ""

msgid "Dependencies|Version"
msgstr ""

msgid "Dependencies|Vulnerable components"
msgstr ""

msgid "Dependency List"
msgstr ""

msgid "Dependency Proxy"
msgstr ""

msgid "Dependency proxy"
msgstr ""

msgid "Dependency proxy URL"
msgstr ""

msgid "Dependency proxy feature is limited to public groups for now."
msgstr ""

msgid "DependencyProxy|Toggle Dependency Proxy"
msgstr ""

msgid "Depends on %d merge request being merged"
msgid_plural "Depends on %d merge requests being merged"
msgstr[0] ""
msgstr[1] ""

msgid "Depends on <strong>%d closed</strong> merge request."
msgid_plural "Depends on <strong>%d closed</strong> merge requests."
msgstr[0] ""
msgstr[1] ""

msgid "Deploy"
msgid_plural "Deploys"
msgstr[0] ""
msgstr[1] ""

msgid "Deploy Keys"
msgstr ""

msgid "Deploy key was successfully updated."
msgstr ""

msgid "Deploy progress not found. To see pods, ensure your environment matches %{linkStart}deploy board criteria%{linkEnd}."
msgstr ""

msgid "Deploy to..."
msgstr ""

msgid "DeployBoard|Matching on the %{appLabel} label has been removed for deploy boards. To see all instances on your board, you must update your chart and redeploy."
msgstr ""

msgid "DeployKeys|+%{count} others"
msgstr ""

msgid "DeployKeys|Current project"
msgstr ""

msgid "DeployKeys|Deploy key"
msgstr ""

msgid "DeployKeys|Enabled deploy keys"
msgstr ""

msgid "DeployKeys|Error enabling deploy key"
msgstr ""

msgid "DeployKeys|Error getting deploy keys"
msgstr ""

msgid "DeployKeys|Error removing deploy key"
msgstr ""

msgid "DeployKeys|Expand %{count} other projects"
msgstr ""

msgid "DeployKeys|Loading deploy keys"
msgstr ""

msgid "DeployKeys|No deploy keys found. Create one with the form above."
msgstr ""

msgid "DeployKeys|Privately accessible deploy keys"
msgstr ""

msgid "DeployKeys|Project usage"
msgstr ""

msgid "DeployKeys|Publicly accessible deploy keys"
msgstr ""

msgid "DeployKeys|Read access only"
msgstr ""

msgid "DeployKeys|Write access allowed"
msgstr ""

msgid "DeployKeys|You are going to remove this deploy key. Are you sure?"
msgstr ""

msgid "DeployTokens|Active Deploy Tokens (%{active_tokens})"
msgstr ""

msgid "DeployTokens|Add a deploy token"
msgstr ""

msgid "DeployTokens|Allows read-only access to the registry images"
msgstr ""

msgid "DeployTokens|Allows read-only access to the repository"
msgstr ""

msgid "DeployTokens|Copy deploy token to clipboard"
msgstr ""

msgid "DeployTokens|Copy username to clipboard"
msgstr ""

msgid "DeployTokens|Create deploy token"
msgstr ""

msgid "DeployTokens|Created"
msgstr ""

msgid "DeployTokens|Default format is \"gitlab+deploy-token-{n}\". Enter custom username if you want to change it."
msgstr ""

msgid "DeployTokens|Deploy Tokens"
msgstr ""

msgid "DeployTokens|Deploy tokens allow read-only access to your repository and registry images."
msgstr ""

msgid "DeployTokens|Expires"
msgstr ""

msgid "DeployTokens|Name"
msgstr ""

msgid "DeployTokens|Pick a name for the application, and we'll give you a unique deploy token."
msgstr ""

msgid "DeployTokens|Revoke"
msgstr ""

msgid "DeployTokens|Revoke %{name}"
msgstr ""

msgid "DeployTokens|Scopes"
msgstr ""

msgid "DeployTokens|This action cannot be undone."
msgstr ""

msgid "DeployTokens|This project has no active Deploy Tokens."
msgstr ""

msgid "DeployTokens|Use this token as a password. Make sure you save it - you won't be able to access it again."
msgstr ""

msgid "DeployTokens|Use this username as a login."
msgstr ""

msgid "DeployTokens|Username"
msgstr ""

msgid "DeployTokens|You are about to revoke"
msgstr ""

msgid "DeployTokens|Your New Deploy Token"
msgstr ""

msgid "DeployTokens|Your new project deploy token has been created."
msgstr ""

msgid "Deployed"
msgstr ""

msgid "Deployed %{deployedSince}"
msgstr ""

msgid "Deployed to"
msgstr ""

msgid "Deploying to"
msgstr ""

msgid "Deprioritize label"
msgstr ""

msgid "Descending"
msgstr ""

msgid "Description"
msgstr ""

msgid "Description parsed with %{link_start}GitLab Flavored Markdown%{link_end}"
msgstr ""

msgid "Description templates allow you to define context-specific templates for issue and merge request description fields for your project."
msgstr ""

msgid "Description:"
msgstr ""

msgid "Descriptive label"
msgstr ""

msgid "Deselect all"
msgstr ""

msgid "DesignManagement|%{current_design} of %{designs_count}"
msgstr ""

msgid "DesignManagement|Add designs"
msgstr ""

msgid "DesignManagement|Adding a design with the same filename replaces the file in a new version."
msgstr ""

msgid "DesignManagement|An error occurred while loading designs. Please try again."
msgstr ""

msgid "DesignManagement|Could not add a new comment. Please try again"
msgstr ""

msgid "DesignManagement|Could not create new discussion, please try again."
msgstr ""

msgid "DesignManagement|Could not find design, please try again."
msgstr ""

msgid "DesignManagement|Error uploading a new design. Please try again"
msgstr ""

msgid "DesignManagement|Go back to designs"
msgstr ""

msgid "DesignManagement|Go to next design"
msgstr ""

msgid "DesignManagement|Go to previous design"
msgstr ""

msgid "DesignManagement|Requested design version does not exist"
msgstr ""

msgid "DesignManagement|Requested design version does not exist. Showing latest version instead"
msgstr ""

msgid "DesignManagement|The maximum number of designs allowed to be uploaded is %{upload_limit}. Please try again."
msgstr ""

msgid "DesignManagement|The one place for your designs"
msgstr ""

msgid "DesignManagement|Upload and view the latest designs for this issue. Consistent and easy to find, so everyone is up to date."
msgstr ""

msgid "Designs"
msgstr ""

msgid "Destroy"
msgstr ""

msgid "Details"
msgstr ""

msgid "Details (default)"
msgstr ""

msgid "Detect host keys"
msgstr ""

msgid "Diff content limits"
msgstr ""

msgid "Diff limits"
msgstr ""

msgid "DiffsCompareBaseBranch|(base)"
msgstr ""

msgid "Diffs|No file name available"
msgstr ""

msgid "Diffs|Show all lines"
msgstr ""

msgid "Diffs|Something went wrong while fetching diff lines."
msgstr ""

msgid "Direction"
msgstr ""

msgid "Directory name"
msgstr ""

msgid "Disable"
msgstr ""

msgid "Disable email notifications"
msgstr ""

msgid "Disable for this project"
msgstr ""

msgid "Disable group Runners"
msgstr ""

msgid "Disable shared Runners"
msgstr ""

msgid "Disable two-factor authentication"
msgstr ""

msgid "Disabled"
msgstr ""

msgid "Disabled mirrors can only be enabled by instance owners. It is recommended that you delete them."
msgstr ""

msgid "Discard"
msgstr ""

msgid "Discard all changes"
msgstr ""

msgid "Discard all unstaged changes?"
msgstr ""

msgid "Discard changes"
msgstr ""

msgid "Discard changes to %{path}?"
msgstr ""

msgid "Discard draft"
msgstr ""

msgid "Discard review"
msgstr ""

msgid "DiscordService|Discord Notifications"
msgstr ""

msgid "DiscordService|Receive event notifications in Discord"
msgstr ""

msgid "Discover GitLab Geo"
msgstr ""

msgid "Discover projects, groups and snippets. Share your projects with others"
msgstr ""

msgid "Discuss a specific suggestion or question"
msgstr ""

msgid "Discuss a specific suggestion or question that needs to be resolved"
msgstr ""

msgid "Discuss a specific suggestion or question that needs to be resolved."
msgstr ""

msgid "Discuss a specific suggestion or question."
msgstr ""

msgid "Discussion"
msgstr ""

msgid "Dismiss"
msgstr ""

msgid "Dismiss ConvDev introduction"
msgstr ""

msgid "Dismiss Cycle Analytics introduction box"
msgstr ""

msgid "Dismiss Merge Request promotion"
msgstr ""

msgid "Dismiss trial promotion"
msgstr ""

msgid "Dismissed"
msgstr ""

msgid "Dismissed at %{projectLink}"
msgstr ""

msgid "Dismissed on pipeline %{pipelineLink}"
msgstr ""

msgid "Dismissed on pipeline %{pipelineLink} at %{projectLink}"
msgstr ""

msgid "Display name"
msgstr ""

msgid "Do you want to customize how Google Code email addresses and usernames are imported into GitLab?"
msgstr ""

msgid "Dockerfile"
msgstr ""

msgid "Documentation for popular identity providers"
msgstr ""

msgid "Doing"
msgstr ""

msgid "Domain"
msgstr ""

msgid "Domain verification is an essential security measure for public GitLab sites. Users are required to demonstrate they control a domain before it is enabled"
msgstr ""

msgid "Don't paste the private part of the GPG key. Paste the public part which begins with '-----BEGIN PGP PUBLIC KEY BLOCK-----'."
msgstr ""

msgid "Don't show again"
msgstr ""

msgid "Don't worry, you can access this tour by clicking on the help icon in the top right corner and choose <strong>Learn GitLab</strong>."
msgstr ""

msgid "Done"
msgstr ""

msgid "Download"
msgstr ""

msgid "Download CSV"
msgstr ""

msgid "Download artifacts"
msgstr ""

msgid "Download as"
msgstr ""

msgid "Download asset"
msgstr ""

msgid "Download codes"
msgstr ""

msgid "Download export"
msgstr ""

msgid "Download image"
msgstr ""

msgid "Download license"
msgstr ""

msgid "Download source code"
msgstr ""

msgid "Download this directory"
msgstr ""

msgid "DownloadCommit|Email Patches"
msgstr ""

msgid "DownloadCommit|Plain Diff"
msgstr ""

msgid "DownloadSource|Download"
msgstr ""

msgid "Downstream"
msgstr ""

msgid "Downvotes"
msgstr ""

msgid "Due date"
msgstr ""

msgid "During this process, you’ll be asked for URLs from GitLab’s side. Use the URLs shown below."
msgstr ""

msgid "Each Runner can be in one of the following states:"
msgstr ""

msgid "Edit"
msgstr ""

msgid "Edit %{issuable}"
msgstr ""

msgid "Edit %{name}"
msgstr ""

msgid "Edit Comment"
msgstr ""

msgid "Edit Deploy Key"
msgstr ""

msgid "Edit Label"
msgstr ""

msgid "Edit Milestone"
msgstr ""

msgid "Edit Password"
msgstr ""

msgid "Edit Pipeline Schedule %{id}"
msgstr ""

msgid "Edit Snippet"
msgstr ""

msgid "Edit application"
msgstr ""

msgid "Edit board"
msgstr ""

msgid "Edit comment"
msgstr ""

msgid "Edit description"
msgstr ""

msgid "Edit environment"
msgstr ""

msgid "Edit epic description"
msgstr ""

msgid "Edit file"
msgstr ""

msgid "Edit files in the editor and commit changes here"
msgstr ""

msgid "Edit group: %{group_name}"
msgstr ""

msgid "Edit identity for %{user_name}"
msgstr ""

msgid "Edit issues"
msgstr ""

msgid "Edit public deploy key"
msgstr ""

msgid "Edit stage"
msgstr ""

msgid "Edit wiki page"
msgstr ""

msgid "Edit your most recent comment in a thread (from an empty textarea)"
msgstr ""

msgid "Editing"
msgstr ""

msgid "Elasticsearch"
msgstr ""

msgid "Elasticsearch indexing restrictions"
msgstr ""

msgid "Elasticsearch indexing started"
msgstr ""

msgid "Elasticsearch integration. Elasticsearch AWS IAM."
msgstr ""

msgid "Elastic|None. Select namespaces to index."
msgstr ""

msgid "Elastic|None. Select projects to index."
msgstr ""

msgid "Email"
msgstr ""

msgid "Email address"
msgstr ""

msgid "Email domain is not editable in subgroups. Value inherited from top-level parent group."
msgstr ""

msgid "Email patch"
msgstr ""

msgid "Email the pipelines status to a list of recipients."
msgstr ""

msgid "EmailError|It appears that the email is blank. Make sure your reply is at the top of the email, we can't process inline replies."
msgstr ""

msgid "EmailError|The thread you are replying to no longer exists, perhaps it was deleted? If you believe this is in error, contact a staff member."
msgstr ""

msgid "EmailError|We couldn't figure out what the email is for. Please create your issue or comment through the web interface."
msgstr ""

msgid "EmailError|We couldn't figure out what the email is in reply to. Please create your comment through the web interface."
msgstr ""

msgid "EmailError|We couldn't figure out what user corresponds to the email. Please create your comment through the web interface."
msgstr ""

msgid "EmailError|We couldn't find the project. Please check if there's any typo."
msgstr ""

msgid "EmailError|You are not allowed to perform this action. If you believe this is in error, contact a staff member."
msgstr ""

msgid "EmailError|Your account has been blocked. If you believe this is in error, contact a staff member."
msgstr ""

msgid "EmailToken|reset it"
msgstr ""

msgid "EmailToken|resetting..."
msgstr ""

msgid "Emails"
msgstr ""

msgid "Emails separated by comma"
msgstr ""

msgid "EmailsOnPushService|Disable code diffs"
msgstr ""

msgid "EmailsOnPushService|Don't include possibly sensitive code diffs in notification body."
msgstr ""

msgid "EmailsOnPushService|Email the commits and diff of each push to a list of recipients."
msgstr ""

msgid "EmailsOnPushService|Emails on push"
msgstr ""

msgid "EmailsOnPushService|Emails separated by whitespace"
msgstr ""

msgid "EmailsOnPushService|Send from committer"
msgstr ""

msgid "EmailsOnPushService|Send notifications from the committer's email address if the domain is part of the domain GitLab is running on (e.g. %{domains})."
msgstr ""

msgid "Embed"
msgstr ""

msgid "Empty file"
msgstr ""

msgid "Enable"
msgstr ""

msgid "Enable Auto DevOps"
msgstr ""

msgid "Enable HTML emails"
msgstr ""

msgid "Enable Pseudonymizer data collection"
msgstr ""

msgid "Enable SAML authentication for this group"
msgstr ""

msgid "Enable access to Grafana"
msgstr ""

msgid "Enable access to the Performance Bar for a given group."
msgstr ""

msgid "Enable and configure Grafana."
msgstr ""

msgid "Enable and configure InfluxDB metrics."
msgstr ""

msgid "Enable and configure Prometheus metrics."
msgstr ""

msgid "Enable classification control using an external service"
msgstr ""

msgid "Enable error tracking"
msgstr ""

msgid "Enable feature to choose access level"
msgstr ""

msgid "Enable for this project"
msgstr ""

msgid "Enable group Runners"
msgstr ""

msgid "Enable header and footer in emails"
msgstr ""

msgid "Enable mirror configuration"
msgstr ""

msgid "Enable or disable the Pseudonymizer data collection."
msgstr ""

msgid "Enable or disable version check and usage ping."
msgstr ""

<<<<<<< HEAD
=======
msgid "Enable proxy"
msgstr ""

>>>>>>> 3440d0f6
msgid "Enable reCAPTCHA or Akismet and set IP limits. For reCAPTCHA, we currently only support %{recaptcha_v2_link_start}v2%{recaptcha_v2_link_end}"
msgstr ""

msgid "Enable shared Runners"
msgstr ""

msgid "Enable snowplow tracking"
msgstr ""

msgid "Enable two-factor authentication"
msgstr ""

msgid "Enable usage ping"
msgstr ""

msgid "Enable usage ping to get an overview of how you are using GitLab from a feature perspective."
msgstr ""

msgid "Enable/disable your service desk. %{link_start}Learn more about service desk%{link_end}."
msgstr ""

msgid "Enabled"
msgstr ""

msgid "Enabled Git access protocols"
msgstr ""

msgid "Enabled sources for code import during project creation. OmniAuth must be configured for GitHub"
msgstr ""

msgid "Enabling this will only make licensed EE features available to projects if the project namespace's plan includes the feature or if the project is public."
msgstr ""

msgid "End date"
msgstr ""

msgid "Ends at (UTC)"
msgstr ""

msgid "Enforce DNS rebinding attack protection"
msgstr ""

msgid "Ensure connectivity is available from the GitLab server to the Prometheus server"
msgstr ""

msgid "Ensure your %{linkStart}environment is part of the deploy stage%{linkEnd} of your CI pipeline to track deployments to your cluster."
msgstr ""

msgid "Enter IP address range"
msgstr ""

msgid "Enter a number"
msgstr ""

msgid "Enter at least three characters to search"
msgstr ""

msgid "Enter board name"
msgstr ""

msgid "Enter domain"
msgstr ""

msgid "Enter in your Bitbucket Server URL and personal access token below"
msgstr ""

msgid "Enter in your Phabricator Server URL and personal access token below"
msgstr ""

msgid "Enter merge request URLs"
msgstr ""

msgid "Enter the issue description"
msgstr ""

msgid "Enter the issue title"
msgstr ""

msgid "Enter the merge request description"
msgstr ""

msgid "Enter the merge request title"
msgstr ""

msgid "Enter your password to approve"
msgstr ""

msgid "Enter zen mode"
msgstr ""

msgid "EnviornmentDashboard|You are looking at the last updated environment"
msgstr ""

msgid "Environment"
msgstr ""

msgid "Environment variables are applied to environments via the runner. They can be protected by only exposing them to protected branches or tags. Additionally, they can be masked so they are hidden in job logs, though they must match certain regexp requirements to do so. You can use environment variables for passwords, secret keys, or whatever you want."
msgstr ""

msgid "Environment variables are configured by your administrator to be %{link_start}protected%{link_end} by default"
msgstr ""

msgid "Environment:"
msgstr ""

msgid "Environments"
msgstr ""

msgid "Environments Dashboard"
msgstr ""

msgid "Environments allow you to track deployments of your application %{link_to_read_more}."
msgstr ""

msgid "EnvironmentsDashboard|Add a project to the dashboard"
msgstr ""

msgid "EnvironmentsDashboard|Add projects"
msgstr ""

msgid "EnvironmentsDashboard|Environments Dashboard"
msgstr ""

msgid "EnvironmentsDashboard|Job: %{job}"
msgstr ""

msgid "EnvironmentsDashboard|More actions"
msgstr ""

msgid "EnvironmentsDashboard|Remove"
msgstr ""

msgid "EnvironmentsDashboard|The environments dashboard provides a summary of each project's environments' status, including pipeline and alert statuses."
msgstr ""

msgid "Environments|An error occurred while fetching the environments."
msgstr ""

msgid "Environments|An error occurred while making the request."
msgstr ""

msgid "Environments|An error occurred while re-deploying the environment, please try again"
msgstr ""

msgid "Environments|An error occurred while rolling back the environment, please try again"
msgstr ""

msgid "Environments|An error occurred while stopping the environment, please try again"
msgstr ""

msgid "Environments|Are you sure you want to stop this environment?"
msgstr ""

msgid "Environments|Commit"
msgstr ""

msgid "Environments|Deploy to..."
msgstr ""

msgid "Environments|Deployment"
msgstr ""

msgid "Environments|Environment"
msgstr ""

msgid "Environments|Environments"
msgstr ""

msgid "Environments|Environments are places where code gets deployed, such as staging or production."
msgstr ""

msgid "Environments|Job"
msgstr ""

msgid "Environments|Learn more about stopping environments"
msgstr ""

msgid "Environments|New environment"
msgstr ""

msgid "Environments|No deployments yet"
msgstr ""

msgid "Environments|No pod name has been specified"
msgstr ""

msgid "Environments|Note that this action will stop the environment, but it will %{emphasisStart}not%{emphasisEnd} have an effect on any existing deployment due to no “stop environment action” being defined in the %{ciConfigLinkStart}.gitlab-ci.yml%{ciConfigLinkEnd} file."
msgstr ""

msgid "Environments|Note that this action will stop the environment, but it will %{emphasis_start}not%{emphasis_end} have an effect on any existing deployment due to no “stop environment action” being defined in the %{ci_config_link_start}.gitlab-ci.yml%{ci_config_link_end} file."
msgstr ""

msgid "Environments|Open live environment"
msgstr ""

msgid "Environments|Pod logs from"
msgstr ""

msgid "Environments|Re-deploy"
msgstr ""

msgid "Environments|Re-deploy environment %{environment_name}?"
msgstr ""

msgid "Environments|Re-deploy environment %{name}?"
msgstr ""

msgid "Environments|Re-deploy to environment"
msgstr ""

msgid "Environments|Read more about environments"
msgstr ""

msgid "Environments|Rollback"
msgstr ""

msgid "Environments|Rollback environment"
msgstr ""

msgid "Environments|Rollback environment %{environment_name}?"
msgstr ""

msgid "Environments|Rollback environment %{name}?"
msgstr ""

msgid "Environments|Show all"
msgstr ""

msgid "Environments|Stop"
msgstr ""

msgid "Environments|Stop environment"
msgstr ""

msgid "Environments|Stopping"
msgstr ""

msgid "Environments|This action will relaunch the job for commit %{commit_id}, putting the environment in a previous version. Are you sure you want to continue?"
msgstr ""

msgid "Environments|This action will relaunch the job for commit %{linkStart}%{commitId}%{linkEnd}, putting the environment in a previous version. Are you sure you want to continue?"
msgstr ""

msgid "Environments|This action will run the job defined by %{name} for commit %{linkStart}%{commitId}%{linkEnd} putting the environment in a previous version. You can revert it by re-deploying the latest version of your application. Are you sure you want to continue?"
msgstr ""

msgid "Environments|This action will run the job defined by staging for commit %{commit_id}, putting the environment in a previous version. You can revert it by re-deploying the latest version of your application. Are you sure you want to continue?"
msgstr ""

msgid "Environments|Updated"
msgstr ""

msgid "Environments|You don't have any environments right now"
msgstr ""

msgid "Environments|protected"
msgstr ""

msgid "Epic"
msgstr ""

msgid "Epics"
msgstr ""

msgid "Epics (Ultimate / Gold license only)"
msgstr ""

msgid "Epics Roadmap"
msgstr ""

msgid "Epics and Issues"
msgstr ""

msgid "Epics let you manage your portfolio of projects more efficiently and with less effort"
msgstr ""

msgid "Epics|%{epicsCount} epics and %{issuesCount} issues"
msgstr ""

msgid "Epics|Add an epic"
msgstr ""

msgid "Epics|Add an existing epic as a child epic."
msgstr ""

msgid "Epics|An error occurred while saving the %{epicDateType} date"
msgstr ""

msgid "Epics|Are you sure you want to remove %{bStart}%{targetIssueTitle}%{bEnd} from %{bStart}%{parentEpicTitle}%{bEnd}?"
msgstr ""

msgid "Epics|Create an epic within this group and add it as a child epic."
msgstr ""

msgid "Epics|Create new epic"
msgstr ""

msgid "Epics|How can I solve this?"
msgstr ""

msgid "Epics|More information"
msgstr ""

msgid "Epics|Remove epic"
msgstr ""

msgid "Epics|Remove issue"
msgstr ""

msgid "Epics|Show more"
msgstr ""

msgid "Epics|Something went wrong while assigning issue to epic."
msgstr ""

msgid "Epics|Something went wrong while creating child epics."
msgstr ""

msgid "Epics|Something went wrong while fetching child epics."
msgstr ""

msgid "Epics|Something went wrong while fetching group epics."
msgstr ""

msgid "Epics|Something went wrong while ordering item."
msgstr ""

msgid "Epics|Something went wrong while removing issue from epic."
msgstr ""

msgid "Epics|These dates affect how your epics appear in the roadmap. Dates from milestones come from the milestones assigned to issues in the epic. You can also set fixed dates or remove them entirely."
msgstr ""

msgid "Epics|This will also remove any descendents of %{bStart}%{targetEpicTitle}%{bEnd} from %{bStart}%{parentEpicTitle}%{bEnd}. Are you sure?"
msgstr ""

msgid "Epics|To schedule your epic's %{epicDateType} date based on milestones, assign a milestone with a %{epicDateType} date to any issue in the epic."
msgstr ""

msgid "Epics|due"
msgstr ""

msgid "Epics|start"
msgstr ""

msgid "Error"
msgstr ""

msgid "Error Tracking"
msgstr ""

msgid "Error creating a new path"
msgstr ""

msgid "Error creating epic"
msgstr ""

msgid "Error deleting  %{issuableType}"
msgstr ""

msgid "Error fetching contributors data."
msgstr ""

msgid "Error fetching diverging counts for branches. Please try again."
msgstr ""

msgid "Error fetching forked projects. Please try again."
msgstr ""

msgid "Error fetching labels."
msgstr ""

msgid "Error fetching network graph."
msgstr ""

msgid "Error fetching projects"
msgstr ""

msgid "Error fetching refs"
msgstr ""

msgid "Error fetching the dependency list. Please check your network connection and try again."
msgstr ""

msgid "Error fetching usage ping data."
msgstr ""

msgid "Error loading branch data. Please try again."
msgstr ""

msgid "Error loading branches."
msgstr ""

msgid "Error loading burndown chart data"
msgstr ""

msgid "Error loading file viewer."
msgstr ""

msgid "Error loading last commit."
msgstr ""

msgid "Error loading markdown preview"
msgstr ""

msgid "Error loading merge requests."
msgstr ""

msgid "Error loading milestone tab"
msgstr ""

msgid "Error loading project data. Please try again."
msgstr ""

msgid "Error loading template types."
msgstr ""

msgid "Error loading template."
msgstr ""

msgid "Error loading viewer"
msgstr ""

msgid "Error occurred when fetching sidebar data"
msgstr ""

msgid "Error occurred when saving assignees"
msgstr ""

msgid "Error occurred when toggling the notification subscription"
msgstr ""

msgid "Error occurred while updating the issue weight"
msgstr ""

msgid "Error occurred. User was not blocked"
msgstr ""

msgid "Error occurred. User was not confirmed"
msgstr ""

msgid "Error occurred. User was not unblocked"
msgstr ""

msgid "Error occurred. User was not unlocked"
msgstr ""

msgid "Error rendering markdown preview"
msgstr ""

msgid "Error saving label update."
msgstr ""

msgid "Error setting up editor. Please try again."
msgstr ""

msgid "Error updating %{issuableType}"
msgstr ""

msgid "Error updating status for all to-do items."
msgstr ""

msgid "Error updating status of to-do item."
msgstr ""

msgid "Error uploading file"
msgstr ""

msgid "Error uploading file: %{stripped}"
msgstr ""

msgid "Error while loading the merge request. Please try again."
msgstr ""

msgid "Error while loading the project data. Please try again."
msgstr ""

msgid "Error while migrating %{upload_id}: %{error_message}"
msgstr ""

msgid "Error with Akismet. Please check the logs for more info."
msgstr ""

msgid "Error:"
msgstr ""

msgid "ErrorTracking|Active"
msgstr ""

msgid "ErrorTracking|After adding your Auth Token, use the 'Connect' button to load projects"
msgstr ""

msgid "ErrorTracking|Auth Token"
msgstr ""

msgid "ErrorTracking|Click 'Connect' to re-establish the connection to Sentry and activate the dropdown."
msgstr ""

msgid "ErrorTracking|Connection has failed. Re-check Auth Token and try again."
msgstr ""

msgid "ErrorTracking|Find your hostname in your Sentry account settings page"
msgstr ""

msgid "ErrorTracking|No projects available"
msgstr ""

msgid "ErrorTracking|Select project"
msgstr ""

msgid "ErrorTracking|To enable project selection, enter a valid Auth Token"
msgstr ""

msgid "Errors"
msgstr ""

msgid "Estimated"
msgstr ""

msgid "EventFilterBy|Filter by all"
msgstr ""

msgid "EventFilterBy|Filter by comments"
msgstr ""

msgid "EventFilterBy|Filter by issue events"
msgstr ""

msgid "EventFilterBy|Filter by merge events"
msgstr ""

msgid "EventFilterBy|Filter by push events"
msgstr ""

msgid "EventFilterBy|Filter by team"
msgstr ""

msgid "Events"
msgstr ""

msgid "Every %{action} attempt has failed: %{job_error_message}. Please try again."
msgstr ""

msgid "Every day (at 4:00am)"
msgstr ""

msgid "Every month (on the 1st at 4:00am)"
msgstr ""

msgid "Every week (Sundays at 4:00am)"
msgstr ""

msgid "Everyone"
msgstr ""

msgid "Everyone With Access"
msgstr ""

msgid "Everyone can contribute"
msgstr ""

msgid "Everything on your to-do list is marked as done."
msgstr ""

msgid "Everything you need to create a GitLab Pages site using GitBook."
msgstr ""

msgid "Everything you need to create a GitLab Pages site using Hexo."
msgstr ""

msgid "Everything you need to create a GitLab Pages site using Hugo."
msgstr ""

msgid "Everything you need to create a GitLab Pages site using Jekyll."
msgstr ""

msgid "Everything you need to create a GitLab Pages site using plain HTML."
msgstr ""

msgid "Example: Usage = single query. (Requested) / (Capacity) = multiple queries combined into a formula."
msgstr ""

msgid "Except policy:"
msgstr ""

msgid "Existing"
msgstr ""

msgid "Existing members and groups"
msgstr ""

msgid "Expand"
msgstr ""

msgid "Expand all"
msgstr ""

msgid "Expand approvers"
msgstr ""

msgid "Expand down"
msgstr ""

msgid "Expand dropdown"
msgstr ""

msgid "Expand sidebar"
msgstr ""

msgid "Expand up"
msgstr ""

msgid "Expiration date"
msgstr ""

msgid "Expired"
msgstr ""

msgid "Expired %{expiredOn}"
msgstr ""

msgid "Expires"
msgstr ""

msgid "Expires at"
msgstr ""

msgid "Expires in %{expires_at}"
msgstr ""

msgid "Explain the problem. If appropriate, provide a link to the relevant issue or comment."
msgstr ""

msgid "Explore"
msgstr ""

msgid "Explore GitLab"
msgstr ""

msgid "Explore Groups"
msgstr ""

msgid "Explore groups"
msgstr ""

msgid "Explore projects"
msgstr ""

msgid "Explore public groups"
msgstr ""

msgid "Export as CSV"
msgstr ""

msgid "Export issues"
msgstr ""

msgid "Export project"
msgstr ""

msgid "Export this project with all its related data in order to move your project to a new GitLab instance. Once the export is finished, you can import the file from the \"New Project\" page."
msgstr ""

msgid "External Classification Policy Authorization"
msgstr ""

msgid "External URL"
msgstr ""

msgid "External Wiki"
msgstr ""

msgid "External authentication"
msgstr ""

msgid "External authorization denied access to this project"
msgstr ""

msgid "External authorization request timeout"
msgstr ""

msgid "External storage URL"
msgstr ""

msgid "External storage authentication token"
msgstr ""

msgid "ExternalAuthorizationService|Classification label"
msgstr ""

msgid "ExternalAuthorizationService|When no classification label is set the default label `%{default_label}` will be used."
msgstr ""

msgid "ExternalMetrics|Add a button to the metrics dashboard linking directly to your existing external dashboards."
msgstr ""

msgid "ExternalMetrics|Enter the URL of the dashboard you want to link to"
msgstr ""

msgid "ExternalMetrics|External Dashboard"
msgstr ""

msgid "ExternalMetrics|Full dashboard URL"
msgstr ""

msgid "ExternalWikiService|External Wiki"
msgstr ""

msgid "ExternalWikiService|Replaces the link to the internal wiki with a link to an external wiki."
msgstr ""

msgid "ExternalWikiService|The URL of the external Wiki"
msgstr ""

msgid "Facebook"
msgstr ""

msgid "Failed"
msgstr ""

msgid "Failed Jobs"
msgstr ""

msgid "Failed create wiki"
msgstr ""

msgid "Failed to add a Zoom meeting"
msgstr ""

msgid "Failed to apply commands."
msgstr ""

msgid "Failed to assign a user because no user was found."
msgstr ""

msgid "Failed to change the owner"
msgstr ""

msgid "Failed to check related branches."
msgstr ""

msgid "Failed to connect to the prometheus server"
msgstr ""

msgid "Failed to create Merge Request. Please try again."
msgstr ""

msgid "Failed to create a branch for this issue. Please try again."
msgstr ""

msgid "Failed to create repository via gitlab-shell"
msgstr ""

msgid "Failed to create resources"
msgstr ""

msgid "Failed to delete board. Please try again."
msgstr ""

msgid "Failed to deploy to"
msgstr ""

msgid "Failed to get ref."
msgstr ""

msgid "Failed to install."
msgstr ""

msgid "Failed to load emoji list."
msgstr ""

msgid "Failed to load errors from Sentry. Error message: %{errorMessage}"
msgstr ""

msgid "Failed to load groups & users."
msgstr ""

msgid "Failed to load related branches"
msgstr ""

msgid "Failed to mark this issue as a duplicate because referenced issue was not found."
msgstr ""

msgid "Failed to move this issue because label was not found."
msgstr ""

msgid "Failed to move this issue because only a single label can be provided."
msgstr ""

msgid "Failed to move this issue because target project doesn't exist."
msgstr ""

msgid "Failed to promote label due to internal error. Please contact administrators."
msgstr ""

msgid "Failed to protect the branch"
msgstr ""

msgid "Failed to protect the environment"
msgstr ""

msgid "Failed to remove a Zoom meeting"
msgstr ""

msgid "Failed to remove issue from board, please try again."
msgstr ""

msgid "Failed to remove mirror."
msgstr ""

msgid "Failed to remove the pipeline schedule"
msgstr ""

msgid "Failed to remove user identity."
msgstr ""

msgid "Failed to remove user key."
msgstr ""

msgid "Failed to reset key. Please try again."
msgstr ""

msgid "Failed to save comment!"
msgstr ""

msgid "Failed to save merge conflicts resolutions. Please try again!"
msgstr ""

msgid "Failed to save new settings"
msgstr ""

msgid "Failed to save preferences (%{error_message})."
msgstr ""

msgid "Failed to save preferences."
msgstr ""

msgid "Failed to set due date because the date format is invalid."
msgstr ""

msgid "Failed to signing using smartcard authentication"
msgstr ""

msgid "Failed to update branch!"
msgstr ""

msgid "Failed to update environment!"
msgstr ""

msgid "Failed to update issues, please try again."
msgstr ""

msgid "Failed to update tag!"
msgstr ""

msgid "Failed to update."
msgstr ""

msgid "Failed to upgrade."
msgstr ""

msgid "Failed to upload object map file"
msgstr ""

msgid "Failure"
msgstr ""

msgid "Fast-forward merge is not possible. Rebase the source branch onto the target branch or merge target branch into source branch to allow this merge request to be merged."
msgstr ""

msgid "Fast-forward merge without a merge commit"
msgstr ""

msgid "Faster as it re-uses the project workspace (falling back to clone if it doesn't exist)"
msgstr ""

msgid "Favicon was successfully removed."
msgstr ""

msgid "Feature Flags"
msgstr ""

msgid "Feature flag was not removed."
msgstr ""

msgid "Feature flag was successfully removed."
msgstr ""

msgid "FeatureFlags|* (All Environments)"
msgstr ""

msgid "FeatureFlags|* (All environments)"
msgstr ""

msgid "FeatureFlags|API URL"
msgstr ""

msgid "FeatureFlags|Active"
msgstr ""

msgid "FeatureFlags|Add"
msgstr ""

msgid "FeatureFlags|All users"
msgstr ""

msgid "FeatureFlags|Clear all"
msgstr ""

msgid "FeatureFlags|Configure"
msgstr ""

msgid "FeatureFlags|Configure feature flags"
msgstr ""

msgid "FeatureFlags|Create feature flag"
msgstr ""

msgid "FeatureFlags|Delete %{name}?"
msgstr ""

msgid "FeatureFlags|Delete feature flag"
msgstr ""

msgid "FeatureFlags|Description"
msgstr ""

msgid "FeatureFlags|Edit Feature Flag"
msgstr ""

msgid "FeatureFlags|Enter comma separated list of user IDs"
msgstr ""

msgid "FeatureFlags|Environment Spec"
msgstr ""

msgid "FeatureFlags|Environment Specs"
msgstr ""

msgid "FeatureFlags|Feature Flag"
msgstr ""

msgid "FeatureFlags|Feature Flag behavior is built up by creating a set of rules to define the status of target environments. A default wildcard rule %{codeStart}*%{codeEnd} for %{boldStart}All Environments%{boldEnd} is set, and you are able to add as many rules as you need by choosing environment specs below. You can toggle the behavior for each of your rules to set them %{boldStart}Active%{boldEnd} or %{boldStart}Inactive%{boldEnd}."
msgstr ""

msgid "FeatureFlags|Feature Flags"
msgstr ""

msgid "FeatureFlags|Feature flag %{name} will be removed. Are you sure?"
msgstr ""

msgid "FeatureFlags|Feature flags allow you to configure your code into different flavors by dynamically toggling certain functionality."
msgstr ""

msgid "FeatureFlags|Get started with feature flags"
msgstr ""

msgid "FeatureFlags|Inactive"
msgstr ""

msgid "FeatureFlags|Inactive flag for %{scope}"
msgstr ""

msgid "FeatureFlags|Install a %{docs_link_anchored_start}compatible client library%{docs_link_anchored_end} and specify the API URL, application name, and instance ID during the configuration setup. %{docs_link_start}More Information%{docs_link_end}"
msgstr ""

msgid "FeatureFlags|Instance ID"
msgstr ""

msgid "FeatureFlags|Loading feature flags"
msgstr ""

msgid "FeatureFlags|More information"
msgstr ""

msgid "FeatureFlags|Name"
msgstr ""

msgid "FeatureFlags|New"
msgstr ""

msgid "FeatureFlags|New Feature Flag"
msgstr ""

msgid "FeatureFlags|New feature flag"
msgstr ""

msgid "FeatureFlags|Percent rollout (logged in users)"
msgstr ""

msgid "FeatureFlags|Percent rollout must be a whole number between 0 and 100"
msgstr ""

msgid "FeatureFlags|Protected"
msgstr ""

msgid "FeatureFlags|Remove"
msgstr ""

msgid "FeatureFlags|Rollout Percentage"
msgstr ""

msgid "FeatureFlags|Rollout Strategy"
msgstr ""

msgid "FeatureFlags|Status"
msgstr ""

msgid "FeatureFlags|Target Users"
msgstr ""

msgid "FeatureFlags|Target environments"
msgstr ""

msgid "FeatureFlags|Target user behaviour is built up by creating a list of active user IDs. These IDs should be the users in the system in which the feature flag is set, not GitLab ids. Target users apply across %{strong_start}All Environments%{strong_end} and are not affected by Target Environment rules."
msgstr ""

msgid "FeatureFlags|There are no active feature flags"
msgstr ""

msgid "FeatureFlags|There are no inactive feature flags"
msgstr ""

msgid "FeatureFlags|There was an error fetching the feature flags."
msgstr ""

msgid "FeatureFlags|Try again in a few moments or contact your support team."
msgstr ""

msgid "FeatureFlags|User IDs"
msgstr ""

msgid "Feb"
msgstr ""

msgid "February"
msgstr ""

msgid "Fetching incoming email"
msgstr ""

msgid "Fetching licenses failed."
msgstr ""

msgid "Fetching licenses failed. The request endpoint was not found."
msgstr ""

msgid "Fetching licenses failed. You are not permitted to perform this action."
msgstr ""

msgid "File"
msgid_plural "Files"
msgstr[0] ""
msgstr[1] ""

msgid "File added"
msgstr ""

msgid "File browser"
msgstr ""

msgid "File deleted"
msgstr ""

msgid "File mode changed from %{a_mode} to %{b_mode}"
msgstr ""

msgid "File moved"
msgstr ""

msgid "File templates"
msgstr ""

msgid "File upload error."
msgstr ""

msgid "Files"
msgstr ""

msgid "Files breadcrumb"
msgstr ""

msgid "Files, directories, and submodules in the path %{path} for commit reference %{ref}"
msgstr ""

msgid "Fill in the fields below, turn on <strong>%{enable_label}</strong>, and press <strong>%{save_changes}</strong>"
msgstr ""

msgid "Filter"
msgstr ""

msgid "Filter by %{issuable_type} that are currently closed."
msgstr ""

msgid "Filter by %{issuable_type} that are currently opened."
msgstr ""

msgid "Filter by commit message"
msgstr ""

msgid "Filter by milestone name"
msgstr ""

msgid "Filter by two-factor authentication"
msgstr ""

msgid "Filter results by group"
msgstr ""

msgid "Filter results by project"
msgstr ""

msgid "Filter your projects by name"
msgstr ""

msgid "Filter..."
msgstr ""

msgid "Find by path"
msgstr ""

msgid "Find existing members by name"
msgstr ""

msgid "Find file"
msgstr ""

msgid "Find the downloaded ZIP file and decompress it."
msgstr ""

msgid "Find the newly extracted <code>Takeout/Google Code Project Hosting/GoogleCodeProjectHosting.json</code> file."
msgstr ""

msgid "Fingerprint"
msgstr ""

msgid "Fingerprint:"
msgstr ""

msgid "Fingerprints"
msgstr ""

msgid "Finish editing this message first!"
msgstr ""

msgid "Finish review"
msgstr ""

msgid "Finish setting up your dedicated account for <strong>%{group_name}</strong>."
msgstr ""

msgid "Finished"
msgstr ""

msgid "First day of the week"
msgstr ""

msgid "Fixed date"
msgstr ""

msgid "Fixed due date"
msgstr ""

msgid "Fixed start date"
msgstr ""

msgid "Fixed:"
msgstr ""

msgid "FlowdockService|Flowdock Git source token"
msgstr ""

msgid "FlowdockService|Flowdock is a collaboration web app for technical teams."
msgstr ""

msgid "FogBugz Email"
msgstr ""

msgid "FogBugz Import"
msgstr ""

msgid "FogBugz Password"
msgstr ""

msgid "FogBugz URL"
msgstr ""

msgid "FogBugz import"
msgstr ""

msgid "Follow the steps below to export your Google Code project data."
msgstr ""

msgid "Font Color"
msgstr ""

msgid "Footer message"
msgstr ""

msgid "For internal projects, any logged in user can view pipelines and access job details (output logs and artifacts)"
msgstr ""

msgid "For more info, read the documentation."
msgstr ""

msgid "For more information, go to the "
msgstr ""

msgid "For more information, please review %{link_start_tag}Jaeger's configuration doc%{link_end_tag}"
msgstr ""

msgid "For more information, see the documentation on %{deactivating_usage_ping_link_start}deactivating the usage ping%{deactivating_usage_ping_link_end}."
msgstr ""

msgid "For private projects, any member (guest or higher) can view pipelines and access job details (output logs and artifacts)"
msgstr ""

msgid "For public projects, anyone can view pipelines and access job details (output logs and artifacts)"
msgstr ""

msgid "Forgot your password?"
msgstr ""

msgid "Fork"
msgstr ""

msgid "Fork Error!"
msgstr ""

msgid "Fork project"
msgstr ""

msgid "ForkedFromProjectPath|Forked from"
msgstr ""

msgid "ForkedFromProjectPath|Forked from %{project_name} (deleted)"
msgstr ""

msgid "Forking in progress"
msgstr ""

msgid "Forking repository"
msgstr ""

msgid "Forks"
msgstr ""

msgid "Format"
msgstr ""

msgid "Forward external support email address to"
msgstr ""

msgid "Found errors in your %{gitlab_ci_yml}:"
msgstr ""

msgid "Found errors in your .gitlab-ci.yml:"
msgstr ""

msgid "Free Trial"
msgstr ""

msgid "Free Trial of GitLab.com Gold"
msgstr ""

msgid "Friday"
msgstr ""

msgid "From"
msgstr ""

msgid "From %{providerTitle}"
msgstr ""

msgid "From Bitbucket"
msgstr ""

msgid "From Bitbucket Server"
msgstr ""

msgid "From FogBugz"
msgstr ""

msgid "From GitLab.com"
msgstr ""

msgid "From Google Code"
msgstr ""

msgid "From issue creation until deploy to production"
msgstr ""

msgid "From merge request merge until deploy to production"
msgstr ""

msgid "From milestones:"
msgstr ""

msgid "From the Kubernetes cluster details view, install Runner from the applications list"
msgstr ""

msgid "Full name"
msgstr ""

msgid "GPG Key ID:"
msgstr ""

msgid "GPG Keys"
msgstr ""

msgid "GPG keys allow you to verify signed commits."
msgstr ""

msgid "GPG signature (loading...)"
msgstr ""

msgid "General"
msgstr ""

msgid "General Settings"
msgstr ""

msgid "General pipelines"
msgstr ""

msgid "Generate a default set of labels"
msgstr ""

msgid "Generate key"
msgstr ""

msgid "Generate link to chart"
msgstr ""

msgid "Generate new export"
msgstr ""

msgid "Geo"
msgstr ""

msgid "Geo Nodes"
msgstr ""

msgid "Geo allows you to replicate your GitLab instance to other geographical locations."
msgstr ""

msgid "GeoNodeStatusEvent|%{timeAgoStr} (%{pendingEvents} events)"
msgstr ""

msgid "GeoNodeSyncStatus|Node is failing or broken."
msgstr ""

msgid "GeoNodeSyncStatus|Node is slow, overloaded, or it just recovered after an outage."
msgstr ""

msgid "GeoNodes|Checksummed"
msgstr ""

msgid "GeoNodes|Data is out of date from %{timeago}"
msgstr ""

msgid "GeoNodes|Data replication lag"
msgstr ""

msgid "GeoNodes|Does not match the primary storage configuration"
msgstr ""

msgid "GeoNodes|Failed"
msgstr ""

msgid "GeoNodes|Full"
msgstr ""

msgid "GeoNodes|GitLab version"
msgstr ""

msgid "GeoNodes|GitLab version does not match the primary node version"
msgstr ""

msgid "GeoNodes|Health status"
msgstr ""

msgid "GeoNodes|Internal URL"
msgstr ""

msgid "GeoNodes|Last event ID processed by cursor"
msgstr ""

msgid "GeoNodes|Last event ID seen from primary"
msgstr ""

msgid "GeoNodes|Learn more about Repository checksum progress"
msgstr ""

msgid "GeoNodes|Learn more about Repository verification"
msgstr ""

msgid "GeoNodes|Learn more about Wiki checksum progress"
msgstr ""

msgid "GeoNodes|Learn more about Wiki verification"
msgstr ""

msgid "GeoNodes|Loading nodes"
msgstr ""

msgid "GeoNodes|Local LFS objects"
msgstr ""

msgid "GeoNodes|Local attachments"
msgstr ""

msgid "GeoNodes|Local container repositories"
msgstr ""

msgid "GeoNodes|Local job artifacts"
msgstr ""

msgid "GeoNodes|New node"
msgstr ""

msgid "GeoNodes|Node Authentication was successfully repaired."
msgstr ""

msgid "GeoNodes|Node was successfully removed."
msgstr ""

msgid "GeoNodes|Not checksummed"
msgstr ""

msgid "GeoNodes|Out of sync"
msgstr ""

msgid "GeoNodes|Pausing replication stops the sync process."
msgstr ""

msgid "GeoNodes|Removing a primary node stops the sync process for all nodes. Syncing cannot be resumed without losing some data on all secondaries. In this case we would recommend setting up all nodes from scratch. Are you sure?"
msgstr ""

msgid "GeoNodes|Removing a secondary node stops the sync process. It is not currently possible to add back the same node without losing some data. We only recommend setting up a new secondary node in this case. Are you sure?"
msgstr ""

msgid "GeoNodes|Replication slot WAL"
msgstr ""

msgid "GeoNodes|Replication slots"
msgstr ""

msgid "GeoNodes|Repositories"
msgstr ""

msgid "GeoNodes|Repositories checksummed for verification with their counterparts on Secondary nodes"
msgstr ""

msgid "GeoNodes|Repositories verified with their counterparts on the Primary node"
msgstr ""

msgid "GeoNodes|Repository checksum progress"
msgstr ""

msgid "GeoNodes|Repository verification progress"
msgstr ""

msgid "GeoNodes|Selective"
msgstr ""

msgid "GeoNodes|Something went wrong while changing node status"
msgstr ""

msgid "GeoNodes|Something went wrong while fetching nodes"
msgstr ""

msgid "GeoNodes|Something went wrong while removing node"
msgstr ""

msgid "GeoNodes|Something went wrong while repairing node"
msgstr ""

msgid "GeoNodes|Storage config"
msgstr ""

msgid "GeoNodes|Sync settings"
msgstr ""

msgid "GeoNodes|Synced"
msgstr ""

msgid "GeoNodes|Unused slots"
msgstr ""

msgid "GeoNodes|Unverified"
msgstr ""

msgid "GeoNodes|Used slots"
msgstr ""

msgid "GeoNodes|Verified"
msgstr ""

msgid "GeoNodes|Wiki checksum progress"
msgstr ""

msgid "GeoNodes|Wiki verification progress"
msgstr ""

msgid "GeoNodes|Wikis"
msgstr ""

msgid "GeoNodes|Wikis checksummed for verification with their counterparts on Secondary nodes"
msgstr ""

msgid "GeoNodes|Wikis verified with their counterparts on the Primary node"
msgstr ""

msgid "GeoNodes|With %{geo} you can install a special read-only and replicated instance anywhere. Before you add nodes, follow the %{instructions} in the exact order they appear."
msgstr ""

msgid "GeoNodes|You have configured Geo nodes using an insecure HTTP connection. We recommend the use of HTTPS."
msgstr ""

msgid "Geo|%{name} is scheduled for forced re-download"
msgstr ""

msgid "Geo|%{name} is scheduled for re-sync"
msgstr ""

msgid "Geo|%{name} is scheduled for re-verify"
msgstr ""

msgid "Geo|All"
msgstr ""

msgid "Geo|All projects"
msgstr ""

msgid "Geo|All projects are being scheduled for re-sync"
msgstr ""

msgid "Geo|All projects are being scheduled for re-verify"
msgstr ""

msgid "Geo|Allow this secondary node to replicate content on Object Storage"
msgstr ""

msgid "Geo|Batch operations"
msgstr ""

msgid "Geo|Choose which groups you wish to synchronize to this secondary node."
msgstr ""

msgid "Geo|Container repositories sync capacity"
msgstr ""

msgid "Geo|Control the maximum concurrency of LFS/attachment backfill for this secondary node"
msgstr ""

msgid "Geo|Control the maximum concurrency of container repository operations for this Geo node"
msgstr ""

msgid "Geo|Control the maximum concurrency of verification operations for this Geo node"
msgstr ""

msgid "Geo|Control the minimum interval in days that a repository should be reverified for this primary node"
msgstr ""

msgid "Geo|Could not remove tracking entry for an existing project."
msgstr ""

msgid "Geo|Could not remove tracking entry for an existing upload."
msgstr ""

msgid "Geo|Failed"
msgstr ""

msgid "Geo|File sync capacity"
msgstr ""

msgid "Geo|Geo Status"
msgstr ""

msgid "Geo|Groups to synchronize"
msgstr ""

msgid "Geo|If enabled, and if object storage is enabled, GitLab will handle Object Storage replication using Geo"
msgstr ""

msgid "Geo|In sync"
msgstr ""

msgid "Geo|Internal URL (optional)"
msgstr ""

msgid "Geo|Last repository check run"
msgstr ""

msgid "Geo|Last successful sync"
msgstr ""

msgid "Geo|Last sync attempt"
msgstr ""

msgid "Geo|Last time verified"
msgstr ""

msgid "Geo|Never"
msgstr ""

msgid "Geo|Next sync scheduled at"
msgstr ""

msgid "Geo|Not synced yet"
msgstr ""

msgid "Geo|Pending"
msgstr ""

msgid "Geo|Pending synchronization"
msgstr ""

msgid "Geo|Pending verification"
msgstr ""

msgid "Geo|Please refer to Geo Troubleshooting."
msgstr ""

msgid "Geo|Project"
msgstr ""

msgid "Geo|Project (ID: %{project_id}) no longer exists on the primary. It is safe to remove this entry, as this will not remove any data on disk."
msgstr ""

msgid "Geo|Projects in certain groups"
msgstr ""

msgid "Geo|Projects in certain storage shards"
msgstr ""

msgid "Geo|Re-verification interval"
msgstr ""

msgid "Geo|Redownload"
msgstr ""

msgid "Geo|Remove"
msgstr ""

msgid "Geo|Repository sync capacity"
msgstr ""

msgid "Geo|Resync"
msgstr ""

msgid "Geo|Resync all projects"
msgstr ""

msgid "Geo|Retry count"
msgstr ""

msgid "Geo|Reverify"
msgstr ""

msgid "Geo|Reverify all projects"
msgstr ""

msgid "Geo|Select groups to replicate."
msgstr ""

msgid "Geo|Selective synchronization"
msgstr ""

msgid "Geo|Shards to synchronize"
msgstr ""

msgid "Geo|Status"
msgstr ""

msgid "Geo|Sync"
msgstr ""

msgid "Geo|Synced"
msgstr ""

msgid "Geo|Synced at"
msgstr ""

msgid "Geo|Synchronization failed - %{error}"
msgstr ""

msgid "Geo|The URL defined on the primary node that secondary nodes should use to contact it. Defaults to URL"
msgstr ""

msgid "Geo|The database is currently %{db_lag} behind the primary node."
msgstr ""

msgid "Geo|The node is currently %{minutes_behind} behind the primary node."
msgstr ""

msgid "Geo|This is a primary node"
msgstr ""

msgid "Geo|Tracking entry for project (%{project_id}) was successfully removed."
msgstr ""

msgid "Geo|Tracking entry for upload (%{type}/%{id}) was successfully removed."
msgstr ""

msgid "Geo|Tracking entry will be removed. Are you sure?"
msgstr ""

msgid "Geo|URL"
msgstr ""

msgid "Geo|Unknown state"
msgstr ""

msgid "Geo|Verification capacity"
msgstr ""

msgid "Geo|Verification failed - %{error}"
msgstr ""

msgid "Geo|Waiting for scheduler"
msgstr ""

msgid "Geo|You are on a secondary, <b>read-only</b> Geo node. If you want to make changes, you must visit this page on the %{primary_node}."
msgstr ""

msgid "Geo|You are on a secondary, <b>read-only</b> Geo node. You may be able to make a limited amount of changes or perform a limited amount of actions on this page."
msgstr ""

msgid "Geo|misconfigured"
msgstr ""

msgid "Geo|primary"
msgstr ""

msgid "Geo|secondary"
msgstr ""

msgid "Get a free instance review"
msgstr ""

msgid "Get started with error tracking"
msgstr ""

msgid "Get started with performance monitoring"
msgstr ""

msgid "Getting started with releases"
msgstr ""

msgid "Git"
msgstr ""

msgid "Git LFS is not enabled on this GitLab server, contact your admin."
msgstr ""

msgid "Git LFS objects will be synced in pull mirrors if LFS is %{docs_link_start}enabled for the project%{docs_link_end}. They will <strong>not</strong> be synced in push mirrors."
msgstr ""

msgid "Git global setup"
msgstr ""

msgid "Git repository URL"
msgstr ""

msgid "Git revision"
msgstr ""

msgid "Git shallow clone"
msgstr ""

msgid "Git strategy for pipelines"
msgstr ""

msgid "Git version"
msgstr ""

msgid "GitHub import"
msgstr ""

<<<<<<< HEAD
msgid "Helps prevent bots from brute-force attacks."
msgstr ""

msgid "Helps prevent bots from creating accounts."
=======
msgid "GitLab CI Linter has been moved"
>>>>>>> 3440d0f6
msgstr ""

msgid "GitLab Enterprise Edition %{plan}"
msgstr ""

msgid "GitLab Geo"
msgstr ""

msgid "GitLab Group Runners can execute code for all the projects in this group."
msgstr ""

msgid "GitLab Import"
msgstr ""

msgid "GitLab Shared Runners execute code of different projects on the same Runner unless you configure GitLab Runner Autoscale with MaxBuilds 1 (which it is on GitLab.com)."
msgstr ""

msgid "GitLab User"
msgstr ""

msgid "GitLab allows you to continue using your license even if you exceed the number of seats you purchased. You will be required to pay for these seats when you renew your license."
msgstr ""

msgid "GitLab for Slack"
msgstr ""

msgid "GitLab is obtaining a Let's Encrypt SSL certificate for this domain. This process can take some time. Please try again later."
msgstr ""

msgid "GitLab member or Email address"
msgstr ""

msgid "GitLab metadata URL"
msgstr ""

msgid "GitLab project export"
msgstr ""

msgid "GitLab restart is required to apply changes"
msgstr ""

msgid "GitLab single sign on URL"
msgstr ""

msgid "GitLab will run a background job that will produce pseudonymized CSVs of the GitLab database that will be uploaded to your configured object storage directory."
msgstr ""

msgid "GitLab.com import"
msgstr ""

msgid "Gitaly"
msgstr ""

msgid "Gitaly Servers"
msgstr ""

msgid "Gitaly|Address"
msgstr ""

msgid "Gitea Host URL"
msgstr ""

msgid "Gitea Import"
msgstr ""

msgid "Gitlab CI/CD"
msgstr ""

msgid "Gitlab Pages"
msgstr ""

msgid "Given access %{time_ago}"
msgstr ""

msgid "Global Shortcuts"
msgstr ""

msgid "Global notification settings"
msgstr ""

msgid "Go Back"
msgstr ""

msgid "Go Micro is a framework for micro service development."
msgstr ""

msgid "Go back"
msgstr ""

msgid "Go back (while searching for files"
msgstr ""

msgid "Go back to %{startTag}Open issues%{endTag} and select some issues to add to your board."
msgstr ""

msgid "Go full screen"
msgstr ""

msgid "Go to"
msgstr ""

msgid "Go to %{link_to_google_takeout}."
msgstr ""

msgid "Go to commits"
msgstr ""

msgid "Go to environments"
msgstr ""

msgid "Go to file"
msgstr ""

msgid "Go to file (MRs only)"
msgstr ""

msgid "Go to file permalink (while viewing a file)"
msgstr ""

msgid "Go to files"
msgstr ""

msgid "Go to find file"
msgstr ""

msgid "Go to issue boards"
msgstr ""

msgid "Go to issues"
msgstr ""

msgid "Go to jobs"
msgstr ""

msgid "Go to kubernetes"
msgstr ""

msgid "Go to merge requests"
msgstr ""

msgid "Go to metrics"
msgstr ""

msgid "Go to parent"
msgstr ""

msgid "Go to project"
msgstr ""

msgid "Go to releases"
msgstr ""

msgid "Go to repository charts"
msgstr ""

msgid "Go to repository graph"
msgstr ""

msgid "Go to snippets"
msgstr ""

msgid "Go to the activity feed"
msgstr ""

msgid "Go to the milestone list"
msgstr ""

msgid "Go to the project's activity feed"
msgstr ""

msgid "Go to the project's overview page"
msgstr ""

msgid "Go to wiki"
msgstr ""

msgid "Go to your To-Do list"
msgstr ""

msgid "Go to your fork"
msgstr ""

msgid "Go to your groups"
msgstr ""

msgid "Go to your issues"
msgstr ""

msgid "Go to your merge requests"
msgstr ""

msgid "Go to your projects"
msgstr ""

msgid "Go to your snippets"
msgstr ""

msgid "Golden Tanuki"
msgstr ""

msgid "Google Code import"
msgstr ""

msgid "Google Takeout"
msgstr ""

msgid "Google authentication is not %{link_start}property configured%{link_end}. Ask your GitLab administrator if you want to use this service."
msgstr ""

msgid "Got it"
msgstr ""

msgid "Got it!"
msgstr ""

msgid "Grafana URL"
msgstr ""

msgid "Grant access"
msgstr ""

msgid "Graph"
msgstr ""

msgid "Gravatar"
msgstr ""

msgid "Gravatar enabled"
msgstr ""

msgid "Group"
msgstr ""

msgid "Group %{group_name} was scheduled for deletion."
msgstr ""

msgid "Group %{group_name} was successfully created."
msgstr ""

msgid "Group CI/CD settings"
msgstr ""

msgid "Group Git LFS status:"
msgstr ""

msgid "Group ID"
msgstr ""

msgid "Group ID: %{group_id}"
msgstr ""

msgid "Group Runners"
msgstr ""

msgid "Group SAML must be enabled to test"
msgstr ""

msgid "Group URL"
msgstr ""

msgid "Group avatar"
msgstr ""

msgid "Group description"
msgstr ""

msgid "Group description (optional)"
msgstr ""

msgid "Group details"
msgstr ""

msgid "Group info:"
msgstr ""

msgid "Group maintainers can register group runners in the %{link}"
msgstr ""

msgid "Group name"
msgstr ""

msgid "Group overview content"
msgstr ""

msgid "Group pipeline minutes were successfully reset."
msgstr ""

msgid "Group was successfully updated."
msgstr ""

msgid "Group: %{group_name}"
msgstr ""

msgid "Group: %{name}"
msgstr ""

msgid "GroupRoadmap|%{startDateInWords} &ndash; %{endDateInWords}"
msgstr ""

msgid "GroupRoadmap|From %{dateWord}"
msgstr ""

msgid "GroupRoadmap|Something went wrong while fetching epics"
msgstr ""

msgid "GroupRoadmap|Sorry, no epics matched your search"
msgstr ""

msgid "GroupRoadmap|The roadmap shows the progress of your epics along a timeline"
msgstr ""

msgid "GroupRoadmap|To view the roadmap, add a start or due date to one of the %{linkStart}child epics%{linkEnd}."
msgstr ""

msgid "GroupRoadmap|To view the roadmap, add a start or due date to one of your epics in this group or its subgroups; from %{startDate} to %{endDate}."
msgstr ""

msgid "GroupRoadmap|To widen your search, change or remove filters; from %{startDate} to %{endDate}."
msgstr ""

msgid "GroupRoadmap|Until %{dateWord}"
msgstr ""

msgid "GroupSAML|Certificate fingerprint"
msgstr ""

msgid "GroupSAML|Configuration"
msgstr ""

msgid "GroupSAML|Enable SAML authentication for this group."
msgstr ""

msgid "GroupSAML|Enforce SSO-only authentication for this group."
msgstr ""

msgid "GroupSAML|Enforce SSO-only membership for this group."
msgstr ""

msgid "GroupSAML|Enforce users to have dedicated group managed accounts for this group."
msgstr ""

msgid "GroupSAML|Enforced SSO"
msgstr ""

msgid "GroupSAML|Generate a SCIM token"
msgstr ""

msgid "GroupSAML|Generate a SCIM token to set up your System for Cross-Domain Identity Management."
msgstr ""

msgid "GroupSAML|Identity provider single sign on URL"
msgstr ""

msgid "GroupSAML|Make sure you save this token — you won't be able to access it again."
msgstr ""

msgid "GroupSAML|Manage your group’s membership while adding another level of security with SAML."
msgstr ""

msgid "GroupSAML|Members will be forwarded here when signing in to your group. Get this from your identity provider, where it can also be called \"SSO Service Location\", \"SAML Token Issuance Endpoint\", or \"SAML 2.0/W-Federation URL\"."
msgstr ""

msgid "GroupSAML|SAML Single Sign On"
msgstr ""

msgid "GroupSAML|SAML Single Sign On Settings"
msgstr ""

msgid "GroupSAML|SCIM API endpoint URL"
msgstr ""

msgid "GroupSAML|SCIM Token"
msgstr ""

msgid "GroupSAML|SHA1 fingerprint of the SAML token signing certificate. Get this from your identity provider, where it can also be called \"Thumbprint\"."
msgstr ""

msgid "GroupSAML|The SCIM token is now hidden. To see the value of the token again, you need to "
msgstr ""

msgid "GroupSAML|To be able to enable enforced SSO, you first need to enable SAML authentication."
msgstr ""

msgid "GroupSAML|To be able to enable group managed accounts, you first need to enable enforced SSO."
msgstr ""

msgid "GroupSAML|Toggle SAML authentication"
msgstr ""

msgid "GroupSAML|With group managed accounts enabled, all the users without a group managed account will be excluded from the group."
msgstr ""

msgid "GroupSAML|Your SCIM token"
msgstr ""

msgid "GroupSettings|Auto DevOps pipeline was updated for the group"
msgstr ""

msgid "GroupSettings|Auto DevOps will automatically build, test and deploy your application based on a predefined Continuous Integration and Delivery configuration. %{auto_devops_start}Learn more about Auto DevOps%{auto_devops_end}"
msgstr ""

msgid "GroupSettings|Badges"
msgstr ""

msgid "GroupSettings|Custom project templates"
msgstr ""

msgid "GroupSettings|Customize your group badges."
msgstr ""

msgid "GroupSettings|Default to Auto DevOps pipeline for all projects within this group"
msgstr ""

msgid "GroupSettings|Disable email notifications"
msgstr ""

msgid "GroupSettings|Learn more about badges."
msgstr ""

msgid "GroupSettings|Learn more about group-level project templates."
msgstr ""

msgid "GroupSettings|New runners registration token has been generated!"
msgstr ""

msgid "GroupSettings|Prevent sharing a project within %{group} with other groups"
msgstr ""

msgid "GroupSettings|Select a sub-group as the custom project template source for this group."
msgstr ""

msgid "GroupSettings|The Auto DevOps pipeline will run if no alternative CI configuration file is found."
msgstr ""

msgid "GroupSettings|There was a problem updating Auto DevOps pipeline: %{error_messages}."
msgstr ""

msgid "GroupSettings|This setting is applied on %{ancestor_group} and has been overridden on this subgroup."
msgstr ""

msgid "GroupSettings|This setting is applied on %{ancestor_group}. To share projects in this group with another group, ask the owner to override the setting or %{remove_ancestor_share_with_group_lock}."
msgstr ""

msgid "GroupSettings|This setting is applied on %{ancestor_group}. You can override the setting or %{remove_ancestor_share_with_group_lock}."
msgstr ""

msgid "GroupSettings|This setting will be applied to all subgroups unless overridden by a group owner. Groups that already have access to the project will continue to have access unless removed manually."
msgstr ""

msgid "GroupSettings|This setting will override user notification preferences for all members of the group, subgroups, and projects."
msgstr ""

msgid "GroupSettings|cannot be disabled when the parent group \"Share with group lock\" is enabled, except by the owner of the parent group"
msgstr ""

msgid "GroupSettings|remove the share with group lock from %{ancestor_group_name}"
msgstr ""

msgid "Groups"
msgstr ""

msgid "Groups (%{count})"
msgstr ""

msgid "Groups can also be nested by creating %{subgroup_docs_link_start}subgroups%{subgroup_docs_link_end}."
msgstr ""

msgid "Groups with access to <strong>%{project_name}</strong>"
msgstr ""

msgid "GroupsDropdown|Frequently visited"
msgstr ""

msgid "GroupsDropdown|Groups you visit often will appear here"
msgstr ""

msgid "GroupsDropdown|Loading groups"
msgstr ""

msgid "GroupsDropdown|Search your groups"
msgstr ""

msgid "GroupsDropdown|Something went wrong on our end."
msgstr ""

msgid "GroupsDropdown|Sorry, no groups matched your search"
msgstr ""

msgid "GroupsDropdown|This feature requires browser localStorage support"
msgstr ""

msgid "GroupsEmptyState|A group is a collection of several projects."
msgstr ""

msgid "GroupsEmptyState|If you organize your projects under a group, it works like a folder."
msgstr ""

msgid "GroupsEmptyState|No groups found"
msgstr ""

msgid "GroupsEmptyState|You can manage your group member’s permissions and access to each project in the group."
msgstr ""

msgid "GroupsTree|Are you sure you want to leave the \"%{fullName}\" group?"
msgstr ""

msgid "GroupsTree|Create a project in this group."
msgstr ""

msgid "GroupsTree|Create a subgroup in this group."
msgstr ""

msgid "GroupsTree|Edit group"
msgstr ""

msgid "GroupsTree|Failed to leave the group. Please make sure you are not the only owner."
msgstr ""

msgid "GroupsTree|Leave this group"
msgstr ""

msgid "GroupsTree|Loading groups"
msgstr ""

msgid "GroupsTree|No groups matched your search"
msgstr ""

msgid "GroupsTree|No groups or projects matched your search"
msgstr ""

msgid "GroupsTree|Search by name"
msgstr ""

msgid "HTTP Basic: Access denied\\nYou must use a personal access token with 'api' scope for Git over HTTP.\\nYou can generate one at %{profile_personal_access_tokens_url}"
msgstr ""

msgid "Have your users email"
msgstr ""

msgid "Header logo was successfully removed."
msgstr ""

msgid "Header message"
msgstr ""

msgid "Health Check"
msgstr ""

msgid "Health information can be retrieved from the following endpoints. More information is available"
msgstr ""

msgid "HealthCheck|Access token is"
msgstr ""

msgid "HealthCheck|Healthy"
msgstr ""

msgid "HealthCheck|No Health Problems Detected"
msgstr ""

msgid "HealthCheck|Unhealthy"
msgstr ""

msgid "Hello there"
msgstr ""

msgid "Help"
msgstr ""

msgid "Help page"
msgstr ""

msgid "Help page text and support page url."
msgstr ""

msgid "Helps prevent bots from brute-force attacks."
msgstr ""

msgid "Helps prevent bots from creating accounts."
msgstr ""

msgid "Hide archived projects"
msgstr ""

msgid "Hide file browser"
msgstr ""

msgid "Hide group projects"
msgstr ""

msgid "Hide host keys manual input"
msgstr ""

msgid "Hide marketing-related entries from help"
msgstr ""

msgid "Hide payload"
msgstr ""

msgid "Hide shared projects"
msgstr ""

msgid "Hide stage"
msgstr ""

msgid "Hide value"
msgid_plural "Hide values"
msgstr[0] ""
msgstr[1] ""

msgid "Hide values"
msgstr ""

msgid "Highest number of requests per minute for each raw path, default to 300. To disable throttling set to 0."
msgstr ""

msgid "Highest role:"
msgstr ""

msgid "History"
msgstr ""

msgid "History of authentications"
msgstr ""

msgid "Hook execution failed. Ensure the group has a project with commits."
msgstr ""

msgid "Hook was successfully created."
msgstr ""

msgid "Hook was successfully updated."
msgstr ""

msgid "Hours"
msgstr ""

msgid "Housekeeping"
msgstr ""

msgid "Housekeeping successfully started"
msgstr ""

msgid "Housekeeping, export, path, transfer, remove, archive."
msgstr ""

msgid "How it works"
msgstr ""

msgid "How many replicas each Elasticsearch shard has."
msgstr ""

msgid "How many shards to split the Elasticsearch index over."
msgstr ""

msgid "However, you are already a member of this %{member_source}. Sign in using a different account to accept the invitation."
msgstr ""

msgid "I accept the %{terms_link}"
msgstr ""

msgid "I accept the|Terms of Service and Privacy Policy"
msgstr ""

msgid "I forgot my password"
msgstr ""

msgid "I have read and agree to the Let's Encrypt %{link_start}Terms of Service%{link_end}"
msgstr ""

msgid "ID"
msgstr ""

msgid "ID:"
msgstr ""

msgid "IDE|Allow live previews of JavaScript projects in the Web IDE using CodeSandbox client side evaluation."
msgstr ""

msgid "IDE|Back"
msgstr ""

msgid "IDE|Client side evaluation"
msgstr ""

msgid "IDE|Commit"
msgstr ""

msgid "IDE|Edit"
msgstr ""

msgid "IDE|Get started with Live Preview"
msgstr ""

msgid "IDE|Go to project"
msgstr ""

msgid "IDE|Live Preview"
msgstr ""

msgid "IDE|Open in file view"
msgstr ""

msgid "IDE|Preview your web application using Web IDE client-side evaluation."
msgstr ""

msgid "IDE|Refresh preview"
msgstr ""

msgid "IDE|Review"
msgstr ""

msgid "IDE|Successful commit"
msgstr ""

msgid "IP Address"
msgstr ""

msgid "IP address restriction is not editable in subgroups. Value inherited from top-level parent group."
msgstr ""

msgid "IP subnet restriction only allowed for top-level groups"
msgstr ""

msgid "Identifier"
msgstr ""

msgid "Identities"
msgstr ""

msgid "If any job surpasses this timeout threshold, it will be marked as failed. Human readable time input language is accepted like \"1 hour\". Values without specification represent seconds."
msgstr ""

msgid "If checked, group owners can manage LDAP group links and LDAP member overrides"
msgstr ""

msgid "If checked, new group memberships and permissions can only be added via LDAP synchronization"
msgstr ""

msgid "If disabled, a diverged local branch will not be automatically updated with commits from its remote counterpart, to prevent local data loss. If the default branch (%{default_branch}) has diverged and cannot be updated, mirroring will fail. Other diverged branches are silently ignored."
msgstr ""

msgid "If disabled, only admins will be able to set up mirrors in projects."
msgstr ""

msgid "If disabled, the access level will depend on the user's permissions in the project."
msgstr ""

msgid "If enabled"
msgstr ""

msgid "If enabled, access to projects will be validated on an external service using their classification label."
msgstr ""

msgid "If this was a mistake you can %{leave_link_start}leave the %{source_type}%{link_end}."
msgstr ""

msgid "If this was a mistake you can leave the %{source_type}."
msgstr ""

msgid "If using GitHub, you’ll see pipeline statuses on GitHub for your commits and pull requests. %{more_info_link}"
msgstr ""

msgid "If you lose your recovery codes you can generate new ones, invalidating all previous codes."
msgstr ""

msgid "If your HTTP repository is not publicly accessible, add your credentials."
msgstr ""

msgid "ImageDiffViewer|2-up"
msgstr ""

msgid "ImageDiffViewer|Onion skin"
msgstr ""

msgid "ImageDiffViewer|Swipe"
msgstr ""

msgid "ImageViewerDimensions|H"
msgstr ""

msgid "ImageViewerDimensions|W"
msgstr ""

msgid "Impersonation has been disabled"
msgstr ""

msgid "Import"
msgstr ""

msgid "Import CSV"
msgstr ""

msgid "Import Projects from Gitea"
msgstr ""

msgid "Import all compatible projects"
msgstr ""

msgid "Import all projects"
msgstr ""

msgid "Import all repositories"
msgstr ""

msgid "Import an exported GitLab project"
msgstr ""

msgid "Import in progress"
msgstr ""

msgid "Import issues"
msgstr ""

msgid "Import members"
msgstr ""

msgid "Import members from another project"
msgstr ""

msgid "Import multiple repositories by uploading a manifest file."
msgstr ""

msgid "Import project"
msgstr ""

msgid "Import project members"
msgstr ""

msgid "Import projects from Bitbucket"
msgstr ""

msgid "Import projects from Bitbucket Server"
msgstr ""

msgid "Import projects from FogBugz"
msgstr ""

msgid "Import projects from GitLab.com"
msgstr ""

msgid "Import projects from Google Code"
msgstr ""

msgid "Import repositories from Bitbucket Server"
msgstr ""

msgid "Import repositories from GitHub"
msgstr ""

msgid "Import repository"
msgstr ""

msgid "Import tasks"
msgstr ""

msgid "Import tasks from Phabricator into issues"
msgstr ""

msgid "Import timed out. Import took longer than %{import_jobs_expiration} seconds"
msgstr ""

msgid "Import/Export illustration"
msgstr ""

msgid "ImportButtons|Connect repositories from"
msgstr ""

msgid "ImportProjects|Blocked import URL: %{message}"
msgstr ""

msgid "ImportProjects|Error importing repository %{project_safe_import_url} into %{project_full_path} - %{message}"
msgstr ""

msgid "ImportProjects|Importing the project failed"
msgstr ""

msgid "ImportProjects|Requesting your %{provider} repositories failed"
msgstr ""

msgid "ImportProjects|Select the projects you want to import"
msgstr ""

msgid "ImportProjects|The remote data could not be imported."
msgstr ""

msgid "ImportProjects|The repository could not be created."
msgstr ""

msgid "ImportProjects|Updating the imported projects failed"
msgstr ""

msgid "Improve Issue boards"
msgstr ""

msgid "Improve Issue boards with GitLab Enterprise Edition."
msgstr ""

msgid "Improve Merge Requests and customer support with GitLab Enterprise Edition."
msgstr ""

msgid "Improve issues management with Issue weight and GitLab Enterprise Edition."
msgstr ""

msgid "Improve search with Advanced Global Search and GitLab Enterprise Edition."
msgstr ""

msgid "In order to enable instance-level analytics, please ask an admin to enable %{usage_ping_link_start}usage ping%{usage_ping_link_end}."
msgstr ""

msgid "In order to gather accurate feature usage data, it can take 1 to 2 weeks to see your index."
msgstr ""

msgid "In the next step, you'll be able to select the projects you want to import."
msgstr ""

msgid "Incidents"
msgstr ""

msgid "Include a Terms of Service agreement and Privacy Policy that all users must accept."
msgstr ""

msgid "Include author name in notification email body"
msgstr ""

msgid "Include merge request description"
msgstr ""

msgid "Include the username in the URL if required: <code>https://username@gitlab.company.com/group/project.git</code>."
msgstr ""

msgid "Includes LFS objects. It can be overridden per group, or per project. 0 for unlimited."
msgstr ""

msgid "Includes an MVC structure to help you get started."
msgstr ""

msgid "Includes an MVC structure, Gemfile, Rakefile, along with many others, to help you get started."
msgstr ""

msgid "Includes an MVC structure, mvnw and pom.xml to help you get started."
msgstr ""

msgid "Incoming email"
msgstr ""

msgid "Incompatible Project"
msgstr ""

msgid "Incompatible options set!"
msgstr ""

msgid "Index all projects"
msgstr ""

msgid "Indicates whether this runner can pick jobs without tags"
msgstr ""

msgid "Inform users without uploaded SSH keys that they can't push over SSH until one is added"
msgstr ""

msgid "Information about additional Pages templates and how to install them can be found in our %{pages_getting_started_guide}."
msgstr ""

msgid "Inline"
msgstr ""

msgid "Input host keys manually"
msgstr ""

msgid "Input your repository URL"
msgstr ""

msgid "Insert a quote"
msgstr ""

msgid "Insert code"
msgstr ""

msgid "Insert suggestion"
msgstr ""

msgid "Insights"
msgstr ""

msgid "Install"
msgstr ""

msgid "Install GitLab Runner"
msgstr ""

msgid "Install Runner on Kubernetes"
msgstr ""

msgid "Install a soft token authenticator like %{free_otp_link} or Google Authenticator from your application repository and scan this QR code. More information is available in the %{help_link_start}documentation%{help_link_end}."
msgstr ""

msgid "Install on clusters"
msgstr ""

msgid "Installed"
msgstr ""

msgid "Installing"
msgstr ""

msgid "Instance"
msgid_plural "Instances"
msgstr[0] ""
msgstr[1] ""

msgid "Instance Statistics"
msgstr ""

msgid "Instance Statistics visibility"
msgstr ""

msgid "Instance administrators group already exists"
msgstr ""

msgid "Instance does not support multiple Kubernetes clusters"
msgstr ""

msgid "Instance license"
msgstr ""

msgid "Integrations"
msgstr ""

msgid "Integrations Settings"
msgstr ""

msgid "Interested parties can even contribute by pushing commits if they want to."
msgstr ""

msgid "Internal"
msgstr ""

msgid "Internal - The group and any internal projects can be viewed by any logged in user."
msgstr ""

msgid "Internal - The project can be accessed by any logged in user."
msgstr ""

msgid "Internal users"
msgstr ""

msgid "Interval Pattern"
msgstr ""

msgid "Introducing Cycle Analytics"
msgstr ""

msgid "Introducing Your Conversational Development Index"
msgstr ""

msgid "Invalid Insights config file detected"
msgstr ""

msgid "Invalid Login or password"
msgstr ""

msgid "Invalid URL"
msgstr ""

msgid "Invalid date"
msgstr ""

msgid "Invalid feature"
msgstr ""

msgid "Invalid field"
msgstr ""

msgid "Invalid file."
msgstr ""

msgid "Invalid import params"
msgstr ""

msgid "Invalid input, please avoid emojis"
msgstr ""

msgid "Invalid pin code"
msgstr ""

msgid "Invalid query"
msgstr ""

msgid "Invalid repository path"
msgstr ""

msgid "Invalid server response"
msgstr ""

msgid "Invalid two-factor code."
msgstr ""

msgid "Invitation"
msgstr ""

msgid "Invite"
msgstr ""

msgid "Invite \"%{trimmed}\" by email"
msgstr ""

msgid "Invite group"
msgstr ""

msgid "Invite member"
msgstr ""

msgid "Invocations"
msgstr ""

msgid "Is using license seat:"
msgstr ""

msgid "IssuableStatus|Closed"
msgstr ""

msgid "IssuableStatus|Closed (%{link})"
msgstr ""

msgid "IssuableStatus|duplicated"
msgstr ""

msgid "IssuableStatus|moved"
msgstr ""

msgid "Issue"
msgstr ""

msgid "Issue Boards"
msgstr ""

msgid "Issue board focus mode"
msgstr ""

msgid "Issue events"
msgstr ""

msgid "Issue template (optional)"
msgstr ""

msgid "Issue update failed"
msgstr ""

msgid "Issue was closed by %{name} %{reason}"
msgstr ""

msgid "IssueBoards|Board"
msgstr ""

msgid "IssueBoards|Boards"
msgstr ""

msgid "IssueBoards|Create new board"
msgstr ""

msgid "IssueBoards|Delete board"
msgstr ""

msgid "IssueBoards|No matching boards found"
msgstr ""

msgid "IssueBoards|Some of your boards are hidden, activate a license to see them again."
msgstr ""

msgid "IssueBoards|Switch board"
msgstr ""

msgid "IssueTracker|Bugzilla issue tracker"
msgstr ""

msgid "IssueTracker|Custom issue tracker"
msgstr ""

msgid "IssueTracker|GitLab issue tracker"
msgstr ""

msgid "IssueTracker|Redmine issue tracker"
msgstr ""

msgid "IssueTracker|YouTrack issue tracker"
msgstr ""

msgid "Issues"
msgstr ""

msgid "Issues / Merge Requests"
msgstr ""

msgid "Issues can be bugs, tasks or ideas to be discussed. Also, issues are searchable and filterable."
msgstr ""

msgid "Issues closed"
msgstr ""

msgid "Issues with comments, merge requests with diffs and comments, labels, milestones, snippets, and other project entities"
msgstr ""

msgid "Issues, merge requests, pushes, and comments."
msgstr ""

msgid "IssuesAnalytics|After you begin creating issues for your projects, we can start tracking and displaying metrics for them"
msgstr ""

msgid "IssuesAnalytics|Avg/Month:"
msgstr ""

msgid "IssuesAnalytics|Issues created"
msgstr ""

msgid "IssuesAnalytics|Issues created per month"
msgstr ""

msgid "IssuesAnalytics|Last 12 months"
msgstr ""

msgid "IssuesAnalytics|Sorry, your filter produced no results"
msgstr ""

msgid "IssuesAnalytics|There are no issues for the projects in your group"
msgstr ""

msgid "IssuesAnalytics|To widen your search, change or remove filters in the filter bar above"
msgstr ""

msgid "IssuesAnalytics|Total:"
msgstr ""

msgid "It may take up to 30 minutes before the site is available after the first deployment."
msgstr ""

msgid "It must have a header row and at least two columns: the first column is the issue title and the second column is the issue description. The separator is automatically detected."
msgstr ""

msgid "It's you"
msgstr ""

msgid "Jaeger URL"
msgstr ""

msgid "Jaeger tracing"
msgstr ""

msgid "Jan"
msgstr ""

msgid "January"
msgstr ""

msgid "JiraService|Events for %{noteable_model_name} are disabled."
msgstr ""

msgid "JiraService|If different from Web URL"
msgstr ""

msgid "JiraService|Jira API URL"
msgstr ""

msgid "JiraService|Jira comments will be created when an issue gets referenced in a commit."
msgstr ""

msgid "JiraService|Jira comments will be created when an issue gets referenced in a merge request."
msgstr ""

msgid "JiraService|Jira issue tracker"
msgstr ""

msgid "JiraService|Password or API token"
msgstr ""

msgid "JiraService|Transition ID(s)"
msgstr ""

msgid "JiraService|Use , or ; to separate multiple transition IDs"
msgstr ""

msgid "JiraService|Use a password for server version and an API token for cloud version"
msgstr ""

msgid "JiraService|Use a username for server version and an email for cloud version"
msgstr ""

msgid "JiraService|Username or Email"
msgstr ""

msgid "JiraService|Web URL"
msgstr ""

msgid "JiraService|transition ids can have only numbers which can be split with , or ;"
msgstr ""

msgid "Job"
msgstr ""

msgid "Job Failed #%{build_id}"
msgstr ""

msgid "Job ID"
msgstr ""

msgid "Job has been erased"
msgstr ""

msgid "Job has been successfully erased!"
msgstr ""

msgid "Job has wrong arguments format."
msgstr ""

msgid "Job is missing the `model_type` argument."
msgstr ""

msgid "Job is stuck. Check runners."
msgstr ""

msgid "Job traces and artifacts"
msgstr ""

msgid "Job was retried"
msgstr ""

msgid "Jobs"
msgstr ""

msgid "Job|Browse"
msgstr ""

msgid "Job|Complete Raw"
msgstr ""

msgid "Job|Download"
msgstr ""

msgid "Job|Erase job log"
msgstr ""

msgid "Job|Job artifacts"
msgstr ""

msgid "Job|Job has been erased"
msgstr ""

msgid "Job|Job has been erased by"
msgstr ""

msgid "Job|Keep"
msgstr ""

msgid "Job|Pipeline"
msgstr ""

msgid "Job|Scroll to bottom"
msgstr ""

msgid "Job|Scroll to top"
msgstr ""

msgid "Job|Show complete raw"
msgstr ""

msgid "Job|The artifacts were removed"
msgstr ""

msgid "Job|The artifacts will be removed"
msgstr ""

msgid "Job|This job failed because the necessary resources were not successfully created."
msgstr ""

msgid "Job|This job is stuck because the project doesn't have any runners online assigned to it."
msgstr ""

msgid "Job|for"
msgstr ""

msgid "Job|into"
msgstr ""

msgid "Job|with"
msgstr ""

msgid "Join Zoom meeting"
msgstr ""

msgid "Jul"
msgstr ""

msgid "July"
msgstr ""

msgid "Jump to first unresolved discussion"
msgstr ""

msgid "Jump to next unresolved discussion"
msgstr ""

msgid "Jun"
msgstr ""

msgid "June"
msgstr ""

msgid "Key (PEM)"
msgstr ""

msgid "Key: %{key}"
msgstr ""

msgid "Keyboard Shortcuts"
msgstr ""

msgid "Kubernetes"
msgstr ""

msgid "Kubernetes Cluster"
msgstr ""

msgid "Kubernetes Clusters"
msgstr ""

msgid "Kubernetes cluster creation time exceeds timeout; %{timeout}"
msgstr ""

msgid "Kubernetes cluster integration was not removed."
msgstr ""

msgid "Kubernetes cluster integration was successfully removed."
msgstr ""

msgid "Kubernetes cluster was successfully updated."
msgstr ""

msgid "Kubernetes configured"
msgstr ""

msgid "Kubernetes deployment not found"
msgstr ""

msgid "Kubernetes error: %{error_code}"
msgstr ""

msgid "LDAP"
msgstr ""

msgid "LDAP settings"
msgstr ""

msgid "LDAP sync in progress. This could take a few minutes. Refresh the page to see the changes."
msgstr ""

msgid "LFS"
msgstr ""

msgid "LFS objects"
msgstr ""

msgid "LFSStatus|Disabled"
msgstr ""

msgid "LFSStatus|Enabled"
msgstr ""

msgid "LICENSE"
msgstr ""

msgid "Label"
msgstr ""

msgid "Label actions dropdown"
msgstr ""

msgid "Label lists show all issues with the selected label."
msgstr ""

msgid "Label was created"
msgstr ""

msgid "Label was removed"
msgstr ""

msgid "Label was successfully updated."
msgstr ""

msgid "LabelSelect|%{firstLabelName} +%{remainingLabelCount} more"
msgstr ""

msgid "LabelSelect|%{labelsString}, and %{remainingLabelCount} more"
msgstr ""

msgid "LabelSelect|Labels"
msgstr ""

msgid "Labels"
msgstr ""

msgid "Labels can be applied to %{features}. Group labels are available for any project within the group."
msgstr ""

msgid "Labels can be applied to issues and merge requests to categorize them."
msgstr ""

msgid "Labels can be applied to issues and merge requests."
msgstr ""

msgid "Labels|<span>Promote label</span> %{labelTitle} <span>to Group Label?</span>"
msgstr ""

msgid "Labels|Promote Label"
msgstr ""

msgid "Labels|Promoting %{labelTitle} will make it available for all projects inside %{groupName}. Existing project labels with the same title will be merged. This action cannot be reversed."
msgstr ""

msgid "Labels|and %{count} more"
msgstr ""

msgid "Language"
msgstr ""

msgid "Large File Storage"
msgstr ""

msgid "Last %d day"
msgid_plural "Last %d days"
msgstr[0] ""
msgstr[1] ""

msgid "Last %{days} days"
msgstr ""

msgid "Last Pipeline"
msgstr ""

msgid "Last accessed on"
msgstr ""

msgid "Last activity"
msgstr ""

msgid "Last commit"
msgstr ""

msgid "Last contact"
msgstr ""

msgid "Last edited %{date}"
msgstr ""

msgid "Last edited by %{name}"
msgstr ""

msgid "Last reply by"
msgstr ""

msgid "Last seen"
msgstr ""

msgid "Last successful update"
msgstr ""

msgid "Last update"
msgstr ""

msgid "Last update attempt"
msgstr ""

msgid "Last updated"
msgstr ""

msgid "Last used"
msgstr ""

msgid "Last used on:"
msgstr ""

msgid "LastPushEvent|You pushed to"
msgstr ""

msgid "LastPushEvent|at"
msgstr ""

msgid "Latest changes"
msgstr ""

msgid "Latest pipeline for the most recent commit on this branch"
msgstr ""

msgid "Lead"
msgstr ""

msgid "Learn GitLab"
msgstr ""

msgid "Learn how to %{link_start}contribute to the built-in templates%{link_end}"
msgstr ""

msgid "Learn how to %{no_packages_link_start}publish and share your packages%{no_packages_link_end} with GitLab."
msgstr ""

msgid "Learn more"
msgstr ""

msgid "Learn more about Auto DevOps"
msgstr ""

msgid "Learn more about Kubernetes"
msgstr ""

msgid "Learn more about Web Terminal"
msgstr ""

msgid "Learn more about adding certificates to your project by following the %{docs_link_start}documentation on GitLab Pages%{docs_link_end}."
msgstr ""

msgid "Learn more about approvals."
msgstr ""

msgid "Learn more about custom project templates"
msgstr ""

msgid "Learn more about deploying to a cluster"
msgstr ""

msgid "Learn more about group-level project templates"
msgstr ""

msgid "Learn more about signing commits"
msgstr ""

msgid "Learn more about the dependency list"
msgstr ""

msgid "Learn more about vulnerability check"
msgstr ""

msgid "Learn more in the"
msgstr ""

msgid "Learn more in the|pipeline schedules documentation"
msgstr ""

msgid "Leave"
msgstr ""

msgid "Leave edit mode? All unsaved changes will be lost."
msgstr ""

msgid "Leave group"
msgstr ""

msgid "Leave project"
msgstr ""

msgid "Leave the \"File type\" and \"Delivery method\" options on their default values."
msgstr ""

msgid "Let's Encrypt does not accept emails on example.com"
msgstr ""

msgid "Let's Encrypt is a free, automated, and open certificate authority (CA) that gives digital certificates in order to enable HTTPS (SSL/TLS) for websites. Learn more about Let's Encrypt configuration by following the %{docs_link_start}documentation on GitLab Pages%{docs_link_end}."
msgstr ""

msgid "License"
msgstr ""

msgid "License Compliance"
msgstr ""

msgid "LicenseCompliance|Add a license"
msgstr ""

msgid "LicenseCompliance|Add licenses manually to approve or blacklist"
msgstr ""

msgid "LicenseCompliance|Approve"
msgstr ""

msgid "LicenseCompliance|Approve license"
msgstr ""

msgid "LicenseCompliance|Approve license?"
msgstr ""

msgid "LicenseCompliance|Approved"
msgstr ""

msgid "LicenseCompliance|Blacklist"
msgstr ""

msgid "LicenseCompliance|Blacklist license"
msgstr ""

msgid "LicenseCompliance|Blacklist license?"
msgstr ""

msgid "LicenseCompliance|Blacklisted"
msgstr ""

msgid "LicenseCompliance|Cancel"
msgstr ""

msgid "LicenseCompliance|Here you can approve or blacklist licenses for this project. Using %{ci} or %{license} will allow you to see if there are any unmanaged licenses and approve or blacklist them in merge request."
msgstr ""

msgid "LicenseCompliance|License"
msgstr ""

msgid "LicenseCompliance|License Compliance"
msgstr ""

msgid "LicenseCompliance|License Compliance detected %d license for the source branch only"
msgid_plural "LicenseCompliance|License Compliance detected %d licenses for the source branch only"
msgstr[0] ""
msgstr[1] ""

msgid "LicenseCompliance|License Compliance detected %d new license"
msgid_plural "LicenseCompliance|License Compliance detected %d new licenses"
msgstr[0] ""
msgstr[1] ""

msgid "LicenseCompliance|License Compliance detected no licenses for the source branch only"
msgstr ""

msgid "LicenseCompliance|License Compliance detected no new licenses"
msgstr ""

msgid "LicenseCompliance|License details"
msgstr ""

msgid "LicenseCompliance|License name"
msgstr ""

msgid "LicenseCompliance|Packages"
msgstr ""

msgid "LicenseCompliance|Remove license"
msgstr ""

msgid "LicenseCompliance|Remove license?"
msgstr ""

msgid "LicenseCompliance|Submit"
msgstr ""

msgid "LicenseCompliance|There are currently no approved or blacklisted licenses in this project."
msgstr ""

msgid "LicenseCompliance|There are currently no approved or blacklisted licenses that match in this project."
msgstr ""

msgid "LicenseCompliance|This license already exists in this project."
msgstr ""

msgid "LicenseCompliance|URL"
msgstr ""

msgid "LicenseCompliance|You are about to remove the license, %{name}, from this project."
msgstr ""

msgid "Licensed Features"
msgstr ""

msgid "Licensed to"
msgstr ""

msgid "Licenses"
msgstr ""

msgid "Limit display of time tracking units to hours."
msgstr ""

msgid "Limit namespaces and projects that can be indexed"
msgstr ""

msgid "Limited to showing %d event at most"
msgid_plural "Limited to showing %d events at most"
msgstr[0] ""
msgstr[1] ""

msgid "Link copied to clipboard"
msgstr ""

msgid "Linked emails (%{email_count})"
msgstr ""

msgid "LinkedIn"
msgstr ""

msgid "LinkedPipelines|%{counterLabel} more downstream pipelines"
msgstr ""

msgid "List"
msgstr ""

msgid "List Your Gitea Repositories"
msgstr ""

msgid "List available repositories"
msgstr ""

msgid "List of IPs and CIDRs of allowed secondary nodes. Comma-separated, e.g. \"1.1.1.1, 2.2.2.0/24\""
msgstr ""

msgid "List the merge requests that must be merged before this one."
msgstr ""

msgid "List view"
msgstr ""

msgid "List your Bitbucket Server repositories"
msgstr ""

msgid "Live preview"
msgstr ""

msgid "Loading contribution stats for group members"
msgstr ""

msgid "Loading functions timed out. Please reload the page to try again."
msgstr ""

msgid "Loading issues"
msgstr ""

msgid "Loading the GitLab IDE..."
msgstr ""

msgid "Loading..."
msgstr ""

msgid "Loading…"
msgstr ""

msgid "Localization"
msgstr ""

msgid "Lock"
msgstr ""

msgid "Lock %{issuableDisplayName}"
msgstr ""

msgid "Lock memberships to LDAP synchronization"
msgstr ""

msgid "Lock not found"
msgstr ""

msgid "Lock the discussion"
msgstr ""

msgid "Lock this %{issuableDisplayName}? Only <strong>project members</strong> will be able to comment."
msgstr ""

msgid "Lock to current projects"
msgstr ""

msgid "Locked"
msgstr ""

msgid "Locked Files"
msgstr ""

msgid "Locked by %{fileLockUserName}"
msgstr ""

msgid "Locked the discussion."
msgstr ""

msgid "Locked to current projects"
msgstr ""

msgid "Locks give the ability to lock specific file or folder."
msgstr ""

msgid "Locks the discussion."
msgstr ""

msgid "Login with smartcard"
msgstr ""

msgid "Logo was successfully removed."
msgstr ""

msgid "Logs"
msgstr ""

msgid "MERGED"
msgstr ""

msgid "MRApprovals|Approved by"
msgstr ""

msgid "MRApprovals|Approvers"
msgstr ""

msgid "MRApprovals|Pending approvals"
msgstr ""

msgid "MRDiff|Show changes only"
msgstr ""

msgid "MRDiff|Show full file"
msgstr ""

msgid "Made this issue confidential."
msgstr ""

msgid "Make and review changes in the browser with the Web IDE"
msgstr ""

msgid "Make everyone on your team more productive regardless of their location. GitLab Geo creates read-only mirrors of your GitLab instance so you can reduce the time it takes to clone and fetch large repos."
msgstr ""

msgid "Make issue confidential"
msgstr ""

msgid "Make sure you save it - you won't be able to access it again."
msgstr ""

msgid "Make sure you're logged into the account that owns the projects you'd like to import."
msgstr ""

msgid "Makes this issue confidential."
msgstr ""

msgid "Manage"
msgstr ""

msgid "Manage Git repositories with fine-grained access controls that keep your code secure. Perform code reviews and enhance collaboration with merge requests. Each project can also have an issue tracker and a wiki."
msgstr ""

msgid "Manage Web IDE features"
msgstr ""

msgid "Manage access"
msgstr ""

msgid "Manage all notifications"
msgstr ""

msgid "Manage applications that can use GitLab as an OAuth provider, and applications that you've authorized to use your account."
msgstr ""

msgid "Manage applications that you've authorized to use your account."
msgstr ""

msgid "Manage group labels"
msgstr ""

msgid "Manage labels"
msgstr ""

msgid "Manage project labels"
msgstr ""

msgid "Manage two-factor authentication"
msgstr ""

msgid "Manifest"
msgstr ""

msgid "Manifest file import"
msgstr ""

msgid "Manual job"
msgstr ""

msgid "ManualOrdering|Couldn't save the order of the issues"
msgstr ""

msgid "Map a FogBugz account ID to a GitLab user"
msgstr ""

msgid "Map a Google Code user to a GitLab user"
msgstr ""

msgid "Map a Google Code user to a full email address"
msgstr ""

msgid "Map a Google Code user to a full name"
msgstr ""

msgid "Mar"
msgstr ""

msgid "March"
msgstr ""

msgid "Mark To Do as done"
msgstr ""

msgid "Mark as done"
msgstr ""

msgid "Mark as resolved"
msgstr ""

msgid "Mark comment as resolved"
msgstr ""

msgid "Mark this issue as a duplicate of another issue"
msgstr ""

msgid "Mark this issue as related to another issue"
msgstr ""

msgid "Markdown"
msgstr ""

msgid "Markdown Help"
msgstr ""

msgid "Markdown enabled"
msgstr ""

msgid "Markdown is supported"
msgstr ""

msgid "Marked To Do as done."
msgstr ""

msgid "Marked this %{noun} as Work In Progress."
msgstr ""

msgid "Marked this issue as a duplicate of %{duplicate_param}."
msgstr ""

msgid "Marked this issue as related to %{issue_ref}."
msgstr ""

msgid "Marks To Do as done."
msgstr ""

msgid "Marks this %{noun} as Work In Progress."
msgstr ""

msgid "Marks this issue as a duplicate of %{duplicate_reference}."
msgstr ""

msgid "Marks this issue as related to %{issue_ref}."
msgstr ""

msgid "Match not found; try refining your search query."
msgstr ""

msgid "MattermostService|Add to Mattermost"
msgstr ""

msgid "MattermostService|Command trigger word"
msgstr ""

msgid "MattermostService|Fill in the word that works best for your team."
msgstr ""

msgid "MattermostService|Request URL"
msgstr ""

msgid "MattermostService|Request method"
msgstr ""

msgid "MattermostService|Response icon"
msgstr ""

msgid "MattermostService|Response username"
msgstr ""

msgid "MattermostService|See list of available commands in Mattermost after setting up this service, by entering"
msgstr ""

msgid "MattermostService|Suggestions:"
msgstr ""

msgid "MattermostService|This service allows users to perform common operations on this project by entering slash commands in Mattermost."
msgstr ""

msgid "Maven Metadata"
msgstr ""

msgid "Max access level"
msgstr ""

msgid "Max seats used"
msgstr ""

msgid "Maximum artifacts size (MB)"
msgstr ""

msgid "Maximum attachment size (MB)"
msgstr ""

msgid "Maximum capacity"
msgstr ""

msgid "Maximum delay (Minutes)"
msgstr ""

msgid "Maximum job timeout"
msgstr ""

msgid "Maximum job timeout has a value which could not be accepted"
msgstr ""

msgid "Maximum number of mirrors that can be synchronizing at the same time."
msgstr ""

msgid "Maximum push size (MB)"
msgstr ""

msgid "Maximum time between updates that a mirror can have when scheduled to synchronize."
msgstr ""

msgid "May"
msgstr ""

msgid "Median"
msgstr ""

msgid "Member lock"
msgstr ""

msgid "Member since %{date}"
msgstr ""

msgid "Members"
msgstr ""

msgid "Members can be added by project <i>Maintainers</i> or <i>Owners</i>"
msgstr ""

msgid "Members of <strong>%{project_name}</strong>"
msgstr ""

msgid "Members with access to %{strong_start}%{group_name}%{strong_end}"
msgstr ""

msgid "Members with pending access to %{strong_start}%{group_name}%{strong_end}"
msgstr ""

msgid "Merge"
msgstr ""

msgid "Merge (when the pipeline succeeds)"
msgstr ""

msgid "Merge Request"
msgstr ""

msgid "Merge Request Approvals"
msgstr ""

msgid "Merge Requests"
msgstr ""

msgid "Merge Requests created"
msgstr ""

msgid "Merge commit message"
msgstr ""

msgid "Merge events"
msgstr ""

msgid "Merge immediately"
msgstr ""

msgid "Merge in progress"
msgstr ""

msgid "Merge request"
msgstr ""

msgid "Merge request %{iid} authored by %{authorName}"
msgstr ""

msgid "Merge request approvals"
msgstr ""

msgid "Merge request approvals allow you to set the number of necessary approvals and predefine a list of approvers that will need to approve every merge request in a project."
msgstr ""

msgid "Merge requests"
msgstr ""

msgid "Merge requests are a place to propose changes you've made to a project and discuss those changes with others"
msgstr ""

msgid "Merge requests are read-only in a secondary Geo node"
msgstr ""

msgid "Merge when pipeline succeeds"
msgstr ""

msgid "MergeConflict|Commit to source branch"
msgstr ""

msgid "MergeConflict|Committing..."
msgstr ""

msgid "MergeConflict|HEAD//our changes"
msgstr ""

msgid "MergeConflict|Use ours"
msgstr ""

msgid "MergeConflict|Use theirs"
msgstr ""

msgid "MergeConflict|conflict"
msgstr ""

msgid "MergeConflict|conflicts"
msgstr ""

msgid "MergeConflict|origin//their changes"
msgstr ""

msgid "MergeRequests|Add a reply"
msgstr ""

msgid "MergeRequests|An error occurred while saving the draft comment."
msgstr ""

msgid "MergeRequests|Failed to squash. Should be done manually."
msgstr ""

msgid "MergeRequests|Jump to next unresolved discussion"
msgstr ""

msgid "MergeRequests|Reply..."
msgstr ""

msgid "MergeRequests|Resolve this thread in a new issue"
msgstr ""

msgid "MergeRequests|Saving the comment failed"
msgstr ""

msgid "MergeRequests|Squash task canceled: another squash is already in progress."
msgstr ""

msgid "MergeRequests|Thread stays resolved"
msgstr ""

msgid "MergeRequests|Thread stays unresolved"
msgstr ""

msgid "MergeRequests|Thread will be resolved"
msgstr ""

msgid "MergeRequests|Thread will be unresolved"
msgstr ""

msgid "MergeRequests|Toggle comments for this file"
msgstr ""

msgid "MergeRequests|View file @ %{commitId}"
msgstr ""

msgid "MergeRequests|View replaced file @ %{commitId}"
msgstr ""

msgid "MergeRequests|commented on commit %{commitLink}"
msgstr ""

msgid "MergeRequests|started a thread"
msgstr ""

msgid "MergeRequests|started a thread on %{linkStart}an old version of the diff%{linkEnd}"
msgstr ""

msgid "MergeRequests|started a thread on %{linkStart}the diff%{linkEnd}"
msgstr ""

msgid "MergeRequests|started a thread on an outdated change in commit %{linkStart}%{commitId}%{linkEnd}"
msgstr ""

msgid "MergeRequests|started a thread on commit %{linkStart}%{commitId}%{linkEnd}"
msgstr ""

msgid "MergeRequest| %{paragraphStart}changed the description %{descriptionChangedTimes} times %{timeDifferenceMinutes}%{paragraphEnd}"
msgstr ""

msgid "MergeRequest|Error dismissing suggestion popover. Please try again."
msgstr ""

msgid "MergeRequest|Error loading full diff. Please try again."
msgstr ""

msgid "MergeRequest|Filter files or search with %{modifier_key}+p"
msgstr ""

msgid "MergeRequest|No files found"
msgstr ""

msgid "Merged"
msgstr ""

msgid "Merged branches are being deleted. This can take some time depending on the number of branches. Please refresh the page to see changes."
msgstr ""

msgid "Merges this merge request when the pipeline succeeds."
msgstr ""

msgid "Messages"
msgstr ""

msgid "Method"
msgstr ""

msgid "Metric was successfully added."
msgstr ""

msgid "Metric was successfully updated."
msgstr ""

msgid "Metrics"
msgstr ""

msgid "Metrics - Grafana"
msgstr ""

msgid "Metrics - Influx"
msgstr ""

msgid "Metrics - Prometheus"
msgstr ""

msgid "Metrics Dashboard"
msgstr ""

msgid "Metrics and profiling"
msgstr ""

msgid "Metrics for environment"
msgstr ""

msgid "Metrics|Add metric"
msgstr ""

msgid "Metrics|Check out the CI/CD documentation on deploying to an environment"
msgstr ""

msgid "Metrics|Create metric"
msgstr ""

msgid "Metrics|Delete metric"
msgstr ""

msgid "Metrics|Delete metric?"
msgstr ""

msgid "Metrics|Edit metric"
msgstr ""

msgid "Metrics|Environment"
msgstr ""

msgid "Metrics|For grouping similar metrics"
msgstr ""

msgid "Metrics|Label of the y-axis (usually the unit). The x-axis always represents time."
msgstr ""

msgid "Metrics|Learn about environments"
msgstr ""

msgid "Metrics|Legend label (optional)"
msgstr ""

msgid "Metrics|Must be a valid PromQL query."
msgstr ""

msgid "Metrics|New metric"
msgstr ""

msgid "Metrics|No deployed environments"
msgstr ""

msgid "Metrics|PromQL query is valid"
msgstr ""

msgid "Metrics|Prometheus Query Documentation"
msgstr ""

msgid "Metrics|Show last"
msgstr ""

msgid "Metrics|There was an error fetching the environments data, please try again"
msgstr ""

msgid "Metrics|There was an error getting deployment information."
msgstr ""

msgid "Metrics|There was an error getting environments information."
msgstr ""

msgid "Metrics|There was an error trying to validate your query"
msgstr ""

msgid "Metrics|There was an error while retrieving metrics"
msgstr ""

msgid "Metrics|Unexpected deployment data response from prometheus endpoint"
msgstr ""

msgid "Metrics|Unexpected metrics data response from prometheus endpoint"
msgstr ""

msgid "Metrics|Unit label"
msgstr ""

msgid "Metrics|Used as a title for the chart"
msgstr ""

msgid "Metrics|Used if the query returns a single series. If it returns multiple series, their legend labels will be picked up from the response."
msgstr ""

msgid "Metrics|Y-axis label"
msgstr ""

msgid "Metrics|You're about to permanently delete this metric. This cannot be undone."
msgstr ""

msgid "Metrics|e.g. HTTP requests"
msgstr ""

msgid "Metrics|e.g. Requests/second"
msgstr ""

msgid "Metrics|e.g. Throughput"
msgstr ""

msgid "Metrics|e.g. rate(http_requests_total[5m])"
msgstr ""

msgid "Metrics|e.g. req/sec"
msgstr ""

msgid "Migrated %{success_count}/%{total_count} files."
msgstr ""

msgid "Migration successful."
msgstr ""

msgid "Milestone"
msgstr ""

msgid "Milestone lists not available with your current license"
msgstr ""

msgid "Milestone lists show all issues from the selected milestone."
msgstr ""

msgid "Milestones"
msgstr ""

msgid "Milestones| You’re about to permanently delete the milestone %{milestoneTitle} and remove it from %{issuesWithCount} and %{mergeRequestsWithCount}. Once deleted, it cannot be undone or recovered."
msgstr ""

msgid "Milestones| You’re about to permanently delete the milestone %{milestoneTitle}. This milestone is not currently used in any issues or merge requests."
msgstr ""

msgid "Milestones|Delete milestone"
msgstr ""

msgid "Milestones|Delete milestone %{milestoneTitle}?"
msgstr ""

msgid "Milestones|Failed to delete milestone %{milestoneTitle}"
msgstr ""

msgid "Milestones|Milestone %{milestoneTitle} was not found"
msgstr ""

msgid "Milestones|Promote %{milestoneTitle} to group milestone?"
msgstr ""

msgid "Milestones|Promote Milestone"
msgstr ""

msgid "Milestones|Promoting %{milestoneTitle} will make it available for all projects inside %{groupName}. Existing project milestones with the same title will be merged."
msgstr ""

msgid "Milestones|This action cannot be reversed."
msgstr ""

msgid "Minimum capacity to be available before we schedule more mirrors preemptively."
msgstr ""

msgid "Minimum length is %{minimum_password_length} characters"
msgstr ""

msgid "Minimum length is %{minimum_password_length} characters."
msgstr ""

msgid "Minutes"
msgstr ""

msgid "Mirror direction"
msgstr ""

msgid "Mirror repository"
msgstr ""

msgid "Mirror user"
msgstr ""

msgid "Mirrored repositories"
msgstr ""

msgid "Mirroring repositories"
msgstr ""

msgid "Mirroring settings were successfully updated."
msgstr ""

msgid "Mirroring settings were successfully updated. The project is being updated."
msgstr ""

msgid "Mirroring was successfully disabled."
msgstr ""

msgid "Mirroring will only be available if the feature is included in the plan of the selected group or user."
msgstr ""

msgid "Missing commit signatures endpoint!"
msgstr ""

msgid "MissingSSHKeyWarningLink|add an SSH key"
msgstr ""

msgid "Modal|Cancel"
msgstr ""

msgid "Modal|Close"
msgstr ""

msgid "Modified in this version"
msgstr ""

msgid "Modify commit message"
msgstr ""

msgid "Modify commit messages"
msgstr ""

msgid "Modify merge commit"
msgstr ""

msgid "Monday"
msgstr ""

msgid "Monitor your errors by integrating with Sentry."
msgstr ""

msgid "Monitoring"
msgstr ""

msgid "Months"
msgstr ""

msgid "More"
msgstr ""

msgid "More Information"
msgstr ""

msgid "More Slack commands"
msgstr ""

msgid "More actions"
msgstr ""

msgid "More info"
msgstr ""

msgid "More information"
msgstr ""

msgid "More information is available|here"
msgstr ""

msgid "More than %{number_commits_distance} commits different with %{default_branch}"
msgstr ""

msgid "Most stars"
msgstr ""

msgid "Mount point %{mounted_as} not found in %{model_class}."
msgstr ""

msgid "Move"
msgstr ""

msgid "Move issue"
msgstr ""

msgid "Move issue from one column of the board to another"
msgstr ""

msgid "Move selection down"
msgstr ""

msgid "Move selection up"
msgstr ""

msgid "Move this issue to another project."
msgstr ""

msgid "MoveIssue|Cannot move issue due to insufficient permissions!"
msgstr ""

msgid "MoveIssue|Cannot move issue to project it originates from!"
msgstr ""

msgid "Moved issue to %{label} column in the board."
msgstr ""

msgid "Moved this issue to %{path_to_project}."
msgstr ""

msgid "Moves issue to %{label} column in the board."
msgstr ""

msgid "Moves this issue to %{path_to_project}."
msgstr ""

msgid "Multiple issue boards"
msgstr ""

msgid "Multiple model types found: %{model_types}"
msgstr ""

msgid "Multiple uploaders found: %{uploader_types}"
msgstr ""

msgid "Name"
msgstr ""

msgid "Name has already been taken"
msgstr ""

msgid "Name new label"
msgstr ""

msgid "Name your individual key via a title"
msgstr ""

msgid "Name:"
msgstr ""

msgid "Namespaces to index"
msgstr ""

msgid "Naming, topics, avatar"
msgstr ""

msgid "Naming, visibility"
msgstr ""

msgid "Nav|Help"
msgstr ""

msgid "Nav|Home"
msgstr ""

msgid "Nav|Sign In / Register"
msgstr ""

msgid "Nav|Sign out and sign in with a different account"
msgstr ""

msgid "Need help?"
msgstr ""

msgid "Network"
msgstr ""

msgid "Never"
msgstr ""

msgid "New"
msgstr ""

msgid "New Application"
msgstr ""

msgid "New Environment"
msgstr ""

msgid "New Group"
msgstr ""

msgid "New Identity"
msgstr ""

msgid "New Issue"
msgid_plural "New Issues"
msgstr[0] ""
msgstr[1] ""

msgid "New Label"
msgstr ""

msgid "New Milestone"
msgstr ""

msgid "New Pages Domain"
msgstr ""

msgid "New Password"
msgstr ""

msgid "New Pipeline Schedule"
msgstr ""

msgid "New Project"
msgstr ""

msgid "New Snippet"
msgstr ""

msgid "New branch"
msgstr ""

msgid "New branch unavailable"
msgstr ""

msgid "New deploy key"
msgstr ""

msgid "New directory"
msgstr ""

msgid "New environment"
msgstr ""

msgid "New epic"
msgstr ""

msgid "New epic title"
msgstr ""

msgid "New file"
msgstr ""

msgid "New group"
msgstr ""

msgid "New health check access token has been generated!"
msgstr ""

msgid "New identity"
msgstr ""

msgid "New issue"
msgstr ""

msgid "New label"
msgstr ""

msgid "New merge request"
msgstr ""

msgid "New milestone"
msgstr ""

msgid "New password"
msgstr ""

msgid "New pipelines will cancel older, pending pipelines on the same branch"
msgstr ""

msgid "New project"
msgstr ""

msgid "New runners registration token has been generated!"
msgstr ""

msgid "New schedule"
msgstr ""

msgid "New snippet"
msgstr ""

msgid "New stage"
msgstr ""

msgid "New subgroup"
msgstr ""

msgid "New tag"
msgstr ""

msgid "New users set to external"
msgstr ""

msgid "New! Suggest changes directly"
msgstr ""

msgid "New..."
msgstr ""

msgid "Newly registered users will by default be external"
msgstr ""

msgid "Next"
msgstr ""

msgid "Next file in diff (MRs only)"
msgstr ""

msgid "Next unresolved discussion (MRs only)"
msgstr ""

msgid "Nickname"
msgstr ""

msgid "No"
msgstr ""

msgid "No %{header} for this request."
msgstr ""

msgid "No %{providerTitle} repositories available to import"
msgstr ""

msgid "No Epic"
msgstr ""

msgid "No Label"
msgstr ""

msgid "No Milestone"
msgstr ""

msgid "No Tag"
msgstr ""

msgid "No active admin user found"
msgstr ""

msgid "No activities found"
msgstr ""

msgid "No application_settings found"
msgstr ""

msgid "No available namespaces to fork the project."
msgstr ""

msgid "No branches found"
msgstr ""

msgid "No changes"
msgstr ""

msgid "No changes between %{ref_start}%{source_branch}%{ref_end} and %{ref_start}%{target_branch}%{ref_end}"
msgstr ""

msgid "No connection could be made to a Gitaly Server, please check your logs!"
msgstr ""

msgid "No contributions"
msgstr ""

msgid "No contributions were found"
msgstr ""

msgid "No credit card required."
msgstr ""

msgid "No data found"
msgstr ""

msgid "No data to display"
msgstr ""

msgid "No deployments found"
msgstr ""

msgid "No details available"
msgstr ""

msgid "No due date"
msgstr ""

msgid "No errors to display."
msgstr ""

msgid "No estimate or time spent"
msgstr ""

msgid "No file chosen"
msgstr ""

msgid "No file selected"
msgstr ""

msgid "No files"
msgstr ""

msgid "No files found."
msgstr ""

msgid "No forks available to you."
msgstr ""

msgid "No issues for the selected time period."
msgstr ""

msgid "No job trace"
msgstr ""

msgid "No labels with such name or description"
msgstr ""

msgid "No license. All rights reserved"
msgstr ""

msgid "No licenses found."
msgstr ""

msgid "No matching results"
msgstr ""

msgid "No merge requests for the selected time period."
msgstr ""

msgid "No merge requests found"
msgstr ""

msgid "No messages were logged"
msgstr ""

msgid "No milestones to show"
msgstr ""

msgid "No other labels with such name or description"
msgstr ""

msgid "No parent group"
msgstr ""

msgid "No preview for this file type"
msgstr ""

msgid "No prioritised labels with such name or description"
msgstr ""

msgid "No public groups"
msgstr ""

msgid "No pushes for the selected time period."
msgstr ""

msgid "No repository"
msgstr ""

msgid "No required pipeline"
msgstr ""

msgid "No runners found"
msgstr ""

msgid "No schedules"
msgstr ""

msgid "No starrers matched your search"
msgstr ""

msgid "No start date"
msgstr ""

msgid "No template"
msgstr ""

msgid "No value set by top-level parent group."
msgstr ""

msgid "No, directly import the existing email addresses and usernames."
msgstr ""

msgid "No, not interested right now"
msgstr ""

msgid "Nobody has starred this repository yet"
msgstr ""

msgid "Node was successfully created."
msgstr ""

msgid "Node was successfully updated."
msgstr ""

msgid "Nodes"
msgstr ""

msgid "None"
msgstr ""

msgid "Not all data has been processed yet, the accuracy of the chart for the selected timeframe is limited."
msgstr ""

msgid "Not available"
msgstr ""

msgid "Not available for private projects"
msgstr ""

msgid "Not available for protected branches"
msgstr ""

msgid "Not confidential"
msgstr ""

msgid "Not enough data"
msgstr ""

msgid "Not found."
msgstr ""

msgid "Not helpful"
msgstr ""

msgid "Not now"
msgstr ""

msgid "Not ready yet. Try again later."
msgstr ""

msgid "Not started"
msgstr ""

msgid "Note"
msgstr ""

msgid "Note that this invitation was sent to %{mail_to_invite_email}, but you are signed in as %{link_to_current_user} with email %{mail_to_current_user}."
msgstr ""

msgid "Note: As an administrator you may like to configure %{github_integration_link}, which will allow login via GitHub and allow connecting repositories without generating a Personal Access Token."
msgstr ""

msgid "Note: As an administrator you may like to configure %{github_integration_link}, which will allow login via GitHub and allow importing repositories without generating a Personal Access Token."
msgstr ""

msgid "Note: Consider asking your GitLab administrator to configure %{github_integration_link}, which will allow login via GitHub and allow connecting repositories without generating a Personal Access Token."
msgstr ""

msgid "Note: Consider asking your GitLab administrator to configure %{github_integration_link}, which will allow login via GitHub and allow importing repositories without generating a Personal Access Token."
msgstr ""

msgid "Note: the container registry is always visible when a project is public"
msgstr ""

msgid "NoteForm|Note"
msgstr ""

msgid "Notes|Are you sure you want to cancel creating this comment?"
msgstr ""

msgid "Notes|Collapse replies"
msgstr ""

msgid "Notes|Show all activity"
msgstr ""

msgid "Notes|Show comments only"
msgstr ""

msgid "Notes|Show history only"
msgstr ""

msgid "Notes|This comment has changed since you started editing, please review the %{open_link}updated comment%{close_link} to ensure information is not lost"
msgstr ""

msgid "Nothing to preview."
msgstr ""

msgid "Notification events"
msgstr ""

msgid "Notification setting"
msgstr ""

msgid "Notification setting - %{notification_title}"
msgstr ""

msgid "Notification settings saved"
msgstr ""

msgid "NotificationEvent|Close issue"
msgstr ""

msgid "NotificationEvent|Close merge request"
msgstr ""

msgid "NotificationEvent|Failed pipeline"
msgstr ""

msgid "NotificationEvent|Merge merge request"
msgstr ""

msgid "NotificationEvent|New epic"
msgstr ""

msgid "NotificationEvent|New issue"
msgstr ""

msgid "NotificationEvent|New merge request"
msgstr ""

msgid "NotificationEvent|New note"
msgstr ""

msgid "NotificationEvent|Reassign issue"
msgstr ""

msgid "NotificationEvent|Reassign merge request"
msgstr ""

msgid "NotificationEvent|Reopen issue"
msgstr ""

msgid "NotificationEvent|Successful pipeline"
msgstr ""

msgid "NotificationLevel|Custom"
msgstr ""

msgid "NotificationLevel|Disabled"
msgstr ""

msgid "NotificationLevel|Global"
msgstr ""

msgid "NotificationLevel|On mention"
msgstr ""

msgid "NotificationLevel|Participate"
msgstr ""

msgid "NotificationLevel|Watch"
msgstr ""

msgid "NotificationSetting|Custom"
msgstr ""

msgid "Notifications"
msgstr ""

msgid "Notifications have been disabled by the project or group owner"
msgstr ""

msgid "Notifications off"
msgstr ""

msgid "Notifications on"
msgstr ""

msgid "Nov"
msgstr ""

msgid "November"
msgstr ""

msgid "Number of Elasticsearch replicas"
msgstr ""

msgid "Number of Elasticsearch shards"
msgstr ""

msgid "Number of LOCs per commit"
msgstr ""

msgid "Number of commits per MR"
msgstr ""

msgid "Number of files touched"
msgstr ""

msgid "OK"
msgstr ""

msgid "Object Storage replication"
msgstr ""

msgid "Object does not exist on the server or you don't have permissions to access it"
msgstr ""

msgid "Oct"
msgstr ""

msgid "October"
msgstr ""

msgid "OfSearchInADropdown|Filter"
msgstr ""

msgid "Ok let's go"
msgstr ""

msgid "OmniAuth"
msgstr ""

msgid "Onboarding"
msgstr ""

msgid "Once imported, repositories can be mirrored over SSH. Read more %{link_start}here%{link_end}."
msgstr ""

msgid "Once removed, the fork relationship cannot be restored and you will no longer be able to send merge requests to the source."
msgstr ""

msgid "Once the exported file is ready, you will receive a notification email with a download link, or you can download it from this page."
msgstr ""

msgid "One more item"
msgid_plural "%d more items"
msgstr[0] ""
msgstr[1] ""

msgid "One or more groups that you don't have access to."
msgstr ""

msgid "One or more of your Bitbucket projects cannot be imported into GitLab directly because they use Subversion or Mercurial for version control, rather than Git."
msgstr ""

msgid "One or more of your Google Code projects cannot be imported into GitLab directly because they use Subversion or Mercurial for version control, rather than Git."
msgstr ""

msgid "One or more of your dependency files are not supported, and the dependency list may be incomplete. Below is a list of supported file types."
msgstr ""

msgid "Only Project Members"
msgstr ""

msgid "Only admins"
msgstr ""

msgid "Only admins can delete project"
msgstr ""

msgid "Only mirror protected branches"
msgstr ""

msgid "Only policy:"
msgstr ""

msgid "Only proceed if you trust %{idp_url} to control your GitLab account sign in."
msgstr ""

msgid "Only project members can comment."
msgstr ""

msgid "Only project members will be imported. Group members will be skipped."
msgstr ""

msgid "Only these extensions are supported: %{extension_list}"
msgstr ""

msgid "Only users with an email address in this domain can be added to the group.<br>Example: <code>gitlab.com</code>. Some common domains are not allowed. %{read_more_link}."
msgstr ""

msgid "Only ‘Reporter’ roles and above on tiers Premium / Silver and above can see Productivity Analytics."
msgstr ""

msgid "Oops, are you sure?"
msgstr ""

msgid "Open"
msgstr ""

msgid "Open Documentation"
msgstr ""

msgid "Open Selection"
msgstr ""

msgid "Open comment type dropdown"
msgstr ""

msgid "Open errors"
msgstr ""

msgid "Open in Xcode"
msgstr ""

msgid "Open in file view"
msgstr ""

msgid "Open issues"
msgstr ""

msgid "Open projects"
msgstr ""

msgid "Open raw"
msgstr ""

msgid "Open sidebar"
msgstr ""

msgid "Open source software to collaborate on code"
msgstr ""

msgid "Opened"
msgstr ""

msgid "Opened MR"
msgstr ""

msgid "Opened issues"
msgstr ""

msgid "OpenedNDaysAgo|Opened"
msgstr ""

msgid "Opens in a new window"
msgstr ""

msgid "Operation failed. Check pod logs for %{pod_name} for more details."
msgstr ""

msgid "Operation timed out. Check pod logs for %{pod_name} for more details."
msgstr ""

msgid "Operations"
msgstr ""

msgid "Operations Dashboard"
msgstr ""

msgid "Operations Settings"
msgstr ""

msgid "OperationsDashboard|Add a project to the dashboard"
msgstr ""

msgid "OperationsDashboard|Add projects"
msgstr ""

msgid "OperationsDashboard|More information"
msgstr ""

msgid "OperationsDashboard|Operations Dashboard"
msgstr ""

msgid "OperationsDashboard|The operations dashboard provides a summary of each project's operational health, including pipeline and alert statuses."
msgstr ""

msgid "Optional"
msgstr ""

msgid "Optionally, you can %{link_to_customize} how FogBugz email addresses and usernames are imported into GitLab."
msgstr ""

msgid "Optionally, you can %{link_to_customize} how Google Code email addresses and usernames are imported into GitLab."
msgstr ""

msgid "Options"
msgstr ""

msgid "Or you can choose one of the suggested colors below"
msgstr ""

msgid "Other Labels"
msgstr ""

msgid "Other information"
msgstr ""

msgid "Other merge requests block this MR"
msgstr ""

msgid "Other visibility settings have been disabled by the administrator."
msgstr ""

msgid "Outbound requests"
msgstr ""

msgid "Overview"
msgstr ""

msgid "Overwrite diverged branches"
msgstr ""

msgid "Owned by anyone"
msgstr ""

msgid "Owned by me"
msgstr ""

msgid "Owner"
msgstr ""

msgid "Package information"
msgstr ""

msgid "Package was removed"
msgstr ""

msgid "PackageRegistry|Delete Package Version"
msgstr ""

msgid "PackageRegistry|There was a problem fetching the details for this package."
msgstr ""

msgid "PackageRegistry|Unable to load package"
msgstr ""

msgid "PackageRegistry|You are about to delete version %{boldStart}%{version}%{boldEnd} of %{boldStart}%{name}%{boldEnd}. Are you sure?"
msgstr ""

msgid "Packages"
msgstr ""

msgid "Page not found"
msgstr ""

msgid "Page was successfully deleted"
msgstr ""

msgid "Pages"
msgstr ""

msgid "Pages Domain"
msgstr ""

msgid "Pages Domains"
msgstr ""

msgid "Pages getting started guide"
msgstr ""

msgid "Pagination|Go to first page"
msgstr ""

msgid "Pagination|Go to last page"
msgstr ""

msgid "Pagination|Go to next page"
msgstr ""

msgid "Pagination|Go to previous page"
msgstr ""

msgid "Pagination|Last »"
msgstr ""

msgid "Pagination|Next ›"
msgstr ""

msgid "Pagination|« First"
msgstr ""

msgid "Pagination|‹ Prev"
msgstr ""

msgid "Parameter"
msgstr ""

msgid "Part of merge request changes"
msgstr ""

msgid "Password"
msgstr ""

msgid "Password (optional)"
msgstr ""

msgid "Password authentication is unavailable."
msgstr ""

msgid "Password confirmation"
msgstr ""

msgid "Password successfully changed"
msgstr ""

msgid "Password was successfully updated. Please login with it"
msgstr ""

msgid "Past due"
msgstr ""

msgid "Paste a machine public key here. Read more about how to generate it %{link_start}here%{link_end}"
msgstr ""

msgid "Paste epic link"
msgstr ""

msgid "Paste issue link"
msgstr ""

msgid "Paste your public SSH key, which is usually contained in the file '~/.ssh/id_ed25519.pub' or '~/.ssh/id_rsa.pub' and begins with 'ssh-ed25519' or 'ssh-rsa'. Don't use your private SSH key."
msgstr ""

msgid "Path"
msgstr ""

msgid "Path, transfer, remove"
msgstr ""

msgid "Path:"
msgstr ""

msgid "Pause"
msgstr ""

msgid "Pause replication"
msgstr ""

msgid "Paused Runners don't accept new jobs"
msgstr ""

msgid "Pending"
msgstr ""

msgid "People without permission will never get a notification and won't be able to comment."
msgstr ""

msgid "People without permission will never get a notification."
msgstr ""

msgid "Perform advanced options such as changing path, transferring, or removing the group."
msgstr ""

msgid "Perform common operations on GitLab project"
msgstr ""

msgid "Performance optimization"
msgstr ""

msgid "PerformanceBar|Gitaly calls"
msgstr ""

msgid "PerformanceBar|Redis calls"
msgstr ""

msgid "PerformanceBar|Rugged calls"
msgstr ""

msgid "PerformanceBar|SQL queries"
msgstr ""

msgid "PerformanceBar|trace"
msgstr ""

msgid "Permissions"
msgstr ""

msgid "Permissions Help"
msgstr ""

msgid "Permissions, LFS, 2FA"
msgstr ""

msgid "Personal Access Token"
msgstr ""

msgid "Personal project creation is not allowed. Please contact your administrator with questions"
msgstr ""

msgid "Phabricator Server Import"
msgstr ""

msgid "Phabricator Server URL"
msgstr ""

msgid "Phabricator Tasks"
msgstr ""

msgid "Pick a name"
msgstr ""

msgid "Pick a name for the application, and we'll give you a unique %{type} token."
msgstr ""

msgid "Pin code"
msgstr ""

msgid "Pipeline"
msgstr ""

msgid "Pipeline %{label}"
msgstr ""

msgid "Pipeline %{label} for \"%{dataTitle}\""
msgstr ""

msgid "Pipeline Schedule"
msgstr ""

msgid "Pipeline Schedules"
msgstr ""

msgid "Pipeline minutes quota"
msgstr ""

msgid "Pipeline quota"
msgstr ""

msgid "Pipeline triggers"
msgstr ""

msgid "Pipeline: %{status}"
msgstr ""

msgid "PipelineCharts|Failed:"
msgstr ""

msgid "PipelineCharts|Overall statistics"
msgstr ""

msgid "PipelineCharts|Success ratio:"
msgstr ""

msgid "PipelineCharts|Successful:"
msgstr ""

msgid "PipelineCharts|Total:"
msgstr ""

msgid "PipelineSchedules|Activated"
msgstr ""

msgid "PipelineSchedules|Active"
msgstr ""

msgid "PipelineSchedules|All"
msgstr ""

msgid "PipelineSchedules|Inactive"
msgstr ""

msgid "PipelineSchedules|Next Run"
msgstr ""

msgid "PipelineSchedules|None"
msgstr ""

msgid "PipelineSchedules|Provide a short description for this pipeline"
msgstr ""

msgid "PipelineSchedules|Take ownership"
msgstr ""

msgid "PipelineSchedules|Target"
msgstr ""

msgid "PipelineSchedules|Variables"
msgstr ""

msgid "PipelineSheduleIntervalPattern|Custom"
msgstr ""

msgid "PipelineStatusTooltip|Pipeline: %{ciStatus}"
msgstr ""

msgid "PipelineStatusTooltip|Pipeline: %{ci_status}"
msgstr ""

msgid "Pipelines"
msgstr ""

msgid "Pipelines charts"
msgstr ""

msgid "Pipelines emails"
msgstr ""

msgid "Pipelines for last month"
msgstr ""

msgid "Pipelines for last week"
msgstr ""

msgid "Pipelines for last year"
msgstr ""

msgid "Pipelines for merge requests are configured. A detached pipeline runs in the context of the merge request, and not against the merged result. Learn more on the documentation for Pipelines for Merged Results."
msgstr ""

msgid "Pipelines settings for '%{project_name}' were successfully updated."
msgstr ""

msgid "Pipelines| to purchase more minutes."
msgstr ""

msgid "Pipelines|%{namespace_name} has exceeded its pipeline minutes quota."
msgstr ""

msgid "Pipelines|%{namespace_name} has less than %{notification_level}%% of CI minutes available."
msgstr ""

msgid "Pipelines|API"
msgstr ""

msgid "Pipelines|Build with confidence"
msgstr ""

msgid "Pipelines|CI Lint"
msgstr ""

msgid "Pipelines|Clear Runner Caches"
msgstr ""

msgid "Pipelines|Continuous Integration can help catch bugs by running your tests automatically, while Continuous Deployment can help you deliver code to your product environment."
msgstr ""

msgid "Pipelines|Get started with Pipelines"
msgstr ""

msgid "Pipelines|Loading Pipelines"
msgstr ""

msgid "Pipelines|Pipelines will not run anymore on shared Runners."
msgstr ""

msgid "Pipelines|Project cache successfully reset."
msgstr ""

msgid "Pipelines|Run Pipeline"
msgstr ""

msgid "Pipelines|Something went wrong while cleaning runners cache."
msgstr ""

msgid "Pipelines|There are currently no %{scope} pipelines."
msgstr ""

msgid "Pipelines|There are currently no pipelines."
msgstr ""

msgid "Pipelines|There was an error fetching the pipelines. Try again in a few moments or contact your support team."
msgstr ""

msgid "Pipelines|This project is not currently set up to run pipelines."
msgstr ""

msgid "Pipeline|Commit"
msgstr ""

msgid "Pipeline|Could not retrieve the pipeline status. For troubleshooting steps, read the %{linkStart}documentation.%{linkEnd}"
msgstr ""

msgid "Pipeline|Coverage"
msgstr ""

msgid "Pipeline|Detached merge request pipeline"
msgstr ""

msgid "Pipeline|Duration"
msgstr ""

msgid "Pipeline|Existing branch name or tag"
msgstr ""

msgid "Pipeline|Key"
msgstr ""

msgid "Pipeline|Merge train pipeline"
msgstr ""

msgid "Pipeline|Merged result pipeline"
msgstr ""

msgid "Pipeline|Pipeline"
msgstr ""

msgid "Pipeline|Run Pipeline"
msgstr ""

msgid "Pipeline|Run for"
msgstr ""

msgid "Pipeline|Search branches"
msgstr ""

msgid "Pipeline|Specify variable values to be used in this run. The values specified in %{settings_link} will be used by default."
msgstr ""

msgid "Pipeline|Stages"
msgstr ""

msgid "Pipeline|Status"
msgstr ""

msgid "Pipeline|Stop pipeline"
msgstr ""

msgid "Pipeline|Stop pipeline #%{pipelineId}?"
msgstr ""

msgid "Pipeline|Triggerer"
msgstr ""

msgid "Pipeline|Value"
msgstr ""

msgid "Pipeline|Variables"
msgstr ""

msgid "Pipeline|You’re about to stop pipeline %{pipelineId}."
msgstr ""

msgid "Pipeline|all"
msgstr ""

msgid "Pipeline|for"
msgstr ""

msgid "Pipeline|on"
msgstr ""

msgid "Pipeline|success"
msgstr ""

msgid "Pipeline|with stage"
msgstr ""

msgid "Pipeline|with stages"
msgstr ""

msgid "PivotalTrackerService|Comma-separated list of branches which will be automatically inspected. Leave blank to include all branches."
msgstr ""

msgid "PivotalTrackerService|Pivotal Tracker API token."
msgstr ""

msgid "PivotalTrackerService|Project Management Software (Source Commits Endpoint)"
msgstr ""

msgid "Plain diff"
msgstr ""

msgid "PlantUML"
msgstr ""

msgid "Play"
msgstr ""

msgid "Play all manual"
msgstr ""

msgid "Please %{link_to_register} or %{link_to_sign_in} to comment"
msgstr ""

msgid "Please %{startTagRegister}register%{endRegisterTag} or %{startTagSignIn}sign in%{endSignInTag} to reply"
msgstr ""

msgid "Please accept the Terms of Service before continuing."
msgstr ""

msgid "Please add a comment in the text area above"
msgstr ""

msgid "Please add a list to your board first"
msgstr ""

msgid "Please check the configuration file for this chart"
msgstr ""

msgid "Please check the configuration file to ensure that a collection of charts has been declared."
msgstr ""

msgid "Please check the configuration file to ensure that it is available and the YAML is valid"
msgstr ""

msgid "Please check your email (%{email}) to verify that you own this address. Didn't receive it? %{resend_link}. Wrong email address? %{update_link}."
msgstr ""

msgid "Please choose a group URL with no special characters."
msgstr ""

msgid "Please complete your profile with email address"
msgstr ""

msgid "Please convert them to %{link_to_git}, and go through the %{link_to_import_flow} again."
msgstr ""

msgid "Please convert them to Git on Google Code, and go through the %{link_to_import_flow} again."
msgstr ""

msgid "Please create a password for your new account."
msgstr ""

msgid "Please create a username with only alphanumeric characters."
msgstr ""

msgid "Please enable and migrate to hashed storage to avoid security issues and ensure data integrity. %{migrate_link}"
msgstr ""

msgid "Please enter a non-negative number"
msgstr ""

msgid "Please enter a number greater than %{number} (from the project settings)"
msgstr ""

msgid "Please enter a valid number"
msgstr ""

msgid "Please enter or upload a license."
msgstr ""

msgid "Please fill in a descriptive name for your group."
msgstr ""

msgid "Please migrate all existing projects to hashed storage to avoid security issues and ensure data integrity. %{migrate_link}"
msgstr ""

msgid "Please note that this application is not provided by GitLab and you should verify its authenticity before allowing access."
msgstr ""

msgid "Please provide a name"
msgstr ""

msgid "Please provide a valid email address."
msgstr ""

msgid "Please retype the email address."
msgstr ""

msgid "Please select a file"
msgstr ""

msgid "Please select a group."
msgstr ""

msgid "Please select and add a member"
msgstr ""

msgid "Please select at least one filter to see results"
msgstr ""

msgid "Please set a new password before proceeding."
msgstr ""

msgid "Please solve the reCAPTCHA"
msgstr ""

msgid "Please try again"
msgstr ""

msgid "Please upgrade PostgreSQL to version 9.6 or greater. The status of the replication cannot be determined reliably with the current version."
msgstr ""

msgid "Please use this form to report to the admin users who create spam issues, comments or behave inappropriately."
msgstr ""

msgid "Please wait a moment, this page will automatically refresh when ready."
msgstr ""

msgid "Please wait while we connect to your repository. Refresh at will."
msgstr ""

msgid "Please wait while we import the repository for you. Refresh at will."
msgstr ""

msgid "Pods in use"
msgstr ""

msgid "Preferences"
msgstr ""

msgid "Preferences saved."
msgstr ""

msgid "Preferences|Behavior"
msgstr ""

msgid "Preferences|Choose between fixed (max. 1280px) and fluid (%{percentage}) application layout."
msgstr ""

msgid "Preferences|Choose what content you want to see on a project’s overview page."
msgstr ""

msgid "Preferences|Customize the appearance of the application header and navigation sidebar."
msgstr ""

msgid "Preferences|Default dashboard"
msgstr ""

msgid "Preferences|Display time in 24-hour format"
msgstr ""

msgid "Preferences|For example: 30 mins ago."
msgstr ""

msgid "Preferences|Layout width"
msgstr ""

msgid "Preferences|Navigation theme"
msgstr ""

msgid "Preferences|Project overview content"
msgstr ""

msgid "Preferences|Show whitespace in diffs"
msgstr ""

msgid "Preferences|Syntax highlighting theme"
msgstr ""

msgid "Preferences|These settings will update how dates and times are displayed for you."
msgstr ""

msgid "Preferences|This feature is experimental and translations are not complete yet"
msgstr ""

msgid "Preferences|This setting allows you to customize the appearance of the syntax."
msgstr ""

msgid "Preferences|This setting allows you to customize the behavior of the system layout and default views."
msgstr ""

msgid "Preferences|Time display"
msgstr ""

msgid "Preferences|Time format"
msgstr ""

msgid "Preferences|Time preferences"
msgstr ""

msgid "Preferences|Use relative times"
msgstr ""

msgid "Press %{key}-C to copy"
msgstr ""

msgid "Press Enter or click to search"
msgstr ""

msgid "Prevent adding new members to project membership within this group"
msgstr ""

msgid "Prevent approval of merge requests by merge request author"
msgstr ""

msgid "Prevent approval of merge requests by merge request committers"
msgstr ""

msgid "Preview"
msgstr ""

msgid "Preview Markdown"
msgstr ""

msgid "Preview changes"
msgstr ""

msgid "Preview payload"
msgstr ""

msgid "Previous Artifacts"
msgstr ""

msgid "Previous file in diff (MRs only)"
msgstr ""

msgid "Previous unresolved discussion (MRs only)"
msgstr ""

msgid "Primary"
msgstr ""

msgid "Prioritize"
msgstr ""

msgid "Prioritize label"
msgstr ""

msgid "Prioritized Labels"
msgstr ""

msgid "Prioritized label"
msgstr ""

msgid "Private"
msgstr ""

msgid "Private - Project access must be granted explicitly to each user."
msgstr ""

msgid "Private - The group and its projects can only be viewed by members."
msgstr ""

msgid "Private group(s)"
msgstr ""

msgid "Private profile"
msgstr ""

msgid "Private projects can be created in your personal namespace with:"
msgstr ""

msgid "Proceed"
msgstr ""

msgid "Productivity Analytics"
msgstr ""

msgid "Productivity analytics can help identify the problems that are delaying your team"
msgstr ""

msgid "ProductivityAnalytics|Ascending"
msgstr ""

msgid "ProductivityAnalytics|Days to merge"
msgstr ""

msgid "ProductivityAnalytics|Descending"
msgstr ""

msgid "Profile"
msgstr ""

msgid "Profile Settings"
msgstr ""

msgid "ProfileSession|on"
msgstr ""

msgid "Profiles| You are about to permanently delete %{yourAccount}, and all of the issues, merge requests, and groups linked to your account. Once you confirm %{deleteAccount}, it cannot be undone or recovered."
msgstr ""

msgid "Profiles| You are going to change the username %{currentUsernameBold} to %{newUsernameBold}. Profile and projects will be redirected to the %{newUsername} namespace but this redirect will expire once the %{currentUsername} namespace is registered by another user or group. Please update your Git repository remotes as soon as possible."
msgstr ""

msgid "Profiles|@username"
msgstr ""

msgid "Profiles|Account scheduled for removal."
msgstr ""

msgid "Profiles|Activate signin with one of the following services"
msgstr ""

msgid "Profiles|Active"
msgstr ""

msgid "Profiles|Add key"
msgstr ""

msgid "Profiles|Add status emoji"
msgstr ""

msgid "Profiles|Avatar cropper"
msgstr ""

msgid "Profiles|Avatar will be removed. Are you sure?"
msgstr ""

msgid "Profiles|Bio"
msgstr ""

msgid "Profiles|Change username"
msgstr ""

msgid "Profiles|Changing your username can have unintended side effects."
msgstr ""

msgid "Profiles|Choose file..."
msgstr ""

msgid "Profiles|Choose to show contributions of private projects on your public profile without any project, repository or organization information"
msgstr ""

msgid "Profiles|City, country"
msgstr ""

msgid "Profiles|Clear status"
msgstr ""

msgid "Profiles|Click on icon to activate signin with one of the following services"
msgstr ""

msgid "Profiles|Commit email"
msgstr ""

msgid "Profiles|Connect"
msgstr ""

msgid "Profiles|Connected Accounts"
msgstr ""

msgid "Profiles|Current path: %{path}"
msgstr ""

msgid "Profiles|Current status"
msgstr ""

msgid "Profiles|Default notification email"
msgstr ""

msgid "Profiles|Delete Account"
msgstr ""

msgid "Profiles|Delete account"
msgstr ""

msgid "Profiles|Delete your account?"
msgstr ""

msgid "Profiles|Deleting an account has the following effects:"
msgstr ""

msgid "Profiles|Disconnect"
msgstr ""

msgid "Profiles|Do not show on profile"
msgstr ""

msgid "Profiles|Don't display activity-related personal information on your profiles"
msgstr ""

msgid "Profiles|Edit Profile"
msgstr ""

msgid "Profiles|Enter your name, so people you know can recognize you"
msgstr ""

msgid "Profiles|Feed token was successfully reset"
msgstr ""

msgid "Profiles|Full name"
msgstr ""

msgid "Profiles|Impersonation"
msgstr ""

msgid "Profiles|Include private contributions on my profile"
msgstr ""

msgid "Profiles|Incoming email token was successfully reset"
msgstr ""

msgid "Profiles|Increase your account's security by enabling Two-Factor Authentication (2FA)"
msgstr ""

msgid "Profiles|Invalid password"
msgstr ""

msgid "Profiles|Invalid username"
msgstr ""

msgid "Profiles|Key"
msgstr ""

msgid "Profiles|Learn more"
msgstr ""

msgid "Profiles|Location"
msgstr ""

msgid "Profiles|Made a private contribution"
msgstr ""

msgid "Profiles|Main settings"
msgstr ""

msgid "Profiles|No file chosen"
msgstr ""

msgid "Profiles|Notification email"
msgstr ""

msgid "Profiles|Organization"
msgstr ""

msgid "Profiles|Path"
msgstr ""

msgid "Profiles|Personal Access"
msgstr ""

msgid "Profiles|Position and size your new avatar"
msgstr ""

msgid "Profiles|Primary email"
msgstr ""

msgid "Profiles|Private contributions"
msgstr ""

msgid "Profiles|Profile was successfully updated"
msgstr ""

msgid "Profiles|Public Avatar"
msgstr ""

msgid "Profiles|Public email"
msgstr ""

msgid "Profiles|Remove avatar"
msgstr ""

msgid "Profiles|Set new profile picture"
msgstr ""

msgid "Profiles|Social sign-in"
msgstr ""

msgid "Profiles|Some options are unavailable for LDAP accounts"
msgstr ""

msgid "Profiles|Static object token was successfully reset"
msgstr ""

msgid "Profiles|Tell us about yourself in fewer than 250 characters"
msgstr ""

msgid "Profiles|The maximum file size allowed is 200KB."
msgstr ""

msgid "Profiles|This doesn't look like a public SSH key, are you sure you want to add it?"
msgstr ""

msgid "Profiles|This email will be displayed on your public profile"
msgstr ""

msgid "Profiles|This email will be used for web based operations, such as edits and merges. %{commit_email_link_start}Learn more%{commit_email_link_end}"
msgstr ""

msgid "Profiles|This emoji and message will appear on your profile and throughout the interface."
msgstr ""

msgid "Profiles|This information will appear on your profile"
msgstr ""

msgid "Profiles|Time settings"
msgstr ""

msgid "Profiles|Two-Factor Authentication"
msgstr ""

msgid "Profiles|Type your %{confirmationValue} to confirm:"
msgstr ""

msgid "Profiles|Typically starts with \"ssh-ed25519 …\" or \"ssh-rsa …\""
msgstr ""

msgid "Profiles|Update profile settings"
msgstr ""

msgid "Profiles|Update username"
msgstr ""

msgid "Profiles|Upload new avatar"
msgstr ""

msgid "Profiles|Use a private email - %{email}"
msgstr ""

msgid "Profiles|User ID"
msgstr ""

msgid "Profiles|Username change failed - %{message}"
msgstr ""

msgid "Profiles|Username successfully changed"
msgstr ""

msgid "Profiles|Using emojis in names seems fun, but please try to set a status message instead"
msgstr ""

msgid "Profiles|What's your status?"
msgstr ""

msgid "Profiles|Who you represent or work for"
msgstr ""

msgid "Profiles|You can change your avatar here"
msgstr ""

msgid "Profiles|You can change your avatar here or remove the current avatar to revert to %{gravatar_link}"
msgstr ""

msgid "Profiles|You can set your current timezone here"
msgstr ""

msgid "Profiles|You can upload your avatar here"
msgstr ""

msgid "Profiles|You can upload your avatar here or change it at %{gravatar_link}"
msgstr ""

msgid "Profiles|You don't have access to delete this user."
msgstr ""

msgid "Profiles|You must transfer ownership or delete these groups before you can delete your account."
msgstr ""

msgid "Profiles|Your LinkedIn profile name from linkedin.com/in/profilename"
msgstr ""

msgid "Profiles|Your account is currently an owner in these groups:"
msgstr ""

msgid "Profiles|Your email address was automatically set based on your %{provider_label} account"
msgstr ""

msgid "Profiles|Your location was automatically set based on your %{provider_label} account"
msgstr ""

msgid "Profiles|Your name was automatically set based on your %{provider_label} account, so people you know can recognize you"
msgstr ""

msgid "Profiles|Your status"
msgstr ""

msgid "Profiles|e.g. My MacBook key"
msgstr ""

msgid "Profiles|impersonation"
msgstr ""

msgid "Profiles|personal access"
msgstr ""

msgid "Profiles|username"
msgstr ""

msgid "Profiles|website.com"
msgstr ""

msgid "Profiles|your account"
msgstr ""

msgid "Profiling - Performance bar"
msgstr ""

msgid "Programming languages used in this repository"
msgstr ""

msgid "Progress"
msgstr ""

msgid "Project"
msgstr ""

msgid "Project \"%{name}\" is no longer available. Select another project to continue."
msgstr ""

msgid "Project %{project_repo} could not be found"
msgstr ""

msgid "Project '%{project_name}' is being imported."
msgstr ""

msgid "Project '%{project_name}' is in the process of being deleted."
msgstr ""

msgid "Project '%{project_name}' queued for deletion."
msgstr ""

msgid "Project '%{project_name}' was successfully created."
msgstr ""

msgid "Project '%{project_name}' was successfully updated."
msgstr ""

msgid "Project Badges"
msgstr ""

msgid "Project Files"
msgstr ""

msgid "Project ID"
msgstr ""

msgid "Project URL"
msgstr ""

msgid "Project access must be granted explicitly to each user."
msgstr ""

msgid "Project already created"
msgstr ""

msgid "Project and wiki repositories"
msgstr ""

msgid "Project avatar"
msgstr ""

msgid "Project cannot be shared with the group it is in or one of its ancestors."
msgstr ""

msgid "Project configuration, including services"
msgstr ""

msgid "Project description (optional)"
msgstr ""

msgid "Project details"
msgstr ""

msgid "Project export could not be deleted."
msgstr ""

msgid "Project export enabled"
msgstr ""

msgid "Project export has been deleted."
msgstr ""

msgid "Project export link has expired. Please generate a new export from your project settings."
msgstr ""

msgid "Project export started. A download link will be sent by email."
msgstr ""

msgid "Project has too many %{label_for_message} to search"
msgstr ""

msgid "Project members"
msgstr ""

msgid "Project name"
msgstr ""

msgid "Project slug"
msgstr ""

msgid "Project uploads"
msgstr ""

msgid "Project visibility level will be changed to match namespace rules when transferring to a group."
msgstr ""

msgid "Project: %{name}"
msgstr ""

msgid "ProjectActivityRSS|Subscribe"
msgstr ""

msgid "ProjectCreationLevel|Allowed to create projects"
msgstr ""

msgid "ProjectCreationLevel|Default project creation protection"
msgstr ""

msgid "ProjectCreationLevel|Developers + Maintainers"
msgstr ""

msgid "ProjectCreationLevel|Maintainers"
msgstr ""

msgid "ProjectCreationLevel|No one"
msgstr ""

msgid "ProjectFileTree|Name"
msgstr ""

msgid "ProjectLastActivity|Never"
msgstr ""

msgid "ProjectLifecycle|Stage"
msgstr ""

msgid "ProjectOverview|Fork"
msgstr ""

msgid "ProjectOverview|Forks"
msgstr ""

msgid "ProjectOverview|Go to your fork"
msgstr ""

msgid "ProjectOverview|Star"
msgstr ""

msgid "ProjectOverview|Starrer"
msgstr ""

msgid "ProjectOverview|Starrers"
msgstr ""

msgid "ProjectOverview|Unstar"
msgstr ""

msgid "ProjectOverview|You have reached your project limit"
msgstr ""

msgid "ProjectOverview|You must sign in to star a project"
msgstr ""

msgid "ProjectPage|Project ID: %{project_id}"
msgstr ""

msgid "ProjectSelect| or group"
msgstr ""

msgid "ProjectSelect|Search for project"
msgstr ""

msgid "ProjectService|%{service_title}: status off"
msgstr ""

msgid "ProjectService|%{service_title}: status on"
msgstr ""

msgid "ProjectService|Integrations"
msgstr ""

msgid "ProjectService|Last edit"
msgstr ""

msgid "ProjectService|Perform common operations on GitLab project: %{project_name}"
msgstr ""

msgid "ProjectService|Project services"
msgstr ""

msgid "ProjectService|Project services allow you to integrate GitLab with other applications"
msgstr ""

msgid "ProjectService|Service"
msgstr ""

msgid "ProjectService|Services"
msgstr ""

msgid "ProjectService|Settings"
msgstr ""

msgid "ProjectService|To set up this service:"
msgstr ""

msgid "ProjectSettings|Additional merge request capabilities that influence how and when merges will be performed"
msgstr ""

msgid "ProjectSettings|All discussions must be resolved"
msgstr ""

msgid "ProjectSettings|Automatically resolve merge request diff discussions when they become outdated"
msgstr ""

msgid "ProjectSettings|Badges"
msgstr ""

msgid "ProjectSettings|Choose your merge method, merge options, and merge checks."
msgstr ""

msgid "ProjectSettings|Choose your merge method, merge options, merge checks, and set up a default description template for merge requests."
msgstr ""

msgid "ProjectSettings|Contact an admin to change this setting."
msgstr ""

msgid "ProjectSettings|Customize your project badges."
msgstr ""

msgid "ProjectSettings|Every merge creates a merge commit"
msgstr ""

msgid "ProjectSettings|Failed to protect the tag"
msgstr ""

msgid "ProjectSettings|Failed to update tag!"
msgstr ""

msgid "ProjectSettings|Fast-forward merge"
msgstr ""

msgid "ProjectSettings|Fast-forward merges only"
msgstr ""

msgid "ProjectSettings|Learn more about badges."
msgstr ""

msgid "ProjectSettings|Merge checks"
msgstr ""

msgid "ProjectSettings|Merge commit"
msgstr ""

msgid "ProjectSettings|Merge commit with semi-linear history"
msgstr ""

msgid "ProjectSettings|Merge method"
msgstr ""

msgid "ProjectSettings|Merge options"
msgstr ""

msgid "ProjectSettings|Merge pipelines will try to validate the post-merge result prior to merging"
msgstr ""

msgid "ProjectSettings|No merge commits are created"
msgstr ""

msgid "ProjectSettings|Only signed commits can be pushed to this repository."
msgstr ""

msgid "ProjectSettings|Pipelines must succeed"
msgstr ""

msgid "ProjectSettings|Pipelines need to be configured to enable this feature."
msgstr ""

msgid "ProjectSettings|Show link to create/view merge request when pushing from the command line"
msgstr ""

msgid "ProjectSettings|These checks must pass before merge requests can be merged"
msgstr ""

msgid "ProjectSettings|This setting is applied on the server level and can be overridden by an admin."
msgstr ""

msgid "ProjectSettings|This setting is applied on the server level but has been overridden for this project."
msgstr ""

msgid "ProjectSettings|This setting will be applied to all projects unless overridden by an admin."
msgstr ""

msgid "ProjectSettings|This will dictate the commit history when you merge a merge request"
msgstr ""

msgid "ProjectSettings|Users can only push commits to this repository that were committed with one of their own verified emails."
msgstr ""

msgid "ProjectSettings|When conflicts arise the user is given the option to rebase"
msgstr ""

msgid "ProjectTemplates|.NET Core"
msgstr ""

msgid "ProjectTemplates|Android"
msgstr ""

msgid "ProjectTemplates|Go Micro"
msgstr ""

msgid "ProjectTemplates|Netlify/GitBook"
msgstr ""

msgid "ProjectTemplates|Netlify/Hexo"
msgstr ""

msgid "ProjectTemplates|Netlify/Hugo"
msgstr ""

msgid "ProjectTemplates|Netlify/Jekyll"
msgstr ""

msgid "ProjectTemplates|Netlify/Plain HTML"
msgstr ""

msgid "ProjectTemplates|NodeJS Express"
msgstr ""

msgid "ProjectTemplates|Pages/GitBook"
msgstr ""

msgid "ProjectTemplates|Pages/Hexo"
msgstr ""

msgid "ProjectTemplates|Pages/Hugo"
msgstr ""

msgid "ProjectTemplates|Pages/Jekyll"
msgstr ""

msgid "ProjectTemplates|Pages/Plain HTML"
msgstr ""

msgid "ProjectTemplates|Ruby on Rails"
msgstr ""

msgid "ProjectTemplates|Spring"
msgstr ""

msgid "ProjectTemplates|iOS (Swift)"
msgstr ""

msgid "Projects"
msgstr ""

msgid "Projects (%{count})"
msgstr ""

msgid "Projects Successfully Retrieved"
msgstr ""

msgid "Projects shared with %{group_name}"
msgstr ""

msgid "Projects that belong to a group are prefixed with the group namespace. Existing projects may be moved into a group."
msgstr ""

msgid "Projects to index"
msgstr ""

msgid "Projects with write access"
msgstr ""

msgid "ProjectsDropdown|Frequently visited"
msgstr ""

msgid "ProjectsDropdown|Loading projects"
msgstr ""

msgid "ProjectsDropdown|Projects you visit often will appear here"
msgstr ""

msgid "ProjectsDropdown|Search your projects"
msgstr ""

msgid "ProjectsDropdown|Something went wrong on our end."
msgstr ""

msgid "ProjectsDropdown|Sorry, no projects matched your search"
msgstr ""

msgid "ProjectsDropdown|This feature requires browser localStorage support"
msgstr ""

msgid "ProjectsNew|Allows you to immediately clone this project’s repository. Skip this if you plan to push up an existing repository."
msgstr ""

msgid "ProjectsNew|Blank"
msgstr ""

msgid "ProjectsNew|Blank project"
msgstr ""

msgid "ProjectsNew|Contact an administrator to enable options for importing your project."
msgstr ""

msgid "ProjectsNew|Create from template"
msgstr ""

msgid "ProjectsNew|Creating project & repository."
msgstr ""

msgid "ProjectsNew|Description format"
msgstr ""

msgid "ProjectsNew|Import"
msgstr ""

msgid "ProjectsNew|Import project"
msgstr ""

msgid "ProjectsNew|Initialize repository with a README"
msgstr ""

msgid "ProjectsNew|No import options available"
msgstr ""

msgid "ProjectsNew|Please wait a moment, this page will automatically refresh when ready."
msgstr ""

msgid "ProjectsNew|Project description %{tag_start}(optional)%{tag_end}"
msgstr ""

msgid "ProjectsNew|Template"
msgstr ""

msgid "ProjectsNew|Visibility Level"
msgstr ""

msgid "ProjectsNew|Want to house several dependent projects under the same namespace? %{link_start}Create a group.%{link_end}"
msgstr ""

msgid "Prometheus listen_address in config/gitlab.yml is not a valid URI"
msgstr ""

msgid "PrometheusAlerts|Add alert"
msgstr ""

msgid "PrometheusAlerts|Edit alert"
msgstr ""

msgid "PrometheusAlerts|Error creating alert"
msgstr ""

msgid "PrometheusAlerts|Error deleting alert"
msgstr ""

msgid "PrometheusAlerts|Error fetching alert"
msgstr ""

msgid "PrometheusAlerts|Error saving alert"
msgstr ""

msgid "PrometheusAlerts|Operator"
msgstr ""

msgid "PrometheusAlerts|Select query"
msgstr ""

msgid "PrometheusAlerts|Threshold"
msgstr ""

msgid "PrometheusService|%{exporters} with %{metrics} were found"
msgstr ""

msgid "PrometheusService|<p class=\"text-tertiary\">No <a href=\"%{docsUrl}\">common metrics</a> were found</p>"
msgstr ""

msgid "PrometheusService|Active"
msgstr ""

msgid "PrometheusService|Auto configuration"
msgstr ""

msgid "PrometheusService|Automatically deploy and configure Prometheus on your clusters to monitor your project’s environments"
msgstr ""

msgid "PrometheusService|Common metrics"
msgstr ""

msgid "PrometheusService|Common metrics are automatically monitored based on a library of metrics from popular exporters."
msgstr ""

msgid "PrometheusService|Custom metrics"
msgstr ""

msgid "PrometheusService|Custom metrics require Prometheus installed on a cluster with environment scope \"*\" OR a manually configured Prometheus to be available."
msgstr ""

msgid "PrometheusService|Enable Prometheus to define custom metrics, using either option above"
msgstr ""

msgid "PrometheusService|Finding and configuring metrics..."
msgstr ""

msgid "PrometheusService|Finding custom metrics..."
msgstr ""

msgid "PrometheusService|Install Prometheus on clusters"
msgstr ""

msgid "PrometheusService|Manage clusters"
msgstr ""

msgid "PrometheusService|Manual configuration"
msgstr ""

msgid "PrometheusService|Metrics"
msgstr ""

msgid "PrometheusService|Missing environment variable"
msgstr ""

msgid "PrometheusService|More information"
msgstr ""

msgid "PrometheusService|New metric"
msgstr ""

msgid "PrometheusService|No custom metrics have been created. Create one using the button above"
msgstr ""

msgid "PrometheusService|Prometheus API Base URL, like http://prometheus.example.com/"
msgstr ""

msgid "PrometheusService|Prometheus is being automatically managed on your clusters"
msgstr ""

msgid "PrometheusService|These metrics will only be monitored after your first deployment to an environment"
msgstr ""

msgid "PrometheusService|Time-series monitoring service"
msgstr ""

msgid "PrometheusService|To enable manual configuration, uninstall Prometheus from your clusters"
msgstr ""

msgid "PrometheusService|To enable the installation of Prometheus on your clusters, deactivate the manual configuration below"
msgstr ""

msgid "PrometheusService|Waiting for your first deployment to an environment to find common metrics"
msgstr ""

msgid "Promote"
msgstr ""

msgid "Promote issue to an epic"
msgstr ""

msgid "Promote issue to an epic."
msgstr ""

msgid "Promote these project milestones into a group milestone."
msgstr ""

msgid "Promote to Group Milestone"
msgstr ""

msgid "Promote to group label"
msgstr ""

msgid "PromoteMilestone|Only project milestones can be promoted."
msgstr ""

msgid "PromoteMilestone|Project does not belong to a group."
msgstr ""

msgid "PromoteMilestone|Promotion failed - %{message}"
msgstr ""

msgid "Promoted issue to an epic."
msgstr ""

msgid "Promotions|Don't show me this again"
msgstr ""

msgid "Promotions|Epics let you manage your portfolio of projects more efficiently and with less effort by tracking groups of issues that share a theme, across projects and milestones."
msgstr ""

msgid "Promotions|This feature is locked."
msgstr ""

msgid "Promotions|Upgrade plan"
msgstr ""

msgid "Prompt users to upload SSH keys"
msgstr ""

msgid "Protected"
msgstr ""

msgid "Protected Branch"
msgstr ""

msgid "Protected Environment"
msgstr ""

msgid "Protected Environments"
msgstr ""

msgid "Protected Tag"
msgstr ""

msgid "Protected branches"
msgstr ""

msgid "ProtectedEnvironment|%{environment_name} will be writable for developers. Are you sure?"
msgstr ""

msgid "ProtectedEnvironment|Allowed to deploy"
msgstr ""

msgid "ProtectedEnvironment|Environment"
msgstr ""

msgid "ProtectedEnvironment|Protect"
msgstr ""

msgid "ProtectedEnvironment|Protect an environment"
msgstr ""

msgid "ProtectedEnvironment|Protected Environment (%{protected_environments_count})"
msgstr ""

msgid "ProtectedEnvironment|Protecting an environment restricts the users who can execute deployments."
msgstr ""

msgid "ProtectedEnvironment|Select an environment"
msgstr ""

msgid "ProtectedEnvironment|Select users"
msgstr ""

msgid "ProtectedEnvironment|Select users to deploy and manage Feature Flag settings"
msgstr ""

msgid "ProtectedEnvironment|There are currently no protected environments, protect an environment with the form above."
msgstr ""

msgid "ProtectedEnvironment|Unprotect"
msgstr ""

msgid "ProtectedEnvironment|Your environment can't be unprotected"
msgstr ""

msgid "ProtectedEnvironment|Your environment has been protected."
msgstr ""

msgid "ProtectedEnvironment|Your environment has been unprotected"
msgstr ""

msgid "Protip:"
msgstr ""

msgid "Provider"
msgstr ""

msgid "Pseudonymizer data collection"
msgstr ""

msgid "Public"
msgstr ""

msgid "Public - The group and any public projects can be viewed without any authentication."
msgstr ""

msgid "Public - The project can be accessed without any authentication."
msgstr ""

msgid "Public Access Help"
msgstr ""

msgid "Public deploy keys (%{deploy_keys_count})"
msgstr ""

msgid "Public pipelines"
msgstr ""

msgid "Pull"
msgstr ""

msgid "Purchase more minutes"
msgstr ""

msgid "Push"
msgstr ""

msgid "Push Rule updated successfully."
msgstr ""

msgid "Push Rules"
msgstr ""

msgid "Push Rules updated successfully."
msgstr ""

msgid "Push an existing Git repository"
msgstr ""

msgid "Push an existing folder"
msgstr ""

msgid "Push events"
msgstr ""

msgid "Push project from command line"
msgstr ""

msgid "Push to create a project"
msgstr ""

msgid "PushRule|Committer restriction"
msgstr ""

msgid "Pushed"
msgstr ""

msgid "Pushes"
msgstr ""

msgid "PushoverService|%{user_name} deleted branch \"%{ref}\"."
msgstr ""

msgid "PushoverService|%{user_name} push to branch \"%{ref}\"."
msgstr ""

msgid "PushoverService|%{user_name} pushed new branch \"%{ref}\"."
msgstr ""

msgid "PushoverService|High Priority"
msgstr ""

msgid "PushoverService|Leave blank for all active devices"
msgstr ""

msgid "PushoverService|Low Priority"
msgstr ""

msgid "PushoverService|Lowest Priority"
msgstr ""

msgid "PushoverService|Normal Priority"
msgstr ""

msgid "PushoverService|Pushover makes it easy to get real-time notifications on your Android device, iPhone, iPad, and Desktop."
msgstr ""

msgid "PushoverService|See project %{project_full_name}"
msgstr ""

msgid "PushoverService|Total commits count: %{total_commits_count}"
msgstr ""

msgid "PushoverService|Your application key"
msgstr ""

msgid "PushoverService|Your user key"
msgstr ""

msgid "Quarters"
msgstr ""

msgid "Query"
msgstr ""

msgid "Query is valid"
msgstr ""

msgid "Quick actions can be used in the issues description and comment boxes."
msgstr ""

msgid "README"
msgstr ""

msgid "Rake Tasks Help"
msgstr ""

msgid "Raw blob request rate limit per minute"
msgstr ""

msgid "Read more"
msgstr ""

msgid "Read more about environments"
msgstr ""

msgid "Read more about project permissions <strong>%{link_to_help}</strong>"
msgstr ""

msgid "Read more about related issues"
msgstr ""

msgid "Real-time features"
msgstr ""

msgid "Rebase"
msgstr ""

msgid "Rebase in progress"
msgstr ""

msgid "Receive alerts from manually configured Prometheus servers."
msgstr ""

msgid "Receive notifications about your own activity"
msgstr ""

msgid "Recent"
msgstr ""

msgid "Recent Activity"
msgstr ""

msgid "Recent Project Activity"
msgstr ""

msgid "Recent Searches Service is unavailable"
msgstr ""

msgid "Recent searches"
msgstr ""

msgid "Recovery Codes"
msgstr ""

msgid "Redirect to SAML provider to test configuration"
msgstr ""

msgid "Reference:"
msgstr ""

msgid "Refresh"
msgstr ""

msgid "Refreshing in a second to show the updated status..."
msgid_plural "Refreshing in %d seconds to show the updated status..."
msgstr[0] ""
msgstr[1] ""

msgid "Regenerate instance ID"
msgstr ""

msgid "Regenerate key"
msgstr ""

msgid "Regenerate recovery codes"
msgstr ""

msgid "Regenerating the instance ID can break integration depending on the client you are using."
msgstr ""

msgid "Regex pattern"
msgstr ""

msgid "Register"
msgstr ""

msgid "Register / Sign In"
msgstr ""

msgid "Register Two-Factor Authenticator"
msgstr ""

msgid "Register U2F device"
msgstr ""

msgid "Register Universal Two-Factor (U2F) Device"
msgstr ""

msgid "Register and see your runners for this group."
msgstr ""

msgid "Register and see your runners for this project."
msgstr ""

msgid "Register with two-factor app"
msgstr ""

msgid "Registration"
msgstr ""

msgid "Related Deployed Jobs"
msgstr ""

msgid "Related Issues"
msgstr ""

msgid "Related Jobs"
msgstr ""

msgid "Related Merge Requests"
msgstr ""

msgid "Related Merged Requests"
msgstr ""

msgid "Related issues"
msgstr ""

msgid "Related merge requests"
msgstr ""

msgid "Releases"
msgstr ""

msgid "Releases mark specific points in a project's development history, communicate information about the type of change, and deliver on prepared, often compiled, versions of the software to be reused elsewhere. Currently, releases can only be created through the API."
msgstr ""

msgid "Remind later"
msgstr ""

msgid "Remote object has no absolute path."
msgstr ""

msgid "Remove"
msgstr ""

msgid "Remove %{displayReference}"
msgstr ""

msgid "Remove Runner"
msgstr ""

msgid "Remove Zoom meeting"
msgstr ""

msgid "Remove all approvals in a merge request when new commits are pushed to its source branch"
msgstr ""

msgid "Remove all or specific assignee(s)"
msgstr ""

msgid "Remove all or specific label(s)"
msgstr ""

msgid "Remove approvers"
msgstr ""

msgid "Remove approvers?"
msgstr ""

msgid "Remove assignee"
msgstr ""

msgid "Remove avatar"
msgstr ""

msgid "Remove card"
msgstr ""

msgid "Remove child epic from an epic"
msgstr ""

msgid "Remove due date"
msgstr ""

msgid "Remove fork relationship"
msgstr ""

msgid "Remove from board"
msgstr ""

msgid "Remove from epic"
msgstr ""

msgid "Remove group"
msgstr ""

msgid "Remove milestone"
msgstr ""

msgid "Remove parent epic from an epic"
msgstr ""

msgid "Remove priority"
msgstr ""

msgid "Remove project"
msgstr ""

msgid "Remove spent time"
msgstr ""

msgid "Remove stage"
msgstr ""

msgid "Remove time estimate"
msgstr ""

msgid "Removed"
msgstr ""

msgid "Removed %{assignee_text} %{assignee_references}."
msgstr ""

msgid "Removed %{epic_ref} from child epics."
msgstr ""

msgid "Removed %{label_references} %{label_text}."
msgstr ""

msgid "Removed %{milestone_reference} milestone."
msgstr ""

msgid "Removed %{type} with id %{id}"
msgstr ""

msgid "Removed all labels."
msgstr ""

msgid "Removed an issue from an epic."
msgstr ""

msgid "Removed group can not be restored!"
msgstr ""

msgid "Removed parent epic %{epic_ref}."
msgstr ""

msgid "Removed projects cannot be restored!"
msgstr ""

msgid "Removed spent time."
msgstr ""

msgid "Removed the due date."
msgstr ""

msgid "Removed time estimate."
msgstr ""

msgid "Removes %{assignee_text} %{assignee_references}."
msgstr ""

msgid "Removes %{epic_ref} from child epics."
msgstr ""

msgid "Removes %{label_references} %{label_text}."
msgstr ""

msgid "Removes %{milestone_reference} milestone."
msgstr ""

msgid "Removes all labels."
msgstr ""

msgid "Removes an issue from an epic."
msgstr ""

msgid "Removes parent epic %{epic_ref}."
msgstr ""

msgid "Removes spent time."
msgstr ""

msgid "Removes the due date."
msgstr ""

msgid "Removes time estimate."
msgstr ""

msgid "Removing group will cause all child projects and resources to be removed."
msgstr ""

msgid "Removing license…"
msgstr ""

msgid "Removing the project will delete its repository and all related resources including issues, merge requests etc."
msgstr ""

msgid "Rename"
msgstr ""

msgid "Rename file"
msgstr ""

msgid "Rename folder"
msgstr ""

msgid "Reopen epic"
msgstr ""

msgid "Reopen milestone"
msgstr ""

msgid "Reopen this %{quick_action_target}"
msgstr ""

msgid "Reopened this %{quick_action_target}."
msgstr ""

msgid "Reopens this %{quick_action_target}."
msgstr ""

msgid "Repair authentication"
msgstr ""

msgid "Replace"
msgstr ""

msgid "Replace all label(s)"
msgstr ""

msgid "Replaced all labels with %{label_references} %{label_text}."
msgstr ""

msgid "Reply by email"
msgstr ""

msgid "Reply to comment"
msgstr ""

msgid "Reply to this email directly or %{view_it_on_gitlab}."
msgstr ""

msgid "Reply..."
msgstr ""

msgid "Repo by URL"
msgstr ""

msgid "Report abuse to admin"
msgstr ""

msgid "Reporting"
msgstr ""

msgid "Reports|%{failedString} and %{resolvedString}"
msgstr ""

msgid "Reports|Actions"
msgstr ""

msgid "Reports|Class"
msgstr ""

msgid "Reports|Classname"
msgstr ""

msgid "Reports|Confidence"
msgstr ""

msgid "Reports|Execution time"
msgstr ""

msgid "Reports|Failure"
msgstr ""

msgid "Reports|Metrics reports are loading"
msgstr ""

msgid "Reports|Metrics reports changed on %{numberOfChanges} %{pointsString}"
msgstr ""

msgid "Reports|Metrics reports did not change"
msgstr ""

msgid "Reports|Metrics reports failed loading results"
msgstr ""

msgid "Reports|Severity"
msgstr ""

msgid "Reports|System output"
msgstr ""

msgid "Reports|Test summary"
msgstr ""

msgid "Reports|Test summary failed loading results"
msgstr ""

msgid "Reports|Test summary results are being parsed"
msgstr ""

msgid "Reports|Vulnerability"
msgstr ""

msgid "Reports|no changed test results"
msgstr ""

msgid "Repository"
msgstr ""

msgid "Repository Graph"
msgstr ""

msgid "Repository Settings"
msgstr ""

msgid "Repository URL"
msgstr ""

msgid "Repository check was triggered."
msgstr ""

msgid "Repository cleanup"
msgstr ""

msgid "Repository cleanup has started. You will receive an email once the cleanup operation is complete."
msgstr ""

msgid "Repository has no locks."
msgstr ""

msgid "Repository maintenance"
msgstr ""

msgid "Repository mirror"
msgstr ""

msgid "Repository static objects"
msgstr ""

msgid "Repository storage"
msgstr ""

msgid "Repository: %{counter_repositories} / Wikis: %{counter_wikis} / Build Artifacts: %{counter_build_artifacts} / LFS: %{counter_lfs_objects}"
msgstr ""

msgid "RepositorySettingsAccessLevel|Select"
msgstr ""

msgid "Request Access"
msgstr ""

msgid "Requested %{time_ago}"
msgstr ""

msgid "Requests Profiles"
msgstr ""

msgid "Requests to these domain(s)/address(es) on the local network will be allowed when local requests from hooks and services are not allowed. IP ranges such as 1:0:0:0:0:0:0:0/124 or 127.0.0.0/28 are supported. Domain wildcards are not supported currently. Use comma, semicolon, or newline to separate multiple entries. The whitelist can hold a maximum of 1000 entries. Domains should use IDNA encoding. Ex: example.com, 192.168.1.1, 127.0.0.0/28, xn--itlab-j1a.com."
msgstr ""

msgid "Require all users in this group to setup Two-factor authentication"
msgstr ""

msgid "Require all users to accept Terms of Service and Privacy Policy when they access GitLab."
msgstr ""

msgid "Require approval from code owners"
msgstr ""

msgid "Require user password to approve"
msgstr ""

msgid "Require users to prove ownership of custom domains"
msgstr ""

msgid "Requires approval from %{names}."
msgid_plural "Requires %{count} more approvals from %{names}."
msgstr[0] ""
msgstr[1] ""

msgid "Requires approval."
msgid_plural "Requires %d more approvals."
msgstr[0] ""
msgstr[1] ""

msgid "Resend confirmation email"
msgstr ""

msgid "Resend invite"
msgstr ""

msgid "Resend it"
msgstr ""

msgid "Reset authorization key"
msgstr ""

msgid "Reset authorization key?"
msgstr ""

msgid "Reset health check access token"
msgstr ""

msgid "Reset key"
msgstr ""

msgid "Reset runners registration token"
msgstr ""

msgid "Reset template"
msgstr ""

msgid "Resetting the authorization key for this project will require updating the authorization key in every alert source it is enabled in."
msgstr ""

msgid "Resetting the authorization key will invalidate the previous key. Existing alert configurations will need to be updated with the new key."
msgstr ""

msgid "Resolve all threads in new issue"
msgstr ""

msgid "Resolve conflicts on source branch"
msgstr ""

msgid "Resolve discussion"
msgstr ""

msgid "Resolve thread"
msgstr ""

msgid "Resolved"
msgstr ""

msgid "Resolved 1 discussion."
msgstr ""

msgid "Resolved all discussions."
msgstr ""

msgid "Resolved by %{name}"
msgstr ""

msgid "Resolved by %{resolvedByName}"
msgstr ""

msgid "Resolves IP addresses once and uses them to submit requests"
msgstr ""

msgid "Response"
msgstr ""

msgid "Response didn't include `service_desk_address`"
msgstr ""

msgid "Response metrics (AWS ELB)"
msgstr ""

msgid "Response metrics (Custom)"
msgstr ""

msgid "Response metrics (HA Proxy)"
msgstr ""

msgid "Response metrics (NGINX Ingress VTS)"
msgstr ""

msgid "Response metrics (NGINX Ingress)"
msgstr ""

msgid "Response metrics (NGINX)"
msgstr ""

msgid "Restart Terminal"
msgstr ""

msgid "Restrict access by IP address"
msgstr ""

msgid "Restrict membership by email"
msgstr ""

msgid "Resume"
msgstr ""

msgid "Resume replication"
msgstr ""

msgid "Retry"
msgstr ""

msgid "Retry this job"
msgstr ""

msgid "Retry this job in order to create the necessary resources."
msgstr ""

msgid "Retry update"
msgstr ""

msgid "Retry verification"
msgstr ""

msgid "Reveal value"
msgid_plural "Reveal values"
msgstr[0] ""
msgstr[1] ""

msgid "Reveal values"
msgstr ""

msgid "Revert this commit"
msgstr ""

msgid "Revert this merge request"
msgstr ""

msgid "Review"
msgstr ""

msgid "Review the process for configuring service providers in your identity provider — in this case, GitLab is the \"service provider\" or \"relying party\"."
msgstr ""

msgid "Reviewing"
msgstr ""

msgid "Reviewing (merge request !%{mergeRequestId})"
msgstr ""

msgid "Revoke"
msgstr ""

msgid "Revoked impersonation token %{token_name}!"
msgstr ""

msgid "Revoked personal access token %{personal_access_token_name}!"
msgstr ""

msgid "RightSidebar|adding a"
msgstr ""

msgid "RightSidebar|deleting the"
msgstr ""

msgid "Roadmap"
msgstr ""

msgid "Rollback"
msgstr ""

msgid "Run CI/CD pipelines for external repositories"
msgstr ""

msgid "Run housekeeping"
msgstr ""

msgid "Run tests against your code live using the Web Terminal"
msgstr ""

msgid "Run untagged jobs"
msgstr ""

msgid "Runner cannot be assigned to other projects"
msgstr ""

msgid "Runner runs jobs from all unassigned projects"
msgstr ""

msgid "Runner runs jobs from all unassigned projects in its group"
msgstr ""

msgid "Runner runs jobs from assigned projects"
msgstr ""

msgid "Runner token"
msgstr ""

msgid "Runner was not updated."
msgstr ""

msgid "Runner was successfully updated."
msgstr ""

msgid "Runner will not receive any new jobs"
msgstr ""

msgid "Runners"
msgstr ""

msgid "Runners API"
msgstr ""

msgid "Runners activated for this project"
msgstr ""

<<<<<<< HEAD
msgid "Preferences|Choose between fixed (max. 1280px) and fluid (%{percentage}) application layout."
=======
msgid "Runners can be placed on separate users, servers, and even on your local machine."
>>>>>>> 3440d0f6
msgstr ""

msgid "Runners can be placed on separate users, servers, even on your local machine."
msgstr ""

msgid "Runners currently online: %{active_runners_count}"
msgstr ""

msgid "Runners page"
msgstr ""

msgid "Runners page."
msgstr ""

msgid "Runners|You have used %{quotaUsed} out of %{quotaLimit} of your shared Runners pipeline minutes."
msgstr ""

msgid "Running"
msgstr ""

msgid "Running…"
msgstr ""

msgid "Runs a number of housekeeping tasks within the current repository, such as compressing file revisions and removing unreachable objects."
msgstr ""

msgid "SAML SSO"
msgstr ""

msgid "SAML SSO for %{group_name}"
msgstr ""

msgid "SAML for %{group_name}"
msgstr ""

msgid "SSH Key"
msgstr ""

msgid "SSH Keys"
msgstr ""

msgid "SSH Keys Help"
msgstr ""

msgid "SSH host keys"
msgstr ""

msgid "SSH keys allow you to establish a secure connection between your computer and GitLab."
msgstr ""

msgid "SSH public key"
msgstr ""

msgid "SSL Verification"
msgstr ""

msgid "Saturday"
msgstr ""

msgid "Save"
msgstr ""

msgid "Save Changes"
msgstr ""

msgid "Save anyway"
msgstr ""

msgid "Save application"
msgstr ""

msgid "Save changes"
msgstr ""

msgid "Save changes before testing"
msgstr ""

msgid "Save comment"
msgstr ""

msgid "Save password"
msgstr ""

msgid "Save pipeline schedule"
msgstr ""

msgid "Save variables"
msgstr ""

msgid "Saving"
msgstr ""

msgid "Saving project."
msgstr ""

msgid "Schedule a new pipeline"
msgstr ""

msgid "Scheduled"
msgstr ""

msgid "Scheduled to merge this merge request when the pipeline succeeds."
msgstr ""

msgid "Schedules"
msgstr ""

msgid "Scheduling"
msgstr ""

msgid "Scheduling Pipelines"
msgstr ""

msgid "Scope"
msgstr ""

msgid "Scope not supported with disabled 'users_search' feature!"
msgstr ""

msgid "Scoped issue boards"
msgstr ""

msgid "Scoped label"
msgstr ""

msgid "Scopes"
msgstr ""

msgid "Scroll down"
msgstr ""

msgid "Scroll down to <strong>Google Code Project Hosting</strong> and enable the switch on the right."
msgstr ""

msgid "Scroll left"
msgstr ""

msgid "Scroll right"
msgstr ""

msgid "Scroll to bottom"
msgstr ""

msgid "Scroll to top"
msgstr ""

msgid "Scroll up"
msgstr ""

msgid "Search"
msgstr ""

msgid "Search an environment spec"
msgstr ""

msgid "Search branches"
msgstr ""

msgid "Search branches and tags"
msgstr ""

msgid "Search files"
msgstr ""

msgid "Search for a LDAP group"
msgstr ""

msgid "Search for a group"
msgstr ""

msgid "Search for a user"
msgstr ""

msgid "Search for projects, issues, etc."
msgstr ""

msgid "Search forks"
msgstr ""

msgid "Search groups"
msgstr ""

msgid "Search merge requests"
msgstr ""

msgid "Search milestones"
msgstr ""

msgid "Search or filter results..."
msgstr ""

msgid "Search or jump to…"
msgstr ""

msgid "Search project"
msgstr ""

msgid "Search projects"
msgstr ""

msgid "Search projects..."
msgstr ""

msgid "Search users"
msgstr ""

msgid "Search users or groups"
msgstr ""

msgid "Search your projects"
msgstr ""

msgid "SearchAutocomplete|All GitLab"
msgstr ""

msgid "SearchAutocomplete|Issues I've created"
msgstr ""

msgid "SearchAutocomplete|Issues assigned to me"
msgstr ""

msgid "SearchAutocomplete|Merge requests I've created"
msgstr ""

msgid "SearchAutocomplete|Merge requests assigned to me"
msgstr ""

msgid "SearchAutocomplete|in all GitLab"
msgstr ""

msgid "SearchAutocomplete|in this group"
msgstr ""

msgid "SearchAutocomplete|in this project"
msgstr ""

msgid "SearchCodeResults|in"
msgstr ""

msgid "SearchCodeResults|of %{link_to_project}"
msgstr ""

msgid "SearchResults|Showing %{count} %{scope} for \"%{term}\""
msgstr ""

msgid "SearchResults|Showing %{from} - %{to} of %{count} %{scope} for \"%{term}\""
msgstr ""

msgid "SearchResults|comment"
msgid_plural "SearchResults|comments"
msgstr[0] ""
msgstr[1] ""

msgid "SearchResults|commit"
msgid_plural "SearchResults|commits"
msgstr[0] ""
msgstr[1] ""

msgid "SearchResults|issue"
msgid_plural "SearchResults|issues"
msgstr[0] ""
msgstr[1] ""

msgid "SearchResults|merge request"
msgid_plural "SearchResults|merge requests"
msgstr[0] ""
msgstr[1] ""

msgid "SearchResults|milestone"
msgid_plural "SearchResults|milestones"
msgstr[0] ""
msgstr[1] ""

msgid "SearchResults|project"
msgid_plural "SearchResults|projects"
msgstr[0] ""
msgstr[1] ""

msgid "SearchResults|result"
msgid_plural "SearchResults|results"
msgstr[0] ""
msgstr[1] ""

msgid "SearchResults|snippet"
msgid_plural "SearchResults|snippets"
msgstr[0] ""
msgstr[1] ""

msgid "SearchResults|user"
msgid_plural "SearchResults|users"
msgstr[0] ""
msgstr[1] ""

msgid "Seats currently in use"
msgstr ""

msgid "Seats in license"
msgstr ""

msgid "Secret"
msgstr ""

msgid "Security"
msgstr ""

msgid "Security & Compliance"
msgstr ""

msgid "Security Dashboard"
msgstr ""

msgid "Security Dashboard|Error fetching the dashboard data. Please check your network connection and try again."
msgstr ""

msgid "Security Dashboard|Error fetching the vulnerability counts. Please check your network connection and try again."
msgstr ""

msgid "Security Dashboard|Error fetching the vulnerability list. Please check your network connection and try again."
msgstr ""

msgid "Security Dashboard|Issue Created"
msgstr ""

msgid "Security Reports|Comment added to '%{vulnerabilityName}'"
msgstr ""

msgid "Security Reports|Comment deleted on '%{vulnerabilityName}'"
msgstr ""

msgid "Security Reports|Comment edited on '%{vulnerabilityName}'"
msgstr ""

msgid "Security Reports|Create issue"
msgstr ""

msgid "Security Reports|Dismiss vulnerability"
msgstr ""

msgid "Security Reports|Dismissed '%{vulnerabilityName}'"
msgstr ""

msgid "Security Reports|Either you don't have permission to view this dashboard or the dashboard has not been setup. Please check your permission settings with your administrator or check your dashboard configurations to proceed."
msgstr ""

msgid "Security Reports|Learn more about setting up your dashboard"
msgstr ""

msgid "Security Reports|More info"
msgstr ""

msgid "Security Reports|Oops, something doesn't seem right."
msgstr ""

msgid "Security Reports|There was an error adding the comment."
msgstr ""

msgid "Security Reports|There was an error creating the issue."
msgstr ""

msgid "Security Reports|There was an error creating the merge request."
msgstr ""

msgid "Security Reports|There was an error deleting the comment."
msgstr ""

msgid "Security Reports|There was an error dismissing the vulnerability."
msgstr ""

msgid "Security Reports|There was an error reverting the dismissal."
msgstr ""

msgid "Security Reports|There was an error reverting this dismissal."
msgstr ""

msgid "Security Reports|Undo dismiss"
msgstr ""

msgid "Security Reports|We've found no vulnerabilities for your group"
msgstr ""

msgid "Security Reports|While it's rare to have no vulnerabilities for your group, it can happen. In any event, we ask that you please double check your settings to make sure you've set up your dashboard correctly."
msgstr ""

msgid "Security dashboard"
msgstr ""

msgid "SecurityDashboard| The security dashboard displays the latest security report. Use it to find and fix vulnerabilities."
msgstr ""

msgid "SecurityDashboard|Confidence"
msgstr ""

msgid "SecurityDashboard|Hide dismissed"
msgstr ""

msgid "SecurityDashboard|Monitor vulnerabilities in your code"
msgstr ""

msgid "SecurityDashboard|Pipeline %{pipelineLink} triggered"
msgstr ""

msgid "SecurityDashboard|Project"
msgstr ""

msgid "SecurityDashboard|Report type"
msgstr ""

msgid "SecurityDashboard|Severity"
msgstr ""

msgid "See metrics"
msgstr ""

msgid "See the affected projects in the GitLab admin panel"
msgstr ""

msgid "Select"
msgstr ""

msgid "Select Archive Format"
msgstr ""

msgid "Select GitLab project to link with your Slack team"
msgstr ""

msgid "Select Page"
msgstr ""

msgid "Select a file from the left sidebar to begin editing. Afterwards, you'll be able to commit your changes."
msgstr ""

msgid "Select a group to invite"
msgstr ""

msgid "Select a label"
msgstr ""

msgid "Select a namespace to fork the project"
msgstr ""

msgid "Select a new namespace"
msgstr ""

msgid "Select a project"
msgstr ""

msgid "Select a project to read Insights configuration file"
msgstr ""

msgid "Select a repository"
msgstr ""

msgid "Select a template repository"
msgstr ""

msgid "Select a timezone"
msgstr ""

msgid "Select all"
msgstr ""

msgid "Select an existing Kubernetes cluster or create a new one"
msgstr ""

msgid "Select branch/tag"
msgstr ""

msgid "Select group or project"
msgstr ""

msgid "Select labels"
msgstr ""

msgid "Select merge moment"
msgstr ""

msgid "Select milestone"
msgstr ""

msgid "Select private project"
msgstr ""

msgid "Select project"
msgstr ""

msgid "Select project and zone to choose machine type"
msgstr ""

msgid "Select project to choose zone"
msgstr ""

msgid "Select projects"
msgstr ""

msgid "Select projects you want to import."
msgstr ""

msgid "Select source branch"
msgstr ""

msgid "Select target branch"
msgstr ""

msgid "Select the branch you want to set as the default for this project. All merge requests and commits will automatically be made against this branch unless you specify a different one."
msgstr ""

msgid "Select the custom project template source group."
msgstr ""

msgid "Select timeframe"
msgstr ""

msgid "Select user"
msgstr ""

msgid "Selected levels cannot be used by non-admin users for groups, projects or snippets. If the public level is restricted, user profiles are only visible to logged in users."
msgstr ""

msgid "Selecting a GitLab user will add a link to the GitLab user in the descriptions of issues and comments (e.g. \"By <a href=\"#\">@johnsmith</a>\"). It will also associate and/or assign these issues and comments with the selected user."
msgstr ""

msgid "Send a separate email notification to Developers."
msgstr ""

msgid "Send confirmation email"
msgstr ""

msgid "Send email"
msgstr ""

msgid "Send report"
msgstr ""

msgid "Send usage data"
msgstr ""

msgid "Sentry API URL"
msgstr ""

msgid "Sep"
msgstr ""

msgid "Separate topics with commas."
msgstr ""

msgid "September"
msgstr ""

msgid "SeriesFinalConjunction|and"
msgstr ""

msgid "Serve repository static objects (e.g. archives, blobs, ...) from an external storage (e.g. a CDN)."
msgstr ""

msgid "Server supports batch API only, please update your Git LFS client to version 1.0.1 and up."
msgstr ""

msgid "Server version"
msgstr ""

msgid "Serverless"
msgstr ""

msgid "ServerlessDetails|Function invocation metrics require Prometheus to be installed first."
msgstr ""

msgid "ServerlessDetails|Install Prometheus"
msgstr ""

msgid "ServerlessDetails|Invocation metrics loading or not available at this time."
msgstr ""

msgid "ServerlessDetails|Invocations"
msgstr ""

msgid "ServerlessDetails|Kubernetes Pods"
msgstr ""

msgid "ServerlessDetails|More information"
msgstr ""

msgid "ServerlessDetails|No pods loaded at this time."
msgstr ""

msgid "ServerlessDetails|Number of Kubernetes pods in use over time based on necessity."
msgstr ""

msgid "ServerlessDetails|pod in use"
msgstr ""

msgid "ServerlessDetails|pods in use"
msgstr ""

msgid "ServerlessURL|Copy URL to clipboard"
msgstr ""

msgid "Serverless| In order to start using functions as a service, you must first install Knative on your Kubernetes cluster."
msgstr ""

msgid "Serverless|Getting started with serverless"
msgstr ""

msgid "Serverless|If you believe none of these apply, please check back later as the function data may be in the process of becoming available."
msgstr ""

msgid "Serverless|Install Knative"
msgstr ""

msgid "Serverless|Learn more about Serverless"
msgstr ""

msgid "Serverless|No functions available"
msgstr ""

msgid "Serverless|The deploy job has not finished."
msgstr ""

msgid "Serverless|The functions listed in the %{startTag}serverless.yml%{endTag} file don't match the namespace of your cluster."
msgstr ""

msgid "Serverless|There is currently no function data available from Knative. This could be for a variety of reasons including:"
msgstr ""

msgid "Serverless|Your %{startTag}.gitlab-ci.yml%{endTag} file is not properly configured."
msgstr ""

msgid "Serverless|Your repository does not have a corresponding %{startTag}serverless.yml%{endTag} file."
msgstr ""

msgid "Service"
msgstr ""

msgid "Service Desk"
msgstr ""

msgid "Service Templates"
msgstr ""

msgid "Service URL"
msgstr ""

msgid "Session duration (minutes)"
msgstr ""

msgid "Session expiration, projects limit and attachment size."
msgstr ""

msgid "Set %{epic_ref} as parent epic."
msgstr ""

msgid "Set a default template for issue descriptions."
msgstr ""

msgid "Set a number of approvals required, the approvers and other approval settings."
msgstr ""

msgid "Set a password on your account to pull or push via %{protocol}."
msgstr ""

msgid "Set a template repository for projects in this group"
msgstr ""

msgid "Set default and restrict visibility levels. Configure import sources and git access protocol."
msgstr ""

msgid "Set due date"
msgstr ""

msgid "Set instance-wide template repository"
msgstr ""

msgid "Set max session time for web terminal."
msgstr ""

msgid "Set milestone"
msgstr ""

msgid "Set new password"
msgstr ""

msgid "Set notification email for abuse reports."
msgstr ""

msgid "Set parent epic to an epic"
msgstr ""

msgid "Set requirements for a user to sign-in. Enable mandatory two-factor authentication."
msgstr ""

msgid "Set target branch"
msgstr ""

msgid "Set target branch to %{branch_name}."
msgstr ""

msgid "Set the default expiration time for each job's artifacts. 0 for unlimited. The default unit is in seconds, but you can define an alternative. For example: <code>4 mins 2 sec</code>, <code>2h42min</code>."
msgstr ""

msgid "Set the due date to %{due_date}."
msgstr ""

msgid "Set the duration for which the jobs will be considered as old and expired. Once that time passes, the jobs will be archived and no longer able to be retried. Make it empty to never expire jobs. It has to be no less than 1 day, for example: <code>15 days</code>, <code>1 month</code>, <code>2 years</code>."
msgstr ""

msgid "Set the maximum file size for each job's artifacts"
msgstr ""

msgid "Set the maximum number of pipeline minutes that a group can use on shared Runners per month. 0 for unlimited."
msgstr ""

msgid "Set the milestone to %{milestone_reference}."
msgstr ""

msgid "Set time estimate"
msgstr ""

msgid "Set time estimate to %{time_estimate}."
msgstr ""

msgid "Set up CI/CD"
msgstr ""

msgid "Set up a %{type} Runner manually"
msgstr ""

msgid "Set up a specific Runner automatically"
msgstr ""

msgid "Set up assertions/attributes/claims (email, first_name, last_name) and NameID according to %{docsLinkStart}the documentation %{icon}%{docsLinkEnd}"
msgstr ""

msgid "Set up new U2F device"
msgstr ""

msgid "Set up new password"
msgstr ""

msgid "Set up your project to automatically push and/or pull changes to/from another repository. Branches, tags, and commits will be synced automatically."
msgstr ""

msgid "Set weight"
msgstr ""

msgid "Set weight to %{weight}."
msgstr ""

msgid "SetPasswordToCloneLink|set a password"
msgstr ""

msgid "SetStatusModal|Add status emoji"
msgstr ""

msgid "SetStatusModal|Clear status"
msgstr ""

msgid "SetStatusModal|Edit status"
msgstr ""

msgid "SetStatusModal|Remove status"
msgstr ""

msgid "SetStatusModal|Set a status"
msgstr ""

msgid "SetStatusModal|Set status"
msgstr ""

msgid "SetStatusModal|Sorry, we weren't able to set your status. Please try again later."
msgstr ""

msgid "SetStatusModal|What's your status?"
msgstr ""

msgid "Sets %{epic_ref} as parent epic."
msgstr ""

msgid "Sets target branch to %{branch_name}."
msgstr ""

msgid "Sets the due date to %{due_date}."
msgstr ""

msgid "Sets the milestone to %{milestone_reference}."
msgstr ""

msgid "Sets time estimate to %{time_estimate}."
msgstr ""

msgid "Sets weight to %{weight}."
msgstr ""

msgid "Settings"
msgstr ""

msgid "Share"
msgstr ""

msgid "Share the <strong>%{sso_label}</strong> with members so they can sign in to your group through your identity provider"
msgstr ""

msgid "Shared Runners"
msgstr ""

msgid "Shared projects"
msgstr ""

msgid "Shared runners help link"
msgstr ""

msgid "SharedRunnersMinutesSettings|By resetting the pipeline minutes for this namespace, the currently used minutes will be set to zero."
msgstr ""

msgid "SharedRunnersMinutesSettings|Reset pipeline minutes"
msgstr ""

msgid "SharedRunnersMinutesSettings|Reset used pipeline minutes"
msgstr ""

msgid "Sherlock Transactions"
msgstr ""

msgid "Should you ever lose your phone or access to your one time password secret, each of these recovery codes can be used one time each to regain access to your account. Please save them in a safe place, or you %{b_start}will%{b_end} lose access to your account."
msgstr ""

msgid "Show all activity"
msgstr ""

msgid "Show archived projects"
msgstr ""

msgid "Show archived projects only"
msgstr ""

msgid "Show command"
msgstr ""

msgid "Show comments"
msgstr ""

msgid "Show comments only"
msgstr ""

msgid "Show commit description"
msgstr ""

msgid "Show complete raw log"
msgstr ""

msgid "Show file browser"
msgstr ""

msgid "Show latest version"
msgstr ""

msgid "Show parent pages"
msgstr ""

msgid "Show parent subgroups"
msgstr ""

msgid "Show whitespace changes"
msgstr ""

msgid "Showing %d event"
msgid_plural "Showing %d events"
msgstr[0] ""
msgstr[1] ""

msgid "Showing Latest Version"
msgstr ""

msgid "Showing Version #%{versionNumber}"
msgstr ""

msgid "Showing all issues"
msgstr ""

msgid "Showing last %{size} of log -"
msgstr ""

msgid "Side-by-side"
msgstr ""

msgid "Sidebar|Change weight"
msgstr ""

msgid "Sidebar|None"
msgstr ""

msgid "Sidebar|Only numeral characters allowed"
msgstr ""

msgid "Sidebar|Weight"
msgstr ""

msgid "Sign in"
msgstr ""

msgid "Sign in / Register"
msgstr ""

msgid "Sign in to \"%{group_name}\""
msgstr ""

msgid "Sign in using smart card"
msgstr ""

msgid "Sign in via 2FA code"
msgstr ""

msgid "Sign in with Google"
msgstr ""

msgid "Sign in with Single Sign-On"
msgstr ""

msgid "Sign in with smart card"
msgstr ""

msgid "Sign out"
msgstr ""

msgid "Sign out & Register"
msgstr ""

msgid "Sign up"
msgstr ""

msgid "Sign up was successful! Please confirm your email to sign in."
msgstr ""

msgid "Sign-in restrictions"
msgstr ""

msgid "Sign-up restrictions"
msgstr ""

msgid "SignUp|Name is too long (maximum is %{max_length} characters)."
msgstr ""

msgid "SignUp|Username is too long (maximum is %{max_length} characters)."
msgstr ""

msgid "Signed in"
msgstr ""

msgid "Signed in with %{authentication} authentication"
msgstr ""

msgid "Signing in using %{label} has been disabled"
msgstr ""

msgid "Signing in using your %{label} account without a pre-existing GitLab account is not allowed."
msgstr ""

msgid "Similar issues"
msgstr ""

msgid "Single or combined queries"
msgstr ""

msgid "Site ID"
msgstr ""

msgid "Size"
msgstr ""

msgid "Size and domain settings for static websites"
msgstr ""

msgid "Size limit per repository (MB)"
msgstr ""

msgid "Skip this for now"
msgstr ""

msgid "Slack application"
msgstr ""

msgid "Slack integration allows you to interact with GitLab via slash commands in a chat window."
msgstr ""

msgid "SlackService|2. Paste the <strong>Token</strong> into the field below"
msgstr ""

msgid "SlackService|3. Select the <strong>Active</strong> checkbox, press <strong>Save changes</strong> and start using GitLab inside Slack!"
msgstr ""

msgid "SlackService|Fill in the word that works best for your team."
msgstr ""

msgid "SlackService|See list of available commands in Slack after setting up this service, by entering"
msgstr ""

msgid "SlackService|This service allows users to perform common operations on this project by entering slash commands in Slack."
msgstr ""

msgid "Slower but makes sure the project workspace is pristine as it clones the repository from scratch for every job"
msgstr ""

msgid "Smartcard"
msgstr ""

msgid "Smartcard authentication failed: client certificate header is missing."
msgstr ""

msgid "Snippet Contents"
msgstr ""

msgid "Snippets"
msgstr ""

msgid "SnippetsEmptyState|Explore public snippets"
msgstr ""

msgid "SnippetsEmptyState|New snippet"
msgstr ""

msgid "SnippetsEmptyState|No snippets found"
msgstr ""

msgid "SnippetsEmptyState|Snippets are small pieces of code or notes that you want to keep."
msgstr ""

msgid "SnippetsEmptyState|There are no snippets to show."
msgstr ""

msgid "SnippetsEmptyState|They can be either public or private."
msgstr ""

msgid "Snowplow"
msgstr ""

msgid "Some email servers do not support overriding the email sender name. Enable this option to include the name of the author of the issue, merge request or comment in the email body instead."
msgstr ""

msgid "Someone edited the issue at the same time you did. Please check out %{linkStart}the issue%{linkEnd} and make sure your changes will not unintentionally remove theirs."
msgstr ""

msgid "Someone edited this %{issueType} at the same time you did. The description has been updated and you will need to make your changes again."
msgstr ""

msgid "Someone edited this merge request at the same time you did. Please refresh the page to see changes."
msgstr ""

msgid "Something went wrong on our end"
msgstr ""

msgid "Something went wrong on our end."
msgstr ""

msgid "Something went wrong on our end. Please try again!"
msgstr ""

msgid "Something went wrong on our end. Please try again."
msgstr ""

msgid "Something went wrong trying to change the confidentiality of this issue"
msgstr ""

msgid "Something went wrong trying to change the locked state of this %{issuableDisplayName}"
msgstr ""

msgid "Something went wrong when toggling the button"
msgstr ""

msgid "Something went wrong while adding your award. Please try again."
msgstr ""

msgid "Something went wrong while adding your comment. Please try again."
msgstr ""

msgid "Something went wrong while applying the suggestion. Please try again."
msgstr ""

msgid "Something went wrong while closing the %{issuable}. Please try again later"
msgstr ""

msgid "Something went wrong while deleting the source branch. Please try again."
msgstr ""

msgid "Something went wrong while deleting your note. Please try again."
msgstr ""

msgid "Something went wrong while editing your comment. Please try again."
msgstr ""

msgid "Something went wrong while fetching %{listType} list"
msgstr ""

msgid "Something went wrong while fetching comments. Please try again."
msgstr ""

msgid "Something went wrong while fetching group member contributions"
msgstr ""

msgid "Something went wrong while fetching latest comments."
msgstr ""

msgid "Something went wrong while fetching related merge requests."
msgstr ""

msgid "Something went wrong while fetching the environments for this merge request. Please try again."
msgstr ""

msgid "Something went wrong while fetching the projects."
msgstr ""

msgid "Something went wrong while fetching the registry list."
msgstr ""

msgid "Something went wrong while merging this merge request. Please try again."
msgstr ""

msgid "Something went wrong while reopening the %{issuable}. Please try again later"
msgstr ""

msgid "Something went wrong while resolving this discussion. Please try again."
msgstr ""

msgid "Something went wrong while stopping this environment. Please try again."
msgstr ""

msgid "Something went wrong, unable to add %{project} to dashboard"
msgstr ""

msgid "Something went wrong, unable to get projects"
msgstr ""

msgid "Something went wrong, unable to remove project"
msgstr ""

msgid "Something went wrong, unable to search projects"
msgstr ""

msgid "Something went wrong. Please try again."
msgstr ""

msgid "Something went wrong. Try again later."
msgstr ""

msgid "Sorry, no epics matched your search"
msgstr ""

msgid "Sorry, no projects matched your search"
msgstr ""

msgid "Sorry, your filter produced no results"
msgstr ""

msgid "Sort by"
msgstr ""

msgid "Sort direction"
msgstr ""

msgid "SortOptions|Access level, ascending"
msgstr ""

msgid "SortOptions|Access level, descending"
msgstr ""

msgid "SortOptions|Created date"
msgstr ""

msgid "SortOptions|Due date"
msgstr ""

msgid "SortOptions|Due later"
msgstr ""

msgid "SortOptions|Due soon"
msgstr ""

msgid "SortOptions|Label priority"
msgstr ""

msgid "SortOptions|Largest group"
msgstr ""

msgid "SortOptions|Largest repository"
msgstr ""

msgid "SortOptions|Last Contact"
msgstr ""

msgid "SortOptions|Last created"
msgstr ""

msgid "SortOptions|Last joined"
msgstr ""

msgid "SortOptions|Last updated"
msgstr ""

msgid "SortOptions|Least popular"
msgstr ""

msgid "SortOptions|Less weight"
msgstr ""

msgid "SortOptions|Manual"
msgstr ""

msgid "SortOptions|Milestone due date"
msgstr ""

msgid "SortOptions|Milestone due later"
msgstr ""

msgid "SortOptions|Milestone due soon"
msgstr ""

msgid "SortOptions|More weight"
msgstr ""

msgid "SortOptions|Most popular"
msgstr ""

msgid "SortOptions|Most stars"
msgstr ""

msgid "SortOptions|Name"
msgstr ""

msgid "SortOptions|Name, ascending"
msgstr ""

msgid "SortOptions|Name, descending"
msgstr ""

msgid "SortOptions|Oldest created"
msgstr ""

msgid "SortOptions|Oldest joined"
msgstr ""

msgid "SortOptions|Oldest last activity"
msgstr ""

msgid "SortOptions|Oldest sign in"
msgstr ""

msgid "SortOptions|Oldest starred"
msgstr ""

msgid "SortOptions|Oldest updated"
msgstr ""

msgid "SortOptions|Popularity"
msgstr ""

msgid "SortOptions|Priority"
msgstr ""

msgid "SortOptions|Recent last activity"
msgstr ""

msgid "SortOptions|Recent sign in"
msgstr ""

msgid "SortOptions|Recently starred"
msgstr ""

msgid "SortOptions|Sort direction"
msgstr ""

msgid "SortOptions|Stars"
msgstr ""

msgid "SortOptions|Start date"
msgstr ""

msgid "SortOptions|Start later"
msgstr ""

msgid "SortOptions|Start soon"
msgstr ""

msgid "SortOptions|Weight"
msgstr ""

msgid "Source"
msgstr ""

msgid "Source (branch or tag)"
msgstr ""

msgid "Source code"
msgstr ""

msgid "Source is not available"
msgstr ""

msgid "Source project cannot be found."
msgstr ""

msgid "Spam Logs"
msgstr ""

msgid "Spam and Anti-bot Protection"
msgstr ""

msgid "Spam log successfully submitted as ham."
msgstr ""

msgid "Specific Runners"
msgstr ""

msgid "Specify an e-mail address regex pattern to identify default internal users."
msgstr ""

msgid "Specify the following URL during the Runner setup:"
msgstr ""

msgid "Squash commit message"
msgstr ""

msgid "Squash commits"
msgstr ""

msgid "Stage"
msgstr ""

msgid "Stage & Commit"
msgstr ""

msgid "Stage all changes"
msgstr ""

msgid "Stage changes"
msgstr ""

msgid "Staged"
msgstr ""

msgid "Staged %{type}"
msgstr ""

msgid "Star a label to make it a priority label. Order the prioritized labels to change their relative priority, by dragging."
msgstr ""

msgid "Star labels to start sorting by priority"
msgstr ""

msgid "Star toggle failed. Try again later."
msgstr ""

msgid "StarProject|Star"
msgstr ""

msgid "Starred Projects"
msgstr ""

msgid "Starred Projects' Activity"
msgstr ""

msgid "Starred projects"
msgstr ""

msgid "StarredProjectsEmptyState|Visit a project page and press on a star icon. Then, you can find the project on this page."
msgstr ""

msgid "StarredProjectsEmptyState|You don't have starred projects yet."
msgstr ""

msgid "Starrers"
msgstr ""

msgid "Stars"
msgstr ""

msgid "Start GitLab Ultimate trial"
msgstr ""

msgid "Start Web Terminal"
msgstr ""

msgid "Start a %{new_merge_request} with these changes"
msgstr ""

msgid "Start a new discussion..."
msgstr ""

msgid "Start a new merge request"
msgstr ""

msgid "Start a review"
msgstr ""

msgid "Start and due date"
msgstr ""

msgid "Start by choosing a group to see how your team is spending time. You can then drill down to the project level."
msgstr ""

msgid "Start by choosing a group to start exploring the merge requests in that group. You can then proceed to filter by projects, labels, milestones, authors and assignees."
msgstr ""

msgid "Start cleanup"
msgstr ""

msgid "Start date"
msgstr ""

msgid "Start merge train"
msgstr ""

msgid "Start merge train when pipeline succeeds"
msgstr ""

msgid "Start search"
msgstr ""

msgid "Start the Runner!"
msgstr ""

msgid "Start thread"
msgstr ""

msgid "Start thread & close %{noteable_name}"
msgstr ""

msgid "Start thread & reopen %{noteable_name}"
msgstr ""

msgid "Start your trial"
msgstr ""

msgid "Started"
msgstr ""

msgid "Started %{startsIn}"
msgstr ""

msgid "Started asynchronous removal of all repository check states."
msgstr ""

msgid "Starting..."
msgstr ""

msgid "Starts %{startsIn}"
msgstr ""

msgid "Starts at (UTC)"
msgstr ""

msgid "State your message to activate"
msgstr ""

msgid "Statistics"
msgstr ""

msgid "Status"
msgstr ""

msgid "Status:"
msgstr ""

msgid "Stay updated about the performance and health of your environment by configuring Prometheus to monitor your deployments."
msgstr ""

msgid "Stop Terminal"
msgstr ""

msgid "Stop environment"
msgstr ""

msgid "Stop impersonation"
msgstr ""

msgid "Stop this environment"
msgstr ""

msgid "Stopped"
msgstr ""

msgid "Stopping this environment is currently not possible as a deployment is in progress"
msgstr ""

msgid "Stopping..."
msgstr ""

msgid "Storage"
msgstr ""

msgid "Storage:"
msgstr ""

msgid "StorageSize|Unknown"
msgstr ""

msgid "SubgroupCreationLevel|Allowed to create subgroups"
msgstr ""

msgid "SubgroupCreationlevel|Allowed to create subgroups"
msgstr ""

msgid "SubgroupCreationlevel|Maintainers"
msgstr ""

msgid "SubgroupCreationlevel|Owners"
msgstr ""

msgid "Subgroups"
msgstr ""

msgid "Subgroups and projects"
msgstr ""

msgid "Subkeys"
msgstr ""

msgid "Submit as spam"
msgstr ""

msgid "Submit feedback"
msgstr ""

msgid "Submit issue"
msgstr ""

msgid "Submit review"
msgstr ""

msgid "Submit search"
msgstr ""

msgid "Subscribe"
msgstr ""

msgid "Subscribe at group level"
msgstr ""

msgid "Subscribe at project level"
msgstr ""

msgid "Subscribe to RSS feed"
msgstr ""

msgid "Subscribe to calendar"
msgstr ""

msgid "Subscribed"
msgstr ""

msgid "Subscribed to this %{quick_action_target}."
msgstr ""

msgid "Subscribes to this %{quick_action_target}."
msgstr ""

msgid "Subscription"
msgstr ""

msgid "SubscriptionTable|Billing"
msgstr ""

msgid "SubscriptionTable|Free"
msgstr ""

msgid "SubscriptionTable|GitLab allows you to continue using your subscription even if you exceed the number of seats you purchased. You will be required to pay for these seats upon renewal."
msgstr ""

msgid "SubscriptionTable|Last invoice"
msgstr ""

msgid "SubscriptionTable|Loading subscriptions"
msgstr ""

msgid "SubscriptionTable|Manage"
msgstr ""

msgid "SubscriptionTable|Max seats used"
msgstr ""

msgid "SubscriptionTable|Next invoice"
msgstr ""

msgid "SubscriptionTable|Seats currently in use"
msgstr ""

msgid "SubscriptionTable|Seats in subscription"
msgstr ""

msgid "SubscriptionTable|Seats owed"
msgstr ""

msgid "SubscriptionTable|Subscription end date"
msgstr ""

msgid "SubscriptionTable|Subscription start date"
msgstr ""

msgid "SubscriptionTable|This is the last time the GitLab.com team was in contact with you to settle any outstanding balances."
msgstr ""

msgid "SubscriptionTable|This is the maximum number of users that have existed at the same time since this subscription started."
msgstr ""

msgid "SubscriptionTable|This is the next date when the GitLab.com team is scheduled to get in contact with you to settle any outstanding balances."
msgstr ""

msgid "SubscriptionTable|This is the number of seats you will be required to purchase if you update to a paid plan."
msgstr ""

msgid "SubscriptionTable|Trial"
msgstr ""

msgid "SubscriptionTable|Trial end date"
msgstr ""

msgid "SubscriptionTable|Trial start date"
msgstr ""

msgid "SubscriptionTable|Upgrade"
msgstr ""

msgid "SubscriptionTable|Usage"
msgstr ""

msgid "SubscriptionTable|Usage count is performed once a day at 12:00 PM."
msgstr ""

msgid "Subtracted"
msgstr ""

msgid "Subtracts"
msgstr ""

msgid "Successfully blocked"
msgstr ""

msgid "Successfully confirmed"
msgstr ""

msgid "Successfully deleted U2F device."
msgstr ""

msgid "Successfully removed email."
msgstr ""

msgid "Successfully scheduled a pipeline to run. Go to the %{pipelines_link_start}Pipelines page%{pipelines_link_end} for details."
msgstr ""

msgid "Successfully unblocked"
msgstr ""

msgid "Successfully unlocked"
msgstr ""

msgid "Suggest code changes which are immediately applied. Try it out!"
msgstr ""

msgid "Suggested change"
msgstr ""

msgid "SuggestedColors|Bright green"
msgstr ""

msgid "SuggestedColors|Dark grayish cyan"
msgstr ""

msgid "SuggestedColors|Dark moderate blue"
msgstr ""

msgid "SuggestedColors|Dark moderate orange"
msgstr ""

msgid "SuggestedColors|Dark moderate pink"
msgstr ""

msgid "SuggestedColors|Dark moderate violet"
msgstr ""

msgid "SuggestedColors|Feijoa"
msgstr ""

msgid "SuggestedColors|Lime green"
msgstr ""

msgid "SuggestedColors|Moderate blue"
msgstr ""

msgid "SuggestedColors|Pure red"
msgstr ""

msgid "SuggestedColors|Slightly desaturated blue"
msgstr ""

msgid "SuggestedColors|Slightly desaturated green"
msgstr ""

msgid "SuggestedColors|Soft orange"
msgstr ""

msgid "SuggestedColors|Soft red"
msgstr ""

msgid "SuggestedColors|Strong pink"
msgstr ""

msgid "SuggestedColors|Strong red"
msgstr ""

msgid "SuggestedColors|Strong yellow"
msgstr ""

msgid "SuggestedColors|UA blue"
msgstr ""

msgid "SuggestedColors|Very dark desaturated blue"
msgstr ""

msgid "SuggestedColors|Very dark lime green"
msgstr ""

msgid "SuggestedColors|Very pale orange"
msgstr ""

msgid "Suggestions:"
msgstr ""

msgid "Sunday"
msgstr ""

msgid "Support"
msgstr ""

msgid "Support for custom certificates is disabled. Ask your system's administrator to enable it."
msgstr ""

msgid "Support page URL"
msgstr ""

msgid "Switch branch/tag"
msgstr ""

msgid "Switch to GitLab Next"
msgstr ""

msgid "Switch to the source to copy it to the clipboard"
msgstr ""

msgid "Sync information"
msgstr ""

msgid "System"
msgstr ""

msgid "System Hooks"
msgstr ""

msgid "System Hooks Help"
msgstr ""

msgid "System Info"
msgstr ""

msgid "System default (%{default})"
msgstr ""

msgid "System header and footer"
msgstr ""

msgid "System hook was successfully updated."
msgstr ""

msgid "System metrics (Custom)"
msgstr ""

msgid "System metrics (Kubernetes)"
msgstr ""

msgid "Table of Contents"
msgstr ""

msgid "Tag"
msgstr ""

msgid "Tag list:"
msgstr ""

msgid "Tag this commit."
msgstr ""

msgid "Tagged this commit to %{tag_name} with \"%{message}\"."
msgstr ""

msgid "Tagged this commit to %{tag_name}."
msgstr ""

msgid "Tags"
msgstr ""

msgid "Tags feed"
msgstr ""

msgid "Tags this commit to %{tag_name} with \"%{message}\"."
msgstr ""

msgid "Tags this commit to %{tag_name}."
msgstr ""

msgid "Tags:"
msgstr ""

msgid "TagsPage|Browse commits"
msgstr ""

msgid "TagsPage|Browse files"
msgstr ""

msgid "TagsPage|Can't find HEAD commit for this tag"
msgstr ""

msgid "TagsPage|Cancel"
msgstr ""

msgid "TagsPage|Create tag"
msgstr ""

msgid "TagsPage|Delete tag"
msgstr ""

msgid "TagsPage|Deleting the %{tag_name} tag cannot be undone. Are you sure?"
msgstr ""

msgid "TagsPage|Edit release notes"
msgstr ""

msgid "TagsPage|Existing branch name, tag, or commit SHA"
msgstr ""

msgid "TagsPage|Filter by tag name"
msgstr ""

msgid "TagsPage|New Tag"
msgstr ""

msgid "TagsPage|New tag"
msgstr ""

msgid "TagsPage|Optionally, add a message to the tag."
msgstr ""

msgid "TagsPage|Optionally, add release notes to the tag. They will be stored in the GitLab database and displayed on the tags page."
msgstr ""

msgid "TagsPage|Release notes"
msgstr ""

msgid "TagsPage|Repository has no tags yet."
msgstr ""

msgid "TagsPage|Sort by"
msgstr ""

msgid "TagsPage|Tags"
msgstr ""

msgid "TagsPage|Tags give the ability to mark specific points in history as being important"
msgstr ""

msgid "TagsPage|This tag has no release notes."
msgstr ""

msgid "TagsPage|Use git tag command to add a new one:"
msgstr ""

msgid "TagsPage|Write your release notes or drag files here…"
msgstr ""

msgid "TagsPage|protected"
msgstr ""

msgid "Target Branch"
msgstr ""

msgid "Target branch"
msgstr ""

msgid "Team"
msgstr ""

msgid "Team domain"
msgstr ""

msgid "Template"
msgstr ""

msgid "Templates"
msgstr ""

msgid "Terminal"
msgstr ""

msgid "Terminal for environment"
msgstr ""

msgid "Terminal sync service is running"
msgstr ""

msgid "Terms of Service Agreement and Privacy Policy"
msgstr ""

msgid "Terms of Service and Privacy Policy"
msgstr ""

msgid "Test SAML SSO"
msgstr ""

msgid "Test coverage parsing"
msgstr ""

msgid "Test failed."
msgstr ""

msgid "Test settings and save changes"
msgstr ""

msgid "TestHooks|Ensure one of your projects has merge requests."
msgstr ""

msgid "TestHooks|Ensure the project has CI jobs."
msgstr ""

msgid "TestHooks|Ensure the project has CI pipelines."
msgstr ""

msgid "TestHooks|Ensure the project has at least one commit."
msgstr ""

msgid "TestHooks|Ensure the project has issues."
msgstr ""

msgid "TestHooks|Ensure the project has merge requests."
msgstr ""

msgid "TestHooks|Ensure the project has notes."
msgstr ""

msgid "TestHooks|Ensure the wiki is enabled and has pages."
msgstr ""

msgid "Thank you for signing up for your free trial! You will get additional instructions in your inbox shortly."
msgstr ""

msgid "Thank you for your report. A GitLab administrator will look into it shortly."
msgstr ""

msgid "Thanks! Don't show me this again"
msgstr ""

msgid "The \"%{group_path}\" group allows you to sign in with your Single Sign-On Account"
msgstr ""

msgid "The %{type} contains the following error:"
msgid_plural "The %{type} contains the following errors:"
msgstr[0] ""
msgstr[1] ""

msgid "The Advanced Global Search in GitLab is a powerful search service that saves you time. Instead of creating duplicate code and wasting time, you can now search for code within other teams that can help your own project."
msgstr ""

msgid "The CSV export will be created in the background. Once finished, it will be sent to <strong>%{email}</strong> in an attachment."
msgstr ""

msgid "The Git LFS objects will <strong>not</strong> be synced."
msgstr ""

msgid "The Issue Tracker is the place to add things that need to be improved or solved in a project"
msgstr ""

msgid "The Issue Tracker is the place to add things that need to be improved or solved in a project. You can register or sign in to create issues for this project."
msgstr ""

msgid "The X509 Certificate to use when mutual TLS is required to communicate with the external authorization service. If left blank, the server certificate is still validated when accessing over HTTPS."
msgstr ""

msgid "The amount of seconds after which a request to get a secondary node status will time out."
msgstr ""

msgid "The branch for this project has no active pipeline configuration."
msgstr ""

msgid "The character highlighter helps you keep the subject line to %{titleLength} characters and wrap the body at %{bodyLength} so they are readable in git."
msgstr ""

msgid "The coding stage shows the time from the first commit to creating the merge request. The data will automatically be added here once you create your first merge request."
msgstr ""

msgid "The collection of events added to the data gathered for that stage."
msgstr ""

msgid "The connection will time out after %{timeout}. For repositories that take longer, use a clone/push combination."
msgstr ""

msgid "The content of this page is not encoded in UTF-8. Edits can only be made via the Git repository."
msgstr ""

msgid "The dependency list details information about the components used within your project."
msgstr ""

msgid "The deployment of this job to %{environmentLink} did not succeed."
msgstr ""

msgid "The directory has been successfully created."
msgstr ""

msgid "The domain you entered is misformatted."
msgstr ""

msgid "The domain you entered is not allowed."
msgstr ""

msgid "The entered user map is not a valid JSON user map."
msgstr ""

msgid "The file has been successfully created."
msgstr ""

msgid "The file has been successfully deleted."
msgstr ""

msgid "The following items will NOT be exported:"
msgstr ""

msgid "The following items will be exported:"
msgstr ""

msgid "The fork relationship has been removed."
msgstr ""

msgid "The global settings require you to enable Two-Factor Authentication for your account."
msgstr ""

msgid "The group and any internal projects can be viewed by any logged in user."
msgstr ""

msgid "The group and any public projects can be viewed without any authentication."
msgstr ""

msgid "The group and its projects can only be viewed by members."
msgstr ""

msgid "The group settings for %{group_links} require you to enable Two-Factor Authentication for your account. You can %{leave_group_links}."
msgstr ""

msgid "The import will time out after %{timeout}. For repositories that take longer, use a clone/push combination."
msgstr ""

msgid "The invitation could not be accepted."
msgstr ""

msgid "The invitation could not be declined."
msgstr ""

msgid "The invitation has already been accepted."
msgstr ""

msgid "The invitation was successfully resent."
msgstr ""

msgid "The issue stage shows the time it takes from creating an issue to assigning the issue to a milestone, or add the issue to a list on your Issue Board. Begin creating issues to see data for this stage."
msgstr ""

msgid "The license was removed. GitLab has fallen back on the previous license."
msgstr ""

msgid "The license was removed. GitLab now no longer has a valid license."
msgstr ""

msgid "The license was successfully uploaded and is now active. You can see the details below."
msgstr ""

msgid "The maximum file size allowed is %{size}."
msgstr ""

msgid "The maximum file size allowed is 200KB."
msgstr ""

msgid "The merge conflicts for this merge request cannot be resolved through GitLab. Please try to resolve them locally."
msgstr ""

msgid "The merge conflicts for this merge request have already been resolved."
msgstr ""

msgid "The merge conflicts for this merge request have already been resolved. Please return to the merge request."
msgstr ""

msgid "The name %{entryName} is already taken in this directory."
msgstr ""

msgid "The number of changes to be fetched from GitLab when cloning a repository. This can speed up Pipelines execution. Keep empty or set to 0 to disable shallow clone by default and make GitLab CI fetch all branches and tags each time."
msgstr ""

msgid "The number of times an upload record could not find its file"
msgstr ""

msgid "The passphrase required to decrypt the private key. This is optional and the value is encrypted at rest."
msgstr ""

msgid "The path to CI config file. Defaults to <code>.gitlab-ci.yml</code>"
msgstr ""

msgid "The phase of the development lifecycle."
msgstr ""

msgid "The pipelines schedule runs pipelines in the future, repeatedly, for specific branches or tags. Those scheduled pipelines will inherit limited project access based on their associated user."
msgstr ""

msgid "The planning stage shows the time from the previous step to pushing your first commit. This time will be added automatically once you push your first commit."
msgstr ""

msgid "The private key to use when a client certificate is provided. This value is encrypted at rest."
msgstr ""

msgid "The production stage shows the total time it takes between creating an issue and deploying the code to production. The data will be automatically added once you have completed the full idea to production cycle."
msgstr ""

msgid "The project can be accessed by any logged in user."
msgstr ""

msgid "The project can be accessed by any user who is logged in."
msgstr ""

msgid "The project can be accessed by anyone, regardless of authentication."
msgstr ""

msgid "The project can be accessed without any authentication."
msgstr ""

msgid "The project is accessible only by members of the project. Access must be granted explicitly to each user."
msgstr ""

msgid "The project is still being deleted. Please try again later."
msgstr ""

msgid "The project was successfully forked."
msgstr ""

msgid "The project was successfully imported."
msgstr ""

msgid "The pseudonymizer data collection is disabled. When enabled, GitLab will run a background job that will produce pseudonymized CSVs of the GitLab database that will be uploaded to your configured object storage directory."
msgstr ""

msgid "The remote mirror took to long to complete."
msgstr ""

msgid "The remote repository is being updated..."
msgstr ""

msgid "The repository for this project does not exist."
msgstr ""

msgid "The repository for this project is empty"
msgstr ""

msgid "The repository is being updated..."
msgstr ""

msgid "The repository must be accessible over <code>http://</code>, <code>https://</code> or <code>git://</code>."
msgstr ""

msgid "The repository must be accessible over <code>http://</code>, <code>https://</code>, <code>ssh://</code> or <code>git://</code>."
msgstr ""

msgid "The review stage shows the time from creating the merge request to merging it. The data will automatically be added after you merge your first merge request."
msgstr ""

msgid "The roadmap shows the progress of your epics along a timeline"
msgstr ""

msgid "The schedule time must be in the future!"
msgstr ""

msgid "The snippet can be accessed without any authentication."
msgstr ""

msgid "The snippet is visible only to me."
msgstr ""

msgid "The snippet is visible only to project members."
msgstr ""

msgid "The snippet is visible to any logged in user."
msgstr ""

msgid "The staging stage shows the time between merging the MR and deploying code to the production environment. The data will be automatically added once you deploy to production for the first time."
msgstr ""

msgid "The testing stage shows the time GitLab CI takes to run every pipeline for the related merge request. The data will automatically be added after your first pipeline finishes running."
msgstr ""

msgid "The time taken by each data entry gathered by that stage."
msgstr ""

msgid "The unique identifier for the Geo node. Must match `geo_node_name` if it is set in gitlab.rb, otherwise it must match `external_url` with a trailing slash"
msgstr ""

msgid "The update action will time out after %{number_of_minutes} minutes. For big repositories, use a clone/push combination."
msgstr ""

msgid "The uploaded file is not a valid Google Takeout archive."
msgstr ""

msgid "The usage ping is disabled, and cannot be configured through this form."
msgstr ""

msgid "The user is being deleted."
msgstr ""

msgid "The user map has been saved. Continue by selecting the projects you want to import."
msgstr ""

msgid "The user map is a JSON document mapping the Google Code users that participated on your projects to the way their email addresses and usernames will be imported into GitLab. You can change this by changing the value on the right hand side of <code>:</code>. Be sure to preserve the surrounding double quotes, other punctuation and the email address or username on the left hand side."
msgstr ""

msgid "The user map is a mapping of the FogBugz users that participated on your projects to the way their email address and usernames will be imported into GitLab. You can change this by populating the table below."
msgstr ""

msgid "The user-facing URL of the Geo node"
msgstr ""

msgid "The value lying at the midpoint of a series of observed values. E.g., between 3, 5, 9, the median is 5. Between 3, 5, 7, 8, the median is (5+7)/2 = 6."
msgstr ""

msgid "There are no GPG keys associated with this account."
msgstr ""

msgid "There are no GPG keys with access to your account."
msgstr ""

msgid "There are no SSH keys associated with this account."
msgstr ""

msgid "There are no SSH keys with access to your account."
msgstr ""

msgid "There are no archived projects yet"
msgstr ""

msgid "There are no charts configured for this page"
msgstr ""

msgid "There are no closed issues"
msgstr ""

msgid "There are no closed merge requests"
msgstr ""

msgid "There are no custom project templates set up for this GitLab instance. They are enabled from GitLab's Admin Area. Contact your GitLab instance administrator to setup custom project templates."
msgstr ""

msgid "There are no issues to show"
msgstr ""

msgid "There are no issues to show."
msgstr ""

msgid "There are no labels yet"
msgstr ""

msgid "There are no open issues"
msgstr ""

msgid "There are no open merge requests"
msgstr ""

msgid "There are no packages yet"
msgstr ""

msgid "There are no projects shared with this group yet"
msgstr ""

msgid "There are no staged changes"
msgstr ""

msgid "There are no unstaged changes"
msgstr ""

msgid "There is already a repository with that name on disk"
msgstr ""

msgid "There is no data available. Please change your selection."
msgstr ""

msgid "There is no data for the selected metric. Please change your selection."
msgstr ""

msgid "There was a problem communicating with your device."
msgstr ""

msgid "There was a problem sending the confirmation email"
msgstr ""

msgid "There was an error %{message} todo."
msgstr ""

msgid "There was an error adding a To Do."
msgstr ""

msgid "There was an error creating the issue"
msgstr ""

msgid "There was an error deleting the To Do."
msgstr ""

msgid "There was an error fetching configuration for charts"
msgstr ""

msgid "There was an error gathering the chart data"
msgstr ""

msgid "There was an error loading users activity calendar."
msgstr ""

msgid "There was an error removing the e-mail."
msgstr ""

msgid "There was an error resetting group pipeline minutes."
msgstr ""

msgid "There was an error resetting user pipeline minutes."
msgstr ""

msgid "There was an error saving your changes."
msgstr ""

msgid "There was an error saving your notification settings."
msgstr ""

msgid "There was an error subscribing to this label."
msgstr ""

msgid "There was an error trying to validate your query"
msgstr ""

msgid "There was an error when reseting email token."
msgstr ""

msgid "There was an error when subscribing to this label."
msgstr ""

msgid "There was an error when unsubscribing from this label."
msgstr ""

msgid "There was an error while fetching cycle analytics data."
msgstr ""

msgid "There was an error with the reCAPTCHA. Please solve the reCAPTCHA again."
msgstr ""

msgid "These existing issues have a similar title. It might be better to comment there instead of creating another similar issue."
msgstr ""

msgid "They can be managed using the %{link}."
msgstr ""

msgid "Third party offers"
msgstr ""

msgid "This %{issuableDisplayName} is locked. Only project members can comment."
msgstr ""

msgid "This %{issuable} is locked. Only <strong>project members</strong> can comment."
msgstr ""

msgid "This %{viewer} could not be displayed because %{reason}. You can %{options} instead."
msgstr ""

msgid "This GitLab instance does not provide any shared Runners yet. Instance administrators can register shared Runners in the admin area."
msgstr ""

msgid "This action can lead to data loss. To prevent accidental actions we ask you to confirm your intention."
msgstr ""

msgid "This also resolves the discussion"
msgstr ""

msgid "This application was created by %{link_to_owner}."
msgstr ""

msgid "This application will be able to:"
msgstr ""

msgid "This block is self-referential"
msgstr ""

msgid "This board's scope is reduced"
msgstr ""

msgid "This branch has changed since you started editing. Would you like to create a new branch?"
msgstr ""

msgid "This chart could not be displayed"
msgstr ""

msgid "This comment has changed since you started editing, please review the %{startTag}updated comment%{endTag} to ensure information is not lost."
msgstr ""

msgid "This commit is part of merge request %{link_to_merge_request}. Comments created here will be created in the context of that merge request."
msgstr ""

msgid "This commit was signed with a <strong>verified</strong> signature and the committer email is verified to belong to the same user."
msgstr ""

msgid "This commit was signed with a different user's verified signature."
msgstr ""

msgid "This commit was signed with a verified signature, but the committer email is <strong>not verified</strong> to belong to the same user."
msgstr ""

msgid "This commit was signed with an <strong>unverified</strong> signature."
msgstr ""

msgid "This container registry has been scheduled for deletion."
msgstr ""

msgid "This date is after the due date, so this epic won't appear in the roadmap."
msgstr ""

msgid "This date is before the start date, so this epic won't appear in the roadmap."
msgstr ""

msgid "This device has already been registered with us."
msgstr ""

msgid "This device has not been registered with us."
msgstr ""

msgid "This diff is collapsed."
msgstr ""

msgid "This diff was suppressed by a .gitattributes entry."
msgstr ""

msgid "This directory"
msgstr ""

msgid "This domain is not verified. You will need to verify ownership before access is enabled."
msgstr ""

msgid "This environment has no deployments yet."
msgstr ""

msgid "This feature is in development. Please disable the `job_log_json` feature flag"
msgstr ""

msgid "This feature requires local storage to be enabled"
msgstr ""

msgid "This field is required."
msgstr ""

msgid "This group"
msgstr ""

msgid "This group does not provide any group Runners yet."
msgstr ""

msgid "This group, including all subgroups, projects and git repositories, will only be reachable from the specified IP address range. Multiple addresses are supported with comma delimiters.<br>Example: <code>192.168.0.0/24,192.168.1.0/24</code>. %{read_more_link}."
msgstr ""

msgid "This is a \"Ghost User\", created to hold all issues authored by users that have since been deleted. This user cannot be removed."
msgstr ""

msgid "This is a Work in Progress"
msgstr ""

msgid "This is a confidential issue."
msgstr ""

msgid "This is a delayed job to run in %{remainingTime}"
msgstr ""

msgid "This is a list of devices that have logged into your account. Revoke any sessions that you do not recognize."
msgstr ""

msgid "This is a security log of important events involving your account."
msgstr ""

msgid "This is the author's first Merge Request to this project."
msgstr ""

msgid "This is the maximum number of users that have existed at the same time since the license started. This is the minimum number of seats you will need to buy when you renew your license."
msgstr ""

msgid "This is your current session"
msgstr ""

msgid "This issue is %{confidentialLinkStart}confidential%{linkEnd} and %{lockedLinkStart}locked%{linkEnd}."
msgstr ""

msgid "This issue is confidential"
msgstr ""

msgid "This issue is locked."
msgstr ""

msgid "This job depends on upstream jobs that need to succeed in order for this job to be triggered"
msgstr ""

msgid "This job does not have a trace."
msgstr ""

msgid "This job has been canceled"
msgstr ""

msgid "This job has been skipped"
msgstr ""

msgid "This job has not been triggered yet"
msgstr ""

msgid "This job has not started yet"
msgstr ""

msgid "This job is an out-of-date deployment to %{environmentLink}."
msgstr ""

msgid "This job is an out-of-date deployment to %{environmentLink}. View the most recent deployment %{deploymentLink}."
msgstr ""

msgid "This job is archived. Only the complete pipeline can be retried."
msgstr ""

msgid "This job is creating a deployment to %{environmentLink} and will overwrite the %{deploymentLink}."
msgstr ""

msgid "This job is creating a deployment to %{environmentLink}."
msgstr ""

msgid "This job is in pending state and is waiting to be picked by a runner"
msgstr ""

msgid "This job is performing tasks that must complete before it can start"
msgstr ""

msgid "This job is preparing to start"
msgstr ""

msgid "This job is stuck because you don't have any active runners online with any of these tags assigned to them:"
msgstr ""

msgid "This job is stuck because you don't have any active runners that can run this job."
msgstr ""

msgid "This job is the most recent deployment to %{link}."
msgstr ""

msgid "This job requires a manual action"
msgstr ""

msgid "This job requires manual intervention to start. Before starting this job, you can add variables below for last-minute configuration changes."
msgstr ""

msgid "This job will automatically run after its timer finishes. Often they are used for incremental roll-out deploys to production environments. When unscheduled it converts into a manual action."
msgstr ""

msgid "This may expose confidential information as the selected fork is in another namespace that can have other members."
msgstr ""

msgid "This means you can not push code until you create an empty repository or import existing one."
msgstr ""

msgid "This merge request is locked."
msgstr ""

msgid "This namespace has already been taken! Please choose another one."
msgstr ""

msgid "This option is disabled as you don't have write permissions for the current branch"
msgstr ""

msgid "This page is unavailable because you are not allowed to read information across multiple projects."
msgstr ""

msgid "This page will be removed in a future release."
msgstr ""

msgid "This pipeline makes use of a predefined CI/CD configuration enabled by %{strongStart}Auto DevOps.%{strongEnd}"
msgstr ""

msgid "This pipeline makes use of a predefined CI/CD configuration enabled by <b>Auto DevOps.</b>"
msgstr ""

msgid "This project"
msgstr ""

msgid "This project does not belong to a group and can therefore not make use of group Runners."
msgstr ""

msgid "This project does not have a wiki homepage yet"
msgstr ""

msgid "This project does not have billing enabled. To create a cluster, <a href=%{linkToBilling} target=\"_blank\" rel=\"noopener noreferrer\">enable billing <i class=\"fa fa-external-link\" aria-hidden=\"true\"></i></a> and try again."
msgstr ""

msgid "This repository"
msgstr ""

msgid "This repository is currently empty. A new Auto DevOps pipeline will be created after a new file has been pushed to a branch."
msgstr ""

msgid "This runner will only run on pipelines triggered on protected branches"
msgstr ""

msgid "This setting can be overridden in each project."
msgstr ""

msgid "This setting will override user notification preferences for all project members."
msgstr ""

msgid "This setting will update the hostname that is used to generate private commit emails. %{learn_more}"
msgstr ""

msgid "This timeout will take precedence when lower than project-defined timeout and accepts a human readable time input language like \"1 hour\". Values without specification represent seconds."
msgstr ""

msgid "This user cannot be unlocked manually from GitLab"
msgstr ""

msgid "This user has no active %{type} Tokens."
msgstr ""

msgid "This user has no identities"
msgstr ""

msgid "This user will be the author of all events in the activity feed that are the result of an update, like new branches being created or new commits being pushed to existing branches."
msgstr ""

msgid "This user will be the author of all events in the activity feed that are the result of an update, like new branches being created or new commits being pushed to existing branches. Upon creation or when reassigning you can only assign yourself to be the mirror user."
msgstr ""

msgid "This will redirect you to an external sign in page."
msgstr ""

msgid "This will remove the fork relationship to source project"
msgstr ""

msgid "Those emails automatically become issues (with the comments becoming the email conversation) listed here."
msgstr ""

msgid "Thursday"
msgstr ""

msgid "Time"
msgstr ""

msgid "Time based: Yes"
msgstr ""

msgid "Time before an issue gets scheduled"
msgstr ""

msgid "Time before an issue starts implementation"
msgstr ""

msgid "Time before enforced"
msgstr ""

msgid "Time between merge request creation and merge/close"
msgstr ""

msgid "Time estimate"
msgstr ""

msgid "Time from first comment to last commit"
msgstr ""

msgid "Time from first commit until first comment"
msgstr ""

msgid "Time from last commit to merge"
msgstr ""

msgid "Time in seconds GitLab will wait for a response from the external service. When the service does not respond in time, access will be denied."
msgstr ""

msgid "Time remaining"
msgstr ""

msgid "Time spent"
msgstr ""

msgid "Time to merge"
msgstr ""

msgid "Time tracking"
msgstr ""

msgid "Time until first merge request"
msgstr ""

msgid "TimeTrackingEstimated|Est"
msgstr ""

msgid "TimeTracking|%{startTag}Spent: %{endTag}%{timeSpentHumanReadable}"
msgstr ""

msgid "TimeTracking|Estimated:"
msgstr ""

msgid "TimeTracking|Over by %{timeRemainingHumanReadable}"
msgstr ""

msgid "TimeTracking|Spent"
msgstr ""

msgid "TimeTracking|Time remaining: %{timeRemainingHumanReadable}"
msgstr ""

msgid "Timeago|%s days ago"
msgstr ""

msgid "Timeago|%s days remaining"
msgstr ""

msgid "Timeago|%s hours ago"
msgstr ""

msgid "Timeago|%s hours remaining"
msgstr ""

msgid "Timeago|%s minutes ago"
msgstr ""

msgid "Timeago|%s minutes remaining"
msgstr ""

msgid "Timeago|%s months ago"
msgstr ""

msgid "Timeago|%s months remaining"
msgstr ""

msgid "Timeago|%s seconds remaining"
msgstr ""

msgid "Timeago|%s weeks ago"
msgstr ""

msgid "Timeago|%s weeks remaining"
msgstr ""

msgid "Timeago|%s years ago"
msgstr ""

msgid "Timeago|%s years remaining"
msgstr ""

msgid "Timeago|1 day ago"
msgstr ""

msgid "Timeago|1 day remaining"
msgstr ""

msgid "Timeago|1 hour ago"
msgstr ""

msgid "Timeago|1 hour remaining"
msgstr ""

msgid "Timeago|1 minute ago"
msgstr ""

msgid "Timeago|1 minute remaining"
msgstr ""

msgid "Timeago|1 month ago"
msgstr ""

msgid "Timeago|1 month remaining"
msgstr ""

msgid "Timeago|1 week ago"
msgstr ""

msgid "Timeago|1 week remaining"
msgstr ""

msgid "Timeago|1 year ago"
msgstr ""

msgid "Timeago|1 year remaining"
msgstr ""

msgid "Timeago|Past due"
msgstr ""

msgid "Timeago|in %s days"
msgstr ""

msgid "Timeago|in %s hours"
msgstr ""

msgid "Timeago|in %s minutes"
msgstr ""

msgid "Timeago|in %s months"
msgstr ""

msgid "Timeago|in %s seconds"
msgstr ""

msgid "Timeago|in %s weeks"
msgstr ""

msgid "Timeago|in %s years"
msgstr ""

msgid "Timeago|in 1 day"
msgstr ""

msgid "Timeago|in 1 hour"
msgstr ""

msgid "Timeago|in 1 minute"
msgstr ""

msgid "Timeago|in 1 month"
msgstr ""

msgid "Timeago|in 1 week"
msgstr ""

msgid "Timeago|in 1 year"
msgstr ""

msgid "Timeago|just now"
msgstr ""

msgid "Timeago|right now"
msgstr ""

msgid "Timeframe"
msgstr ""

msgid "Timeout"
msgstr ""

msgid "Time|hr"
msgid_plural "Time|hrs"
msgstr[0] ""
msgstr[1] ""

msgid "Time|min"
msgid_plural "Time|mins"
msgstr[0] ""
msgstr[1] ""

msgid "Time|s"
msgstr ""

msgid "Tip:"
msgstr ""

msgid "Title"
msgstr ""

msgid "Title:"
msgstr ""

msgid "Titles and Filenames"
msgstr ""

msgid "To %{link_to_help} of your domain, add the above key to a TXT record within to your DNS configuration."
msgstr ""

msgid "To Do"
msgstr ""

msgid "To GitLab"
msgstr ""

msgid "To access this domain create a new DNS record"
msgstr ""

msgid "To add an SSH key you need to %{generate_link_start}generate one%{link_end} or use an %{existing_link_start}existing key%{link_end}."
msgstr ""

msgid "To add the entry manually, provide the following details to the application on your phone."
msgstr ""

msgid "To connect GitHub repositories, you can use a %{personal_access_token_link}. When you create your Personal Access Token, you will need to select the <code>repo</code> scope, so we can display a list of your public and private repositories which are available to connect."
msgstr ""

msgid "To connect GitHub repositories, you first need to authorize GitLab to access the list of your GitHub repositories."
msgstr ""

msgid "To connect GitHub repositories, you first need to authorize GitLab to access the list of your GitHub repositories:"
msgstr ""

msgid "To connect an SVN repository, check out %{svn_link}."
msgstr ""

msgid "To define internal users, first enable new users set to external"
msgstr ""

msgid "To enable it and see User Cohorts, visit %{application_settings_link_start}application settings%{application_settings_link_end}."
msgstr ""

msgid "To get started you enter your FogBugz URL and login information below. In the next steps, you'll be able to map users and select the projects you want to import."
msgstr ""

msgid "To get started, link this page to your Jaeger server, or find out how to %{link_start_tag}install Jaeger%{link_end_tag}"
msgstr ""

msgid "To get started, please enter your Gitea Host URL and a %{link_to_personal_token}."
msgstr ""

msgid "To help improve GitLab and its user experience, GitLab will periodically collect usage information."
msgstr ""

msgid "To help improve GitLab, we would like to periodically collect usage information. This can be changed at any time in %{settings_link_start}Settings%{link_end}. %{info_link_start}More Information%{link_end}"
msgstr ""

msgid "To import an SVN repository, check out %{svn_link}."
msgstr ""

msgid "To keep this project going, create a new issue"
msgstr ""

msgid "To keep this project going, create a new merge request"
msgstr ""

msgid "To link Sentry to GitLab, enter your Sentry URL and Auth Token."
msgstr ""

msgid "To move or copy an entire GitLab project from another GitLab installation to this one, navigate to the original project's settings page, generate an export file, and upload it here."
msgstr ""

msgid "To only use CI/CD features for an external repository, choose <strong>CI/CD for external repo</strong>."
msgstr ""

msgid "To open Jaeger and easily view tracing from GitLab, link the %{link} page to your server"
msgstr ""

msgid "To preserve performance only <strong>%{display_size} of %{real_size}</strong> files are displayed."
msgstr ""

msgid "To protect this issue's confidentiality, %{link_start}fork the project%{link_end} and set the forks visiblity to private."
msgstr ""

msgid "To protect this issue's confidentiality, a private fork of this project was selected."
msgstr ""

msgid "To receive alerts from manually configured Prometheus services, add the following URL and Authorization key to your Prometheus webhook config file. Learn more about %{linkStart}configuring Prometheus%{linkEnd} to send alerts to GitLab."
msgstr ""

msgid "To see all the user's personal access tokens you must impersonate them first."
msgstr ""

msgid "To see this project's operational details, %{linkStart}upgrade its group plan to Silver%{linkEnd}. You can also remove the project from the dashboard."
msgstr ""

msgid "To see this project's operational details, contact an owner of group %{groupName} to upgrade the plan. You can also remove the project from the dashboard."
msgstr ""

msgid "To set up SAML authentication for your group through an identity provider like Azure, Okta, Onelogin, Ping Identity, or your custom SAML 2.0 provider:"
msgstr ""

msgid "To set up this service:"
msgstr ""

msgid "To specify the notification level per project of a group you belong to, you need to visit project page and change notification level there."
msgstr ""

msgid "To start serving your jobs you can add Runners to your group"
msgstr ""

msgid "To start serving your jobs you can either add specific Runners to your project or use shared Runners"
msgstr ""

msgid "To this GitLab instance"
msgstr ""

msgid "To validate your GitLab CI configurations, go to 'CI/CD → Pipelines' inside your project, and click on the 'CI Lint' button."
msgstr ""

msgid "To view the roadmap, add a start or due date to one of your epics in this group or its subgroups. In the months view, only epics in the past month, current month, and next 5 months are shown."
msgstr ""

msgid "To widen your search, change or remove filters above"
msgstr ""

msgid "To widen your search, change or remove filters."
msgstr ""

msgid "To-Do List"
msgstr ""

msgid "To-do item successfully marked as done."
msgstr ""

msgid "Today"
msgstr ""

msgid "Toggle Markdown preview"
msgstr ""

msgid "Toggle Sidebar"
msgstr ""

msgid "Toggle backtrace"
msgstr ""

msgid "Toggle collapse"
msgstr ""

msgid "Toggle comments for this file"
msgstr ""

msgid "Toggle commit description"
msgstr ""

msgid "Toggle commit list"
msgstr ""

msgid "Toggle emoji award"
msgstr ""

msgid "Toggle navigation"
msgstr ""

msgid "Toggle project"
msgstr ""

msgid "Toggle sidebar"
msgstr ""

msgid "Toggle the Performance Bar"
msgstr ""

msgid "Toggle this dialog"
msgstr ""

msgid "Toggle thread"
msgstr ""

msgid "ToggleButton|Toggle Status: OFF"
msgstr ""

msgid "ToggleButton|Toggle Status: ON"
msgstr ""

msgid "Toggled :%{name}: emoji award."
msgstr ""

msgid "Toggles :%{name}: emoji award."
msgstr ""

msgid "Tomorrow"
msgstr ""

msgid "Too many changes to show."
msgstr ""

msgid "Topics"
msgstr ""

msgid "Total"
msgstr ""

msgid "Total Contributions"
msgstr ""

msgid "Total Time"
msgstr ""

msgid "Total test time for all commits/merges"
msgstr ""

msgid "Total: %{total}"
msgstr ""

msgid "Tracing"
msgstr ""

msgid "Track activity with Contribution Analytics."
msgstr ""

msgid "Track groups of issues that share a theme, across projects and milestones"
msgstr ""

msgid "Track time with quick actions"
msgstr ""

msgid "Track your GitLab projects with GitLab for Slack."
msgstr ""

msgid "Track your project with Audit Events."
msgstr ""

msgid "Transfer project"
msgstr ""

msgid "TransferGroup|Database is not supported."
msgstr ""

msgid "TransferGroup|Group is already a root group."
msgstr ""

msgid "TransferGroup|Group is already associated to the parent group."
msgstr ""

msgid "TransferGroup|The parent group already has a subgroup with the same path."
msgstr ""

msgid "TransferGroup|Transfer failed: %{error_message}"
msgstr ""

msgid "TransferGroup|You don't have enough permissions."
msgstr ""

msgid "TransferProject|Cannot move project"
msgstr ""

msgid "TransferProject|Please select a new namespace for your project."
msgstr ""

msgid "TransferProject|Project cannot be transferred, because tags are present in its container registry"
msgstr ""

msgid "TransferProject|Project with same name or path in target namespace already exists"
msgstr ""

msgid "TransferProject|Transfer failed, please contact an admin."
msgstr ""

msgid "Tree view"
msgstr ""

msgid "Trending"
msgstr ""

msgid "Trigger pipelines for mirror updates"
msgstr ""

msgid "Trigger pipelines when branches or tags are updated from the upstream repository. Depending on the activity of the upstream repository, this may greatly increase the load on your CI runners. Only enable this if you know they can handle the load."
msgstr ""

msgid "Trigger removed."
msgstr ""

msgid "Trigger this manual action"
msgstr ""

msgid "Trigger token:"
msgstr ""

msgid "Trigger variables:"
msgstr ""

msgid "Trigger was created successfully."
msgstr ""

msgid "Trigger was successfully updated."
msgstr ""

msgid "Triggerer"
msgstr ""

msgid "Triggers can force a specific branch or tag to get rebuilt with an API call.  These tokens will impersonate their associated user including their access to projects and their project permissions."
msgstr ""

msgid "Troubleshoot and monitor your application with tracing"
msgstr ""

msgid "Try again"
msgstr ""

msgid "Try again?"
msgstr ""

msgid "Try all GitLab has to offer for 30 days."
msgstr ""

msgid "Try to fork again"
msgstr ""

msgid "Trying to communicate with your device. Plug it in (if you haven't already) and press the button on the device now."
msgstr ""

msgid "Tuesday"
msgstr ""

msgid "Turn Off"
msgstr ""

msgid "Turn On"
msgstr ""

msgid "Turn on Service Desk"
msgstr ""

msgid "Twitter"
msgstr ""

msgid "Two-Factor Authentication"
msgstr ""

msgid "Two-factor Authentication"
msgstr ""

msgid "Two-factor Authentication Recovery codes"
msgstr ""

msgid "Two-factor Authentication has been disabled for this user"
msgstr ""

msgid "Two-factor authentication"
msgstr ""

msgid "Type"
msgstr ""

msgid "U2F Devices (%{length})"
msgstr ""

msgid "U2F only works with HTTPS-enabled websites. Contact your administrator for more details."
msgstr ""

msgid "URL"
msgstr ""

msgid "URL of the external storage that will serve the repository static objects (e.g. archives, blobs, ...)."
msgstr ""

msgid "Unable to apply suggestions to a deleted line."
msgstr ""

msgid "Unable to build Slack link."
msgstr ""

msgid "Unable to connect to Prometheus server"
msgstr ""

msgid "Unable to connect to server: %{error}"
msgstr ""

msgid "Unable to generate new instance ID"
msgstr ""

msgid "Unable to load the diff. %{button_try_again}"
msgstr ""

msgid "Unable to resolve"
msgstr ""

msgid "Unable to save your changes. Please try again."
msgstr ""

msgid "Unable to schedule a pipeline to run immediately"
msgstr ""

msgid "Unable to sign you in to the group with SAML due to \"%{reason}\""
msgstr ""

msgid "Unable to update label prioritization at this time"
msgstr ""

msgid "Unable to update this epic at this time."
msgstr ""

msgid "Unable to update this issue at this time."
msgstr ""

msgid "Unarchive project"
msgstr ""

msgid "Unarchiving the project will restore people's ability to make changes to it. The repository can be committed to, and issues, comments and other entities can be created. <strong>Once active this project shows up in the search and on the dashboard.</strong>"
msgstr ""

msgid "Unblock"
msgstr ""

msgid "Undo"
msgstr ""

msgid "Unfortunately, your email message to GitLab could not be processed."
msgstr ""

msgid "Uninstall"
msgstr ""

msgid "Uninstalling"
msgstr ""

msgid "Unknown"
msgstr ""

msgid "Unknown encryption strategy: %{encrypted_strategy}!"
msgstr ""

msgid "Unknown format"
msgstr ""

msgid "Unknown response text"
msgstr ""

msgid "Unlimited"
msgstr ""

msgid "Unlock"
msgstr ""

msgid "Unlock the discussion"
msgstr ""

msgid "Unlock this %{issuableDisplayName}? <strong>Everyone</strong> will be able to comment."
msgstr ""

msgid "Unlocked"
msgstr ""

msgid "Unlocked the discussion."
msgstr ""

msgid "Unlocks the discussion."
msgstr ""

msgid "Unmarked this %{noun} as Work In Progress."
msgstr ""

msgid "Unmarks this %{noun} as Work In Progress."
msgstr ""

msgid "Unresolve discussion"
msgstr ""

msgid "Unresolve thread"
msgstr ""

msgid "Unschedule job"
msgstr ""

msgid "Unstage"
msgstr ""

msgid "Unstage all changes"
msgstr ""

msgid "Unstage changes"
msgstr ""

msgid "Unstaged"
msgstr ""

msgid "Unstaged %{type}"
msgstr ""

msgid "Unstaged and staged %{type}"
msgstr ""

msgid "Unstar"
msgstr ""

msgid "Unsubscribe"
msgstr ""

msgid "Unsubscribe at group level"
msgstr ""

msgid "Unsubscribe at project level"
msgstr ""

msgid "Unsubscribe from %{type}"
msgstr ""

msgid "Unsubscribed from this %{quick_action_target}."
msgstr ""

msgid "Unsubscribes from this %{quick_action_target}."
msgstr ""

msgid "Until"
msgstr ""

msgid "Unverified"
msgstr ""

msgid "Up to date"
msgstr ""

msgid "Upcoming"
msgstr ""

msgid "Upcoming Release"
msgstr ""

msgid "Update"
msgstr ""

msgid "Update all"
msgstr ""

msgid "Update approval rule"
msgstr ""

msgid "Update failed"
msgstr ""

msgid "Update failed. Please try again."
msgstr ""

msgid "Update it"
msgstr ""

msgid "Update now"
msgstr ""

msgid "Update your bookmarked URLs as filtered/sorted branches URL has been changed."
msgstr ""

msgid "Update your group name, description, avatar, and visibility."
msgstr ""

msgid "Update your project name, topics, description and avatar."
msgstr ""

msgid "UpdateProject|Cannot rename project because it contains container registry tags!"
msgstr ""

msgid "UpdateProject|Could not set the default branch"
msgstr ""

msgid "UpdateProject|New visibility level not allowed!"
msgstr ""

msgid "UpdateProject|Project could not be updated!"
msgstr ""

msgid "Updated"
msgstr ""

msgid "Updated %{updated_at} by %{updated_by}"
msgstr ""

msgid "Updated to"
msgstr ""

msgid "Updating"
msgstr ""

msgid "Upgrade plan to unlock Canary Deployments feature"
msgstr ""

msgid "Upgrade your plan"
msgstr ""

msgid "Upgrade your plan to activate Advanced Global Search."
msgstr ""

msgid "Upgrade your plan to activate Audit Events."
msgstr ""

msgid "Upgrade your plan to activate Contribution Analytics."
msgstr ""

msgid "Upgrade your plan to activate Group Webhooks."
msgstr ""

msgid "Upgrade your plan to activate Issue weight."
msgstr ""

msgid "Upgrade your plan to improve Issue boards."
msgstr ""

msgid "Upgrade your plan to improve Merge Requests."
msgstr ""

msgid "Upload <code>GoogleCodeProjectHosting.json</code> here:"
msgstr ""

msgid "Upload CSV file"
msgstr ""

msgid "Upload New File"
msgstr ""

msgid "Upload a certificate for your domain with all intermediates"
msgstr ""

msgid "Upload a private key for your certificate"
msgstr ""

msgid "Upload file"
msgstr ""

msgid "Upload file does not exist"
msgstr ""

msgid "Upload object map"
msgstr ""

msgid "UploadLink|click to upload"
msgstr ""

msgid "Uploaded on"
msgstr ""

msgid "Uploading changes to terminal"
msgstr ""

msgid "Uploads"
msgstr ""

msgid "Upstream"
msgstr ""

msgid "Upvotes"
msgstr ""

msgid "Usage"
msgstr ""

msgid "Usage ping is not enabled"
msgstr ""

msgid "Usage quotas help link"
msgstr ""

msgid "Usage statistics"
msgstr ""

msgid "UsageQuota|%{help_link_start}Shared runners%{help_link_end} are disabled, so there are no limits set on pipeline usage"
msgstr ""

msgid "UsageQuota|Artifacts"
msgstr ""

msgid "UsageQuota|Buy additional minutes"
msgstr ""

msgid "UsageQuota|Current period usage"
msgstr ""

msgid "UsageQuota|LFS Storage"
msgstr ""

msgid "UsageQuota|Packages"
msgstr ""

msgid "UsageQuota|Pipelines"
msgstr ""

msgid "UsageQuota|Repository"
msgstr ""

msgid "UsageQuota|Storage"
msgstr ""

msgid "UsageQuota|This namespace has no projects which use shared runners"
msgstr ""

msgid "UsageQuota|Unlimited"
msgstr ""

msgid "UsageQuota|Usage"
msgstr ""

msgid "UsageQuota|Usage Quotas"
msgstr ""

msgid "UsageQuota|Usage of group resources across the projects in the %{strong_start}%{group_name}%{strong_end} group"
msgstr ""

msgid "UsageQuota|Usage since"
msgstr ""

msgid "UsageQuota|Wiki"
msgstr ""

msgid "Use %{code_start}::%{code_end} to create a %{link_start}scoped label set%{link_end} (eg. %{code_start}priority::1%{code_end})"
msgstr ""

msgid "Use <code>%{native_redirect_uri}</code> for local tests"
msgstr ""

msgid "Use Service Desk to connect with your users (e.g. to offer customer support) through email right inside GitLab"
msgstr ""

msgid "Use a hardware device to add the second factor of authentication."
msgstr ""

msgid "Use an one time password authenticator on your mobile device or computer to enable two-factor authentication (2FA)."
msgstr ""

msgid "Use group milestones to manage issues from multiple projects in the same milestone."
msgstr ""

msgid "Use one line per URI"
msgstr ""

msgid "Use template"
msgstr ""

msgid "Use the following registration token during setup:"
msgstr ""

msgid "Use your global notification setting"
msgstr ""

msgid "Use your smart card to authenticate with the LDAP server."
msgstr ""

msgid "Used by members to sign in to your group in GitLab"
msgstr ""

msgid "Used to help configure your identity provider"
msgstr ""

msgid "User %{current_user_username} has started impersonating %{username}"
msgstr ""

msgid "User %{username} was successfully removed."
msgstr ""

msgid "User Cohorts are only shown when the %{usage_ping_link_start}usage ping%{usage_ping_link_end} is enabled."
msgstr ""

msgid "User OAuth applications"
msgstr ""

msgid "User Settings"
msgstr ""

msgid "User and IP Rate Limits"
msgstr ""

msgid "User identity was successfully created."
msgstr ""

msgid "User identity was successfully removed."
msgstr ""

msgid "User identity was successfully updated."
msgstr ""

msgid "User key was successfully removed."
msgstr ""

msgid "User map"
msgstr ""

msgid "User pipeline minutes were successfully reset."
msgstr ""

msgid "User settings"
msgstr ""

msgid "User was successfully created."
msgstr ""

msgid "User was successfully removed from group and any subresources."
msgstr ""

msgid "User was successfully removed from project."
msgstr ""

msgid "User was successfully updated."
msgstr ""

msgid "UserOnboardingTour|%{activeTour}/%{totalTours}"
msgstr ""

msgid "UserOnboardingTour|%{completed}/%{total} steps completed"
msgstr ""

msgid "UserOnboardingTour|%{emphasisStart}Well done!%{emphasisEnd}%{lineBreak}%{lineBreak}That's it for our guided tour, congratulations for making it all the way to the end!%{lineBreak}%{lineBreak}We hope this gave you a good overview of GitLab and how it can help you. We'll now show you how to create your own project and invite your colleagues."
msgstr ""

msgid "UserOnboardingTour|Adding other members to a project is done through Project Settings. Click on %{emphasisStart}Settings%{emphasisEnd}."
msgstr ""

msgid "UserOnboardingTour|Alright, that's it for Commits. Let's take a look at the %{emphasisStart}Branches%{emphasisEnd}."
msgstr ""

msgid "UserOnboardingTour|Awesome! Now click on %{emphasisStart}Members%{emphasisEnd}."
msgstr ""

msgid "UserOnboardingTour|Click on one of the %{emphasisStart}Compare%{emphasisEnd} buttons to compare a branch to master."
msgstr ""

msgid "UserOnboardingTour|Click on one of the %{emphasisStart}pipeline IDs%{emphasisEnd} to see the details of a pipeline."
msgstr ""

msgid "UserOnboardingTour|Click to open the latest commit to see its details."
msgstr ""

msgid "UserOnboardingTour|Close 'Learn GitLab'"
msgstr ""

msgid "UserOnboardingTour|Commits are shown in chronological order and can be filtered by the commit message or by the branch."
msgstr ""

msgid "UserOnboardingTour|Create a project"
msgstr ""

msgid "UserOnboardingTour|Exit 'Learn GitLab'"
msgstr ""

msgid "UserOnboardingTour|Got it"
msgstr ""

msgid "UserOnboardingTour|Great job! %{clapHands} We hope the tour was helpful and that you learned how to use GitLab.%{lineBreak}%{lineBreak}We'd love to get your feedback on this tour.%{lineBreak}%{lineBreak}%{emphasisStart}How helpful would you say this guided tour was?%{emphasisEnd}%{lineBreak}%{lineBreak}"
msgstr ""

msgid "UserOnboardingTour|Guided GitLab Tour"
msgstr ""

msgid "UserOnboardingTour|Here you can compare the changes of this branch to another one. Changes are divided by files so that it's easier to see what was changed where."
msgstr ""

msgid "UserOnboardingTour|Here you can create a project from scratch, start with a template or import a repository from other platforms. Whatever you choose, we'll guide you through the process.%{lineBreak}%{lineBreak}Choose a way to create a project and click on %{emphasisStart}Create Project%{emphasisEnd} to progress to the next step."
msgstr ""

msgid "UserOnboardingTour|Here you can see the breakdown of the pipelines: its stages and jobs in each of the stages and their status.%{lineBreak}%{lineBreak}Our CI/CD pipelines are quite complex, most of our users have fewer and simpler pipelines."
msgstr ""

msgid "UserOnboardingTour|Here you can see the current members of the project (just you at the moment) and invite new members.%{lineBreak}%{lineBreak}You can invite multiple members at once (existing GitLab users or invite by email) and you can also set their roles and permissions.%{lineBreak}%{lineBreak}Add a few members and click on %{emphasisStart}Add to project%{emphasisEnd} to complete this step."
msgstr ""

msgid "UserOnboardingTour|Here you can see what changes were made with this commit, on what branch and if there's a related merge request. The status of the pipeline will also show up if CI/CD is set up.%{lineBreak}%{lineBreak}You can also comment on the lines of code that were changed and start a discussion with your colleagues!"
msgstr ""

msgid "UserOnboardingTour|Here's an overview of branches in the %{emphasisStart}%{projectName}%{emphasisEnd} project. They're split into Active and Stale.%{lineBreak}%{lineBreak}From here, you can create a new merge request, from a branch or compare the branch to any other branch in the project. By default, it will compare it to the master branch."
msgstr ""

msgid "UserOnboardingTour|Invite colleagues"
msgstr ""

msgid "UserOnboardingTour|Issues are great for communicating and keeping track of progess in GitLab. These are all issues that are open in the %{emphasisStart}%{projectName}%{emphasisEnd}.%{lineBreak}%{lineBreak}You can help us improve GitLab by contributing work to issues that are labeled <span class=\"badge color-label accept-mr-label\">Accepting merge requests</span>.%{lineBreak}%{lineBreak}This list can be filtered by labels, milestones, assignees, authors... We'll show you how it looks like when the list is filtered by a label."
msgstr ""

msgid "UserOnboardingTour|Learn GitLab"
msgstr ""

msgid "UserOnboardingTour|Let's take a closer look at a merge request. Click on the title of one."
msgstr ""

msgid "UserOnboardingTour|Let's take a closer look at all the commits. Click on %{emphasisStart}Commits%{emphasisEnd}."
msgstr ""

msgid "UserOnboardingTour|Let's take a closer look at the repository of this project. Click on %{emphasisStart}Repository%{emphasisEnd}."
msgstr ""

msgid "UserOnboardingTour|No thanks"
msgstr ""

msgid "UserOnboardingTour|Ok, let's go"
msgstr ""

msgid "UserOnboardingTour|Ok, show me"
msgstr ""

msgid "UserOnboardingTour|Open one of the issues by clicking on its title."
msgstr ""

msgid "UserOnboardingTour|Restart this step"
msgstr ""

msgid "UserOnboardingTour|Skip this step"
msgstr ""

msgid "UserOnboardingTour|Sweet! Your project was created is is ready to be used.%{lineBreak}%{lineBreak}You can start adding files to the repository or clone it. One last thing we want to show you is how to invite your colleagues to your new project."
msgstr ""

msgid "UserOnboardingTour|Take a look. Here's a nifty menu for quickly creating issues, merge requests, snippets, projects and groups. Click on it and select \"New project\" from the \"GitLab\" section to get started."
msgstr ""

msgid "UserOnboardingTour|Thanks for the feedback! %{thumbsUp}"
msgstr ""

msgid "UserOnboardingTour|That's it for issues. Let'st take a look at %{emphasisStart}Merge Requests%{emphasisEnd}."
msgstr ""

msgid "UserOnboardingTour|That's it for merge requests. Now for the finla part of this guided tour - the %{emphasisStart}CI/CD%{emphasisEnd}."
msgstr ""

msgid "UserOnboardingTour|That's it for the Repository. Let's take a look at the %{emphasisStart}Issues%{emphasisEnd}."
msgstr ""

msgid "UserOnboardingTour|The structure of this page is very similar to the onfe of issues. Status, description, discussion and the sidebar are all here.%{lineBreak}%{lineBreak}But take a look below the description and you'll notice that there's more information about the merge request, the CI/CD pipeline and the options for approving it.%{lineBreak}%{lineBreak}Below, alongside the discussion you can also see more information about commits in this merge request, the status of pipelines and review all changes that were made."
msgstr ""

msgid "UserOnboardingTour|There's a lot of information here but don't worry, we'll go through it.%{lineBreak}%{lineBreak}On the top you can see the status of the issue and when it was opened and by whom. Directly below it is the issue description and below that are other %{emphasisStart}related issues%{emphasisEnd} and %{emphasisStart}merge requests%{emphasisEnd} (if any). Then below that is the %{emphasisStart}discussion%{emphasisEnd}, that's where most of the communication happens.%{lineBreak}%{lineBreak}On the right, there's a sidebar where you can view/change the %{emphasisStart}assignee, milestone, due date, labels, weight%{emphasisEnd}, etc."
msgstr ""

msgid "UserOnboardingTour|These are all the CI/CD pipelines we have for our %{emphasisStart}%{projectName}%{emphasisEnd} project.%{lineBreak}%{lineBreak}Here you can see the status of each pipeline, for what commit it's running for, its stages and the status for them."
msgstr ""

msgid "UserOnboardingTour|These are all the issues that are available for community contributions. Let's take a closer look at one of them."
msgstr ""

msgid "UserOnboardingTour|This is an overview of all merge requests in this project. Similarly to the issues overview it can be filtered down by things like labels, milestones, authors, assignees, etc."
msgstr ""

msgid "UserOnboardingTour|This is the repository for the %{emphasisStart}%{projectName}%{emphasisEnd} project. All our code is stored here. Feel free to explore around and take a closer look at folders and files.%{lineBreak}%{lineBreak}Above the file structure, you can see the latest commit, who the author is and the status of the CI/CD pipeline.%{lineBreak}%{lineBreak}If you scroll down, below the file strcture, you'll find the Readme of this project. This is defined in the README.md file at the root of the repository."
msgstr ""

msgid "UserOnboardingTour|Welcome to the project overview of the %{emphasisStart}%{projectName}%{emphasisEnd} project. This is the project that we uese to work on GitLab. At first, a project seems like a simple repository, but at GitLab, a project is so much more.%{lineBreak}%{lineBreak}You can create projects for hosting your codebase, use it as an issue tracker, collaboreate on code, and continuously build, test, and deploy your app with built-in GitLab CI/CD."
msgstr ""

msgid "UserProfile|Activity"
msgstr ""

msgid "UserProfile|Already reported for abuse"
msgstr ""

msgid "UserProfile|Contributed projects"
msgstr ""

msgid "UserProfile|Edit profile"
msgstr ""

msgid "UserProfile|Explore public groups to find projects to contribute to."
msgstr ""

msgid "UserProfile|Groups"
msgstr ""

msgid "UserProfile|Groups are the best way to manage projects and members."
msgstr ""

msgid "UserProfile|Join or create a group to start contributing by commenting on issues or submitting merge requests!"
msgstr ""

msgid "UserProfile|Most Recent Activity"
msgstr ""

msgid "UserProfile|No snippets found."
msgstr ""

msgid "UserProfile|Overview"
msgstr ""

msgid "UserProfile|Personal projects"
msgstr ""

msgid "UserProfile|Report abuse"
msgstr ""

msgid "UserProfile|Snippets"
msgstr ""

msgid "UserProfile|Snippets in GitLab can either be private, internal, or public."
msgstr ""

msgid "UserProfile|Star projects to track their progress and show your appreciation."
msgstr ""

msgid "UserProfile|Starred projects"
msgstr ""

msgid "UserProfile|Subscribe"
msgstr ""

msgid "UserProfile|This user doesn't have any personal projects"
msgstr ""

msgid "UserProfile|This user has a private profile"
msgstr ""

msgid "UserProfile|This user hasn't contributed to any projects"
msgstr ""

msgid "UserProfile|This user hasn't starred any projects"
msgstr ""

msgid "UserProfile|View all"
msgstr ""

msgid "UserProfile|View user in admin area"
msgstr ""

msgid "UserProfile|You can create a group for several dependent projects."
msgstr ""

msgid "UserProfile|You haven't created any personal projects."
msgstr ""

msgid "UserProfile|You haven't created any snippets."
msgstr ""

msgid "UserProfile|Your projects can be available publicly, internally, or privately, at your choice."
msgstr ""

msgid "Username (optional)"
msgstr ""

msgid "Username is already taken."
msgstr ""

msgid "Username is available."
msgstr ""

msgid "Username or email"
msgstr ""

msgid "Users"
msgstr ""

msgid "Users outside of license"
msgstr ""

msgid "Users requesting access to"
msgstr ""

msgid "Users were successfully added."
msgstr ""

msgid "Users with a Guest role or those who don't belong to any projects or groups don't count towards seats in use."
msgstr ""

msgid "UsersSelect|%{name} + %{length} more"
msgstr ""

msgid "UsersSelect|Any User"
msgstr ""

msgid "UsersSelect|Assignee"
msgstr ""

msgid "UsersSelect|No assignee - %{openingTag} assign yourself %{closingTag}"
msgstr ""

msgid "UsersSelect|Unassigned"
msgstr ""

msgid "Using %{code_start}::%{code_end} denotes a %{link_start}scoped label set%{link_end}"
msgstr ""

msgid "Using required encryption strategy when encrypted field is missing!"
msgstr ""

msgid "Validate"
msgstr ""

msgid "Validate your GitLab CI configuration file"
msgstr ""

msgid "Validations failed."
msgstr ""

msgid "Validity"
msgstr ""

msgid "Value"
msgstr ""

msgid "Variables"
msgstr ""

msgid "Various container registry settings."
msgstr ""

msgid "Various email settings."
msgstr ""

msgid "Various localization settings."
msgstr ""

msgid "Various settings that affect GitLab performance."
msgstr ""

msgid "Verification information"
msgstr ""

msgid "Verification status"
msgstr ""

msgid "Verified"
msgstr ""

msgid "Version"
msgstr ""

msgid "Very helpful"
msgstr ""

msgid "View app"
msgstr ""

msgid "View dependency details for your project"
msgstr ""

msgid "View deployment"
msgstr ""

msgid "View details: %{details_url}"
msgstr ""

msgid "View documentation"
msgstr ""

msgid "View eligible approvers"
msgstr ""

msgid "View epics list"
msgstr ""

msgid "View file @ "
msgstr ""

msgid "View full dashboard"
msgstr ""

msgid "View group labels"
msgstr ""

msgid "View in Sentry"
msgstr ""

msgid "View it on GitLab"
msgstr ""

msgid "View job"
msgstr ""

msgid "View job trace"
msgstr ""

msgid "View jobs"
msgstr ""

msgid "View labels"
msgstr ""

msgid "View log"
msgstr ""

msgid "View open merge request"
msgstr ""

msgid "View project labels"
msgstr ""

msgid "View replaced file @ "
msgstr ""

msgid "View the documentation"
msgstr ""

msgid "Viewing commit"
msgstr ""

msgid "Visibility"
msgstr ""

msgid "Visibility and access controls"
msgstr ""

msgid "Visibility level"
msgstr ""

msgid "Visibility level:"
msgstr ""

msgid "Visibility settings have been disabled by the administrator."
msgstr ""

msgid "Visibility, project features, permissions"
msgstr ""

msgid "Visibility:"
msgstr ""

msgid "VisibilityLevel|Internal"
msgstr ""

msgid "VisibilityLevel|Private"
msgstr ""

msgid "VisibilityLevel|Public"
msgstr ""

msgid "VisibilityLevel|Unknown"
msgstr ""

msgid "VisualReviewApp|%{stepStart}Step 1%{stepEnd}. Copy the following script:"
msgstr ""

msgid "VisualReviewApp|%{stepStart}Step 2%{stepEnd}. Add it to the %{headTags} tags of every page of your application, ensuring the merge request ID is set or not set as required. "
msgstr ""

msgid "VisualReviewApp|%{stepStart}Step 3%{stepEnd}. Open the Review App and provide a %{linkStart}personal access token%{linkEnd}."
msgstr ""

msgid "VisualReviewApp|%{stepStart}Step 4%{stepEnd}. If not previously %{linkStart}configured%{linkEnd} by a developer, enter the merge request ID for the review when prompted. The ID of this merge request is %{stepStart}%{mrId}%{stepStart}."
msgstr ""

msgid "VisualReviewApp|%{stepStart}Step 5%{stepEnd}. Leave feedback in the Review App."
msgstr ""

msgid "VisualReviewApp|Copy merge request ID to clipboard"
msgstr ""

msgid "VisualReviewApp|Copy script to clipboard"
msgstr ""

msgid "VisualReviewApp|Enable Visual Reviews"
msgstr ""

msgid "VisualReviewApp|Follow the steps below to enable Visual Reviews inside your application."
msgstr ""

msgid "VisualReviewApp|Open review app"
msgstr ""

msgid "VisualReviewApp|Review"
msgstr ""

msgid "VisualReviewApp|Steps 1 and 2 (and sometimes 3) are performed once by the developer before requesting feedback. Steps 3 (if necessary), 4, and 5 are performed by the reviewer each time they perform a review."
msgstr ""

msgid "Vulnerabilities"
msgstr ""

msgid "Vulnerabilities over time"
msgstr ""

msgid "Vulnerability-Check requires one or more merge request approvals only if high or critical security vulnerabilities are detected."
msgstr ""

msgid "VulnerabilityChart|%{formattedStartDate} to today"
msgstr ""

msgid "Vulnerability|Class"
msgstr ""

msgid "Vulnerability|Confidence"
msgstr ""

msgid "Vulnerability|Description"
msgstr ""

msgid "Vulnerability|File"
msgstr ""

msgid "Vulnerability|Identifiers"
msgstr ""

msgid "Vulnerability|Image"
msgstr ""

msgid "Vulnerability|Instances"
msgstr ""

msgid "Vulnerability|Links"
msgstr ""

msgid "Vulnerability|Namespace"
msgstr ""

msgid "Vulnerability|Project"
msgstr ""

msgid "Vulnerability|Report Type"
msgstr ""

msgid "Vulnerability|Severity"
msgstr ""

msgid "Wait for the source to load to copy it to the clipboard"
msgstr ""

msgid "Waiting for performance data"
msgstr ""

msgid "Want to see the data? Please ask an administrator for access."
msgstr ""

msgid "We can't find an epic that matches what you are looking for."
msgstr ""

msgid "We can't find an issue that matches what you are looking for."
msgstr ""

msgid "We could not determine the path to remove the epic"
msgstr ""

msgid "We could not determine the path to remove the issue"
msgstr ""

msgid "We couldn't find any results matching"
msgstr ""

msgid "We created a short guided tour that will help you learn the basics of GitLab and how it will help you be better at your job. It should only take a couple of minutes. You will be guided by two types of helpers, best recognized by their color."
msgstr ""

msgid "We detected potential spam in the %{humanized_resource_name}. Please solve the reCAPTCHA to proceed."
msgstr ""

msgid "We don't have enough data to show this stage."
msgstr ""

msgid "We heard back from your U2F device. You have been authenticated."
msgstr ""

msgid "We sent you an email with reset password instructions"
msgstr ""

msgid "We want to be sure it is you, please confirm you are not a robot."
msgstr ""

msgid "Web IDE"
msgstr ""

msgid "Web Terminal"
msgstr ""

msgid "Web terminal"
msgstr ""

msgid "Webhooks"
msgstr ""

msgid "Webhooks Help"
msgstr ""

msgid "Webhooks allow you to trigger a URL if, for example, new code is pushed or a new issue is created. You can configure webhooks to listen for specific events like pushes, issues or merge requests. Group webhooks will apply to all projects in a group, allowing you to standardize webhook functionality across your entire group."
msgstr ""

msgid "Wednesday"
msgstr ""

msgid "Weeks"
msgstr ""

msgid "Weight"
msgstr ""

msgid "Weight %{weight}"
msgstr ""

msgid "Welcome to the Guided GitLab Tour"
msgstr ""

msgid "Welcome to your Issue Board!"
msgstr ""

msgid "What are you searching for?"
msgstr ""

msgid "When a runner is locked, it cannot be assigned to other projects"
msgstr ""

msgid "When enabled, users cannot use GitLab until the terms have been accepted."
msgstr ""

msgid "When leaving the URL blank, classification labels can still be specified without disabling cross project features or performing external authorization checks."
msgstr ""

msgid "When this merge request is accepted"
msgid_plural "When these merge requests are accepted"
msgstr[0] ""
msgstr[1] ""

msgid "When using the <code>http://</code> or <code>https://</code> protocols, please provide the exact URL to the repository. HTTP redirects will not be followed."
msgstr ""

msgid "When:"
msgstr ""

msgid "White helpers give contextual information."
msgstr ""

msgid "Whitelist to allow requests to the local network from hooks and services"
msgstr ""

msgid "Who can see this group?"
msgstr ""

msgid "Who will be able to see this group?"
msgstr ""

msgid "Wiki"
msgstr ""

msgid "Wiki pages"
msgstr ""

msgid "Wiki was successfully updated."
msgstr ""

msgid "WikiClone|Clone your wiki"
msgstr ""

msgid "WikiClone|Git Access"
msgstr ""

msgid "WikiClone|Install Gollum"
msgstr ""

msgid "WikiClone|It is recommended to install %{markdown} so that GFM features render locally:"
msgstr ""

msgid "WikiClone|Start Gollum and edit locally"
msgstr ""

msgid "WikiEditPageTip|Tip: You can move this page by adding the path to the beginning of the title."
msgstr ""

msgid "WikiEdit|There is already a page with the same title in that path."
msgstr ""

msgid "WikiEmptyIssueMessage|Suggest wiki improvement"
msgstr ""

msgid "WikiEmptyIssueMessage|You must be a project member in order to add wiki pages. If you have suggestions for how to improve the wiki for this project, consider opening an issue in the %{issues_link}."
msgstr ""

msgid "WikiEmptyIssueMessage|issue tracker"
msgstr ""

msgid "WikiEmpty|A wiki is where you can store all the details about your project. This can include why you've created it, its principles, how to use it, and so on."
msgstr ""

msgid "WikiEmpty|Create your first page"
msgstr ""

msgid "WikiEmpty|Suggest wiki improvement"
msgstr ""

msgid "WikiEmpty|The wiki lets you write documentation for your project"
msgstr ""

msgid "WikiEmpty|This project has no wiki pages"
msgstr ""

msgid "WikiEmpty|You must be a project member in order to add wiki pages."
msgstr ""

msgid "WikiHistoricalPage|This is an old version of this page."
msgstr ""

msgid "WikiHistoricalPage|You can view the %{most_recent_link} or browse the %{history_link}."
msgstr ""

msgid "WikiHistoricalPage|history"
msgstr ""

msgid "WikiHistoricalPage|most recent version"
msgstr ""

msgid "WikiMarkdownDocs|More examples are in the %{docs_link}"
msgstr ""

msgid "WikiMarkdownDocs|documentation"
msgstr ""

msgid "WikiMarkdownTip|To link to a (new) page, simply type %{link_example}"
msgstr ""

msgid "WikiNewPageTip|Tip: You can specify the full path for the new file. We will automatically create any missing directories."
msgstr ""

msgid "WikiPageConfirmDelete|Are you sure you want to delete this page?"
msgstr ""

msgid "WikiPageConfirmDelete|Delete page"
msgstr ""

msgid "WikiPageConfirmDelete|Delete page %{pageTitle}?"
msgstr ""

msgid "WikiPageConflictMessage|Someone edited the page the same time you did. Please check out %{page_link} and make sure your changes will not unintentionally remove theirs."
msgstr ""

msgid "WikiPageConflictMessage|the page"
msgstr ""

msgid "WikiPageCreate|Create %{pageTitle}"
msgstr ""

msgid "WikiPageEdit|Update %{pageTitle}"
msgstr ""

msgid "WikiPage|Write your content or drag files here…"
msgstr ""

msgid "Wiki|Create New Page"
msgstr ""

msgid "Wiki|Create page"
msgstr ""

msgid "Wiki|Created date"
msgstr ""

msgid "Wiki|Edit Page"
msgstr ""

msgid "Wiki|More Pages"
msgstr ""

msgid "Wiki|New page"
msgstr ""

msgid "Wiki|Page history"
msgstr ""

msgid "Wiki|Page title"
msgstr ""

msgid "Wiki|Page version"
msgstr ""

msgid "Wiki|Pages"
msgstr ""

msgid "Wiki|Title"
msgstr ""

msgid "Wiki|Wiki Pages"
msgstr ""

msgid "Will deploy to"
msgstr ""

msgid "With contribution analytics you can have an overview for the activity of issues, merge requests and push events of your organization and its members."
msgstr ""

msgid "Withdraw Access Request"
msgstr ""

msgid "Workflow Help"
msgstr ""

msgid "Write"
msgstr ""

msgid "Write a comment or drag your files here…"
msgstr ""

msgid "Write a comment…"
msgstr ""

msgid "Write access allowed"
msgstr ""

msgid "Write milestone description..."
msgstr ""

msgid "Wrong extern UID provided. Make sure Auth0 is configured correctly."
msgstr ""

msgid "Yes"
msgstr ""

msgid "Yes or No"
msgstr ""

msgid "Yes, add it"
msgstr ""

msgid "Yes, let me map Google Code users to full names or GitLab users."
msgstr ""

msgid "Yesterday"
msgstr ""

msgid "You"
msgstr ""

msgid "You are an admin, which means granting access to <strong>%{client_name}</strong> will allow them to interact with GitLab as an admin as well. Proceed with caution."
msgstr ""

msgid "You are attempting to delete a file that has been previously updated."
msgstr ""

msgid "You are attempting to update a file that has changed since you started editing it."
msgstr ""

msgid "You are connected to the Prometheus server, but there is currently no data to display."
msgstr ""

msgid "You are going to remove %{group_name}, this will also remove all of its subgroups and projects. Removed groups CANNOT be restored! Are you ABSOLUTELY sure?"
msgstr ""

msgid "You are going to remove %{project_full_name}. Removed project CANNOT be restored! Are you ABSOLUTELY sure?"
msgstr ""

msgid "You are going to remove the fork relationship to source project %{forked_from_project}. Are you ABSOLUTELY sure?"
msgstr ""

msgid "You are going to transfer %{project_full_name} to another owner. Are you ABSOLUTELY sure?"
msgstr ""

msgid "You are not allowed to unlink your primary login account"
msgstr ""

msgid "You are now impersonating %{username}"
msgstr ""

msgid "You are on a read-only GitLab instance."
msgstr ""

msgid "You are receiving this message because you are a GitLab administrator for %{url}."
msgstr ""

msgid "You can %{linkStart}view the blob%{linkEnd} instead."
msgstr ""

msgid "You can also create a project from the command line."
msgstr ""

msgid "You can also press &#8984;-Enter"
msgstr ""

msgid "You can also press Ctrl-Enter"
msgstr ""

msgid "You can also star a label to make it a priority label."
msgstr ""

msgid "You can also test your %{gitlab_ci_yml} in %{lint_link_start}CI Lint%{lint_link_end}"
msgstr ""

msgid "You can also upload existing files from your computer using the instructions below."
msgstr ""

msgid "You can create files directly in GitLab using one of the following options."
msgstr ""

msgid "You can easily contribute to them by requesting to join these groups."
msgstr ""

msgid "You can easily install a Runner on a Kubernetes cluster. %{link_to_help_page}"
msgstr ""

msgid "You can filter by \"days to merge\" by clicking on the columns in the chart."
msgstr ""

msgid "You can invite a new member to <strong>%{project_name}</strong> or invite another group."
msgstr ""

msgid "You can invite a new member to <strong>%{project_name}</strong>."
msgstr ""

msgid "You can invite another group to <strong>%{project_name}</strong>."
msgstr ""

msgid "You can move around the graph by using the arrow keys."
msgstr ""

msgid "You can now submit a merge request to get this change into the original branch."
msgstr ""

msgid "You can now submit a merge request to get this change into the original project."
msgstr ""

msgid "You can only add files when you are on a branch"
msgstr ""

msgid "You can only edit files when you are on a branch"
msgstr ""

msgid "You can only merge once the items above are resolved."
msgstr ""

msgid "You can only merge once this merge request is approved."
msgstr ""

msgid "You can only transfer the project to namespaces you manage."
msgstr ""

msgid "You can resolve the merge conflict using either the Interactive mode, by choosing %{use_ours} or %{use_theirs} buttons, or by editing the files directly. Commit these changes into %{branch_name}"
msgstr ""

msgid "You can see your chat accounts."
msgstr ""

msgid "You can set up jobs to only use Runners with specific tags. Separate tags with commas."
msgstr ""

msgid "You can specify notification level per group or per project."
msgstr ""

msgid "You can test your .gitlab-ci.yml in %{linkStart}CI Lint%{linkEnd}."
msgstr ""

msgid "You cannot access the raw file. Please wait a minute."
msgstr ""

msgid "You cannot impersonate a blocked user"
msgstr ""

msgid "You cannot impersonate a user who cannot log in"
msgstr ""

msgid "You cannot impersonate an internal user"
msgstr ""

msgid "You cannot play this scheduled pipeline at the moment. Please wait a minute."
msgstr ""

msgid "You cannot write to a read-only secondary GitLab Geo instance. Please use %{link_to_primary_node} instead."
msgstr ""

msgid "You cannot write to this read-only GitLab instance."
msgstr ""

msgid "You could not create a new trigger."
msgstr ""

msgid "You do not have any subscriptions yet"
msgstr ""

msgid "You do not have permission to leave this %{namespaceType}."
msgstr ""

msgid "You do not have permission to run the Web Terminal. Please contact a project administrator."
msgstr ""

msgid "You do not have the correct permissions to override the settings from the LDAP group sync."
msgstr ""

msgid "You don't have any U2F devices registered yet."
msgstr ""

msgid "You don't have any active chat names."
msgstr ""

msgid "You don't have any applications"
msgstr ""

msgid "You don't have any authorized applications"
msgstr ""

msgid "You don't have any deployments right now."
msgstr ""

msgid "You don't have any projects available."
msgstr ""

msgid "You don't have any recent searches"
msgstr ""

msgid "You don’t have acces to Productivity Analaytics in this group"
msgstr ""

msgid "You have been granted %{access_level} access to the %{source_link} %{source_type}."
msgstr ""

msgid "You have been granted %{access_level} access to the %{source_name} %{source_type}."
msgstr ""

msgid "You have been granted %{member_human_access} access to %{label}."
msgstr ""

msgid "You have been unsubscribed from this thread."
msgstr ""

msgid "You have declined the invitation to join %{label}."
msgstr ""

msgid "You have no permissions"
msgstr ""

msgid "You have not added any approvers. Start by adding users or groups."
msgstr ""

msgid "You have reached your project limit"
msgstr ""

msgid "You haven't added any issues to your project yet"
msgstr ""

msgid "You haven't selected any issues yet"
msgstr ""

msgid "You left the \"%{membershipable_human_name}\" %{source_type}."
msgstr ""

msgid "You may also add variables that are made available to the running application by prepending the variable key with <code>K8S_SECRET_</code>."
msgstr ""

msgid "You must accept our Terms of Service and privacy policy in order to register an account"
msgstr ""

msgid "You must have maintainer access to force delete a lock"
msgstr ""

msgid "You must have permission to create a project in a namespace before forking."
msgstr ""

msgid "You must provide a valid current password"
msgstr ""

msgid "You must provide your current password in order to change it."
msgstr ""

msgid "You need a different license to enable FileLocks feature"
msgstr ""

msgid "You need a different license to use Geo replication."
msgstr ""

msgid "You need git-lfs version %{min_git_lfs_version} (or greater) to continue. Please visit https://git-lfs.github.com"
msgstr ""

msgid "You need permission."
msgstr ""

msgid "You need to be logged in."
msgstr ""

msgid "You need to register a two-factor authentication app before you can set up a U2F device."
msgstr ""

msgid "You need to specify both an Access Token and a Host URL."
msgstr ""

msgid "You need to upload a GitLab project export archive (ending in .gz)."
msgstr ""

msgid "You need to upload a Google Takeout archive."
msgstr ""

msgid "You tried to fork %{link_to_the_project} but it failed for the following reason:"
msgstr ""

msgid "You will lose all changes you've made to this file. This action cannot be undone."
msgstr ""

msgid "You will lose all the unstaged changes you've made in this project. This action cannot be undone."
msgstr ""

msgid "You will need to update your local repositories to point to the new location."
msgstr ""

msgid "You will not get any notifications via email"
msgstr ""

msgid "You will only receive notifications for the events you choose"
msgstr ""

msgid "You will only receive notifications for threads you have participated in"
msgstr ""

msgid "You will receive notifications for any activity"
msgstr ""

msgid "You will receive notifications only for comments in which you were @mentioned"
msgstr ""

msgid "You won't be able to pull or push project code via %{protocol} until you %{set_password_link} on your account"
msgstr ""

msgid "You won't be able to pull or push project code via SSH until you %{add_ssh_key_link} to your profile"
msgstr ""

msgid "You won't be able to pull or push project code via SSH until you add an SSH key to your profile"
msgstr ""

msgid "You'll be signed out from your current account automatically."
msgstr ""

msgid "You'll need to use different branch names to get a valid comparison."
msgstr ""

msgid "You're not allowed to %{tag_start}edit%{tag_end} files in this project directly. Please fork this project, make your changes there, and submit a merge request."
msgstr ""

msgid "You're not allowed to make changes to this project directly. A fork of this project has been created that you can make changes in, so you can submit a merge request."
msgstr ""

msgid "You're not allowed to make changes to this project directly. A fork of this project is being created that you can make changes in, so you can submit a merge request."
msgstr ""

msgid "You're only seeing %{startTag}other activity%{endTag} in the feed. To add a comment, switch to one of the following options."
msgstr ""

msgid "You're receiving this email because %{reason}."
msgstr ""

msgid "You're receiving this email because of your account on %{host}."
msgstr ""

msgid "You're receiving this email because of your account on %{host}. %{manage_notifications_link} &middot; %{help_link}"
msgstr ""

msgid "You've already enabled two-factor authentication using one time password authenticators. In order to register a different device, you must first disable two-factor authentication."
msgstr ""

msgid "YouTube"
msgstr ""

msgid "Your Commit Email will be used for web based operations, such as edits and merges."
msgstr ""

msgid "Your Conversational Development Index gives an overview of how you are using GitLab from a feature perspective. View how you compare with other organizations, discover features you are not using, and learn best practices through blog posts and white papers."
msgstr ""

msgid "Your Default Notification Email will be used for account notifications if a %{openingTag}group-specific email address%{closingTag} is not set."
msgstr ""

msgid "Your GPG keys (%{count})"
msgstr ""

msgid "Your Groups"
msgstr ""

msgid "Your New Personal Access Token"
msgstr ""

msgid "Your Primary Email will be used for avatar detection."
msgstr ""

msgid "Your Projects (default)"
msgstr ""

msgid "Your Projects' Activity"
msgstr ""

msgid "Your Public Email will be displayed on your public profile."
msgstr ""

msgid "Your SSH keys (%{count})"
msgstr ""

msgid "Your To-Do List"
msgstr ""

msgid "Your U2F device did not send a valid JSON response."
msgstr ""

msgid "Your U2F device needs to be set up. Plug it in (if not already) and click the button on the left."
msgstr ""

msgid "Your U2F device was registered!"
msgstr ""

msgid "Your access request to the %{source_type} has been withdrawn."
msgstr ""

msgid "Your account uses dedicated credentials for the \"%{group_name}\" group and can only be updated through SSO."
msgstr ""

msgid "Your applications (%{size})"
msgstr ""

msgid "Your authorized applications"
msgstr ""

msgid "Your browser doesn't support U2F. Please use Google Chrome desktop (version 41 or newer)."
msgstr ""

msgid "Your changes can be committed to %{branch_name} because a merge request is open."
msgstr ""

msgid "Your changes have been committed. Commit %{commitId} %{commitStats}"
msgstr ""

msgid "Your changes have been saved"
msgstr ""

msgid "Your changes have been successfully committed."
msgstr ""

msgid "Your comment could not be submitted! Please check your network connection and try again."
msgstr ""

msgid "Your comment could not be updated! Please check your network connection and try again."
msgstr ""

msgid "Your deployment services will be broken, you will need to manually fix the services after renaming."
msgstr ""

msgid "Your device was successfully set up! Give it a name and register it with the GitLab server."
msgstr ""

msgid "Your groups"
msgstr ""

msgid "Your issues are being imported. Once finished, you'll get a confirmation email."
msgstr ""

msgid "Your issues will be imported in the background. Once finished, you'll get a confirmation email."
msgstr ""

msgid "Your message here"
msgstr ""

msgid "Your name"
msgstr ""

msgid "Your new SCIM token"
msgstr ""

msgid "Your new personal access token has been created."
msgstr ""

msgid "Your pages are served under:"
msgstr ""

msgid "Your password reset token has expired."
msgstr ""

msgid "Your project limit is %{limit} projects! Please contact your administrator to increase it"
msgstr ""

msgid "Your projects"
msgstr ""

msgid "Your request for access has been queued for review."
msgstr ""

msgid "Zoom meeting added"
msgstr ""

msgid "Zoom meeting removed"
msgstr ""

msgid "a deleted user"
msgstr ""

msgid "added %{created_at_timeago}"
msgstr ""

msgid "added a Zoom call to this issue"
msgstr ""

msgid "ago"
msgstr ""

msgid "allowed to fail"
msgstr ""

msgid "already being used for another group or project milestone."
msgstr ""

msgid "already shared with this group"
msgstr ""

msgid "among other things"
msgstr ""

msgid "assign yourself"
msgstr ""

msgid "attach a new file"
msgstr ""

msgid "authored"
msgstr ""

msgid "branch name"
msgstr ""

msgid "by"
msgstr ""

msgid "cannot be changed if a personal project has container registry tags."
msgstr ""

msgid "cannot be enabled unless all domains have TLS certificates"
msgstr ""

msgid "cannot be in the same project"
msgstr ""

msgid "cannot be modified"
msgstr ""

msgid "cannot block others"
msgstr ""

msgid "cannot include leading slash or directory traversal."
msgstr ""

msgid "cannot itself be blocked"
msgstr ""

msgid "cannot merge"
msgstr ""

msgid "ciReport|%{linkStartTag}Learn more about Container Scanning %{linkEndTag}"
msgstr ""

msgid "ciReport|%{linkStartTag}Learn more about DAST %{linkEndTag}"
msgstr ""

msgid "ciReport|%{linkStartTag}Learn more about Dependency Scanning %{linkEndTag}"
msgstr ""

msgid "ciReport|%{linkStartTag}Learn more about SAST %{linkEndTag}"
msgstr ""

msgid "ciReport|%{namespace} is affected by %{vulnerability}."
msgstr ""

msgid "ciReport|%{remainingPackagesCount} more"
msgstr ""

msgid "ciReport|%{reportType} %{status} detected %{dismissedCount} dismissed vulnerability"
msgid_plural "ciReport|%{reportType} %{status} detected %{dismissedCount} dismissed vulnerabilities"
msgstr[0] ""
msgstr[1] ""

msgid "ciReport|%{reportType} %{status} detected %{dismissedCount} dismissed vulnerability for the source branch only"
msgid_plural "ciReport|%{reportType} %{status} detected %{dismissedCount} dismissed vulnerabilities for the source branch only"
msgstr[0] ""
msgstr[1] ""

msgid "ciReport|%{reportType} %{status} detected %{fixedCount} fixed vulnerability"
msgid_plural "ciReport|%{reportType} %{status} detected %{fixedCount} fixed vulnerabilities"
msgstr[0] ""
msgstr[1] ""

msgid "ciReport|%{reportType} %{status} detected %{fixedCount} fixed, and %{dismissedCount} dismissed vulnerabilities"
msgstr ""

msgid "ciReport|%{reportType} %{status} detected %{newCount} new vulnerability"
msgid_plural "ciReport|%{reportType} %{status} detected %{newCount} new vulnerabilities"
msgstr[0] ""
msgstr[1] ""

msgid "ciReport|%{reportType} %{status} detected %{newCount} new, %{fixedCount} fixed, and %{dismissedCount} dismissed vulnerabilities"
msgstr ""

msgid "ciReport|%{reportType} %{status} detected %{newCount} new, and %{dismissedCount} dismissed vulnerabilities"
msgstr ""

msgid "ciReport|%{reportType} %{status} detected %{newCount} new, and %{dismissedCount} dismissed vulnerabilities for the source branch only"
msgstr ""

msgid "ciReport|%{reportType} %{status} detected %{newCount} new, and %{fixedCount} fixed vulnerabilities"
msgstr ""

msgid "ciReport|%{reportType} %{status} detected %{newCount} vulnerability for the source branch only"
msgid_plural "ciReport|%{reportType} %{status} detected %{newCount} vulnerabilities for the source branch only"
msgstr[0] ""
msgstr[1] ""

msgid "ciReport|%{reportType} %{status} detected no new vulnerabilities"
msgstr ""

msgid "ciReport|%{reportType} %{status} detected no vulnerabilities"
msgstr ""

msgid "ciReport|%{reportType} %{status} detected no vulnerabilities for the source branch only"
msgstr ""

msgid "ciReport|%{reportType} detected %{vulnerabilityCount} vulnerability"
msgid_plural "ciReport|%{reportType} detected %{vulnerabilityCount} vulnerabilities"
msgstr[0] ""
msgstr[1] ""

msgid "ciReport|%{reportType} detected no vulnerabilities"
msgstr ""

msgid "ciReport|%{reportType} is loading"
msgstr ""

msgid "ciReport|%{reportType}: Loading resulted in an error"
msgstr ""

msgid "ciReport|%{vulnerability} in %{featurename}"
msgstr ""

msgid "ciReport|(errors when loading results)"
msgstr ""

msgid "ciReport|(is loading)"
msgstr ""

msgid "ciReport|(is loading, errors when loading results)"
msgstr ""

msgid "ciReport|All confidence levels"
msgstr ""

msgid "ciReport|All projects"
msgstr ""

msgid "ciReport|All report types"
msgstr ""

msgid "ciReport|All severities"
msgstr ""

msgid "ciReport|Automatically apply the patch in a new branch"
msgstr ""

msgid "ciReport|Class"
msgstr ""

msgid "ciReport|Code quality"
msgstr ""

msgid "ciReport|Confidence"
msgstr ""

msgid "ciReport|Container Scanning"
msgstr ""

msgid "ciReport|Container scanning"
msgstr ""

msgid "ciReport|Container scanning detects known vulnerabilities in your docker images."
msgstr ""

msgid "ciReport|Create a merge request to implement this solution, or download and apply the patch manually."
msgstr ""

msgid "ciReport|Create issue"
msgstr ""

msgid "ciReport|DAST"
msgstr ""

msgid "ciReport|Dependency Scanning"
msgstr ""

msgid "ciReport|Dependency Scanning detects known vulnerabilities in your source code's dependencies."
msgstr ""

msgid "ciReport|Dependency scanning"
msgstr ""

msgid "ciReport|Description"
msgstr ""

msgid "ciReport|Download patch to resolve"
msgstr ""

msgid "ciReport|Download the patch to apply it manually"
msgstr ""

msgid "ciReport|Dynamic Application Security Testing (DAST) detects known vulnerabilities in your web application."
msgstr ""

msgid "ciReport|Failed to load %{reportName} report"
msgstr ""

msgid "ciReport|File"
msgstr ""

msgid "ciReport|Fixed:"
msgstr ""

msgid "ciReport|Identifiers"
msgstr ""

msgid "ciReport|Image"
msgstr ""

msgid "ciReport|Instances"
msgstr ""

msgid "ciReport|Investigate this vulnerability by creating an issue"
msgstr ""

msgid "ciReport|Learn more about interacting with security reports"
msgstr ""

msgid "ciReport|Links"
msgstr ""

msgid "ciReport|Loading %{reportName} report"
msgstr ""

msgid "ciReport|Manage licenses"
msgstr ""

msgid "ciReport|Method"
msgstr ""

msgid "ciReport|Namespace"
msgstr ""

msgid "ciReport|No changes to code quality"
msgstr ""

msgid "ciReport|No changes to performance metrics"
msgstr ""

msgid "ciReport|Performance metrics"
msgstr ""

msgid "ciReport|Resolve with merge request"
msgstr ""

msgid "ciReport|SAST"
msgstr ""

msgid "ciReport|Security scanning"
msgstr ""

msgid "ciReport|Security scanning failed loading any results"
msgstr ""

msgid "ciReport|Severity"
msgstr ""

msgid "ciReport|Solution"
msgstr ""

msgid "ciReport|Static Application Security Testing (SAST) detects known vulnerabilities in your source code."
msgstr ""

msgid "ciReport|There was an error creating the issue. Please try again."
msgstr ""

msgid "ciReport|There was an error creating the merge request. Please try again."
msgstr ""

msgid "ciReport|There was an error dismissing the vulnerability. Please try again."
msgstr ""

msgid "ciReport|There was an error loading DAST report"
msgstr ""

msgid "ciReport|There was an error loading SAST report"
msgstr ""

msgid "ciReport|There was an error loading container scanning report"
msgstr ""

msgid "ciReport|There was an error loading dependency scanning report"
msgstr ""

msgid "ciReport|There was an error reverting the dismissal. Please try again."
msgstr ""

msgid "ciReport|Upgrade %{name} from %{version} to %{fixed}."
msgstr ""

msgid "ciReport|Upgrade %{name} to %{fixed}."
msgstr ""

msgid "ciReport|Upgrade to %{fixed}."
msgstr ""

msgid "ciReport|Used by %{packagesString}"
msgid_plural "ciReport|Used by %{packagesString}, and %{lastPackage}"
msgstr[0] ""
msgstr[1] ""

msgid "ciReport|View full report"
msgstr ""

msgid "comment"
msgstr ""

msgid "commented on %{link_to_project}"
msgstr ""

msgid "commit %{commit_id}"
msgstr ""

msgid "confidence|Confirmed"
msgstr ""

msgid "confidence|Experimental"
msgstr ""

msgid "confidence|High"
msgstr ""

msgid "confidence|Ignore"
msgstr ""

msgid "confidence|Low"
msgstr ""

msgid "confidence|Medium"
msgstr ""

msgid "confidence|Undefined"
msgstr ""

msgid "confidence|Unknown"
msgstr ""

msgid "confidentiality|You are going to turn off the confidentiality. This means <strong>everyone</strong> will be able to see and leave a comment on this issue."
msgstr ""

msgid "confidentiality|You are going to turn on the confidentiality. This means that only team members with <strong>at least Reporter access</strong> are able to see and leave comments on the issue."
msgstr ""

msgid "connecting"
msgstr ""

msgid "could not read private key, is the passphrase correct?"
msgstr ""

msgid "created"
msgstr ""

msgid "customize"
msgstr ""

msgid "date must not be after 9999-12-31"
msgstr ""

msgid "day"
msgid_plural "days"
msgstr[0] ""
msgstr[1] ""

msgid "deleted"
msgstr ""

msgid "deploy"
msgstr ""

msgid "design"
msgstr ""

msgid "detached"
msgstr ""

msgid "disabled"
msgstr ""

msgid "done"
msgstr ""

msgid "draft"
msgid_plural "drafts"
msgstr[0] ""
msgstr[1] ""

msgid "e.g. %{token}"
msgstr ""

msgid "element is not a hierarchy"
msgstr ""

msgid "email '%{email}' does not match the allowed domain of '%{email_domain}'"
msgstr ""

msgid "enabled"
msgstr ""

msgid "encrypted: needs to be a :required, :optional or :migrating!"
msgstr ""

msgid "entries cannot be larger than 255 characters"
msgstr ""

msgid "entries cannot be nil"
msgstr ""

msgid "entries cannot contain HTML tags"
msgstr ""

msgid "error"
msgstr ""

msgid "error code:"
msgstr ""

msgid "estimateCommand|%{slash_command} will update the estimated time with the latest command."
msgstr ""

msgid "expired on %{milestone_due_date}"
msgstr ""

msgid "expires on %{milestone_due_date}"
msgstr ""

msgid "failed"
msgstr ""

msgid "for %{link_to_merge_request} with %{link_to_merge_request_source_branch}"
msgstr ""

msgid "for %{link_to_merge_request} with %{link_to_merge_request_source_branch} into %{link_to_merge_request_target_branch}"
msgstr ""

msgid "for %{link_to_pipeline_ref}"
msgstr ""

msgid "for %{ref}"
msgstr ""

msgid "for this project"
msgstr ""

msgid "from"
msgstr ""

msgid "group"
msgstr ""

msgid "has already been taken"
msgstr ""

msgid "help"
msgstr ""

msgid "here"
msgstr ""

msgid "https://your-bitbucket-server"
msgstr ""

msgid "image diff"
msgstr ""

msgid "import flow"
msgstr ""

msgid "importing"
msgstr ""

msgid "in group %{link_to_group}"
msgstr ""

msgid "in project %{link_to_project}"
msgstr ""

msgid "index"
msgstr ""

msgid "instance completed"
msgid_plural "instances completed"
msgstr[0] ""
msgstr[1] ""

msgid "invalid milestone state `%{state}`"
msgstr ""

msgid "is an invalid IP address range"
msgstr ""

msgid "is enabled."
msgstr ""

msgid "is invalid because there is downstream lock"
msgstr ""

msgid "is invalid because there is upstream lock"
msgstr ""

msgid "is not a descendant of the Group owning the template"
msgstr ""

msgid "is not a valid X509 certificate."
msgstr ""

msgid "is not an email you own"
msgstr ""

msgid "is too long (maximum is 1000 entries)"
msgstr ""

msgid "issue"
msgstr ""

msgid "it is stored externally"
msgstr ""

msgid "it is stored in LFS"
msgstr ""

msgid "it is too large"
msgstr ""

msgid "jigsaw is not defined"
msgstr ""

msgid "latest"
msgstr ""

msgid "latest deployment"
msgstr ""

msgid "latest version"
msgstr ""

msgid "leave %{group_name}"
msgstr ""

msgid "locked by %{path_lock_user_name} %{created_at}"
msgstr ""

msgid "log in"
msgstr ""

msgid "manual"
msgstr ""

msgid "math|The math in this entry is taking too long to render and may not be displayed as expected. For performance reasons, math blocks are also limited to %{maxChars} characters. Consider splitting up large formulae, splitting math blocks among multiple entries, or using an image instead."
msgstr ""

msgid "math|There was an error rendering this math block"
msgstr ""

<<<<<<< HEAD
=======
msgid "may expose confidential information"
msgstr ""

>>>>>>> 3440d0f6
msgid "merge request"
msgid_plural "merge requests"
msgstr[0] ""
msgstr[1] ""

msgid "milestone should belong either to a project or a group."
msgstr ""

msgid "missing"
msgstr ""

msgid "mrWidgetCommitsAdded|%{commitCount} and %{mergeCommitCount} will be added to %{targetBranch}."
msgstr ""

msgid "mrWidgetCommitsAdded|%{commitCount} will be added to %{targetBranch}."
msgstr ""

msgid "mrWidgetCommitsAdded|1 merge commit"
msgstr ""

msgid "mrWidgetNothingToMerge|Currently there are no changes in this merge request's source branch. Please push new commits or use a different branch."
msgstr ""

msgid "mrWidgetNothingToMerge|Interested parties can even contribute by pushing commits if they want to."
msgstr ""

msgid "mrWidgetNothingToMerge|Merge requests are a place to propose changes you have made to a project and discuss those changes with others."
msgstr ""

msgid "mrWidget| Please restore it or use a different %{missingBranchName} branch"
msgstr ""

msgid "mrWidget|%{link_start}Learn more about resolving conflicts%{link_end}"
msgstr ""

msgid "mrWidget|%{metricsLinkStart} Memory %{metricsLinkEnd} usage %{emphasisStart} decreased %{emphasisEnd} from %{memoryFrom}MB to %{memoryTo}MB"
msgstr ""

msgid "mrWidget|%{metricsLinkStart} Memory %{metricsLinkEnd} usage %{emphasisStart} increased %{emphasisEnd} from %{memoryFrom}MB to %{memoryTo}MB"
msgstr ""

msgid "mrWidget|%{metricsLinkStart} Memory %{metricsLinkEnd} usage is %{emphasisStart} unchanged %{emphasisEnd} at %{memoryFrom}MB"
msgstr ""

msgid "mrWidget|Added to the merge train at position %{mergeTrainPosition}"
msgstr ""

msgid "mrWidget|Added to the merge train by"
msgstr ""

msgid "mrWidget|Allows commits from members who can merge to the target branch"
msgstr ""

msgid "mrWidget|An error occurred while removing your approval."
msgstr ""

msgid "mrWidget|An error occurred while retrieving approval data for this merge request."
msgstr ""

msgid "mrWidget|An error occurred while submitting your approval."
msgstr ""

msgid "mrWidget|Approval password is invalid."
msgstr ""

msgid "mrWidget|Approve"
msgstr ""

msgid "mrWidget|Approve additionally"
msgstr ""

msgid "mrWidget|Approved by"
msgstr ""

msgid "mrWidget|Cancel automatic merge"
msgstr ""

msgid "mrWidget|Check out branch"
msgstr ""

msgid "mrWidget|Checking ability to merge automatically"
msgstr ""

msgid "mrWidget|Cherry-pick"
msgstr ""

msgid "mrWidget|Cherry-pick this merge request in a new merge request"
msgstr ""

msgid "mrWidget|Closed"
msgstr ""

msgid "mrWidget|Closed by"
msgstr ""

msgid "mrWidget|Closes"
msgstr ""

msgid "mrWidget|Create an issue to resolve them later"
msgstr ""

msgid "mrWidget|Delete source branch"
msgstr ""

msgid "mrWidget|Deployment statistics are not available currently"
msgstr ""

msgid "mrWidget|Did not close"
msgstr ""

msgid "mrWidget|Email patches"
msgstr ""

msgid "mrWidget|Failed to load deployment statistics"
msgstr ""

msgid "mrWidget|Fast-forward merge is not possible. To merge this request, first rebase locally."
msgstr ""

msgid "mrWidget|Fork merge requests do not create merge request pipelines which validate a post merge result"
msgstr ""

msgid "mrWidget|If the %{branch} branch exists in your local repository, you can merge this merge request manually using the"
msgstr ""

msgid "mrWidget|If the %{missingBranchName} branch exists in your local repository, you can merge this merge request manually using the command line"
msgstr ""

msgid "mrWidget|Loading deployment statistics"
msgstr ""

msgid "mrWidget|Mentions"
msgstr ""

msgid "mrWidget|Merge"
msgstr ""

msgid "mrWidget|Merge failed."
msgstr ""

msgid "mrWidget|Merge failed: %{mergeError}. Please try again."
msgstr ""

msgid "mrWidget|Merge locally"
msgstr ""

msgid "mrWidget|Merge request approved."
msgstr ""

msgid "mrWidget|Merged by"
msgstr ""

msgid "mrWidget|More information"
msgstr ""

msgid "mrWidget|No approval required"
msgstr ""

msgid "mrWidget|No approval required; you can still approve"
msgstr ""

msgid "mrWidget|Open in Web IDE"
msgstr ""

msgid "mrWidget|Pipeline blocked. The pipeline for this merge request requires a manual action to proceed"
msgstr ""

msgid "mrWidget|Plain diff"
msgstr ""

msgid "mrWidget|Ready to be merged automatically. Ask someone with write access to this repository to merge this request"
msgstr ""

msgid "mrWidget|Refresh"
msgstr ""

msgid "mrWidget|Refresh now"
msgstr ""

msgid "mrWidget|Refreshing now"
msgstr ""

msgid "mrWidget|Remove from merge train"
msgstr ""

msgid "mrWidget|Request to merge"
msgstr ""

msgid "mrWidget|Resolve WIP status"
msgstr ""

msgid "mrWidget|Resolve conflicts"
msgstr ""

msgid "mrWidget|Resolve these conflicts or ask someone with write access to this repository to merge it locally"
msgstr ""

msgid "mrWidget|Revert"
msgstr ""

msgid "mrWidget|Revert this merge request in a new merge request"
msgstr ""

msgid "mrWidget|Revoke approval"
msgstr ""

msgid "mrWidget|Set by"
msgstr ""

msgid "mrWidget|The changes were merged into"
msgstr ""

msgid "mrWidget|The changes were not merged into"
msgstr ""

msgid "mrWidget|The changes will be merged into"
msgstr ""

msgid "mrWidget|The pipeline for this merge request failed. Please retry the job or push a new commit to fix the failure"
msgstr ""

msgid "mrWidget|The source branch HEAD has recently changed. Please reload the page and review the changes before merging"
msgstr ""

msgid "mrWidget|The source branch has been deleted"
msgstr ""

msgid "mrWidget|The source branch is %{commitsBehindLinkStart}%{commitsBehind}%{commitsBehindLinkEnd} the target branch"
msgstr ""

msgid "mrWidget|The source branch is being deleted"
msgstr ""

msgid "mrWidget|The source branch will be deleted"
msgstr ""

msgid "mrWidget|The source branch will not be deleted"
msgstr ""

msgid "mrWidget|There are merge conflicts"
msgstr ""

msgid "mrWidget|There are unresolved threads. Please resolve these threads"
msgstr ""

msgid "mrWidget|This feature merges changes from the target branch to the source branch. You cannot use this feature since the source branch is protected."
msgstr ""

msgid "mrWidget|This merge request failed to be merged automatically"
msgstr ""

msgid "mrWidget|This merge request is in the process of being merged"
msgstr ""

msgid "mrWidget|This merge request will be added to the merge train when pipeline %{linkStart}#%{pipelineId}%{linkEnd} succeeds."
msgstr ""

msgid "mrWidget|This merge request will start a merge train when pipeline %{linkStart}#%{pipelineId}%{linkEnd} succeeds."
msgstr ""

msgid "mrWidget|This project is archived, write access has been disabled"
msgstr ""

msgid "mrWidget|To approve this merge request, please enter your password. This project requires all approvals to be authenticated."
msgstr ""

msgid "mrWidget|When this merge request is ready, remove the WIP: prefix from the title to allow it to be merged"
msgstr ""

msgid "mrWidget|You are not allowed to edit this project directly. Please fork to make changes."
msgstr ""

msgid "mrWidget|You can delete the source branch now"
msgstr ""

msgid "mrWidget|You can merge this merge request manually using the"
msgstr ""

msgid "mrWidget|Your password"
msgstr ""

msgid "mrWidget|branch does not exist."
msgstr ""

msgid "mrWidget|command line"
msgstr ""

msgid "mrWidget|into"
msgstr ""

msgid "mrWidget|to be added to the merge train when the pipeline succeeds"
msgstr ""

msgid "mrWidget|to be merged automatically when the pipeline succeeds"
msgstr ""

msgid "mrWidget|to start a merge train when the pipeline succeeds"
msgstr ""

msgid "must be greater than start date"
msgstr ""

msgid "n/a"
msgstr ""

msgid "needs to be between 10 minutes and 1 month"
msgstr ""

msgid "new merge request"
msgstr ""

msgid "no contributions"
msgstr ""

msgid "no one can merge"
msgstr ""

msgid "none"
msgstr ""

msgid "not found"
msgstr ""

msgid "notification emails"
msgstr ""

msgid "nounSeries|%{firstItem} and %{lastItem}"
msgstr ""

msgid "nounSeries|%{item}, %{nextItem}"
msgstr ""

msgid "nounSeries|%{item}, and %{lastItem}"
msgstr ""

msgid "or %{link_start}create a new Google account%{link_end}"
msgstr ""

msgid "out of %d total test"
msgid_plural "out of %d total tests"
msgstr[0] ""
msgstr[1] ""

msgid "parent"
msgid_plural "parents"
msgstr[0] ""
msgstr[1] ""

msgid "password"
msgstr ""

msgid "pending comment"
msgstr ""

msgid "pipeline"
msgstr ""

msgid "point"
msgid_plural "points"
msgstr[0] ""
msgstr[1] ""

msgid "private"
msgstr ""

msgid "private key does not match certificate."
msgstr ""

msgid "processing"
msgstr ""

msgid "project"
msgid_plural "projects"
msgstr[0] ""
msgstr[1] ""

msgid "project avatar"
msgstr ""

msgid "quick actions"
msgstr ""

msgid "register"
msgstr ""

msgid "released %{time}"
msgstr ""

msgid "remaining"
msgstr ""

msgid "remove"
msgstr ""

msgid "remove due date"
msgstr ""

msgid "remove weight"
msgstr ""

msgid "removed a Zoom call from this issue"
msgstr ""

msgid "rendered diff"
msgstr ""

msgid "reply"
msgid_plural "replies"
msgstr[0] ""
msgstr[1] ""

msgid "reset it."
msgstr ""

msgid "score"
msgstr ""

msgid "security Reports|There was an error creating the merge request"
msgstr ""

msgid "severity|Critical"
msgstr ""

msgid "severity|High"
msgstr ""

msgid "severity|Info"
msgstr ""

msgid "severity|Low"
msgstr ""

msgid "severity|Medium"
msgstr ""

msgid "severity|Undefined"
msgstr ""

msgid "severity|Unknown"
msgstr ""

msgid "should be greater than or equal to %{access} inherited membership from group %{group_name}"
msgstr ""

msgid "show less"
msgstr ""

msgid "sign in"
msgstr ""

msgid "sort:"
msgstr ""

msgid "source"
msgstr ""

msgid "source diff"
msgstr ""

msgid "specified top is not part of the tree"
msgstr ""

msgid "spendCommand|%{slash_command} will update the sum of the time spent."
msgstr ""

msgid "started"
msgstr ""

msgid "started on %{milestone_start_date}"
msgstr ""

msgid "starts on %{milestone_start_date}"
msgstr ""

msgid "stuck"
msgstr ""

msgid "success"
msgstr ""

msgid "syntax is correct"
msgstr ""

msgid "syntax is incorrect"
msgstr ""

msgid "this document"
msgstr ""

msgid "thread resolved"
msgid_plural "threads resolved"
msgstr[0] ""
msgstr[1] ""

msgid "to help your contributors communicate effectively!"
msgstr ""

msgid "to list"
msgstr ""

msgid "toggle collapse"
msgstr ""

msgid "toggle dropdown"
msgstr ""

msgid "triggered"
msgstr ""

msgid "unicode domains should use IDNA encoding"
msgstr ""

msgid "updated"
msgstr ""

msgid "updated %{time_ago}"
msgstr ""

msgid "user avatar"
msgstr ""

msgid "username"
msgstr ""

msgid "uses Kubernetes clusters to deploy your code!"
msgstr ""

msgid "verify ownership"
msgstr ""

msgid "version %{versionIndex}"
msgstr ""

msgid "via %{closed_via}"
msgstr ""

msgid "via merge request %{link}"
msgstr ""

msgid "view it on GitLab"
msgstr ""

msgid "view the blob"
msgstr ""

msgid "vulnerability|Add a comment or reason for dismissal"
msgstr ""

msgid "vulnerability|Add comment"
msgstr ""

msgid "vulnerability|Add comment & dismiss"
msgstr ""

msgid "vulnerability|Dismiss vulnerability"
msgstr ""

msgid "vulnerability|Save comment"
msgstr ""

msgid "vulnerability|Undo dismiss"
msgstr ""

msgid "vulnerability|dismissed"
msgstr ""

msgid "with %{additions} additions, %{deletions} deletions."
msgstr ""

msgid "within %d minute "
msgid_plural "within %d minutes "
msgstr[0] ""
msgstr[1] ""

msgid "yaml invalid"
msgstr ""<|MERGE_RESOLUTION|>--- conflicted
+++ resolved
@@ -1492,15 +1492,12 @@
 msgid "An error occurred while parsing recent searches"
 msgstr ""
 
-<<<<<<< HEAD
-=======
 msgid "An error occurred while removing epics."
 msgstr ""
 
 msgid "An error occurred while removing issues."
 msgstr ""
 
->>>>>>> 3440d0f6
 msgid "An error occurred while rendering preview broadcast message"
 msgstr ""
 
@@ -5578,12 +5575,9 @@
 msgid "Enable or disable version check and usage ping."
 msgstr ""
 
-<<<<<<< HEAD
-=======
 msgid "Enable proxy"
 msgstr ""
 
->>>>>>> 3440d0f6
 msgid "Enable reCAPTCHA or Akismet and set IP limits. For reCAPTCHA, we currently only support %{recaptcha_v2_link_start}v2%{recaptcha_v2_link_end}"
 msgstr ""
 
@@ -7365,14 +7359,7 @@
 msgid "GitHub import"
 msgstr ""
 
-<<<<<<< HEAD
-msgid "Helps prevent bots from brute-force attacks."
-msgstr ""
-
-msgid "Helps prevent bots from creating accounts."
-=======
 msgid "GitLab CI Linter has been moved"
->>>>>>> 3440d0f6
 msgstr ""
 
 msgid "GitLab Enterprise Edition %{plan}"
@@ -13285,11 +13272,7 @@
 msgid "Runners activated for this project"
 msgstr ""
 
-<<<<<<< HEAD
-msgid "Preferences|Choose between fixed (max. 1280px) and fluid (%{percentage}) application layout."
-=======
 msgid "Runners can be placed on separate users, servers, and even on your local machine."
->>>>>>> 3440d0f6
 msgstr ""
 
 msgid "Runners can be placed on separate users, servers, even on your local machine."
@@ -18788,12 +18771,9 @@
 msgid "math|There was an error rendering this math block"
 msgstr ""
 
-<<<<<<< HEAD
-=======
 msgid "may expose confidential information"
 msgstr ""
 
->>>>>>> 3440d0f6
 msgid "merge request"
 msgid_plural "merge requests"
 msgstr[0] ""
