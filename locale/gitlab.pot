--- conflicted
+++ resolved
@@ -11472,11 +11472,10 @@
 msgid "You do not have permission to leave this %{namespaceType}."
 msgstr ""
 
-<<<<<<< HEAD
 msgid "You don't have any U2F devices registered yet."
-=======
+msgstr ""
+
 msgid "You don't have any active chat names."
->>>>>>> 54dbaba5
 msgstr ""
 
 msgid "You don't have any applications"
