--- conflicted
+++ resolved
@@ -7,11 +7,7 @@
 msgstr ""
 "Project-Id-Version: gitlab 1.0.0\n"
 "Report-Msgid-Bugs-To: \n"
-<<<<<<< HEAD
-"PO-Revision-Date: 2017-06-07 12:29-0500\n"
-=======
 "PO-Revision-Date: 2017-06-19 15:22-0500\n"
->>>>>>> 134ba0b5
 "Language-Team: Spanish\n"
 "Language: es\n"
 "MIME-Version: 1.0\n"
@@ -21,21 +17,15 @@
 "Last-Translator: Bob Van Landuyt <bob@gitlab.com>\n"
 "X-Generator: Poedit 2.0.2\n"
 
-<<<<<<< HEAD
+msgid "%{commit_author_link} committed %{commit_timeago}"
+msgstr "%{commit_author_link} cambió %{commit_timeago}"
+
 msgid "About auto deploy"
 msgstr "Acerca del auto despliegue"
 
-=======
-msgid "%{commit_author_link} committed %{commit_timeago}"
-msgstr "%{commit_author_link} cambió %{commit_timeago}"
-
-msgid "About auto deploy"
-msgstr "Acerca del auto despliegue"
-
 msgid "Active"
 msgstr "Activo"
 
->>>>>>> 134ba0b5
 msgid "Activity"
 msgstr "Actividad"
 
@@ -55,9 +45,6 @@
 msgstr "Agregar nuevo directorio"
 
 msgid "Archived project! Repository is read-only"
-<<<<<<< HEAD
-msgstr "¡Proyecto archivado! El repositorio es de sólo lectura"
-=======
 msgstr "¡Proyecto archivado! El repositorio es de solo lectura"
 
 msgid "Are you sure you want to delete this pipeline schedule?"
@@ -65,7 +52,6 @@
 
 msgid "Attach a file by drag &amp; drop or %{upload_link}"
 msgstr "Adjunte un archivo arrastrando &amp; soltando o %{upload_link}"
->>>>>>> 134ba0b5
 
 msgid "Branch"
 msgid_plural "Branches"
@@ -75,22 +61,17 @@
 msgid "Branch <strong>%{branch_name}</strong> was created. To set up auto deploy, choose a GitLab CI Yaml template and commit your changes. %{link_to_autodeploy_doc}"
 msgstr "La rama <strong>%{branch_name}</strong> fue creada. Para configurar el auto despliegue, escoge una plantilla Yaml para GitLab CI y envía tus cambios. %{link_to_autodeploy_doc}"
 
-<<<<<<< HEAD
+msgid "BranchSwitcherPlaceholder|Search branches"
+msgstr "Buscar ramas"
+
+msgid "BranchSwitcherTitle|Switch branch"
+msgstr "Cambiar rama"
+
 msgid "Branches"
 msgstr "Ramas"
-=======
-msgid "BranchSwitcherPlaceholder|Search branches"
-msgstr "Buscar ramas"
-
-msgid "BranchSwitcherTitle|Switch branch"
-msgstr "Cambiar rama"
-
-msgid "Branches"
-msgstr "Ramas"
 
 msgid "Browse files"
 msgstr "Examinar los archivos"
->>>>>>> 134ba0b5
 
 msgid "ByAuthor|by"
 msgstr "por"
@@ -98,8 +79,6 @@
 msgid "CI configuration"
 msgstr "Configuración de CI"
 
-<<<<<<< HEAD
-=======
 msgid "Cancel"
 msgstr "Cancelar"
 
@@ -115,22 +94,18 @@
 msgid "ChangeTypeAction|Revert"
 msgstr "Revertir"
 
->>>>>>> 134ba0b5
 msgid "Changelog"
 msgstr "Changelog"
 
 msgid "Charts"
 msgstr "Gráficos"
 
-<<<<<<< HEAD
-=======
 msgid "Cherry-pick this commit"
 msgstr "Escoger este cambio"
 
 msgid "Cherry-pick this merge request"
 msgstr "Escoger esta solicitud de fusión"
 
->>>>>>> 134ba0b5
 msgid "CiStatusLabel|canceled"
 msgstr "cancelado"
 
@@ -138,11 +113,7 @@
 msgstr "creado"
 
 msgid "CiStatusLabel|failed"
-<<<<<<< HEAD
-msgstr "fallado"
-=======
 msgstr "fallido"
->>>>>>> 134ba0b5
 
 msgid "CiStatusLabel|manual action"
 msgstr "acción manual"
@@ -194,15 +165,12 @@
 msgstr[0] "Cambio"
 msgstr[1] "Cambios"
 
-<<<<<<< HEAD
-=======
 msgid "Commit message"
 msgstr "Mensaje del cambio"
 
 msgid "CommitBoxTitle|Commit"
 msgstr "Cambio"
 
->>>>>>> 134ba0b5
 msgid "CommitMessage|Add %{file_name}"
 msgstr "Agregar %{file_name}"
 
@@ -212,12 +180,9 @@
 msgid "Commits|History"
 msgstr "Historial"
 
-<<<<<<< HEAD
-=======
 msgid "Committed by"
 msgstr "Enviado por"
 
->>>>>>> 134ba0b5
 msgid "Compare"
 msgstr "Comparar"
 
@@ -245,17 +210,12 @@
 msgid "Create merge request"
 msgstr "Crear solicitud de fusión"
 
-<<<<<<< HEAD
+msgid "Create new..."
+msgstr "Crear nuevo..."
+
 msgid "CreateNewFork|Fork"
 msgstr "Bifurcar"
 
-=======
-msgid "Create new..."
-msgstr "Crear nuevo..."
-
-msgid "CreateNewFork|Fork"
-msgstr "Bifurcar"
-
 msgid "CreateTag|Tag"
 msgstr "Etiqueta"
 
@@ -265,7 +225,6 @@
 msgid "Cron syntax"
 msgstr "Sintaxis de Cron"
 
->>>>>>> 134ba0b5
 msgid "Custom notification events"
 msgstr "Eventos de notificaciones personalizadas"
 
@@ -310,24 +269,18 @@
 msgstr[0] "Despliegue"
 msgstr[1] "Despliegues"
 
-<<<<<<< HEAD
-=======
 msgid "Description"
 msgstr "Descripción"
 
->>>>>>> 134ba0b5
 msgid "Directory name"
 msgstr "Nombre del directorio"
 
 msgid "Don't show again"
 msgstr "No mostrar de nuevo"
 
-<<<<<<< HEAD
-=======
 msgid "Download"
 msgstr "Descargar"
 
->>>>>>> 134ba0b5
 msgid "Download tar"
 msgstr "Descargar tar"
 
@@ -343,20 +296,15 @@
 msgid "DownloadArtifacts|Download"
 msgstr "Descargar"
 
-<<<<<<< HEAD
+msgid "DownloadCommit|Email Patches"
+msgstr "Parches por correo electrónico"
+
+msgid "DownloadCommit|Plain Diff"
+msgstr "Diferencias en texto plano"
+
 msgid "DownloadSource|Download"
 msgstr "Descargar"
 
-=======
-msgid "DownloadCommit|Email Patches"
-msgstr "Parches por correo electrónico"
-
-msgid "DownloadCommit|Plain Diff"
-msgstr "Diferencias en texto plano"
-
-msgid "DownloadSource|Download"
-msgstr "Descargar"
-
 msgid "Edit"
 msgstr "Editar"
 
@@ -378,7 +326,6 @@
 msgid "Failed to remove the pipeline schedule"
 msgstr "Error al eliminar la programación del pipeline"
 
->>>>>>> 134ba0b5
 msgid "Files"
 msgstr "Archivos"
 
@@ -394,14 +341,6 @@
 msgid "FirstPushedBy|pushed by"
 msgstr "enviado por"
 
-<<<<<<< HEAD
-msgid "ForkedFromProjectPath|Forked from"
-msgstr "Bifurcado de"
-
-msgid "Forks"
-msgstr "Bifurcaciones"
-
-=======
 msgid "Fork"
 msgid_plural "Forks"
 msgstr[0] "Bifurcación"
@@ -410,7 +349,6 @@
 msgid "ForkedFromProjectPath|Forked from"
 msgstr "Bifurcado de"
 
->>>>>>> 134ba0b5
 msgid "From issue creation until deploy to production"
 msgstr "Desde la creación de la incidencia hasta el despliegue a producción"
 
@@ -432,12 +370,9 @@
 msgid "Import repository"
 msgstr "Importar repositorio"
 
-<<<<<<< HEAD
-=======
 msgid "Interval Pattern"
 msgstr "Patrón de intervalo"
 
->>>>>>> 134ba0b5
 msgid "Introducing Cycle Analytics"
 msgstr "Introducción a Cycle Analytics"
 
@@ -452,27 +387,21 @@
 msgstr[0] "Último %d día"
 msgstr[1] "Últimos %d días"
 
-<<<<<<< HEAD
-=======
 msgid "Last Pipeline"
 msgstr "Último Pipeline"
 
->>>>>>> 134ba0b5
 msgid "Last Update"
 msgstr "Última actualización"
 
 msgid "Last commit"
 msgstr "Último cambio"
 
-<<<<<<< HEAD
-=======
 msgid "Learn more in the"
 msgstr "Más información en la"
 
 msgid "Learn more in the|pipeline schedules documentation"
 msgstr "documentación sobre la programación de pipelines"
 
->>>>>>> 134ba0b5
 msgid "Leave group"
 msgstr "Abandonar grupo"
 
@@ -495,12 +424,9 @@
 msgstr[0] "Nueva incidencia"
 msgstr[1] "Nuevas incidencias"
 
-<<<<<<< HEAD
-=======
 msgid "New Pipeline Schedule"
 msgstr "Nueva Programación del Pipeline"
 
->>>>>>> 134ba0b5
 msgid "New branch"
 msgstr "Nueva rama"
 
@@ -516,12 +442,9 @@
 msgid "New merge request"
 msgstr "Nueva solicitud de fusión"
 
-<<<<<<< HEAD
-=======
 msgid "New schedule"
 msgstr "Nueva programación"
 
->>>>>>> 134ba0b5
 msgid "New snippet"
 msgstr "Nuevo fragmento de código"
 
@@ -531,12 +454,9 @@
 msgid "No repository"
 msgstr "No hay repositorio"
 
-<<<<<<< HEAD
-=======
 msgid "No schedules"
 msgstr "No hay programaciones"
 
->>>>>>> 134ba0b5
 msgid "Not available"
 msgstr "No disponible"
 
@@ -597,12 +517,9 @@
 msgid "NotificationLevel|Watch"
 msgstr "Vigilancia"
 
-<<<<<<< HEAD
-=======
 msgid "OfSearchInADropdown|Filter"
 msgstr "Filtrar"
 
->>>>>>> 134ba0b5
 msgid "OpenedNDaysAgo|Opened"
 msgstr "Abierto"
 
@@ -618,8 +535,6 @@
 msgid "Pipeline Health"
 msgstr "Estado del Pipeline"
 
-<<<<<<< HEAD
-=======
 msgid "Pipeline Schedule"
 msgstr "Programación del Pipeline"
 
@@ -662,7 +577,6 @@
 msgid "Pipeline|with stages"
 msgstr "con etapas"
 
->>>>>>> 134ba0b5
 msgid "Project '%{project_name}' queued for deletion."
 msgstr "Proyecto ‘%{project_name}’ en cola para eliminación."
 
@@ -718,11 +632,7 @@
 msgstr "Leer más"
 
 msgid "Readme"
-<<<<<<< HEAD
-msgstr "Readme"
-=======
 msgstr "Léeme"
->>>>>>> 134ba0b5
 
 msgid "RefSwitcher|Branches"
 msgstr "Ramas"
@@ -757,8 +667,6 @@
 msgid "Request Access"
 msgstr "Solicitar acceso"
 
-<<<<<<< HEAD
-=======
 msgid "Revert this commit"
 msgstr "Revertir este cambio"
 
@@ -774,17 +682,12 @@
 msgid "Scheduling Pipelines"
 msgstr "Programación de Pipelines"
 
->>>>>>> 134ba0b5
 msgid "Search branches and tags"
 msgstr "Buscar ramas y etiquetas"
 
 msgid "Select Archive Format"
 msgstr "Seleccionar formato de archivo"
 
-<<<<<<< HEAD
-msgid "Set a password on your account to pull or push via %{protocol}"
-msgstr "Establezca una contraseña en su cuenta para actualizar o enviar a través de% {protocol}"
-=======
 msgid "Select a timezone"
 msgstr "Selecciona una zona horaria"
 
@@ -793,7 +696,6 @@
 
 msgid "Set a password on your account to pull or push via %{protocol}"
 msgstr "Establezca una contraseña en su cuenta para actualizar o enviar a través de %{protocol}"
->>>>>>> 134ba0b5
 
 msgid "Set up CI"
 msgstr "Configurar CI"
@@ -818,12 +720,9 @@
 msgid "StarProject|Star"
 msgstr "Destacar"
 
-<<<<<<< HEAD
-=======
 msgid "Start a %{new_merge_request} with these changes"
 msgstr "Iniciar una %{new_merge_request} con estos cambios"
 
->>>>>>> 134ba0b5
 msgid "Switch branch/tag"
 msgstr "Cambiar rama/etiqueta"
 
@@ -835,12 +734,9 @@
 msgid "Tags"
 msgstr "Etiquetas"
 
-<<<<<<< HEAD
-=======
 msgid "Target Branch"
 msgstr "Rama de destino"
 
->>>>>>> 134ba0b5
 msgid "The coding stage shows the time from the first commit to creating the merge request. The data will automatically be added here once you create your first merge request."
 msgstr "La etapa de desarrollo muestra el tiempo desde el primer cambio hasta la creación de la solicitud de fusión. Los datos serán automáticamente incorporados aquí una vez creada tu primera solicitud de fusión."
 
@@ -965,27 +861,16 @@
 msgstr "hace un día"
 
 msgid "Timeago|a month ago"
-<<<<<<< HEAD
-msgstr "hace 1 mes"
-
-msgid "Timeago|a week ago"
-msgstr "hace 1 semana"
-=======
 msgstr "hace un mes"
 
 msgid "Timeago|a week ago"
 msgstr "hace una semana"
->>>>>>> 134ba0b5
 
 msgid "Timeago|a while"
 msgstr "hace un momento"
 
 msgid "Timeago|a year ago"
-<<<<<<< HEAD
-msgstr "hace 1 año"
-=======
 msgstr "hace un año"
->>>>>>> 134ba0b5
 
 msgid "Timeago|about %s hours ago"
 msgstr "hace alrededor de %s horas"
@@ -1066,12 +951,9 @@
 msgid "Upload file"
 msgstr "Subir archivo"
 
-<<<<<<< HEAD
-=======
 msgid "UploadLink|click to upload"
 msgstr "Hacer clic para subir"
 
->>>>>>> 134ba0b5
 msgid "Use your global notification setting"
 msgstr "Utiliza tu configuración de notificación global"
 
@@ -1102,32 +984,21 @@
 "¡El proyecto eliminado NO puede ser restaurado!\n"
 "¿Estás TOTALMENTE seguro?"
 
-<<<<<<< HEAD
-msgid "You are going to remove the fork relationship to source project %{forked_from_project}.  Are you ABSOLUTELY sure?"
-=======
 msgid "You are going to remove the fork relationship to source project %{forked_from_project}. Are you ABSOLUTELY sure?"
->>>>>>> 134ba0b5
 msgstr "Vas a eliminar el enlace de la bifurcación con el proyecto original %{forked_from_project}. ¿Estás TOTALMENTE seguro?"
 
 msgid "You are going to transfer %{project_name_with_namespace} to another owner. Are you ABSOLUTELY sure?"
 msgstr "Vas a transferir %{project_name_with_namespace} a otro propietario. ¿Estás TOTALMENTE seguro?"
 
 msgid "You can only add files when you are on a branch"
-<<<<<<< HEAD
-msgstr "Sólo puede agregar archivos cuando estas en una rama"
-=======
 msgstr "Solo puedes agregar archivos cuando estás en una rama"
->>>>>>> 134ba0b5
 
 msgid "You must sign in to star a project"
 msgstr "Debes iniciar sesión para destacar un proyecto"
 
-<<<<<<< HEAD
-=======
 msgid "You have reached your project limit"
 msgstr ""
 
->>>>>>> 134ba0b5
 msgid "You need permission."
 msgstr "Necesitas permisos."
 
@@ -1141,17 +1012,10 @@
 msgstr "Solo recibirás notificaciones de los temas en los que has participado"
 
 msgid "You will receive notifications for any activity"
-<<<<<<< HEAD
-msgstr "Recibirás notificaciones para cualquier actividad"
-
-msgid "You will receive notifications only for comments in which you were @mentioned"
-msgstr "Recibirás notificaciones sólo para los comentarios en los que se te mencionó"
-=======
 msgstr "Recibirás notificaciones por cualquier actividad"
 
 msgid "You will receive notifications only for comments in which you were @mentioned"
 msgstr "Recibirás notificaciones solo para los comentarios en los que se te mencionó"
->>>>>>> 134ba0b5
 
 msgid "You won't be able to pull or push project code via %{protocol} until you %{set_password_link} on your account"
 msgstr "No podrás actualizar o enviar código al proyecto a través de %{protocol} hasta que %{set_password_link} en tu cuenta"
@@ -1162,21 +1026,11 @@
 msgid "Your name"
 msgstr "Tu nombre"
 
-<<<<<<< HEAD
-msgid "committed"
-msgstr "cambió"
-
-=======
->>>>>>> 134ba0b5
 msgid "day"
 msgid_plural "days"
 msgstr[0] "día"
 msgstr[1] "días"
 
-<<<<<<< HEAD
-msgid "notification emails"
-msgstr "correos electrónicos de notificación"
-=======
 msgid "new merge request"
 msgstr "nueva solicitud de fusión"
 
@@ -1186,5 +1040,4 @@
 msgid "parent"
 msgid_plural "parents"
 msgstr[0] "padre"
-msgstr[1] "padres"
->>>>>>> 134ba0b5
+msgstr[1] "padres"