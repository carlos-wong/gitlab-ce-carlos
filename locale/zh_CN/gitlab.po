msgid ""
msgstr ""
"Project-Id-Version: gitlab-ee\n"
"Report-Msgid-Bugs-To: \n"
"Last-Translator: GitLab (gitlab)\n"
"Language-Team: Chinese Simplified\n"
"Language: zh_CN\n"
"MIME-Version: 1.0\n"
"Content-Type: text/plain; charset=UTF-8\n"
"Content-Transfer-Encoding: 8bit\n"
"Plural-Forms: nplurals=1; plural=0;\n"
"X-Generator: crowdin.com\n"
"X-Crowdin-Project: gitlab-ee\n"
"X-Crowdin-Language: zh-CN\n"
"X-Crowdin-File: /master/locale/gitlab.pot\n"
"PO-Revision-Date: 2019-09-24 10:19\n"

msgid " (from %{timeoutSource})"
msgstr " (来自 %{timeoutSource})"

msgid " Please sign in."
msgstr " 请登录。"

msgid " Try to %{action} this file again."
msgstr "再次尝试%{action}此文件。"

msgid " You need to do this before %{grace_period_deadline}."
msgstr " 您需要在 %{grace_period_deadline} 之前执行此操作。"

msgid " and"
msgstr "和"

msgid " and "
msgstr ""

msgid " and %{sliced}"
msgstr ""

msgid " degraded on %d point"
msgid_plural " degraded on %d points"
msgstr[0] " 下降 %d 点"

msgid " improved on %d point"
msgid_plural " improved on %d points"
msgstr[0] " 提高 %d 点"

msgid " or "
msgstr " 或 "

msgid " or <!merge request id>"
msgstr ""

msgid " or <#epic id>"
msgstr " 或<#epic id>"

msgid " or <#issue id>"
msgstr "或 <#issue id>"

msgid " or references (e.g. path/to/project!merge_request_id)"
msgstr ""

msgid "%d comment"
msgid_plural "%d comments"
msgstr[0] "%d条评论"

msgid "%d commit"
msgid_plural "%d commits"
msgstr[0] "%d 次提交"

msgid "%d commit behind"
msgid_plural "%d commits behind"
msgstr[0] "落后%d个提交"

msgid "%d commit,"
msgid_plural "%d commits,"
msgstr[0] "%d 次提交,"

msgid "%d commits"
msgstr "%d 次提交"

msgid "%d contribution"
msgid_plural "%d contributions"
msgstr[0] "%d个贡献"

msgid "%d exporter"
msgid_plural "%d exporters"
msgstr[0] "%d 导出器"

msgid "%d failed test result"
msgid_plural "%d failed test results"
msgstr[0] "%d个失败的测试结果"

msgid "%d fixed test result"
msgid_plural "%d fixed test results"
msgstr[0] "%d 个确定的测试结果"

msgid "%d inaccessible merge request"
msgid_plural "%d inaccessible merge requests"
msgstr[0] ""

msgid "%d issue"
msgid_plural "%d issues"
msgstr[0] "%d 个工单"

msgid "%d issue selected"
msgid_plural "%d issues selected"
msgstr[0] "已选择%d个工单"

msgid "%d layer"
msgid_plural "%d layers"
msgstr[0] "%d 个层"

msgid "%d merge request"
msgid_plural "%d merge requests"
msgstr[0] "%d 个合并评审"

msgid "%d merge request that you don't have access to."
msgid_plural "%d merge requests that you don't have access to."
msgstr[0] "%d个您无法访问的合并请求。"

msgid "%d metric"
msgid_plural "%d metrics"
msgstr[0] "%d 个指标"

msgid "%d minute"
msgid_plural "%d minutes"
msgstr[0] ""

msgid "%d more comment"
msgid_plural "%d more comments"
msgstr[0] "%d个更多评论"

msgid "%d second"
msgid_plural "%d seconds"
msgstr[0] ""

msgid "%d staged change"
msgid_plural "%d staged changes"
msgstr[0] "%d 个已暂存的修改"

msgid "%d unstaged change"
msgid_plural "%d unstaged changes"
msgstr[0] "%d 个未暂存的修改"

msgid "%s additional commit has been omitted to prevent performance issues."
msgid_plural "%s additional commits have been omitted to prevent performance issues."
msgstr[0] "为提高页面加载速度及性能，已省略了 %s 次提交。"

msgid "%{actionText} & %{openOrClose} %{noteable}"
msgstr "%{actionText} 和 %{openOrClose} %{noteable}"

msgid "%{authorsName}'s thread"
msgstr ""

msgid "%{commit_author_link} authored %{commit_timeago}"
msgstr "由 %{commit_author_link} 提交于 %{commit_timeago}"

msgid "%{count} LOC/commit"
msgstr ""

msgid "%{count} approval required from %{name}"
msgid_plural "%{count} approvals required from %{name}"
msgstr[0] "需要 %{name} 的 %{count} 个核准"

msgid "%{count} approvals from %{name}"
msgstr "来自 %{name} 的 %{count} 个核准"

msgid "%{count} files touched"
msgstr ""

msgid "%{count} more"
msgstr "其余%{count}项"

msgid "%{count} more assignees"
msgstr "及其他%{count}名指派人"

msgid "%{count} of %{required} approvals from %{name}"
msgstr "%{name} 的 %{count}/%{required} 个核准"

msgid "%{count} of %{total}"
msgstr "%{count} / %{total}"

msgid "%{count} participant"
msgid_plural "%{count} participants"
msgstr[0] "%{count}位参与者"

msgid "%{count} pending comment"
msgid_plural "%{count} pending comments"
msgstr[0] "%{count}个待处理的评论"

msgid "%{duration}ms"
msgstr ""

msgid "%{edit_in_new_fork_notice} Try to cherry-pick this commit again."
msgstr "%{edit_in_new_fork_notice} 尝试再次拣选此提交。"

msgid "%{edit_in_new_fork_notice} Try to create a new directory again."
msgstr ""

msgid "%{edit_in_new_fork_notice} Try to revert this commit again."
msgstr "%{edit_in_new_fork_notice} Try to revert this commit again."

msgid "%{edit_in_new_fork_notice} Try to upload a file again."
msgstr ""

msgid "%{extra} more downstream pipelines"
msgstr ""

msgid "%{filePath} deleted"
msgstr "%{filePath} 已删除"

msgid "%{firstLabel} +%{labelCount} more"
msgstr "%{firstLabel} +%{labelCount} 更多"

msgid "%{gitlab_ci_yml} not found in this commit"
msgstr "在此提交中找不到 %{gitlab_ci_yml}"

msgid "%{group_docs_link_start}Groups%{group_docs_link_end} allow you to manage and collaborate across multiple projects. Members of a group have access to all of its projects."
msgstr "%{group_docs_link_start}群组%{group_docs_link_end} 允许您管理、协作多个项目。群组的成员可以访问群组下的所有项目。"

msgid "%{group_name} uses group managed accounts. You need to create a new GitLab account which will be managed by %{group_name}."
msgstr "%{group_name}使用由群组管理的帐户。您需要创建一个新的GitLab帐户，该帐户将通过%{group_name}组来管理。"

msgid "%{icon}You are about to add %{usersTag} people to the discussion. Proceed with caution."
msgstr ""

msgid "%{issuableType} will be removed! Are you sure?"
msgstr "%{issuableType} 将被删除！您确定吗？"

msgid "%{label_for_message} unavailable"
msgstr "%{label_for_message}不可用"

msgid "%{lets_encrypt_link_start}Let's Encrypt%{lets_encrypt_link_end} is a free, automated, and open certificate authority (CA), that give digital certificates in order to enable HTTPS (SSL/TLS) for websites."
msgstr "%{lets_encrypt_link_start}Let's Encrypt%{lets_encrypt_link_end}是一个免费且自动化的和开放的证书颁发机构(CA)，提供数字证书以便为网站启用HTTPS(SSL/TLS)。"

msgid "%{level_name} is not allowed in a %{group_level_name} group."
msgstr "%{level_name} 不允许在 %{group_level_name} 组。"

msgid "%{level_name} is not allowed since the fork source project has lower visibility."
msgstr "由于派生的源项目可见性较低，因此不允许使用%{level_name}。"

msgid "%{link_start}Read more%{link_end} about role permissions"
msgstr "%{link_start}查看更多%{link_end} 关于角色权限"

msgid "%{listToShow}, and %{awardsListLength} more."
msgstr ""

msgid "%{loadingIcon} Started"
msgstr "%{loadingIcon} 已开始"

msgid "%{lock_path} is locked by GitLab User %{lock_user_id}"
msgstr "%{lock_path} 被GitLab用户 %{lock_user_id} 锁定"

msgid "%{mergeLength}/%{usersLength} can merge"
msgstr ""

msgid "%{mrText}, this issue will be closed automatically."
msgstr "%{mrText}，此工单将自动关闭。"

msgid "%{name} contained %{resultsString}"
msgstr "%{name} 包含 %{resultsString}"

msgid "%{name} found %{resultsString}"
msgstr "%{name} 找到了 %{resultsString}"

msgid "%{name}'s avatar"
msgstr "%{name} 的头像"

msgid "%{number_commits_behind} commits behind %{default_branch}, %{number_commits_ahead} commits ahead"
msgstr "%{number_commits_behind}个落后于%{default_branch}分支的提交, 同时%{number_commits_ahead}个超前的提交"

msgid "%{openOrClose} %{noteable}"
msgstr "%{openOrClose} %{noteable}"

msgid "%{percent}%% complete"
msgstr "已完成 %{percent}%%"

msgid "%{service_title} activated."
msgstr "%{service_title} 已激活。"

msgid "%{service_title} settings saved, but not activated."
msgstr "%{service_title} 设置已保存，但未激活。"

msgid "%{size} GiB"
msgstr "%{size}G字节"

msgid "%{size} KiB"
msgstr "%{size}K字节"

msgid "%{size} MiB"
msgstr "%{size}M字节"

msgid "%{size} bytes"
msgstr "%{size}字节"

msgid "%{spammable_titlecase} was submitted to Akismet successfully."
msgstr "%{spammable_titlecase} 成功地提交给 Akismet。"

msgid "%{state} epics"
msgstr "%{state}史诗"

msgid "%{strong_start}%{branch_count}%{strong_end} Branch"
msgid_plural "%{strong_start}%{branch_count}%{strong_end} Branches"
msgstr[0] "%{strong_start}%{branch_count}%{strong_end} 个分支"

msgid "%{strong_start}%{commit_count}%{strong_end} Commit"
msgid_plural "%{strong_start}%{commit_count}%{strong_end} Commits"
msgstr[0] "%{strong_start}%{commit_count}%{strong_end} 次提交"

msgid "%{strong_start}%{human_size}%{strong_end} Files"
msgstr "%{strong_start}%{human_size}%{strong_end} 文件"

msgid "%{strong_start}%{tag_count}%{strong_end} Tag"
msgid_plural "%{strong_start}%{tag_count}%{strong_end} Tags"
msgstr[0] "%{strong_start}%{tag_count}%{strong_end} 个标签"

msgid "%{tabname} changed"
msgstr ""

msgid "%{text} %{files}"
msgid_plural "%{text} %{files} files"
msgstr[0] "%{text}%{files}"

msgid "%{text} is available"
msgstr "%{text}可用"

msgid "%{title} %{operator} %{threshold}"
msgstr "%{title} %{operator} %{threshold}"

msgid "%{title} changes"
msgstr "%{title}更改"

msgid "%{unstaged} unstaged and %{staged} staged changes"
msgstr "%{unstaged}个未暂存的更改及%{staged}个已暂存的更改"

msgid "%{usage_ping_link_start}Learn more%{usage_ping_link_end} about what information is shared with GitLab Inc."
msgstr "%{usage_ping_link_start}了解更多%{usage_ping_link_end}分享给GitLab Inc.的信息。"

msgid "%{userName} (cannot merge)"
msgstr ""

msgid "%{userName}'s avatar"
msgstr ""

msgid "%{user_name} profile page"
msgstr "%{user_name}的个人资料"

msgid "%{username}'s avatar"
msgstr ""

msgid "%{value} ms"
msgstr ""

msgid "%{verb} %{time_spent_value} spent time."
msgstr "%{verb} 耗时 %{time_spent_value}"

msgid "'%{level}' is not a valid visibility level"
msgstr "“%{level}”不是有效的可见性级别"

msgid "'%{source}' is not a import source"
msgstr "'%{source}'不是一个导入源"

msgid "'%{template_name}' is unknown or invalid"
msgstr ""

msgid "(%d closed)"
msgid_plural "(%d closed)"
msgstr[0] "(%d 已关闭)"

msgid "(%{mrCount} merged)"
msgstr "(%{mrCount} 已合并)"

msgid "(No changes)"
msgstr "(无变更内容)"

msgid "(Show all)"
msgstr ""

msgid "(check progress)"
msgstr "(检查进度)"

msgid "(external source)"
msgstr "(外部资源)"

msgid "(removed)"
msgstr ""

msgid "+ %{amount} more"
msgstr ""

msgid "+ %{count} more"
msgstr "+ 其余%{count}项"

msgid "+ %{moreCount} more"
msgstr "+ 其余%{moreCount}项"

msgid "+ %{numberOfHiddenAssignees} more"
msgstr ""

msgid "+%{extraOptionCount} more"
msgstr "+其余%{extraOptionCount}项"

msgid ", or "
msgstr "，或"

msgid "- Runner is active and can process any new jobs"
msgstr "- Runner已启用，随时可以处理新作业"

msgid "- Runner is paused and will not receive any new jobs"
msgstr "- Runner已暂停，暂时不会接受新的作业"

msgid "- show less"
msgstr "- 显示较少"

msgid "0 for unlimited"
msgstr "0 表示无限制"

msgid "1 %{type} addition"
msgid_plural "%{count} %{type} additions"
msgstr[0] "%{count} 个 %{type} 的添加"

msgid "1 %{type} modification"
msgid_plural "%{count} %{type} modifications"
msgstr[0] "%{count} 个 %{type} 的修改"

msgid "1 Day"
msgid_plural "%d Days"
msgstr[0] "%d天"

msgid "1 closed issue"
msgid_plural "%{issues} closed issues"
msgstr[0] "%{issues}个已关闭的议题"

msgid "1 closed merge request"
msgid_plural "%{merge_requests} closed merge requests"
msgstr[0] "%{merge_requests}个已关闭的合并请求"

msgid "1 day"
msgstr "1天"

msgid "1 group"
msgid_plural "%d groups"
msgstr[0] "%d 个群组"

msgid "1 merged merge request"
msgid_plural "%{merge_requests} merged merge requests"
msgstr[0] "%{merge_requests}个已合并的合并请求"

msgid "1 open issue"
msgid_plural "%{issues} open issues"
msgstr[0] "%{issues}个未关闭的问题"

msgid "1 open merge request"
msgid_plural "%{merge_requests} open merge requests"
msgstr[0] "%{merge_requests}个开启中的合并请求"

msgid "1 pipeline"
msgid_plural "%d pipelines"
msgstr[0] "%d 条流水线"

msgid "1 role"
msgid_plural "%d roles"
msgstr[0] "%d 个角色"

msgid "1 user"
msgid_plural "%d users"
msgstr[0] "%d 位用户"

msgid "1 week"
msgstr "1周"

msgid "1-9 contributions"
msgstr "1-9项贡献"

msgid "10-19 contributions"
msgstr "10-19项贡献"

msgid "1st contribution!"
msgstr "最高贡献"

msgid "20-29 contributions"
msgstr "20-29项贡献"

msgid "2FA"
msgstr "双重认证"

msgid "2FADevice|Registered On"
msgstr "注册于"

msgid "3 days"
msgstr "3天"

msgid "3 hours"
msgstr "3小时"

msgid "30 minutes"
msgstr "30分钟"

msgid "30+ contributions"
msgstr "30+项贡献"

msgid "403|Please contact your GitLab administrator to get permission."
msgstr "请联系您的 GitLab 管理员获取访问权限。"

msgid "403|You don't have the permission to access this page."
msgstr "您没有权限访问此页面。"

msgid "404|Make sure the address is correct and the page hasn't moved."
msgstr "请确认您访问的地址正确并且页面未被移动。"

msgid "404|Page Not Found"
msgstr "页面未找到"

msgid "404|Please contact your GitLab administrator if you think this is a mistake."
msgstr "如果您觉得这是一个错误的提示信息，请联系您的 GitLab 管理员。"

msgid "8 hours"
msgstr "8小时"

msgid "<code>\"johnsmith@example.com\": \"@johnsmith\"</code> will add \"By <a href=\"#\">@johnsmith</a>\" to all issues and comments originally created by johnsmith@example.com, and will set <a href=\"#\">@johnsmith</a> as the assignee on all issues originally assigned to johnsmith@example.com."
msgstr "<code>“johnsmith@example.com”：“@ johnsmith”</code> 将会把“By <a href=\"#\">@johnsmith</a>”添加到原本由johnsmith@example.com创建的所有工单和评论中，并将 <a href=\"#\">@johnsmith</a> 设为原本分配给johnsmith@example.com所有问题的受让人。"

msgid "<code>\"johnsmith@example.com\": \"John Smith\"</code> will add \"By John Smith\" to all issues and comments originally created by johnsmith@example.com."
msgstr "<code>“johnsmith@example.com”：“@ johnsmith”</code> 将会把\"By John Smith\"添加到原本由johnsmith@example.com创建的所有工单和评论中。"

msgid "<code>\"johnsmith@example.com\": \"johnsm...@example.com\"</code> will add \"By johnsm...@example.com\" to all issues and comments originally created by johnsmith@example.com. The email address or username is masked to ensure the user's privacy."
msgstr "<code>“johnsmith@example.com”：“@ johnsmith”</code> 将会把\"By johnsm...@example.com\"添加到原本由johnsmith@example.com创建的所有工单和评论中。 为保护用户的隐私，电子邮件地址或用户名将被屏蔽。"

msgid "<code>\"johnsmith@example.com\": \"johnsmith@example.com\"</code> will add \"By <a href=\"#\">johnsmith@example.com</a>\" to all issues and comments originally created by johnsmith@example.com. By default, the email address or username is masked to ensure the user's privacy. Use this option if you want to show the full email address."
msgstr "<code>“johnsmith@example.com”：“@ johnsmith”</code> 将会把“By <a href=\"#\">@johnsmith</a>”添加到原本由johnsmith@example.com创建的所有工单和评论中。 为保护用户的隐私，电子邮件地址或用户名默认将被屏蔽。如需显示完整邮件地址，可使用此选项。"

msgid "<no name set>"
msgstr "<未设置名称>"

msgid "<no scopes selected>"
msgstr "<未选择范围>"

msgid "<strong>%{changedFilesLength} unstaged</strong> and <strong>%{stagedFilesLength} staged</strong> changes"
msgstr "<strong>%{changedFilesLength} 未暂存</strong> 和 <strong>%{stagedFilesLength} 已暂存</strong> 变更内容"

msgid "<strong>%{created_count}</strong> created, <strong>%{accepted_count}</strong> accepted."
msgstr "已创建 <strong>%{created_count}</strong> 个， 已关闭 <strong>%{accepted_count}</strong> 个。"

msgid "<strong>%{created_count}</strong> created, <strong>%{closed_count}</strong> closed."
msgstr "已创建 <strong>%{created_count}</strong> 个， 已关闭 <strong>%{closed_count}</strong> 个。"

msgid "<strong>%{group_name}</strong> group members"
msgstr "<strong>%{group_name}</strong> 群组成员"

msgid "<strong>%{pushes}</strong> pushes, more than <strong>%{commits}</strong> commits by <strong>%{people}</strong> contributors."
msgstr "<strong>%{pushes}</strong>次推送，含来自<strong>%{people}</strong> 名贡献者的<strong>%{commits}</strong>次以上提交。"

msgid "<strong>Deletes</strong> source branch"
msgstr "<strong>删除</strong>源分支"

msgid "A 'Runner' is a process which runs a job. You can set up as many Runners as you need."
msgstr "Runner是一个执行任务的进程。您可以根据需要配置任意数量的Runner。"

msgid "A .NET Core console application template, customizable for any .NET Core project"
msgstr ".NET Core控制台应用程序模板，可针对任何.NET Core项目进行自定义"

msgid "A GitBook site that uses Netlify for CI/CD instead of GitLab, but still with all the other great GitLab features."
msgstr "一个GitBook站点，它使用NetLify来代替Gitlab的CI/CD，但仍然具有所有其他主要的Gitlab功能。"

msgid "A Hexo site that uses Netlify for CI/CD instead of GitLab, but still with all the other great GitLab features."
msgstr "一个Hexo站点，它使用NetLify来代替Gitlab的CI/CD，但仍然具有所有其他主要的Gitlab功能。"

msgid "A Hugo site that uses Netlify for CI/CD instead of GitLab, but still with all the other great GitLab features."
msgstr "一个Hugo站点，它使用NetLify来代替Gitlab的CI/CD，但仍然具有所有其他主要的Gitlab功能。"

msgid "A Jekyll site that uses Netlify for CI/CD instead of GitLab, but still with all the other great GitLab features."
msgstr "一个Jekyll站点，它使用NetLify来代替Gitlab的CI/CD，但仍然具有所有其他主要的Gitlab功能。"

msgid "A Let's Encrypt SSL certificate can not be obtained until your domain is verified."
msgstr ""

msgid "A Let's Encrypt account will be configured for this GitLab installation using your email address. You will receive emails to warn of expiring certificates."
msgstr "将使用您的电子邮件地址为此GitLab安装并配置Let's Encrypt帐户。您将收到证书即将到期的警告电子邮件。"

msgid "A default branch cannot be chosen for an empty project."
msgstr "无法为空项目选择默认分支。"

msgid "A deleted user"
msgstr "已删除的用户"

msgid "A fork is a copy of a project.<br />Forking a repository allows you to make changes without affecting the original project."
msgstr "派生是项目的副本。<br />仓库的派生允许您在不影响原始项目的情况下进行更改。"

msgid "A member of the abuse team will review your report as soon as possible."
msgstr "GitLab滥用审查团队成员将会尽快查看您的报告。"

msgid "A new branch will be created in your fork and a new merge request will be started."
msgstr "将在派生(fork)项目中中创建一个新的分支, 并开启一个新的合并评审。"

msgid "A new impersonation token has been created."
msgstr "已创建新的身份模拟令牌。"

msgid "A plain HTML site that uses Netlify for CI/CD instead of GitLab, but still with all the other great GitLab features."
msgstr "一个纯HTML站点，它使用NetLify来代替Gitlab的CI/CD，但仍然具有所有其他主要的Gitlab功能。"

msgid "A project is where you house your files (repository), plan your work (issues), and publish your documentation (wiki), %{among_other_things_link}."
msgstr "项目可以用于存放文件(仓库)，安排计划(工单)，并发布文档(wiki)， %{among_other_things_link}。"

msgid "A ready-to-go template for use with Android apps."
msgstr "适用于Android应用的随时可用的模板。"

msgid "A ready-to-go template for use with iOS Swift apps."
msgstr "适用于iOS Swift应用的随时可用的模板。"

msgid "A regular expression that will be used to find the test coverage output in the job trace. Leave blank to disable"
msgstr "用于在作业日志中查找匹配测试覆盖率输出的正则表达式。留空则禁用"

msgid "A secure token that identifies an external storage request."
msgstr ""

msgid "A user with write access to the source branch selected this option"
msgstr "具有对源分支的写入权限的用户选择了此选项"

msgid "API Help"
msgstr "API帮助"

msgid "API Token"
msgstr "API令牌"

msgid "Abort"
msgstr ""

msgid "About GitLab"
msgstr "关于 GitLab"

msgid "About GitLab CE"
msgstr "关于 GitLab CE"

msgid "About auto deploy"
msgstr "关于自动部署"

msgid "About this feature"
msgstr "关于此功能"

msgid "Abuse Reports"
msgstr "滥用报告"

msgid "Abuse reports"
msgstr "滥用报告"

msgid "Accept invitation"
msgstr "接受邀请"

msgid "Accept terms"
msgstr "接受条款"

msgid "Accepted MR"
msgstr "接受合并评审"

msgid "Access Tokens"
msgstr "访问令牌"

msgid "Access denied for your LDAP account."
msgstr "无法使用您的LDAP帐户进行登录。"

msgid "Access denied! Please verify you can add deploy keys to this repository."
msgstr "拒绝访问！请核查您是否有权限将部署密钥添加到此仓库。"

msgid "Access expiration date"
msgstr "访问过期时间"

msgid "Access forbidden. Check your access level."
msgstr "访问被禁止。检查您的访问权限。"

msgid "Access to '%{classification_label}' not allowed"
msgstr "不允许访问%{classification_label}"

msgid "AccessDropdown|Groups"
msgstr "群组"

msgid "AccessDropdown|Roles"
msgstr "角色"

msgid "AccessDropdown|Users"
msgstr "用户"

msgid "AccessTokens|Access Tokens"
msgstr "访问令牌"

msgid "AccessTokens|Are you sure?"
msgstr ""

msgid "AccessTokens|Are you sure? Any RSS or calendar URLs currently in use will stop working."
msgstr "您确定重置Feed令牌吗？当前正在使用的所有RSS或日历URL都将停止工作。"

msgid "AccessTokens|Are you sure? Any issue email addresses currently in use will stop working."
msgstr "你确定要重置进入电子邮件令牌么？所以使用当前令牌的议题邮件地址都将停止工作。"

msgid "AccessTokens|Created"
msgstr "已创建"

msgid "AccessTokens|Feed token"
msgstr "Feed令牌"

msgid "AccessTokens|Incoming email token"
msgstr "传入电子邮件令牌"

msgid "AccessTokens|It cannot be used to access any other data."
msgstr "该令牌无法用于访问其它数据。"

msgid "AccessTokens|Keep this token secret. Anyone who gets ahold of it can access repository static objects as if they were you. You should %{reset_link_start}reset it%{reset_link_end} if that ever happens."
msgstr ""

msgid "AccessTokens|Keep this token secret. Anyone who gets ahold of it can create issues as if they were you. You should %{link_reset_it} if that ever happens."
msgstr "请确保该令牌的安全。任何持有该令牌的人，都可以以你的身份来创建议题。如果令牌泄露，你应该%{link_reset_it} 。"

msgid "AccessTokens|Keep this token secret. Anyone who gets ahold of it can read activity and issue RSS feeds or your calendar feed as if they were you. You should %{link_reset_it} if that ever happens."
msgstr "请确保该令牌的安全。任何持有该令牌的人，都可以以你的身份来通过RSS种子阅读你的活动以及问题列表信息。如果令牌泄露，你应该%{link_reset_it} 。"

msgid "AccessTokens|Personal Access Tokens"
msgstr "个人访问令牌"

msgid "AccessTokens|Static object token"
msgstr ""

msgid "AccessTokens|They are the only accepted password when you have Two-Factor Authentication (2FA) enabled."
msgstr "当您启用两步认证(2FA)时，它们将是唯一可接受的密码。"

msgid "AccessTokens|You can also use personal access tokens to authenticate against Git over HTTP."
msgstr "您还可以使用个人访问令牌通过HTTP进行Git验证。"

msgid "AccessTokens|You can generate a personal access token for each application you use that needs access to the GitLab API."
msgstr "您可以为需要访问GitLab API的每个应用程序生成个人访问令牌。"

msgid "AccessTokens|Your feed token is used to authenticate you when your RSS reader loads a personalized RSS feed or when your calendar application loads a personalized calendar, and is included in those feed URLs."
msgstr "当你的RSS阅读器加载个人RSS种子的时候或者在您的日历应用加载个人日历时，将使用你的RSS令牌来进行认证，并且会包含在这些feed URL里。"

msgid "AccessTokens|Your incoming email token is used to authenticate you when you create a new issue by email, and is included in your personal project-specific email addresses."
msgstr "当你使用电子邮件创建新议题的时候，将使用接收邮件令牌进行验证，该令牌也包含在个人的项目特定的电子邮件地址中。"

msgid "AccessTokens|Your static object token is used to authenticate you when repository static objects (e.g. archives, blobs, ...) are being served from an external storage."
msgstr ""

msgid "AccessTokens|reset it"
msgstr "重置令牌"

msgid "Account"
msgstr "帐号"

msgid "Account and limit"
msgstr "帐户和限制"

msgid "Account: %{account}"
msgstr "帐户：%{account}"

msgid "Action to take when receiving an alert."
msgstr "接收警报时要执行的操作。"

msgid "Activate Service Desk"
msgstr "启用服务台"

msgid "Active"
msgstr "启用"

msgid "Active %{type} Tokens (%{token_length})"
msgstr "活动的 %{type} 令牌 (%{token_length})"

msgid "Active Sessions"
msgstr "活动会话"

msgid "Activity"
msgstr "动态"

msgid "Add"
msgstr "添加"

msgid "Add %d issue"
msgid_plural "Add %d issues"
msgstr[0] "添加%d个议题"

msgid "Add CHANGELOG"
msgstr "添加更新日志"

msgid "Add CONTRIBUTING"
msgstr "添加贡献信息"

msgid "Add GitLab to Slack"
msgstr ""

msgid "Add Group Webhooks and GitLab Enterprise Edition."
msgstr "添加组 Webhooks 和 GitLab 企业版。"

msgid "Add Jaeger URL"
msgstr "增加 Jaeger 地址"

msgid "Add Kubernetes cluster"
msgstr "添加 Kubernetes 集群"

msgid "Add README"
msgstr "添加自述文件"

msgid "Add Zoom meeting"
msgstr ""

msgid "Add a %{type} token"
msgstr "增加一个 %{type} 令牌"

msgid "Add a GPG key"
msgstr "添加GPG密钥"

msgid "Add a Grafana button in the admin sidebar, monitoring section, to access a variety of statistics on the health and performance of GitLab."
msgstr ""

msgid "Add a To Do"
msgstr ""

msgid "Add a bullet list"
msgstr "添加一个符号列表"

msgid "Add a general comment to this %{noteableDisplayName}."
msgstr ""

msgid "Add a general comment to this %{noteable_name}."
msgstr "添加一般评论 %{noteable_name}。"

msgid "Add a homepage to your wiki that contains information about your project and GitLab will display it here instead of this message."
msgstr "在wiki中添加一个主页，其中包含有关项目的信息，GitLab将在此处显示该主页，而不是此消息。"

msgid "Add a link"
msgstr "添加链接"

msgid "Add a numbered list"
msgstr "添加编号列表"

msgid "Add a table"
msgstr "添加表格"

msgid "Add a task list"
msgstr "添加任务列表"

msgid "Add additional text to appear in all email communications. %{character_limit} character limit"
msgstr "添加包含在所有电子邮件中的附加文本。 长度不超过%{character_limit} 字符"

msgid "Add an SSH key"
msgstr "添加SSH密钥"

msgid "Add an issue"
msgstr "添加一个议题"

msgid "Add approval rule"
msgstr ""

msgid "Add approvers"
msgstr "添加核准人"

msgid "Add bold text"
msgstr "添加粗体文本"

msgid "Add child epic to an epic"
msgstr "添加子史诗到史诗"

msgid "Add comment now"
msgstr "立即添加评论"

msgid "Add email address"
msgstr "添加电子邮件地址"

msgid "Add header and footer to emails. Please note that color settings will only be applied within the application interface"
msgstr "添加页眉和页脚到电子邮件。请注意，颜色设置仅适用于应用程序界面"

msgid "Add image comment"
msgstr "添加图片评论"

msgid "Add issues"
msgstr "添加议题"

msgid "Add italic text"
msgstr "添加斜体文本"

msgid "Add label(s)"
msgstr "添加标记"

msgid "Add license"
msgstr "添加许可证"

msgid "Add list"
msgstr "添加列表"

msgid "Add new application"
msgstr "新建应用"

msgid "Add new directory"
msgstr "添加目录"

msgid "Add new member to %{strong_start}%{group_name}%{strong_end}"
msgstr ""

msgid "Add or subtract spent time"
msgstr "增加或减少耗时"

msgid "Add reaction"
msgstr "添加回应"

msgid "Add to Slack"
msgstr ""

msgid "Add to epic"
msgstr ""

msgid "Add to merge train"
msgstr "添加到合并列车"

msgid "Add to merge train when pipeline succeeds"
msgstr "流水线成功时添加到合并列车"

msgid "Add to project"
msgstr "添加到项目"

msgid "Add to review"
msgstr "添加到评审"

msgid "Add to tree"
msgstr ""

msgid "Add user(s) to the group:"
msgstr "向群组添加用户"

msgid "Add users to group"
msgstr "将用户加入群组"

msgid "AddMember|No users specified."
msgstr "未指定用户。"

msgid "AddMember|Too many users specified (limit is %{user_limit})"
msgstr "已指定太多用户(限制为 %{user_limit})"

msgid "Added"
msgstr ""

msgid "Added %{epic_ref} as child epic."
msgstr ""

msgid "Added %{label_references} %{label_text}."
msgstr ""

msgid "Added a To Do."
msgstr ""

msgid "Added an issue to an epic."
msgstr ""

msgid "Added at"
msgstr "添加时间"

msgid "Added in this version"
msgstr ""

msgid "Adding new applications is disabled in your GitLab instance. Please contact your GitLab administrator to get the permission"
msgstr "当前GitLab实例禁止添加新应用程序。请联系您的GitLab管理员以获得相关权限。"

msgid "Additional minutes"
msgstr "额外的分钟数"

msgid "Additional text"
msgstr "附加文本"

msgid "Adds"
msgstr "添加"

msgid "Adds %{epic_ref} as child epic."
msgstr "添加%{epic_ref}作为子史诗。"

msgid "Adds %{labels} %{label_text}."
msgstr ""

msgid "Adds a To Do."
msgstr ""

msgid "Adds a Zoom meeting"
msgstr ""

msgid "Adds an issue to an epic."
msgstr ""

msgid "Admin Area"
msgstr "管理中心"

msgid "Admin Overview"
msgstr "管理概览"

msgid "Admin Section"
msgstr "管理部分"

msgid "Admin notes"
msgstr "管理员备注"

msgid "AdminArea| You are about to permanently delete the user %{username}. Issues, merge requests, and groups linked to them will be transferred to a system-wide \"Ghost-user\". To avoid data loss, consider using the %{strong_start}block user%{strong_end} feature instead. Once you %{strong_start}Delete user%{strong_end}, it cannot be undone or recovered."
msgstr "您即将永久删除用户 %{username}。该用户的工单、合并评审以及链接到该用户的群组将被转移到系统的“Ghost用户”。为避免数据丢失，建议您使用 %{strong_start}禁用用户%{strong_end} 功能。一旦您 %{strong_start}删除用户%{strong_end}，将无法撤消或恢复。"

msgid "AdminArea| You are about to permanently delete the user %{username}. This will delete all of the issues, merge requests, and groups linked to them. To avoid data loss, consider using the %{strong_start}block user%{strong_end} feature instead. Once you %{strong_start}Delete user%{strong_end}, it cannot be undone or recovered."
msgstr "您即将永久删除用户 %{username}。此操作会删除该用户的所有工单、合并评审以及链接到该用户的群组。为避免数据丢失，建议您使用 %{strong_start}禁用用户%{strong_end} 功能。一旦您 %{strong_start}删除用户%{strong_end}，将无法撤消或恢复。"

msgid "AdminArea|Stop all jobs"
msgstr "停止所有作业"

msgid "AdminArea|Stop all jobs?"
msgstr "停止所有作业吗？"

msgid "AdminArea|Stop jobs"
msgstr "停止作业"

msgid "AdminArea|Stopping jobs failed"
msgstr "停止作业失败"

msgid "AdminArea|You’re about to stop all jobs.This will halt all current jobs that are running."
msgstr "您即将停止所有作业。这会中断并结束所有正在运行的作业。"

msgid "AdminDashboard|Error loading the statistics. Please try again"
msgstr ""

msgid "AdminNote|Note"
msgstr " 备注"

msgid "AdminProjects| You’re about to permanently delete the project %{projectName}, its repository, and all related resources including issues, merge requests, etc..  Once you confirm and press %{strong_start}Delete project%{strong_end}, it cannot be undone or recovered."
msgstr "您即将永久删除项目 %{projectName}，其仓库以及所有相关资源，包括问题、合并评审等。一旦确认并点击 %{strong_start}删除项目%{strong_end}，将无法撤消或恢复。"

msgid "AdminProjects|Delete"
msgstr "删除"

msgid "AdminProjects|Delete Project %{projectName}?"
msgstr "删除项目 %{projectName}？"

msgid "AdminProjects|Delete project"
msgstr "删除项目"

msgid "AdminSettings|Auto DevOps domain"
msgstr "Auto DevOps 域"

msgid "AdminSettings|Enable shared runners for new projects"
msgstr "为新项目启用共享Runner"

msgid "AdminSettings|Environment variables are protected by default"
msgstr "环境变量默认受保护"

msgid "AdminSettings|No required pipeline"
msgstr "没有必需的流水线"

msgid "AdminSettings|Required pipeline configuration"
msgstr "强制流水线配置"

msgid "AdminSettings|Select a pipeline configuration file"
msgstr "选择流水线配置文件"

msgid "AdminSettings|Select a template"
msgstr "选择模板"

msgid "AdminSettings|Set an instance-wide auto included %{link_start}pipeline configuration%{link_end}. This pipeline configuration will be run after the project's own configuration."
msgstr "设置一个实例范围自动包含的%{link_start}流水线配置%{link_end}。 该流水线配置将在项目本身的配置后运行。"

msgid "AdminSettings|Specify a domain to use by default for every project's Auto Review Apps and Auto Deploy stages."
msgstr "为每个项目的自动审阅应用 (Auto Review Apps) 和自动部署 (Auto Deploy) 阶段指定一个默认使用的域。"

msgid "AdminSettings|The required pipeline configuration can be selected from the %{code_start}gitlab-ci%{code_end} directory inside of the configured %{link_start}instance template repository%{link_end} or from GitLab provided configurations."
msgstr "强制流水线配置可从%{link_start}实例模板库%{link_end}中%{code_start}gitlab-ci%{code_end}目录选择或使用GitLab提供的配置。"

msgid "AdminSettings|When creating a new environment variable it will be protected by default."
msgstr "创建一个新的环境变量时，它会被默认保护。"

msgid "AdminStatistics|Active Users"
msgstr ""

msgid "AdminStatistics|Forks"
msgstr ""

msgid "AdminStatistics|Issues"
msgstr ""

msgid "AdminStatistics|Merge Requests"
msgstr ""

msgid "AdminStatistics|Milestones"
msgstr ""

msgid "AdminStatistics|Notes"
msgstr ""

msgid "AdminStatistics|SSH Keys"
msgstr ""

msgid "AdminStatistics|Snippets"
msgstr ""

msgid "AdminUsers|2FA Disabled"
msgstr "双重认证关闭"

msgid "AdminUsers|2FA Enabled"
msgstr "启用双重认证"

msgid "AdminUsers|Active"
msgstr "活跃"

msgid "AdminUsers|Admin"
msgstr "管理员"

msgid "AdminUsers|Admins"
msgstr "管理员"

msgid "AdminUsers|Block user"
msgstr "禁用用户"

msgid "AdminUsers|Blocked"
msgstr "已禁用"

msgid "AdminUsers|Cannot unblock LDAP blocked users"
msgstr "无法解除已禁用的LDAP用户"

msgid "AdminUsers|Delete User %{username} and contributions?"
msgstr "删除用户 %{username} 以及相关贡献吗？"

msgid "AdminUsers|Delete User %{username}?"
msgstr "删除用户 %{username}？"

msgid "AdminUsers|Delete user"
msgstr "删除用户"

msgid "AdminUsers|Delete user and contributions"
msgstr "删除用户及相关贡献"

msgid "AdminUsers|External"
msgstr "外部"

msgid "AdminUsers|It's you!"
msgstr "自己！"

msgid "AdminUsers|New user"
msgstr "新用户"

msgid "AdminUsers|No users found"
msgstr "未找到用户"

msgid "AdminUsers|Search by name, email or username"
msgstr "按名字、电子邮件或用户名搜索"

msgid "AdminUsers|Search users"
msgstr "搜索用户"

msgid "AdminUsers|Send email to users"
msgstr "向用户发送电子邮件"

msgid "AdminUsers|Sort by"
msgstr "排序方式"

msgid "AdminUsers|To confirm, type %{projectName}"
msgstr "请输入 %{projectName} 来确认"

msgid "AdminUsers|To confirm, type %{username}"
msgstr "请输入 %{username} 来确认"

msgid "AdminUsers|User will be blocked"
msgstr "用户将被禁用"

msgid "AdminUsers|Without projects"
msgstr "无项目"

msgid "Advanced"
msgstr "高级"

msgid "Advanced permissions, Large File Storage and Two-Factor authentication settings."
msgstr "高级权限，大文件存储(LFS)和双重认证设置。"

msgid "Advanced search functionality"
msgstr "高级搜索功能"

msgid "Advanced settings"
msgstr "高级设置"

msgid "After a successful password update you will be redirected to login screen."
msgstr "密码更新成功后，您将被重定向到登录页面。"

msgid "After a successful password update, you will be redirected to the login page where you can log in with your new password."
msgstr "密码更新成功后，您将被重定向到登录页面，您可以使用新密码重新登录。"

msgid "Alert"
msgid_plural "Alerts"
msgstr[0] "警报"

msgid "AlertService|%{linkStart}Learn more%{linkEnd} about configuring this endpoint to receive alerts."
msgstr ""

msgid "AlertService|Each alert source must be authorized using the following URL and authorization key."
msgstr ""

msgid "Alerts"
msgstr "警报"

msgid "All"
msgstr "全部"

msgid "All Members"
msgstr "所有成员"

msgid "All branches"
msgstr ""

msgid "All changes are committed"
msgstr "所有更改均已提交"

msgid "All cross-project dependencies have merged"
msgstr ""

msgid "All email addresses will be used to identify your commits."
msgstr "所有电子邮件地址都可用于标识您的提交。"

msgid "All features are enabled for blank projects, from templates, or when importing, but you can disable them afterward in the project settings."
msgstr "从模板或导入时为空白项目将启用所有功能，但可以在项目设置中将其禁用。"

msgid "All groups and projects"
msgstr "所有群组和项目"

msgid "All issues for this milestone are closed. You may close this milestone now."
msgstr "这个里程碑的所有工单都已关闭。现在您可以关闭这个里程碑。"

msgid "All merge conflicts were resolved. The merge request can now be merged."
msgstr "所有合并冲突都已解决。此合并评审现在可以合并。"

msgid "All projects"
msgstr "所有项目"

msgid "All users"
msgstr "所有用户"

msgid "All users must have a name."
msgstr "所有的用户都必须具有名称。"

msgid "Allow \"%{group_name}\" to sign you in"
msgstr "允许“%{group_name}”以您的身份登录"

msgid "Allow commits from members who can merge to the target branch."
msgstr "允许具有合并到目标分支权限的成员提交"

msgid "Allow group owners to manage LDAP-related settings"
msgstr "允许群组所有者管理 LDAP 相关的设置"

msgid "Allow mirrors to be set up for projects"
msgstr "允许为项目设置镜像"

msgid "Allow only the selected protocols to be used for Git access."
msgstr "仅允许所选协议用于 Git 访问。"

msgid "Allow projects within this group to use Git LFS"
msgstr "允许该群组中的项目使用Git LFS"

msgid "Allow public access to pipelines and job details, including output logs and artifacts"
msgstr "允许所有人访问流水线和作业详情，包括输出日志和产物"

msgid "Allow rendering of PlantUML diagrams in Asciidoc documents."
msgstr "允许在Asciidoc文档中渲染PlantUML图。"

msgid "Allow requests to the local network from hooks and services."
msgstr "允许来自钩子和服务的对本地网络的请求。"

msgid "Allow requests to the local network from system hooks"
msgstr ""

msgid "Allow requests to the local network from web hooks and services"
msgstr ""

msgid "Allow this key to push to repository as well? (Default only allows pull access.)"
msgstr "同时允许此秘钥推送文件到仓库吗？(默认只拥有拉取权限)"

msgid "Allow users to register any application to use GitLab as an OAuth provider"
msgstr "允许用户注册任何应用程序，使用 GitLab 作为 OAuth 提供者"

msgid "Allow users to request access"
msgstr "允许用户请求访问权限"

msgid "Allow users to request access if visibility is public or internal."
msgstr "如果是公开或内部可见性，则允许用户请求访问权限。"

msgid "Allowed email domain restriction only permitted for top-level groups"
msgstr ""

msgid "Allowed to fail"
msgstr "允许失败"

msgid "Allows you to add and manage Kubernetes clusters."
msgstr "这里可以添加和管理 Kubernetes 集群。"

msgid "Also called \"Issuer\" or \"Relying party trust identifier\""
msgstr "也称为“签发者”或“依赖方信任标识符”"

msgid "Also called \"Relying party service URL\" or \"Reply URL\""
msgstr "也称为“依赖方服务URL”或“回复URL”"

msgid "Alternate support URL for help page and help dropdown"
msgstr ""

msgid "Amount of time (in hours) that users are allowed to skip forced configuration of two-factor authentication"
msgstr "允许用户跳过强制配置双重认证的时间（以小时为单位）"

msgid "An application called %{link_to_client} is requesting access to your GitLab account."
msgstr "应用%{link_to_client}请求访问您的 GitLab 帐户。"

msgid "An empty GitLab User field will add the FogBugz user's full name (e.g. \"By John Smith\") in the description of all issues and comments. It will also associate and/or assign these issues and comments with the project creator."
msgstr "空GitLab用户字段将在所有问题和注释的描述中添加FogBugz用户的全名（例如“By John Smith”）。它还将与项目创建者关联和/或分配这些问题和评论。"

msgid "An error has occurred"
msgstr "发生错误"

msgid "An error occurred adding a draft to the thread."
msgstr ""

msgid "An error occurred adding a new draft."
msgstr "添加新草稿时出错。"

msgid "An error occurred creating the new branch."
msgstr "创建新分支时发生错误。"

msgid "An error occurred fetching the approval rules."
msgstr "获取核准规则时出错。"

msgid "An error occurred fetching the approvers for the new rule."
msgstr "获取新规则的核准人时出错。"

msgid "An error occurred fetching the dropdown data."
msgstr "获取下拉数据时出错。"

msgid "An error occurred previewing the blob"
msgstr "预览 blob 时出错"

msgid "An error occurred when toggling the notification subscription"
msgstr "切换通知订阅时发生错误"

msgid "An error occurred when trying to resolve a comment. Please try again."
msgstr "尝试解决评论时出错。请再试一次。"

msgid "An error occurred when trying to resolve a discussion. Please try again."
msgstr "尝试解决讨论时出错。请再试一次。"

msgid "An error occurred when updating the issue weight"
msgstr "更新工单权重时发生错误"

msgid "An error occurred while deleting the approvers group"
msgstr "删除核准人群组时发生错误"

msgid "An error occurred while deleting the comment"
msgstr "删除评论时发生错误"

msgid "An error occurred while detecting host keys"
msgstr "检测主机密钥时发生错误"

msgid "An error occurred while disabling Service Desk."
msgstr "禁用服务台时发生错误。"

msgid "An error occurred while dismissing the alert. Refresh the page and try again."
msgstr "消除警告时发生错误。请刷新页面并再次尝试。"

msgid "An error occurred while dismissing the feature highlight. Refresh the page and try dismissing again."
msgstr "关闭功能突出显示时发生错误。请刷新页面并再次尝试。"

msgid "An error occurred while enabling Service Desk."
msgstr "启用服务台时发生错误。"

msgid "An error occurred while fetching environments."
msgstr "获取环境时出错。"

msgid "An error occurred while fetching folder content."
msgstr "获取文件夹内容时发生错误."

msgid "An error occurred while fetching issues."
msgstr ""

msgid "An error occurred while fetching label colors."
msgstr "获取标记颜色时出错。"

msgid "An error occurred while fetching markdown preview"
msgstr "获取 markdown 预览时出错"

msgid "An error occurred while fetching pending comments"
msgstr "获取待处理评论时发生错误"

msgid "An error occurred while fetching projects autocomplete."
msgstr "获取项目自动完成时出错。"

msgid "An error occurred while fetching sidebar data"
msgstr "获取侧边栏数据时发生错误"

msgid "An error occurred while fetching the Service Desk address."
msgstr "获取服务台地址时发生错误。"

msgid "An error occurred while fetching the board lists. Please try again."
msgstr "读取看板列表时出错。请再试一次。"

msgid "An error occurred while fetching the builds."
msgstr "获取该构建时发生了一个错误。"

msgid "An error occurred while fetching the job log."
msgstr "获取作业日志时发生错误。"

msgid "An error occurred while fetching the job."
msgstr "获取作业详情时发生错误"

msgid "An error occurred while fetching the jobs."
msgstr "获取作业列表时发生错误"

msgid "An error occurred while fetching the pipeline."
msgstr "获取流水线时发生错误"

msgid "An error occurred while fetching the releases. Please try again."
msgstr "获取发布时发生错误。请重试。"

msgid "An error occurred while fetching this tab."
msgstr "获取此面板时发生了一个错误。"

msgid "An error occurred while generating a username. Please try again."
msgstr ""

msgid "An error occurred while getting projects"
msgstr "获取项目时发生错误"

msgid "An error occurred while importing project: %{details}"
msgstr "在导入项目时发生错误：%{details}"

msgid "An error occurred while initializing path locks"
msgstr "初始化路径锁时发生错误"

msgid "An error occurred while loading chart data"
msgstr "加载图表数据时发生错误"

msgid "An error occurred while loading commit signatures"
msgstr "加载提交签名时发生错误"

msgid "An error occurred while loading designs. Please try again."
msgstr "加载设计时出错。请重试。"

msgid "An error occurred while loading diff"
msgstr "加载差异时发生错误"

msgid "An error occurred while loading filenames"
msgstr "加载文件名时发生错误"

msgid "An error occurred while loading the file"
msgstr "加载文件时发生错误"

msgid "An error occurred while loading the subscription details."
msgstr "加载订阅信息时发生错误。"

msgid "An error occurred while making the request."
msgstr "发送请求时发生错误。"

msgid "An error occurred while moving the issue."
msgstr "移动工单时出错。"

msgid "An error occurred while parsing recent searches"
msgstr "解析最近搜索时发生错误"

msgid "An error occurred while removing epics."
msgstr "删除史诗时发生错误。"

msgid "An error occurred while removing issues."
msgstr "删除工单时发生错误。"

msgid "An error occurred while rendering preview broadcast message"
msgstr "渲染广播消息时发生错误"

msgid "An error occurred while reordering issues."
msgstr ""

msgid "An error occurred while retrieving calendar activity"
msgstr "获取日历动态时发生错误"

msgid "An error occurred while retrieving diff"
msgstr "获取差异时发生错误"

msgid "An error occurred while saving LDAP override status. Please try again."
msgstr "保存LDAP覆盖状态时发生错误。请再试一次。"

msgid "An error occurred while saving assignees"
msgstr "保存被指派人时出现错误。"

msgid "An error occurred while saving the approval settings"
msgstr "保存核准设置时发生错误"

msgid "An error occurred while subscribing to notifications."
msgstr "订阅通知时发生错误。"

msgid "An error occurred while triggering the job."
msgstr ""

msgid "An error occurred while trying to run a new pipeline for this Merge Request."
msgstr ""

msgid "An error occurred while unsubscribing to notifications."
msgstr "取消订阅通知时发生错误。"

msgid "An error occurred while updating approvers"
msgstr "更新核准人时发生错误"

msgid "An error occurred while updating the comment"
msgstr "更新评论时发生错误"

msgid "An error occurred while validating username"
msgstr "验证用户名时发生错误"

msgid "An error occurred whilst committing your changes."
msgstr "提交更改时发生错误。"

msgid "An error occurred whilst fetching the job trace."
msgstr "获取作业日志时发生错误。"

msgid "An error occurred whilst fetching the latest pipeline."
msgstr "获取最新流水线时发生错误。"

msgid "An error occurred whilst getting files for - %{branchId}"
msgstr "获取文件 - %{branchId} 时出错"

msgid "An error occurred whilst loading all the files."
msgstr "加载所有文件时发生错误。"

msgid "An error occurred whilst loading the file content."
msgstr "加载文件内容时发生错误。"

msgid "An error occurred whilst loading the file."
msgstr "加载文件时发生错误。"

msgid "An error occurred whilst loading the merge request changes."
msgstr "加载合并评审的变更内容时发生错误。"

msgid "An error occurred whilst loading the merge request version data."
msgstr "加载合并评审的版本数据时发生错误。"

msgid "An error occurred whilst loading the merge request."
msgstr "加载合并评审时发生错误。"

msgid "An error occurred whilst loading the pipelines jobs."
msgstr "加载流水线作业时发生错误。"

msgid "An error occurred. Please try again."
msgstr "发生了错误，请再试一次。"

msgid "An issue can be a bug, a todo or a feature request that needs to be discussed in a project. Besides, issues are searchable and filterable."
msgstr "议题可以是需要在项目中讨论的缺陷，待办事项或功能请求。此外，议题是可搜索和可过滤的。"

msgid "An unexpected error occurred while checking the project environment."
msgstr "检查项目环境时发生意外错误。"

msgid "An unexpected error occurred while checking the project runners."
msgstr "检查项目Runner时发生意外错误。"

msgid "An unexpected error occurred while communicating with the Web Terminal."
msgstr "与Web终端通信时发生意外错误。"

msgid "An unexpected error occurred while starting the Web Terminal."
msgstr "启动Web终端时发生意外错误。"

msgid "An unexpected error occurred while stopping the Web Terminal."
msgstr "停止Web终端时发生意外错误。"

msgid "Analytics"
msgstr "分析"

msgid "Analytics|Timeframe"
msgstr ""

msgid "Ancestors"
msgstr "祖先"

msgid "Anonymous"
msgstr "匿名"

msgid "Anti-spam verification"
msgstr "反垃圾邮件验证"

msgid "Any"
msgstr "任何"

msgid "Any Label"
msgstr "任何标记"

msgid "Any Milestone"
msgstr "任何里程碑"

msgid "Any encrypted tokens"
msgstr "任何加密的令牌"

msgid "Any namespace"
msgstr "任何命名空间"

msgid "Any user"
msgstr ""

msgid "Appearance"
msgstr "外观"

msgid "Appearance was successfully created."
msgstr "已成功创建外观。"

msgid "Appearance was successfully updated."
msgstr "外观更新成功。"

msgid "Append the comment with %{TABLEFLIP}"
msgstr "追加 %{TABLEFLIP} 到评论"

msgid "Append the comment with %{shrug}"
msgstr "追加 %{shrug} 到评论"

msgid "Application"
msgstr "应用"

msgid "Application ID"
msgstr "应用程序ID"

msgid "Application settings saved successfully"
msgstr "应用程序设置保存成功"

msgid "Application uninstalled but failed to destroy: %{error_message}"
msgstr "应用已卸载但未能清除: %{error_message}"

msgid "Application was successfully destroyed."
msgstr "应用程序已成功删除。"

msgid "Application was successfully updated."
msgstr "应用程序已成功更新。"

msgid "Application: %{name}"
msgstr "应用：%{name}"

msgid "Applications"
msgstr "应用"

msgid "Applied"
msgstr "已应用"

msgid "Apply a label"
msgstr ""

msgid "Apply suggestion"
msgstr "应用建议"

msgid "Applying command"
msgstr "正在执行命令"

msgid "Applying command to %{commandDescription}"
msgstr "正在执行命令以 %{commandDescription}"

msgid "Applying multiple commands"
msgstr "正在执行多个命令"

msgid "Applying suggestion"
msgstr "正在应用建议"

msgid "ApprovalRuleRemove|%d member"
msgid_plural "ApprovalRuleRemove|%d members"
msgstr[0] "%d 成员"

msgid "ApprovalRuleRemove|Approvals from this member are not revoked."
msgid_plural "ApprovalRuleRemove|Approvals from these members are not revoked."
msgstr[0] "这些成员的核准不会被撤销。"

msgid "ApprovalRuleRemove|You are about to remove the %{name} approver group which has %{nMembers}."
msgstr "您即将删除具有 %{nMembers} 的 %{name} 核准人群组。"

msgid "ApprovalRuleSummary|%d member"
msgid_plural "ApprovalRuleSummary|%d members"
msgstr[0] "%d 成员"

msgid "ApprovalRuleSummary|%{count} approval required from %{membersCount}"
msgid_plural "ApprovalRuleSummary|%{count} approvals required from %{membersCount}"
msgstr[0] "%{membersCount} 需要 %{count} 个核准"

msgid "ApprovalRule|All members with Developer role or higher and code owners (if any)"
msgstr "具有开发人员或更高级别角色的所有成员以及代码所有者(如存在)"

msgid "ApprovalRule|Approvers"
msgstr ""

msgid "ApprovalRule|Name"
msgstr "名称"

msgid "ApprovalRule|No. approvals required"
msgstr "需要核准的数量"

msgid "ApprovalRule|Rule name"
msgstr ""

msgid "ApprovalRule|e.g. QA, Security, etc."
msgstr "例如质量保证、安全等等。"

msgid "Approvals"
msgstr "核准"

msgid "Approve"
msgstr ""

msgid "Approve a merge request"
msgstr ""

msgid "Approve the current merge request."
msgstr ""

msgid "Approved the current merge request."
msgstr ""

msgid "Apr"
msgstr "4月"

msgid "April"
msgstr "4月"

msgid "Archive jobs"
msgstr "归档作业"

msgid "Archive project"
msgstr "归档项目"

msgid "Archived project! Repository and other project resources are read-only"
msgstr "已归档项目！仓库和其他项目资源均为只读"

msgid "Archived projects"
msgstr "归档项目"

msgid "Archiving the project will make it entirely read-only. It is hidden from the dashboard and doesn't show up in searches. <strong>The repository cannot be committed to, and no issues, comments or other entities can be created.</strong>"
msgstr "归档项目将使其完全只读。它将在不会显示在仪表板及搜索结果中。 <strong>代码将无法提交到仓库，也无法创建任何工单、注释或其他对象。</strong>"

msgid "Are you sure"
msgstr "您确定吗"

msgid "Are you sure that you want to archive this project?"
msgstr "确定要归档此项目吗？"

msgid "Are you sure that you want to unarchive this project?"
msgstr "确定要取消归档此项目吗？"

msgid "Are you sure you want to cancel creating this comment?"
msgstr "确定要取消创建此评论吗？"

msgid "Are you sure you want to cancel editing this comment?"
msgstr "确定要取消编辑此评论吗？"

msgid "Are you sure you want to delete these artifacts?"
msgstr ""

msgid "Are you sure you want to delete this %{typeOfComment}?"
msgstr ""

msgid "Are you sure you want to delete this board?"
msgstr ""

msgid "Are you sure you want to delete this device? This action cannot be undone."
msgstr "您确定要删除此设备吗？此操作无法撤销。"

msgid "Are you sure you want to delete this list?"
msgstr "确定要删除此列表吗？"

msgid "Are you sure you want to delete this pipeline schedule?"
msgstr "确定要删除此流水线计划吗？"

msgid "Are you sure you want to erase this build?"
msgstr "您确定要删除这个构建吗？"

msgid "Are you sure you want to lose unsaved changes?"
msgstr "确定要放弃未保存的更改吗？"

msgid "Are you sure you want to lose your issue information?"
msgstr "您确定要丢弃工单信息吗？"

msgid "Are you sure you want to permanently delete this license?"
msgstr "确定要永久删除此许可证？"

msgid "Are you sure you want to regenerate the public key? You will have to update the public key on the remote server before mirroring will work again."
msgstr "您确定要重新生成公钥吗？在镜像再次运行之前，您必须更新远程服务器上的公钥。"

msgid "Are you sure you want to remove %{group_name}?"
msgstr "确定移除群组 %{group_name} 吗？"

msgid "Are you sure you want to remove the attachment?"
msgstr "您确定要删除此附件?"

msgid "Are you sure you want to remove this identity?"
msgstr "您确定要删除这个身份标识吗？"

msgid "Are you sure you want to reset registration token?"
msgstr "确定要重置注册令牌吗？"

msgid "Are you sure you want to reset the SCIM token? SCIM provisioning will stop working until the new token is updated."
msgstr "您确定要重置SCIM令牌吗？在完成新令牌更新之前，SCIM配置将停止工作。"

msgid "Are you sure you want to reset the health check token?"
msgstr "确定要重置运行状况检查令牌吗？"

msgid "Are you sure you want to revoke this %{type} Token? This action cannot be undone."
msgstr "确定要撤销此%{type}令牌吗？此操作不可逆。"

msgid "Are you sure you want to revoke this nickname?"
msgstr "您确定要取消此昵称？"

msgid "Are you sure you want to stop this environment?"
msgstr "是否确定终止当前环境？"

msgid "Are you sure you want to unlock %{path_lock_path}?"
msgstr "您确定要解锁 %{path_lock_path} 吗？"

msgid "Are you sure you want to unsubscribe from the %{type}: %{link_to_noteable_text}?"
msgstr "您确定要取消订阅 %{type}：%{link_to_noteable_text}吗？"

msgid "Are you sure?"
msgstr "确定吗？"

msgid "Are you sure? All commits that were signed with this GPG key will be unverified."
msgstr "您确定要撤销么？所有使用该GPG密钥签名的提交都会被变为未经验证。"

msgid "Are you sure? Removing this GPG key does not affect already signed commits."
msgstr "您确认要删除GPG密钥么？删除此GPG密钥不会影响已经签名的提交。"

msgid "Are you sure? This will invalidate your registered applications and U2F devices."
msgstr "你确定吗？这将使您的已注册应用和U2F设备失效。"

msgid "Artifact ID"
msgstr "作业产物ID"

msgid "Artifact could not be deleted."
msgstr ""

msgid "Artifact was successfully deleted."
msgstr ""

msgid "Artifacts"
msgstr "产物"

msgid "As U2F devices are only supported by a few browsers, we require that you set up a two-factor authentication app before a U2F device. That way you'll always be able to log in - even when you're using an unsupported browser."
msgstr "由于仅有部分浏览器支持U2F设备，我们要求您在使用U2F设备之前设置一个双重认证应用。这样即使您使用不支持U2F的浏览器您也可以登录。"

msgid "AsanaService|%{user} pushed to branch %{branch} of %{project_name} ( %{commit_url} ):"
msgstr "%{user} 推送到  %{project_name} 的分支%{branch} ( %{commit_url} ): "

msgid "AsanaService|Asana - Teamwork without email"
msgstr "Asana - 无需电子邮件实现团队协作"

msgid "AsanaService|Comma-separated list of branches which will be automatically inspected. Leave blank to include all branches."
msgstr "以逗号分隔的分支列表。列表中的分支会被自动检查。留空则包括所有分支。"

msgid "AsanaService|User Personal Access Token. User must have access to task, all comments will be attributed to this user."
msgstr "用户个人访问令牌。用户必须能够访问任务，所有评论都将归于此用户。"

msgid "Ascending"
msgstr "升序排列"

msgid "Ask your group maintainer to set up a group Runner."
msgstr "请群组维护者配置一个群组级 Runner。"

msgid "Assertion consumer service URL"
msgstr "断言消费者服务 URL"

msgid "Assets"
msgstr "资源"

msgid "Assign"
msgstr "指派"

msgid "Assign custom color like #FF0000"
msgstr "分配自定义颜色，如FF0000"

msgid "Assign epic"
msgstr ""

msgid "Assign labels"
msgstr "指派标记"

msgid "Assign milestone"
msgstr "分配里程碑"

msgid "Assign some issues to this milestone."
msgstr "为此里程碑分配一些工单。"

msgid "Assign to"
msgstr "分配到"

msgid "Assign yourself to these issues"
msgstr "将这些工单分配给自己"

msgid "Assign yourself to this issue"
msgstr "将此工单分配给自己"

msgid "Assigned %{assignee_users_sentence}."
msgstr ""

msgid "Assigned Issues"
msgstr "已分配工单"

msgid "Assigned Merge Requests"
msgstr "已分配合并评审"

msgid "Assigned to me"
msgstr "已分派给我"

msgid "Assignee"
msgid_plural "%d Assignees"
msgstr[0] ""

msgid "Assignee lists not available with your current license"
msgstr "当前许可证无法使用指派列表"

msgid "Assignee lists show all issues assigned to the selected user."
msgstr "指派列表显示分配给选定用户的所有工单。"

msgid "Assignee(s)"
msgstr "指派人"

msgid "Assigns %{assignee_users_sentence}."
msgstr ""

msgid "At least one approval from a code owner is required to change files matching the respective CODEOWNER rules."
msgstr "至少需要一个代码所有者批准，以便更改符合相应的 CODEEWNER 规则的文件。"

msgid "Attach a file"
msgstr "添加附件"

msgid "Attach a file by drag &amp; drop or %{upload_link}"
msgstr "拖放文件到此处或者%{upload_link}作为附件"

msgid "Attaching a file"
msgid_plural "Attaching %d files"
msgstr[0] "添加%d个附件"

msgid "Attaching the file failed."
msgstr "添加附件失败。"

msgid "Audit Events"
msgstr "审计事件"

msgid "Audit Events is a way to keep track of important events that happened in GitLab."
msgstr ""

msgid "Aug"
msgstr "8月"

msgid "August"
msgstr "8 月"

msgid "Authenticate"
msgstr ""

msgid "Authenticate with GitHub"
msgstr ""

msgid "Authentication Log"
msgstr "认证日志"

msgid "Authentication failed: %{error_message}"
msgstr "身份验证失败： %{error_message}"

msgid "Authentication log"
msgstr "认证日志"

msgid "Authentication method"
msgstr "验证方式"

msgid "Authentication method updated"
msgstr "身份验证方法已更新"

msgid "Authentication via U2F device failed."
msgstr "通过U2F设备进行身份验证失败。"

msgid "Author"
msgstr "作者"

msgid "Authorization code:"
msgstr "授权码："

msgid "Authorization key"
msgstr "授权密钥"

msgid "Authorization was granted by entering your username and password in the application."
msgstr "在应用中输入您的用户名和密码即完成授权。"

msgid "Authorize"
msgstr "授权"

msgid "Authorize %{link_to_client} to use your account?"
msgstr "授权 %{link_to_client} 使用您的帐户？"

msgid "Authorized %{new_chat_name}"
msgstr "已授权给 %{new_chat_name}"

msgid "Authorized At"
msgstr "授权于"

msgid "Authorized applications (%{size})"
msgstr "已授权应用 (%{size})"

msgid "Authors: %{authors}"
msgstr "作者：%{authors}"

msgid "Auto DevOps"
msgstr "Auto DevOps"

msgid "Auto DevOps enabled"
msgstr "启用Auto DevOps"

msgid "Auto DevOps, runners and job artifacts"
msgstr "Auto DevOps, runners及作业产物"

msgid "Auto License Compliance"
msgstr ""

msgid "Auto-cancel redundant, pending pipelines"
msgstr "自动取消多余且处于等待状态的流水线"

msgid "AutoDevOps|Auto DevOps"
msgstr "Auto DevOps"

msgid "AutoDevOps|Auto DevOps documentation"
msgstr "DevOps 自动化文档"

msgid "AutoDevOps|Enable in settings"
msgstr "在设置中启用"

msgid "AutoDevOps|It will automatically build, test, and deploy your application based on a predefined CI/CD configuration."
msgstr "将根据预定义的 CI/CD 配置自动构建、测试和部署应用程序。"

msgid "AutoDevOps|Learn more in the %{link_to_documentation}"
msgstr "想了解更多请访问 %{link_to_documentation}"

msgid "AutoDevOps|The Auto DevOps pipeline has been enabled and will be used if no alternative CI configuration file is found. %{more_information_link}"
msgstr "Auto DevOps流水线已启用。如果未找到CI配置文件，将使用该流水线。 %{more_information_link}"

msgid "Autocomplete"
msgstr ""

msgid "Autocomplete description"
msgstr ""

msgid "Autocomplete hint"
msgstr ""

msgid "Autocomplete usage hint"
msgstr ""

msgid "Automatic certificate management using %{lets_encrypt_link_start}Let's Encrypt%{lets_encrypt_link_end}"
msgstr "使用%{lets_encrypt_link_start}Let's Encrypt%{lets_encrypt_link_end}自动管理证书"

msgid "Automatic certificate management using Let's Encrypt"
msgstr "使用Let's Encrypt自动管理证书"

msgid "Automatically marked as default internal user"
msgstr "自动标记为默认内部用户"

msgid "Automatically resolved"
msgstr "自动解决"

msgid "Automatically update this project's branches and tags from the upstream repository every hour."
msgstr "每小时自动从上游仓库更新此项目的分支和标记。"

msgid "Autosave|Note"
msgstr "注意"

msgid "Available"
msgstr "可用的"

msgid "Available group Runners: %{runners}"
msgstr "可用的群组 Runner: %{runners}"

msgid "Available shared Runners:"
msgstr "可用的共享Runner："

msgid "Available specific runners"
msgstr "可用的指定Runner"

msgid "Avatar for %{assigneeName}"
msgstr "%{assigneeName} 头像"

msgid "Avatar for %{name}"
msgstr "%{name} 头像"

msgid "Avatar will be removed. Are you sure?"
msgstr "即将删除头像。确定继续吗？"

msgid "Average per day: %{average}"
msgstr "平均每天: %{average}"

msgid "Background Color"
msgstr "背景顏色"

msgid "Background Jobs"
msgstr "后台作业"

msgid "Background color"
msgstr "背景颜色"

msgid "Badges"
msgstr "徽章"

msgid "Badges|A new badge was added."
msgstr "新徽章已添加。"

msgid "Badges|Add badge"
msgstr "添加徽章"

msgid "Badges|Adding the badge failed, please check the entered URLs and try again."
msgstr "添加徽章失败，请检查输入的网址并重试。"

msgid "Badges|Badge image URL"
msgstr "徽章图片网址"

msgid "Badges|Badge image preview"
msgstr "徽章图片预览"

msgid "Badges|Delete badge"
msgstr "删除徽章"

msgid "Badges|Delete badge?"
msgstr "删除徽章吗?"

msgid "Badges|Deleting the badge failed, please try again."
msgstr "删除徽章失败，请重试。"

msgid "Badges|Group Badge"
msgstr "群组徽章"

msgid "Badges|Link"
msgstr "链接"

msgid "Badges|No badge image"
msgstr "无徽章图片"

msgid "Badges|No image to preview"
msgstr "无图片可预览"

msgid "Badges|Please fill in a valid URL"
msgstr "请输入正确的 URL"

msgid "Badges|Project Badge"
msgstr "项目徽章"

msgid "Badges|Reload badge image"
msgstr "重新加载徽章图片"

msgid "Badges|Save changes"
msgstr "保存更改"

msgid "Badges|Saving the badge failed, please check the entered URLs and try again."
msgstr "保存徽章失败，请检查输入的网址并重试。"

msgid "Badges|The %{docsLinkStart}variables%{docsLinkEnd} GitLab supports: %{placeholders}"
msgstr "GitLab支持的%{docsLinkStart}变量%{docsLinkEnd}： %{placeholders}"

msgid "Badges|The badge was deleted."
msgstr "徽章已删除。"

msgid "Badges|The badge was saved."
msgstr "徽章已保存。"

msgid "Badges|This group has no badges"
msgstr "当前群组无徽章"

msgid "Badges|This project has no badges"
msgstr "当前项目无徽章"

msgid "Badges|You are going to delete this badge. Deleted badges <strong>cannot</strong> be restored."
msgstr "您即将删除此徽章。徽章被删除后 <strong>不能</strong> 恢复。"

msgid "Badges|Your badges"
msgstr "您的徽章"

msgid "Badges|e.g. %{exampleUrl}"
msgstr "例如 %{exampleUrl}"

msgid "Badge|New"
msgstr "新建"

msgid "Balsamiq file could not be loaded."
msgstr "无法加载 balsamiq 文件。"

msgid "BambooService|A continuous integration and build server"
msgstr "一个持续集成和构建服务器"

msgid "BambooService|A user with API access, if applicable"
msgstr "具有API访问权限的用户，如果适用。"

msgid "BambooService|Atlassian Bamboo CI"
msgstr "Atlassian Bamboo CI"

msgid "BambooService|Bamboo build plan key like KEY"
msgstr "Bamboo构建计划密钥，如KEY"

msgid "BambooService|Bamboo root URL like https://bamboo.example.com"
msgstr "Bamboo 根地址，例如：https://bambo.example.com"

msgid "BambooService|You must set up automatic revision labeling and a repository trigger in Bamboo."
msgstr "您必须在Bamboo中设置自动版本标签和仓库触发器。"

msgid "BatchComments|Delete all pending comments"
msgstr "删除所有待处理的评论"

msgid "BatchComments|Discard review?"
msgstr "放弃评审？"

msgid "BatchComments|You're about to discard your review which will delete all of your pending comments. The deleted comments %{strong_start}cannot%{strong_end} be restored."
msgstr "您即将放弃您的评审，该操作将删除所有待处理的评论。请注意已删除评论 %{strong_start}不能%{strong_end} 恢复。"

msgid "Be careful. Changing the project's namespace can have unintended side effects."
msgstr "请注意，更改项目的命名空间可能会产生非预期的副作用。"

msgid "Be careful. Renaming a project's repository can have unintended side effects."
msgstr "请注意，重命名项目的仓库可能会产生意想不到的副作用。"

msgid "Begin with the selected commit"
msgstr "从选定的提交开始"

msgid "Below are examples of regex for existing tools:"
msgstr "以下是现有工具的正则表达式示例："

msgid "Below you will find all the groups that are public."
msgstr "您将在下面找到所有公开的群组。"

msgid "Billing"
msgstr "计费"

msgid "BillingPlans|%{group_name} is currently using the %{plan_link} plan."
msgstr ""

msgid "BillingPlans|@%{user_name} you are currently using the %{plan_link} plan."
msgstr ""

msgid "BillingPlans|Current plan"
msgstr "当前计划"

msgid "BillingPlans|Downgrade"
msgstr "降级"

msgid "BillingPlans|If you would like to downgrade your plan please contact %{support_link_start}Customer Support%{support_link_end}."
msgstr ""

msgid "BillingPlans|Learn more about each plan by reading our %{faq_link}, or start a free 30-day trial of GitLab.com Gold."
msgstr "请查阅%{faq_link}来了解有关各订阅计划的更多信息。您可以通过以下链接免费试用GitLab.com的Gold计划30天。"

msgid "BillingPlans|Learn more about each plan by visiting our %{pricing_page_link}."
msgstr ""

msgid "BillingPlans|Manage plan"
msgstr "管理计划"

msgid "BillingPlans|Pricing page"
msgstr ""

msgid "BillingPlans|See all %{plan_name} features"
msgstr "查看 %{plan_name} 计划中的功能"

msgid "BillingPlans|This group uses the plan associated with its parent group."
msgstr "使用与其父项目一致的计划"

msgid "BillingPlans|To manage the plan for this group, visit the billing section of %{parent_billing_page_link}."
msgstr "访问%{parent_billing_page_link}的计费部分以管理该项目的订阅计划。"

msgid "BillingPlans|Upgrade"
msgstr "升级"

msgid "BillingPlans|Your GitLab.com trial expired on %{expiration_date}. %{learn_more_text}"
msgstr "您的GitLab.com试用期已在%{expiration_date}结束。%{learn_more_text}"

msgid "BillingPlans|Your GitLab.com trial will <strong>expire after %{expiration_date}</strong>. You can learn more about GitLab.com Gold by reading about our %{features_link}."
msgstr ""

msgid "BillingPlans|features"
msgstr "功能"

msgid "BillingPlans|frequently asked questions"
msgstr "常见问题"

msgid "BillingPlans|monthly"
msgstr "每月"

msgid "BillingPlans|paid annually at %{price_per_year}"
msgstr "每年支付 %{price_per_year}"

msgid "BillingPlans|per user"
msgstr "每用户"

msgid "BillingPlan|Upgrade plan"
msgstr ""

msgid "Bitbucket Server Import"
msgstr "Bitbucket服务器导入"

msgid "Bitbucket import"
msgstr "从 Bitbucket 导入"

msgid "Block"
msgstr "屏蔽"

msgid "Blocked"
msgstr "已禁用"

msgid "Blog"
msgstr "博客"

msgid "Blue helpers indicate an action to be taken."
msgstr "蓝色助手表示需要采取的行动。"

msgid "Board name"
msgstr ""

msgid "Board scope"
msgstr ""

msgid "Board scope affects which issues are displayed for anyone who visits this board"
msgstr ""

msgid "BoardBlankState|Add default lists"
msgstr "添加默认列表"

msgid "BoardBlankState|Add the following default lists to your Issue Board with one click:"
msgstr "单击将下列默认列表添加到议题看板："

msgid "BoardBlankState|Nevermind, I'll use my own"
msgstr "不必了，使用自定义列表"

msgid "BoardBlankState|Starting out with the default set of lists will get you right on the way to making the most of your board."
msgstr "使用默认列表，是您充分利用看板作用的起点。"

msgid "Boards"
msgstr "看板"

msgid "Boards|Collapse"
msgstr "收起"

msgid "Boards|Edit board"
msgstr "编辑看板"

msgid "Boards|Expand"
msgstr "展开"

msgid "Boards|View scope"
msgstr "查看范围"

msgid "Branch"
msgstr ""

msgid "Branch %{branchName} was not found in this project's repository."
msgstr "未在此项目的仓库中找到 %{branchName} 分支。"

msgid "Branch <strong>%{branch_name}</strong> was created. To set up auto deploy, choose a GitLab CI Yaml template and commit your changes. %{link_to_autodeploy_doc}"
msgstr "已创建分支 <strong>%{branch_name}</strong> 。如需设置自动部署， 请选择合适的 GitLab CI Yaml 模板并提交更改。%{link_to_autodeploy_doc}"

msgid "Branch has changed"
msgstr "分支已有新变更"

msgid "Branch is already taken"
msgstr "分支已被采用"

msgid "Branch name"
msgstr "分支名称"

msgid "Branch not loaded - %{branchId}"
msgstr "分支未载入 - %{branchId}"

msgid "BranchSwitcherPlaceholder|Search branches"
msgstr "搜索分支"

msgid "BranchSwitcherTitle|Switch branch"
msgstr "切换分支"

msgid "Branches"
msgstr "分支"

msgid "Branches|Active"
msgstr "活跃"

msgid "Branches|Active branches"
msgstr "活跃分支"

msgid "Branches|All"
msgstr "全部"

msgid "Branches|Cant find HEAD commit for this branch"
msgstr "不能找到这个分支的 HEAD 提交"

msgid "Branches|Compare"
msgstr "比较"

msgid "Branches|Delete all branches that are merged into '%{default_branch}'"
msgstr "删除所有已合并到 %{default_branch} 的分支。"

msgid "Branches|Delete branch"
msgstr "删除分支"

msgid "Branches|Delete merged branches"
msgstr "删除已合并的分支"

msgid "Branches|Delete protected branch"
msgstr "删除受保护的分支"

msgid "Branches|Delete protected branch '%{branch_name}'?"
msgstr "确认删除受保护的分支 '%{branch_name}'？"

msgid "Branches|Deleting the '%{branch_name}' branch cannot be undone. Are you sure?"
msgstr "删除 ”%{branch_name}” 后将无法恢复，您确定？"

msgid "Branches|Deleting the merged branches cannot be undone. Are you sure?"
msgstr "删除已合并的分支后将无法恢复，确定继续吗？"

msgid "Branches|Filter by branch name"
msgstr "按分支名称筛选"

msgid "Branches|Merged into %{default_branch}"
msgstr "合并到 %{default_branch}"

msgid "Branches|New branch"
msgstr "新建分支"

msgid "Branches|No branches to show"
msgstr "找不到分支"

msgid "Branches|Once you confirm and press %{delete_protected_branch}, it cannot be undone or recovered."
msgstr "确认执行 %{delete_protected_branch} 后将无法撤销或恢复。"

msgid "Branches|Only a project maintainer or owner can delete a protected branch"
msgstr "只有项目维护者或所有者才能删除受保护的分支"

msgid "Branches|Overview"
msgstr "概览"

msgid "Branches|Protected branches can be managed in %{project_settings_link}."
msgstr "在 %{project_settings_link} 中管理受保护的分支。"

msgid "Branches|Show active branches"
msgstr "查看活跃分支"

msgid "Branches|Show all branches"
msgstr "查看所有分支"

msgid "Branches|Show more active branches"
msgstr "查看更多活跃分支"

msgid "Branches|Show more stale branches"
msgstr "查看更多非活跃分支"

msgid "Branches|Show overview of the branches"
msgstr "查看分支概览"

msgid "Branches|Show stale branches"
msgstr "查看非活跃分支"

msgid "Branches|Sort by"
msgstr "排序"

msgid "Branches|Stale"
msgstr "非活跃"

msgid "Branches|Stale branches"
msgstr "非活跃分支"

msgid "Branches|The branch could not be updated automatically because it has diverged from its upstream counterpart."
msgstr "分支无法自动提交，因为与上游分支冲突。"

msgid "Branches|The default branch cannot be deleted"
msgstr "无法删除默认分支"

msgid "Branches|This branch hasn’t been merged into %{default_branch}."
msgstr "此分支尚未合并到 %{default_branch}。"

msgid "Branches|To avoid data loss, consider merging this branch before deleting it."
msgstr "为避免数据丢失，请在删除之前合并此分支。"

msgid "Branches|To confirm, type %{branch_name_confirmation}:"
msgstr "请输入 %{branch_name_confirmation} 来确认："

msgid "Branches|To discard the local changes and overwrite the branch with the upstream version, delete it here and choose 'Update Now' above."
msgstr "要放弃本地更改并覆盖上游版本的分支，请在此处将其删除，然后选择上面的“立即更新”。"

msgid "Branches|You’re about to permanently delete the protected branch %{branch_name}."
msgstr "将要永久删除受保护的 %{branch_name} 分支。"

msgid "Branches|diverged from upstream"
msgstr "与上游存在差异"

msgid "Branches|merged"
msgstr "已合并"

msgid "Branches|project settings"
msgstr "项目设置"

msgid "Branches|protected"
msgstr "受保护"

msgid "Broadcast Message was successfully created."
msgstr "广播消息已成功创建。"

msgid "Broadcast Message was successfully updated."
msgstr "广播消息已成功更新。"

msgid "Browse Directory"
msgstr "浏览目录"

msgid "Browse File"
msgstr "浏览文件"

msgid "Browse Files"
msgstr "浏览文件"

msgid "Browse artifacts"
msgstr ""

msgid "Browse files"
msgstr "浏览文件"

msgid "Built-in"
msgstr "内置"

msgid "BurndownChartLabel|Guideline"
msgstr "指南"

msgid "BurndownChartLabel|Open issue weight"
msgstr "未解决工单权重"

msgid "BurndownChartLabel|Open issues"
msgstr "未解决工单"

msgid "BurndownChartLabel|Progress"
msgstr "进度"

msgid "BurndownChartLabel|Remaining"
msgstr "剩余"

msgid "Business"
msgstr "商业"

msgid "Business metrics (Custom)"
msgstr "业务指标（自定义）"

msgid "Buy EE"
msgstr "购买企业版"

msgid "Buy GitLab Enterprise Edition"
msgstr "购买GitLab企业版"

msgid "By %{user_name}"
msgstr "由 %{user_name}"

msgid "By default GitLab sends emails in HTML and plain text formats so mail clients can choose what format to use. Disable this option if you only want to send emails in plain text format."
msgstr "默认情况下，GitLab 以 HTML 和纯文本格式发送电子邮件，因此邮件客户端可以选择使用哪种格式。如果您只想以纯文本格式发送电子邮件，请禁用此选项。"

msgid "By default, all projects and groups will use the global notifications setting."
msgstr "默认情况下，所有项目和群组将使用全局通知设置。"

msgid "ByAuthor|by"
msgstr "作者:"

msgid "CHANGELOG"
msgstr "更新日志"

msgid "CI / CD"
msgstr "CI / CD"

msgid "CI / CD Charts"
msgstr "CI/CD 统计图"

msgid "CI / CD Settings"
msgstr "CI/CD 设置"

msgid "CI Lint"
msgstr "CI Lint"

msgid "CI variables"
msgstr "CI 变量"

msgid "CI will run using the credentials assigned above."
msgstr "CI将使用以上指定的用户身份运行。"

msgid "CI/CD"
msgstr "CI/CD"

msgid "CI/CD configuration"
msgstr "CI/CD 配置"

msgid "CI/CD for external repo"
msgstr "为外部仓库设置的CI/CD"

msgid "CI/CD settings"
msgstr "CI/CD 设置"

msgid "CICD|Auto DevOps"
msgstr "Auto DevOps"

msgid "CICD|Auto DevOps will automatically build, test, and deploy your application based on a predefined Continuous Integration and Delivery configuration."
msgstr "Auto DevOps 将根据预定义的持续集成和持续交付配置自动化地构建、测试和部署应用程序。"

msgid "CICD|Automatic deployment to staging, manual deployment to production"
msgstr "自动部署到预发布环境，手动部署到生产环境"

msgid "CICD|Continuous deployment to production"
msgstr "持续部署到生产环境"

msgid "CICD|Continuous deployment to production using timed incremental rollout"
msgstr "使用已定时的增量部署进行持续部署到生产环境"

msgid "CICD|Default to Auto DevOps pipeline"
msgstr "默认为Auto DevOps流水线"

msgid "CICD|Default to Auto DevOps pipeline for all projects"
msgstr "所有项目默认使用Auto DevOps流水线"

msgid "CICD|Deployment strategy"
msgstr "部署策略"

msgid "CICD|Jobs"
msgstr "作业"

msgid "CICD|Learn more about Auto DevOps"
msgstr "了解更多Auto DevOps的相关信息"

msgid "CICD|The Auto DevOps pipeline will run if no alternative CI configuration file is found."
msgstr "在未找到备用CI配置文件时使用Auto DevOps流水线。"

msgid "CICD|You must add a %{base_domain_link_start}base domain%{link_end} to your %{kubernetes_cluster_link_start}Kubernetes cluster%{link_end} in order for your deployment strategy to work."
msgstr ""

msgid "CICD|You must add a %{kubernetes_cluster_link_start}Kubernetes cluster integration%{link_end} to this project with a domain in order for your deployment strategy to work correctly."
msgstr ""

msgid "CICD|group enabled"
msgstr "群组已启用"

msgid "CICD|instance enabled"
msgstr "已启用的实例"

msgid "CLOSED"
msgstr ""

msgid "CLOSED (MOVED)"
msgstr ""

msgid "CONTRIBUTING"
msgstr "贡献信息"

msgid "Callback URL"
msgstr "回调 URL"

msgid "Can override approvers and approvals required per merge request"
msgstr "可以覆盖每个合并评审所需的核准人和核准信息"

msgid "Can't find HEAD commit for this branch"
msgstr "无法找到此分支的 HEAD 提交"

msgid "Can't find variable: ZiteReader"
msgstr "找不到变量: ZiteReader"

msgid "Can't remove group members without group managed account"
msgstr "当群组没有管理员时, 无法删除群组成员"

msgid "Can't scan the code?"
msgstr "无法扫描二维码？"

msgid "Canary Deployments is a popular CI strategy, where a small portion of the fleet is updated to the new version of your application."
msgstr "金丝雀部署是一项流行的CI策略，其中一小部分节点更新到您的新版本应用。"

msgid "Cancel"
msgstr "取消"

msgid "Cancel running"
msgstr ""

msgid "Cancel this job"
msgstr "取消此作业"

msgid "Cancelling Preview"
msgstr ""

msgid "Cannot be merged automatically"
msgstr "无法自动合并"

msgid "Cannot create the abuse report. The user has been deleted."
msgstr "无法创建滥用报告。用户已被删除。"

msgid "Cannot create the abuse report. This user has been blocked."
msgstr "无法创建滥用报告。此用户已被禁用。"

msgid "Cannot merge"
msgstr ""

msgid "Cannot modify managed Kubernetes cluster"
msgstr "无法修改托管的 Kubernetes 集群"

msgid "Cannot refer to a group milestone by an internal id!"
msgstr "无法通过内部ID引用群组里程碑！"

msgid "Cannot render the image. Maximum character count (%{charLimit}) has been exceeded."
msgstr "无法渲染镜像。已超出最大字符数（%{charLimit}）。"

msgid "Cannot show preview. For previews on sketch files, they must have the file format introduced by Sketch version 43 and above."
msgstr "无法显示预览。如需预览，草图文件必须具有Sketch 43及以上版本的文件格式。"

msgid "Cannot skip two factor authentication setup"
msgstr "无法跳过双重认证设置"

msgid "Capacity threshold"
msgstr "容量阈值"

msgid "Certificate"
msgstr "证书"

msgid "Certificate (PEM)"
msgstr "证书(PEM)"

msgid "Change Weight"
msgstr "更改权重"

msgid "Change assignee"
msgstr ""

msgid "Change assignee(s)"
msgstr "更改指派人"

msgid "Change assignee(s)."
msgstr "更改指派人。"

msgid "Change label"
msgstr ""

msgid "Change milestone"
msgstr ""

msgid "Change path"
msgstr "更改路径"

msgid "Change permissions"
msgstr "更改权限"

msgid "Change template"
msgstr "更改模板"

msgid "Change this value to influence how frequently the GitLab UI polls for updates."
msgstr "更改此值以影响GitLab UI拉取更新的频率。"

msgid "Change title"
msgstr "更改标题"

msgid "Change your password"
msgstr "更改您的密码"

msgid "Change your password or recover your current one"
msgstr "更改您的密码或恢复当前密码"

msgid "ChangeTypeActionLabel|Pick into branch"
msgstr "选择分支"

msgid "ChangeTypeActionLabel|Revert in branch"
msgstr "还原分支"

msgid "ChangeTypeAction|Cherry-pick"
msgstr "优选"

msgid "ChangeTypeAction|Revert"
msgstr "还原"

msgid "ChangeTypeAction|This will create a new commit in order to revert the existing changes."
msgstr "这将创建一个新的提交, 来还原现有的更改。"

msgid "Changed assignee(s)."
msgstr ""

msgid "Changed the title to \"%{title_param}\"."
msgstr ""

msgid "Changes"
msgstr "变更"

msgid "Changes are shown as if the <b>source</b> revision was being merged into the <b>target</b> revision."
msgstr "差异显示方式依<b>源</b>版本合并到<b>目标</b>版本的形式。"

msgid "Changes suppressed. Click to show."
msgstr "仅显示部分。点此显示全部。"

msgid "Changes the title to \"%{title_param}\"."
msgstr "将标题更改为“%{title_param}”。"

msgid "Changes won't take place until the index is %{link_start}recreated%{link_end}."
msgstr "在索引 %{link_start}重新创建%{link_end} 之前，更改将不会发生。"

msgid "Charts"
msgstr "统计图"

msgid "Chat"
msgstr "即时通讯"

msgid "ChatMessage|%{project_link}: Pipeline %{pipeline_link} of %{ref_type} %{branch_link} by %{user_combined_name} %{humanized_status} in %{duration}"
msgstr ""

msgid "ChatMessage|Branch"
msgstr ""

msgid "ChatMessage|Commit"
msgstr ""

msgid "ChatMessage|Failed job"
msgstr ""

msgid "ChatMessage|Failed stage"
msgstr ""

msgid "ChatMessage|Invalid CI config YAML file"
msgstr ""

msgid "ChatMessage|Pipeline #%{pipeline_id} %{humanized_status} in %{duration}"
msgstr ""

msgid "ChatMessage|Pipeline %{pipeline_link} of %{ref_type} %{branch_link} by %{user_combined_name} %{humanized_status}"
msgstr ""

msgid "ChatMessage|Tag"
msgstr ""

msgid "ChatMessage|and [%{count} more](%{pipeline_failed_jobs_url})"
msgstr ""

msgid "ChatMessage|failed"
msgstr ""

msgid "ChatMessage|has failed"
msgstr ""

msgid "ChatMessage|has passed"
msgstr ""

msgid "ChatMessage|has passed with warnings"
msgstr ""

msgid "ChatMessage|in %{duration}"
msgstr ""

msgid "ChatMessage|in %{project_link}"
msgstr ""

msgid "ChatMessage|passed"
msgstr ""

msgid "Check again"
msgstr "再次检查"

msgid "Check feature availability on namespace plan"
msgstr "检查命名空间方案的功能可用性"

msgid "Check the %{docs_link_start}documentation%{docs_link_end}."
msgstr "查看%{docs_link_start}文档%{docs_link_end}。"

msgid "Check your .gitlab-ci.yml"
msgstr "检查您的.gitlab-ci.yml"

msgid "Checking %{text} availability…"
msgstr "正在检查%{text}的可用性..."

msgid "Checking approval status"
msgstr "检查批准状态"

msgid "Checking branch availability..."
msgstr "正在检查分支的可用性..."

msgid "Checking username availability..."
msgstr "检查用户名是否可用..."

msgid "Cherry-pick this commit"
msgstr "拣选此提交"

msgid "Cherry-pick this merge request"
msgstr "拣选此合并评审"

msgid "Choose <strong>Create archive</strong> and wait for archiving to complete."
msgstr "选择<strong>创建归档</strong> 并等待归档过程完成。"

msgid "Choose <strong>Next</strong> at the bottom of the page."
msgstr "选择页面底部的<strong>下一步</strong>。"

msgid "Choose a branch/tag (e.g. %{master}) or enter a commit (e.g. %{sha}) to see what's changed or to create a merge request."
msgstr "选择分支/标签(例如%{master})或输入提交(例如%{sha})以查看更改内容或创建合并评审。"

msgid "Choose a file"
msgstr "选择一个文件"

msgid "Choose a group"
msgstr ""

msgid "Choose a role permission"
msgstr "选择角色权限"

msgid "Choose a template"
msgstr "选择一个模板"

msgid "Choose a template..."
msgstr "选择模板..."

msgid "Choose a type..."
msgstr "选择类型..."

msgid "Choose any color."
msgstr "选择任何颜色。"

msgid "Choose between <code>clone</code> or <code>fetch</code> to get the recent application code"
msgstr "选择 <code>克隆</code> 或 <code>拉取</code> 以获取最近的应用程序代码"

msgid "Choose file…"
msgstr "选择文件…"

msgid "Choose the top-level group for your repository imports."
msgstr "选择仓库导入的顶级群组。"

msgid "Choose visibility level, enable/disable project features (issues, repository, wiki, snippets) and set permissions."
msgstr "选择可见性级别，启用/禁用项目功能（工单，仓库，wiki，代码片段）并设置权限。"

msgid "Choose what content you want to see on a group’s overview page"
msgstr "选择要在群组概述页面上看到的内容"

msgid "Choose which repositories you want to connect and run CI/CD pipelines."
msgstr "请选择要连接并运行 CI/CD 流水线的代码仓库。"

msgid "Choose which shards you wish to synchronize to this secondary node."
msgstr "选择要同步到此次节点的切片。"

<<<<<<< HEAD
msgid "Choose your merge method, options, checks, and set up a default merge request description template."
msgstr "选择合并方法、选项、检查并设置默认合并评审说明模板。"

=======
>>>>>>> 9fc4650d
msgid "CiStatusLabel|canceled"
msgstr "已取消"

msgid "CiStatusLabel|created"
msgstr "已创建"

msgid "CiStatusLabel|delayed"
msgstr "已延迟"

msgid "CiStatusLabel|failed"
msgstr "已失败"

msgid "CiStatusLabel|manual action"
msgstr "手动操作"

msgid "CiStatusLabel|passed"
msgstr "已通过"

msgid "CiStatusLabel|passed with warnings"
msgstr "已通过但有警告"

msgid "CiStatusLabel|pending"
msgstr "等待中"

msgid "CiStatusLabel|preparing"
msgstr "准备"

msgid "CiStatusLabel|skipped"
msgstr "已跳过"

msgid "CiStatusLabel|waiting for delayed job"
msgstr "等待已延迟的作业"

msgid "CiStatusLabel|waiting for manual action"
msgstr "等待手动操作"

msgid "CiStatusText|blocked"
msgstr "已阻塞"

msgid "CiStatusText|canceled"
msgstr "已取消"

msgid "CiStatusText|created"
msgstr "已创建"

msgid "CiStatusText|delayed"
msgstr "已延迟"

msgid "CiStatusText|failed"
msgstr "已失败"

msgid "CiStatusText|manual"
msgstr "手动操作"

msgid "CiStatusText|passed"
msgstr "已通过"

msgid "CiStatusText|pending"
msgstr "等待中"

msgid "CiStatusText|preparing"
msgstr "准备"

msgid "CiStatusText|skipped"
msgstr "已跳过"

msgid "CiStatus|running"
msgstr "运行中"

msgid "CiVariables|Cannot use Masked Variable with current value"
msgstr "当前值无法使用隐藏变量"

msgid "CiVariables|Input variable key"
msgstr "输入变量的名称"

msgid "CiVariables|Input variable value"
msgstr "输入变量的值"

msgid "CiVariables|Key"
msgstr "键"

msgid "CiVariables|Masked"
msgstr "隐藏"

msgid "CiVariables|Remove variable row"
msgstr "删除变量行"

msgid "CiVariables|Scope"
msgstr "范围"

msgid "CiVariables|Specify variable values to be used in this run. The values specified in %{linkStart}CI/CD settings%{linkEnd} will be used as default"
msgstr ""

msgid "CiVariables|State"
msgstr "状态"

msgid "CiVariables|Type"
msgstr "类型"

msgid "CiVariables|Value"
msgstr "值"

msgid "CiVariables|Variables"
msgstr ""

msgid "CiVariable|* (All environments)"
msgstr "* (所有环境)"

msgid "CiVariable|All environments"
msgstr "所有环境"

msgid "CiVariable|Create wildcard"
msgstr "创建通配符"

msgid "CiVariable|Error occurred while saving variables"
msgstr "保存变量时出错"

msgid "CiVariable|Masked"
msgstr "已隐藏"

msgid "CiVariable|New environment"
msgstr "新建环境"

msgid "CiVariable|Protected"
msgstr "受保护"

msgid "CiVariable|Search environments"
msgstr "搜索环境"

msgid "CiVariable|Toggle masked"
msgstr "切换隐藏"

msgid "CiVariable|Toggle protected"
msgstr "开关保护状态"

msgid "CiVariable|Validation failed"
msgstr "验证失败"

msgid "Classification Label (optional)"
msgstr "分类标签(可选)"

msgid "ClassificationLabelUnavailable|is unavailable: %{reason}"
msgstr "不可用: %{reason}"

msgid "Clear"
msgstr "清除"

msgid "Clear input"
msgstr "清除输入"

msgid "Clear recent searches"
msgstr ""

msgid "Clear search"
msgstr "清除搜索"

msgid "Clear search input"
msgstr "清除搜索输入"

msgid "Clear templates search input"
msgstr "清除模板搜索输入"

msgid "Clear weight"
msgstr "清除权重"

msgid "Cleared weight."
msgstr ""

msgid "Clears weight."
msgstr "清除权重"

msgid "Click any <strong>project name</strong> in the project list below to navigate to the project milestone."
msgstr "单击下面项目列表中的任何 <strong>项目名称</strong> 跳转到项目里程碑。"

msgid "Click here"
msgstr "点击此处"

msgid "Click the <strong>Download</strong> button and wait for downloading to complete."
msgstr "点击 <strong>下载</strong> 按钮，等待下载完成。"

msgid "Click the <strong>Promote</strong> button in the top right corner to promote it to a group milestone."
msgstr "点击右上角的 <strong>升级</strong> 按钮以升级到到群组里程碑。"

msgid "Click the <strong>Select none</strong> button on the right, since we only need \"Google Code Project Hosting\"."
msgstr "请点击右边的 <strong>无</strong> 按钮，因为我们只需要“Google Code项目托管”。"

msgid "Click the button below to begin the install process by navigating to the Kubernetes page"
msgstr "点击下面的按钮转到Kubernetes页面开始安装过程"

msgid "Click the image where you'd like to start a new discussion"
msgstr ""

msgid "Click to expand it."
msgstr "点击以展开。"

msgid "Click to expand text"
msgstr "点击展开文本"

msgid "Client authentication certificate"
msgstr "客户端认证证书"

msgid "Client authentication key"
msgstr "客户端认证密钥"

msgid "Client authentication key password"
msgstr "客户端认证密钥密码"

msgid "Clients"
msgstr "客户端"

msgid "Clone"
msgstr "克隆"

msgid "Clone repository"
msgstr "克隆仓库"

msgid "Clone with %{http_label}"
msgstr "使用 %{http_label} 克隆"

msgid "Clone with KRB5"
msgstr "通过KRB5克隆"

msgid "Clone with SSH"
msgstr "使用 SSH 克隆"

msgid "Close"
msgstr "关闭"

msgid "Close %{tabname}"
msgstr ""

msgid "Close epic"
msgstr "关闭史诗"

msgid "Close milestone"
msgstr "关闭里程碑"

msgid "Close sidebar"
msgstr "关闭侧边栏"

msgid "Close this %{quick_action_target}"
msgstr ""

msgid "Closed"
msgstr "已关闭"

msgid "Closed issues"
msgstr "已关闭工单"

msgid "Closed this %{quick_action_target}."
msgstr ""

msgid "Closes this %{quick_action_target}."
msgstr ""

msgid "Cluster %{cluster} was used."
msgstr ""

msgid "Cluster Health"
msgstr ""

msgid "ClusterIntegration| %{custom_domain_start}More information%{custom_domain_end}."
msgstr "%{custom_domain_start}更多信息%{custom_domain_end}。"

msgid "ClusterIntegration| can be used instead of a custom domain."
msgstr "也可以用来代替自定义域。"

msgid "ClusterIntegration| is the default environment scope for this cluster. This means that all jobs, regardless of their environment, will use this cluster. %{environment_scope_start}More information%{environment_scope_end}"
msgstr "是此群集的默认环境范围。这意味着所有作业都将使用此群集。%{environment_scope_start}更多信息%{environment_scope_end}"

msgid "ClusterIntegration|%{appList} was successfully installed on your Kubernetes cluster"
msgstr "%{appList} 已成功安装到Kubernetes集群上"

msgid "ClusterIntegration|%{title} uninstalled successfully."
msgstr "%{title} 已成功卸载。"

msgid "ClusterIntegration|%{title} updated successfully."
msgstr "%{title}更新成功。"

msgid "ClusterIntegration|A service token scoped to %{code}kube-system%{end_code} with %{code}cluster-admin%{end_code} privileges."
msgstr "在%{code}kube-system%{end_code}具有%{code}cluster-admin%{end_code}权限的服务令牌"

msgid "ClusterIntegration|API URL"
msgstr "API地址"

msgid "ClusterIntegration|API URL should be a valid http/https url."
msgstr "API URL应该是有效的 http/https URL。"

msgid "ClusterIntegration|Add Kubernetes cluster"
msgstr "添加 Kubernetes 集群"

msgid "ClusterIntegration|Add a Kubernetes cluster integration"
msgstr "添加Kubernetes集群集成"

msgid "ClusterIntegration|Adding a Kubernetes cluster to your group will automatically share the cluster across all your projects. Use review apps, deploy your applications, and easily run your pipelines for all projects using the same cluster."
msgstr "将Kubernetes集群添加到群组后，群组中的所有项目都将共享该集群。您可以在同一集群上使用评审应用、部署应用以及运行群集中所有项目的流水线。"

msgid "ClusterIntegration|Adding a Kubernetes cluster will automatically share the cluster across all projects. Use review apps, deploy your applications, and easily run your pipelines for all projects using the same cluster."
msgstr "添加Kubernetes集群将自动在所有项目中共享集群。此集成可用于审阅、部署应用程序，以及使用同一群集运行所有项目的流水线。"

msgid "ClusterIntegration|Adding an integration to your group will share the cluster across all your projects."
msgstr "添加集成到群组后，可以在群组中的所有项目中共享集群。"

msgid "ClusterIntegration|Adding an integration will share the cluster across all projects."
msgstr "添加集成后，可以在所有项目中共享集群。"

msgid "ClusterIntegration|Advanced options on this Kubernetes cluster's integration"
msgstr "Kubernetes集群集成的高级选项"

msgid "ClusterIntegration|All data not committed to GitLab will be deleted and cannot be restored."
msgstr ""

msgid "ClusterIntegration|All data will be deleted and cannot be restored."
msgstr "所有数据将被删除，无法恢复。"

msgid "ClusterIntegration|Allow GitLab to manage namespace and service accounts for this cluster."
msgstr "允许 GitLab 管理此集群的命名空间和服务账户。"

msgid "ClusterIntegration|Alternatively"
msgstr "此外,"

msgid "ClusterIntegration|Amazon EKS"
msgstr ""

msgid "ClusterIntegration|An error occurred when trying to contact the Google Cloud API. Please try again later."
msgstr "尝试联系Google Cloud API时发生错误。请稍后再试。"

msgid "ClusterIntegration|An error occurred while trying to fetch project zones: %{error}"
msgstr "尝试获取项目区域时发生错误： %{error}"

msgid "ClusterIntegration|An error occurred while trying to fetch your projects: %{error}"
msgstr "尝试获取您的项目时发生错误：%{error}"

msgid "ClusterIntegration|An error occurred while trying to fetch zone machine types: %{error}"
msgstr "尝试获取设备类型时发生错误：%{error}"

msgid "ClusterIntegration|Any running pipelines will be canceled."
msgstr "任何正在运行的流水线将被取消。"

msgid "ClusterIntegration|Applications"
msgstr "应用程序"

msgid "ClusterIntegration|Apply for credit"
msgstr "申请额度"

msgid "ClusterIntegration|Are you sure you want to remove this Kubernetes cluster's integration? This will not delete your actual Kubernetes cluster."
msgstr "确定要删除此Kubernetes集群的集成吗？注意这并不会删除实际的Kubernetes集群本身。"

msgid "ClusterIntegration|Base domain"
msgstr "基础域"

msgid "ClusterIntegration|CA Certificate"
msgstr "CA证书"

msgid "ClusterIntegration|Cert-Manager"
msgstr "Cert-Manager"

msgid "ClusterIntegration|Cert-Manager is a native Kubernetes certificate management controller that helps with issuing certificates. Installing Cert-Manager on your cluster will issue a certificate by %{letsEncrypt} and ensure that certificates are valid and up-to-date."
msgstr "Cert-Manager 是一个本地的 Kubernetes 证书管理控制器，可帮助颁发证书。在群集上安装 Cert-Manager 将通过 %{letsEncrypt} 颁发证书，并确保证书有效且是最新的。"

msgid "ClusterIntegration|Certificate Authority bundle (PEM format)"
msgstr "证书授权包(PEM格式)"

msgid "ClusterIntegration|Choose a prefix to be used for your namespaces. Defaults to your project path."
msgstr ""

msgid "ClusterIntegration|Choose which applications to install on your Kubernetes cluster. Helm Tiller is required to install any of the following applications."
msgstr "选择要在 Kubernetes 群集上安装的应用程序。安装以下任何一个应用前需要先安装Helm Tiller。"

msgid "ClusterIntegration|Choose which of your environments will use this cluster."
msgstr "请选择使用此Kubernetes群集的环境。"

msgid "ClusterIntegration|Cloud Run"
msgstr ""

msgid "ClusterIntegration|Cluster health"
msgstr "集群运行状况"

msgid "ClusterIntegration|Cluster name is required."
msgstr "群集名称为必填项。"

msgid "ClusterIntegration|Clusters are utilized by selecting the nearest ancestor with a matching environment scope. For example, project clusters will override group clusters."
msgstr "通过选择匹配的环境范围的最近集群。例如，项目群集将优先于群组群集。"

msgid "ClusterIntegration|Copy API URL"
msgstr "复制API地址"

msgid "ClusterIntegration|Copy CA Certificate"
msgstr "复制CA证书"

msgid "ClusterIntegration|Copy Ingress Endpoint to clipboard"
msgstr "复制 Ingress 节点到剪贴板"

msgid "ClusterIntegration|Copy Jupyter Hostname to clipboard"
msgstr "将Jupyter主机名复制到剪贴板"

msgid "ClusterIntegration|Copy Knative Endpoint to clipboard"
msgstr "复制 Knative 节点到剪贴板"

msgid "ClusterIntegration|Copy Kubernetes cluster name"
msgstr "复制Kubernetes集群名称"

msgid "ClusterIntegration|Copy Service Token"
msgstr "复制服务令牌"

msgid "ClusterIntegration|Could not load regions from your AWS account"
msgstr ""

msgid "ClusterIntegration|Create Kubernetes cluster"
msgstr "创建Kubernetes集群"

msgid "ClusterIntegration|Create cluster on"
msgstr ""

msgid "ClusterIntegration|Did you know?"
msgstr "你是否了解？"

msgid "ClusterIntegration|Enable Cloud Run on GKE (beta)"
msgstr ""

msgid "ClusterIntegration|Enable or disable GitLab's connection to your Kubernetes cluster."
msgstr "启用或禁用GitLab与Kubernetes群集的连接。"

msgid "ClusterIntegration|Enable this setting if using role-based access control (RBAC)."
msgstr "如果使用基于角色的访问控制（RBAC），请启用此设置。"

msgid "ClusterIntegration|Enter the details for your Kubernetes cluster"
msgstr "输入Kubernetes集群的详细信息"

msgid "ClusterIntegration|Environment scope"
msgstr "环境范围"

msgid "ClusterIntegration|Every new Google Cloud Platform (GCP) account receives $300 in credit upon %{sign_up_link}. In partnership with Google, GitLab is able to offer an additional $200 for both new and existing GCP accounts to get started with GitLab's Google Kubernetes Engine Integration."
msgstr "每个新的 Google 云平台 (GCP) 帐户使用此链接 %{sign_up_link} 可以收到 价值300美元的免费额度。通过与Google 的合作，GitLab可以为新注册的和现有的 GCP 帐户提供额外 200 美元的额度，以方便实现GitLab和 Google Kubernetes引擎的集成。"

msgid "ClusterIntegration|Failed to configure Google Kubernetes Engine Cluster: %{message}"
msgstr "配置谷歌Kubernetes引擎(GKE)集群失败: %{message}"

msgid "ClusterIntegration|Failed to request to Google Cloud Platform: %{message}"
msgstr "请求Google云平台失败: %{message}"

msgid "ClusterIntegration|Failed to run Kubeclient: %{message}"
msgstr "运行 Kubeclient 失败: %{message}"

msgid "ClusterIntegration|Fetching machine types"
msgstr "正在获取实例类型"

msgid "ClusterIntegration|Fetching projects"
msgstr "正在获取项目"

msgid "ClusterIntegration|Fetching zones"
msgstr "正在获取地域"

msgid "ClusterIntegration|GitLab Integration"
msgstr "GitLab集成"

msgid "ClusterIntegration|GitLab Runner"
msgstr "GitLab Runner"

msgid "ClusterIntegration|GitLab Runner connects to the repository and executes CI/CD jobs, pushing results back and deploying applications to production."
msgstr "GitLab Runner连接到仓库并执行CI/CD作业，返回结果并将应用程序部署到生产环境。"

msgid "ClusterIntegration|GitLab-managed cluster"
msgstr "GitLab管理的集群"

msgid "ClusterIntegration|Google Cloud Platform project"
msgstr "Google 云平台项目"

msgid "ClusterIntegration|Google GKE"
msgstr ""

msgid "ClusterIntegration|Google Kubernetes Engine"
msgstr "Google Kubernetes Engine"

msgid "ClusterIntegration|Google Kubernetes Engine project"
msgstr "Google Kubernetes Engine 项目"

msgid "ClusterIntegration|Group cluster"
msgstr "群组级集群"

msgid "ClusterIntegration|Helm Tiller"
msgstr "Helm Tiller"

msgid "ClusterIntegration|Helm streamlines installing and managing Kubernetes applications. Tiller runs inside of your Kubernetes Cluster, and manages releases of your charts."
msgstr "Helm简化了Kubernetes应用程序的安装和管理。 Tiller在您的Kubernetes集群内部运行，并管理图表的发布。"

msgid "ClusterIntegration|Hide"
msgstr "隐藏"

msgid "ClusterIntegration|If you are setting up multiple clusters and are using Auto DevOps, %{help_link_start}read this first%{help_link_end}."
msgstr "如果您正在设置多个群集并使用Auto DevOps，请%{help_link_start}先查阅此处%{help_link_end}。"

msgid "ClusterIntegration|In order to view the health of your cluster, you must first install Prometheus below."
msgstr "要查看集群的运行状况，必须先安装下面的 Prometheus。"

msgid "ClusterIntegration|Ingress"
msgstr "Ingress"

msgid "ClusterIntegration|Ingress Endpoint"
msgstr "Ingress 节点"

msgid "ClusterIntegration|Ingress gives you a way to route requests to services based on the request host or path, centralizing a number of services into a single entrypoint."
msgstr "Ingress为您提供了一种基于请求主机或路径将请求路由到服务的方法，将多个服务集中到一个入口点。"

msgid "ClusterIntegration|Installing Ingress may incur additional costs. Learn more about %{pricingLink}."
msgstr "安装 Ingress 可能会产生额外费用。了解更多 %{pricingLink}。"

msgid "ClusterIntegration|Instance cluster"
msgstr "实例集群"

msgid "ClusterIntegration|Integrate Kubernetes cluster automation"
msgstr "集成Kubernetes集群自动化"

msgid "ClusterIntegration|Integration status"
msgstr "集成状态"

msgid "ClusterIntegration|Issuer Email"
msgstr "签发人电子邮件"

msgid "ClusterIntegration|Issuers represent a certificate authority. You must provide an email address for your Issuer. "
msgstr "签发人代表证书颁发机构。您必须为您的签发人提供电子邮件地址。 "

msgid "ClusterIntegration|Jupyter Hostname"
msgstr "Jupyter主机名"

msgid "ClusterIntegration|JupyterHub"
msgstr "JupyterHub"

msgid "ClusterIntegration|JupyterHub, a multi-user Hub, spawns, manages, and proxies multiple instances of the single-user Jupyter notebook server. JupyterHub can be used to serve notebooks to a class of students, a corporate data science group, or a scientific research group."
msgstr "JupyterHub是一个多用户Hub，它生成，管理和代理单用户 Jupyter笔记本服务器的多个实例。 JupyterHub可用于为一类学生，企业数据科学小组或科研小组提供笔记本电脑。"

msgid "ClusterIntegration|Knative"
msgstr "Knative"

msgid "ClusterIntegration|Knative Domain Name:"
msgstr "Knative域名："

msgid "ClusterIntegration|Knative Endpoint:"
msgstr "Knative 节点："

msgid "ClusterIntegration|Knative domain name was updated successfully."
msgstr "Knative域名已成功更新。"

msgid "ClusterIntegration|Knative extends Kubernetes to provide a set of middleware components that are essential to build modern, source-centric, and container-based applications that can run anywhere: on premises, in the cloud, or even in a third-party data center."
msgstr "Knative扩展了Kubernetes，提供了一组中间件组件，这些组件对于构建可在任何地方运行现代的、以开源为中心和基于容器的应用程序至关重要：在本地，在云中，甚至在第三方数据中心。"

msgid "ClusterIntegration|Kubernetes cluster"
msgstr "Kubernetes 集群"

msgid "ClusterIntegration|Kubernetes cluster details"
msgstr "Kubernetes集群详细信息"

msgid "ClusterIntegration|Kubernetes cluster is being created on Google Kubernetes Engine..."
msgstr "正在Google Kubernetes Engine上创建Kubernetes集群..."

msgid "ClusterIntegration|Kubernetes cluster name"
msgstr "Kubernetes 集群名称"

msgid "ClusterIntegration|Kubernetes cluster was successfully created on Google Kubernetes Engine."
msgstr ""

msgid "ClusterIntegration|Kubernetes clusters allow you to use review apps, deploy your applications, run your pipelines, and much more in an easy way."
msgstr "通过Kubernetes群集集成，可以轻松地使用评审应用、部署应用、运行流水线等等。"

msgid "ClusterIntegration|Kubernetes clusters can be used to deploy applications and to provide Review Apps for this project"
msgstr "Kubernetes 集群可用于部署应用程序和提供此项目的评审应用"

msgid "ClusterIntegration|Learn more about %{help_link_start_machine_type}machine types%{help_link_end} and %{help_link_start_pricing}pricing%{help_link_end}."
msgstr "进一步了解 %{help_link_start_machine_type}实例类型%{help_link_end} 和 %{help_link_start_pricing}定价信息%{help_link_end}。"

msgid "ClusterIntegration|Learn more about %{help_link_start}zones%{help_link_end}."
msgstr "进一步了解 %{help_link_start}地域%{help_link_end}。"

msgid "ClusterIntegration|Learn more about %{startLink}Regions%{endLink}."
msgstr ""

msgid "ClusterIntegration|Learn more about Kubernetes"
msgstr "了解更多的Kubernetes信息"

msgid "ClusterIntegration|Learn more about group Kubernetes clusters"
msgstr "了解更多的群组级Kubernetes集群信息"

msgid "ClusterIntegration|Learn more about instance Kubernetes clusters"
msgstr "了解有关实例级Kubernetes集群更多信息"

msgid "ClusterIntegration|Let's Encrypt"
msgstr "Let's Encrypt"

msgid "ClusterIntegration|Loading IAM Roles"
msgstr ""

msgid "ClusterIntegration|Loading Regions"
msgstr ""

msgid "ClusterIntegration|Machine type"
msgstr "机器类型"

msgid "ClusterIntegration|Make sure your account %{link_to_requirements} to create Kubernetes clusters"
msgstr "请确保您的帐户%{link_to_requirements}可以创建 Kubernetes 集群"

msgid "ClusterIntegration|Manage your Kubernetes cluster by visiting %{link_gke}"
msgstr "通过访问 %{link_gke} 管理 Kubernetes 集群"

msgid "ClusterIntegration|No IAM Roles found"
msgstr ""

msgid "ClusterIntegration|No machine types matched your search"
msgstr "未找到您搜索的实例类型"

msgid "ClusterIntegration|No projects found"
msgstr "未找到项目"

msgid "ClusterIntegration|No projects matched your search"
msgstr "未找到您搜索的项目"

msgid "ClusterIntegration|No region found"
msgstr ""

msgid "ClusterIntegration|No zones matched your search"
msgstr "未找到您搜索的地域"

msgid "ClusterIntegration|Number of nodes"
msgstr "节点数量"

msgid "ClusterIntegration|Number of nodes must be a numerical value."
msgstr "节点数必须是数值。"

msgid "ClusterIntegration|Please enter access information for your Kubernetes cluster. If you need help, you can read our %{link_to_help_page} on Kubernetes"
msgstr "请输入Kubernetes集群的访问信息。如需帮助，可以阅读Kubernetes集群的 %{link_to_help_page}"

msgid "ClusterIntegration|Please make sure that your Google account meets the following requirements:"
msgstr "请确保您的 Google 帐户符合以下要求："

msgid "ClusterIntegration|Point a wildcard DNS to this generated endpoint in order to access your application after it has been deployed."
msgstr "将通配符 DNS 指向此生成的节点，以便在部署应用程序后访问它。"

msgid "ClusterIntegration|Project cluster"
msgstr "项目级集群"

msgid "ClusterIntegration|Project namespace (optional, unique)"
msgstr "项目命名空间(可选，唯一)"

msgid "ClusterIntegration|Project namespace prefix (optional, unique)"
msgstr ""

msgid "ClusterIntegration|Prometheus"
msgstr "Prometheus"

msgid "ClusterIntegration|Prometheus is an open-source monitoring system with %{gitlabIntegrationLink} to monitor deployed applications."
msgstr "Prometheus是一个开源监控系统，其中 %{gitlabIntegrationLink} 用于监控已部署的应用程序。"

msgid "ClusterIntegration|RBAC-enabled cluster"
msgstr "启用RBAC的群集"

msgid "ClusterIntegration|Read our %{link_to_help_page} on Kubernetes cluster integration."
msgstr "请阅读关于Kubernetes集群集成的%{link_to_help_page}。"

msgid "ClusterIntegration|Region"
msgstr ""

msgid "ClusterIntegration|Remove Kubernetes cluster integration"
msgstr "删除Kubernetes集群集成"

msgid "ClusterIntegration|Remove integration"
msgstr "删除集成"

msgid "ClusterIntegration|Remove this Kubernetes cluster's configuration from this project. This will not delete your actual Kubernetes cluster."
msgstr "从当前项目中删除此Kubernetes集群的配置。该操作并不会删除实际Kubernetes集群。"

msgid "ClusterIntegration|Replace this with your own hostname if you want. If you do so, point hostname to Ingress IP Address from above."
msgstr "如果需要，可将其替换为您自己的主机名。如果这样做，请将主机名从上级指向Ingress IP地址。"

msgid "ClusterIntegration|Request to begin installing failed"
msgstr "请求启动安装失败"

msgid "ClusterIntegration|Request to begin uninstalling failed"
msgstr "请求启动卸载失败"

msgid "ClusterIntegration|Role name"
msgstr ""

msgid "ClusterIntegration|Save changes"
msgstr "保存更改"

msgid "ClusterIntegration|Search IAM Roles"
msgstr ""

msgid "ClusterIntegration|Search machine types"
msgstr "搜索实例类型"

msgid "ClusterIntegration|Search projects"
msgstr "搜索项目"

msgid "ClusterIntegration|Search regions"
msgstr ""

msgid "ClusterIntegration|Search zones"
msgstr "搜索地域"

msgid "ClusterIntegration|See and edit the details for your Kubernetes cluster"
msgstr "查看并编辑Kubernetes集群的详细信息"

msgid "ClusterIntegration|Select machine type"
msgstr "选择实例类型"

msgid "ClusterIntegration|Select project"
msgstr "选择项目"

msgid "ClusterIntegration|Select project and zone to choose machine type"
msgstr "按项目和地域选择实例类型"

msgid "ClusterIntegration|Select project to choose zone"
msgstr "按项目选择地域"

msgid "ClusterIntegration|Select the IAM Role to allow Amazon EKS and the Kubernetes control plane to manage AWS resources on your behalf. To use a new role name, first create one on %{startLink}Amazon Web Services%{endLink}."
msgstr ""

msgid "ClusterIntegration|Select zone"
msgstr "选择地域"

msgid "ClusterIntegration|Select zone to choose machine type"
msgstr "按地域选择实例类型"

msgid "ClusterIntegration|Service Token"
msgstr "服务令牌"

msgid "ClusterIntegration|Service token is required."
msgstr "服务令牌是必需的。"

msgid "ClusterIntegration|Show"
msgstr "显示"

msgid "ClusterIntegration|Something went wrong on our end."
msgstr "发生了内部错误"

msgid "ClusterIntegration|Something went wrong while creating your Kubernetes cluster on Google Kubernetes Engine"
msgstr "在 Google Kubernetes Engine 上创建Kubernetes集群时发生错误"

msgid "ClusterIntegration|Something went wrong while installing %{title}"
msgstr "安装 %{title} 时发生故障"

msgid "ClusterIntegration|Something went wrong while uninstalling %{title}"
msgstr "卸载 %{title} 时出错"

msgid "ClusterIntegration|Something went wrong while updating Knative domain name."
msgstr "更新Knative域名时出错。"

msgid "ClusterIntegration|Specifying a domain will allow you to use Auto Review Apps and Auto Deploy stages for %{auto_devops_start}Auto DevOps%{auto_devops_end}. The domain should have a wildcard DNS configured matching the domain."
msgstr "指定域将允许您使用%{auto_devops_start}Auto DevOps%{auto_devops_end}中的自动评审应用和自动部署阶段。域名应包含与域匹配的通配符DNS。"

msgid "ClusterIntegration|The Kubernetes certificate used to authenticate to the cluster."
msgstr "用于对群集进行身份验证的 Kubernetes 证书。"

msgid "ClusterIntegration|The URL used to access the Kubernetes API."
msgstr "用于访问 Kubernetes API 的 URL。"

msgid "ClusterIntegration|The associated IP and all deployed services will be deleted and cannot be restored. Uninstalling Knative will also remove Istio from your cluster. This will not effect any other applications."
msgstr ""

msgid "ClusterIntegration|The associated Tiller pod, the %{gitlabManagedAppsNamespace} namespace, and all of its resources will be deleted and cannot be restored."
msgstr ""

msgid "ClusterIntegration|The associated load balancer and IP will be deleted and cannot be restored."
msgstr "关联的负载均衡器和IP将被删除，无法还原。"

msgid "ClusterIntegration|The associated private key will be deleted and cannot be restored."
msgstr ""

msgid "ClusterIntegration|The endpoint is in the process of being assigned. Please check your Kubernetes cluster or Quotas on Google Kubernetes Engine if it takes a long time."
msgstr "节点正在分配中。如果需要很长时间，请检查您的 Kubernetes 集群或 Google Kubernetes Engine 上的配额。"

msgid "ClusterIntegration|The namespace associated with your project. This will be used for deploy boards, pod logs, and Web terminals."
msgstr ""

msgid "ClusterIntegration|There was a problem authenticating with your cluster. Please ensure your CA Certificate and Token are valid."
msgstr "群集身份验证时出现问题。请确保您的CA证书和令牌有效。"

msgid "ClusterIntegration|This account must have permissions to create a Kubernetes cluster in the %{link_to_container_project} specified below"
msgstr "该帐户需具备在如下指定的%{link_to_container_project}中创建 Kubernetes集群的权限"

msgid "ClusterIntegration|This option will allow you to install applications on RBAC clusters."
msgstr "此选项允许您在启用RBAC的群集上安装应用程序。"

msgid "ClusterIntegration|To access your application after deployment, point a wildcard DNS to the Knative Endpoint."
msgstr "要在部署后访问您的应用程序，请将通配符 DNS 指向 Knative 节点。"

msgid "ClusterIntegration|Toggle Kubernetes cluster"
msgstr "开关Kubernetes 集群"

msgid "ClusterIntegration|Uninstall %{appTitle}"
msgstr "卸载 %{appTitle}"

msgid "ClusterIntegration|Update failed. Please check the logs and try again."
msgstr "更新失败。请检查日志，然后重试。"

msgid "ClusterIntegration|Uses the Cloud Run, Istio, and HTTP Load Balancing addons for this cluster."
msgstr ""

msgid "ClusterIntegration|Validating project billing status"
msgstr "验证项目账单状态"

msgid "ClusterIntegration|We could not verify that one of your projects on GCP has billing enabled. Please try again."
msgstr "无法验证您在 GCP 上的某个项目是否启用了计费。请重试。"

msgid "ClusterIntegration|With a Kubernetes cluster associated to this project, you can use review apps, deploy your applications, run your pipelines, and much more in an easy way."
msgstr "使用与此项目关联的Kubernetes集群，可以方便地使用评审应用，部署应用程序，运行流水线等等。"

msgid "ClusterIntegration|You are about to uninstall %{appTitle} from your cluster."
msgstr "您即将从您的集群中卸载 %{appTitle}。"

msgid "ClusterIntegration|You must first install Helm Tiller before installing the applications below"
msgstr "在安装以下应用程序之前，必须先安装Helm Tiller"

msgid "ClusterIntegration|You must have an RBAC-enabled cluster to install Knative."
msgstr "您必须具有已启用RBAC的群集才能安装Knative。"

msgid "ClusterIntegration|Your account must have %{link_to_kubernetes_engine}"
msgstr "您的帐户必须有权限%{link_to_kubernetes_engine}"

msgid "ClusterIntegration|Your cluster API is unreachable. Please ensure your API URL is correct."
msgstr "您的 API 无法访问。请确保您的 API URL 正确。"

msgid "ClusterIntegration|Zone"
msgstr "地域"

msgid "ClusterIntegration|access to Google Kubernetes Engine"
msgstr "访问 Google Kubernetes Engine"

msgid "ClusterIntegration|documentation"
msgstr "文档"

msgid "ClusterIntegration|help page"
msgstr "帮助页面"

msgid "ClusterIntegration|installed via %{installed_via}"
msgstr ""

msgid "ClusterIntegration|meets the requirements"
msgstr "符合相关要求"

msgid "ClusterIntegration|pricing"
msgstr "定价"

msgid "ClusterIntegration|sign up"
msgstr "注册"

msgid "ClusterIntergation|Select a region"
msgstr ""

msgid "ClusterIntergation|Select role name"
msgstr ""

msgid "Code"
msgstr "代码"

msgid "Code Owners"
msgstr "代码所有者"

msgid "Code owner approval is required"
msgstr "代码所有者的核准是必需的"

msgid "Code owners"
msgstr "代码所有者"

msgid "CodeOwner|Pattern"
msgstr "模式"

msgid "Cohorts"
msgstr "世代表"

msgid "Collapse"
msgstr "收起"

msgid "Collapse approvers"
msgstr "折叠核准人"

msgid "Collapse sidebar"
msgstr "收起侧边栏"

msgid "Collector hostname"
msgstr ""

msgid "ComboSearch is not defined"
msgstr "ComboSearch未定义"

msgid "Command"
msgstr ""

msgid "Command line instructions"
msgstr "命令行指引"

msgid "Commands applied"
msgstr "命令已执行"

msgid "Commands did not apply"
msgstr ""

msgid "Comment"
msgstr "添加评论"

msgid "Comment & close %{noteable_name}"
msgstr "评论并关闭 %{noteable_name}"

msgid "Comment & reopen %{noteable_name}"
msgstr "评论并重新开启 %{noteable_name}"

msgid "Comment & resolve thread"
msgstr ""

msgid "Comment & unresolve thread"
msgstr ""

msgid "Comment form position"
msgstr "评论框位置"

msgid "Comment is being updated"
msgstr "评论正在更新"

msgid "Comment/Reply (quoting selected text)"
msgstr ""

msgid "Comments"
msgstr "评论"

msgid "Commit"
msgid_plural "Commits"
msgstr[0] "提交"

msgid "Commit %{commit_id}"
msgstr "提交 %{commit_id}"

msgid "Commit (when editing commit message)"
msgstr ""

msgid "Commit Message"
msgstr "提交消息"

msgid "Commit deleted"
msgstr "提交已删除"

msgid "Commit duration in minutes for last 30 commits"
msgstr "最近30次提交相应持续集成花费的时间（分钟）"

msgid "Commit message"
msgstr "提交信息"

msgid "Commit statistics for %{ref} %{start_time} - %{end_time}"
msgstr "提交统计 %{ref} %{start_time} - %{end_time}"

msgid "Commit to %{branchName} branch"
msgstr "提交到 %{branchName} 分支"

msgid "CommitBoxTitle|Commit"
msgstr "提交"

msgid "CommitMessage|Add %{file_name}"
msgstr "添加 %{file_name}"

msgid "CommitWidget|authored"
msgstr "作者"

msgid "Commits"
msgstr "提交"

msgid "Commits feed"
msgstr "提交动态"

msgid "Commits per day hour (UTC)"
msgstr "一天中每小时(UTC)提交数"

msgid "Commits per day of month"
msgstr "一个月中每天的提交数"

msgid "Commits per weekday"
msgstr "一周中每日提交数"

msgid "Commits|An error occurred while fetching merge requests data."
msgstr "获取合并评审数据时出错"

msgid "Commits|Commit: %{commitText}"
msgstr "提交内容：%{commitText}"

msgid "Commits|History"
msgstr "历史"

msgid "Commits|No related merge requests found"
msgstr "无相关合并评审"

msgid "Committed by"
msgstr "提交者："

msgid "Commit…"
msgstr "提交..."

msgid "Company"
msgstr "公司"

msgid "Compare"
msgstr "比较"

msgid "Compare Git revisions"
msgstr "比较Git提交版本"

msgid "Compare Revisions"
msgstr "比较版本"

msgid "Compare changes"
msgstr "比较变更"

msgid "Compare changes with the last commit"
msgstr "与上个提交比较变更内容"

msgid "Compare changes with the merge request target branch"
msgstr "与合并评审的目标分支比较变更内容"

msgid "CompareBranches|%{source_branch} and %{target_branch} are the same."
msgstr "%{source_branch} 和 %{target_branch} 是相同的"

msgid "CompareBranches|Compare"
msgstr "比较"

msgid "CompareBranches|Source"
msgstr "源分支"

msgid "CompareBranches|Target"
msgstr "目标分支"

msgid "CompareBranches|There isn't anything to compare."
msgstr "无需比较。"

msgid "Complete"
msgstr ""

msgid "Confidential"
msgstr "私密"

msgid "Confidentiality"
msgstr "私密性"

msgid "Configuration"
msgstr ""

msgid "Configure GitLab runners to start using the Web Terminal. %{helpStart}Learn more.%{helpEnd}"
msgstr "配置 GitLab Runner 以开始使用Web终端。 %{helpStart}了解更多。%{helpEnd}"

msgid "Configure Gitaly timeouts."
msgstr "配置Gitaly超时时间。"

msgid "Configure Let's Encrypt"
msgstr "配置Let's Encrypt"

msgid "Configure Prometheus"
msgstr "配置Promethes"

msgid "Configure Tracing"
msgstr "配置跟踪"

msgid "Configure a <code>.gitlab-webide.yml</code> file in the <code>.gitlab</code> directory to start using the Web Terminal. %{helpStart}Learn more.%{helpEnd}"
msgstr "在 <code>.gitlab</code> 目录中配置 <code>.gitlab-webide.yml</code> 文件以开始使用Web终端。 %{helpStart}了解更多。%{helpEnd}"

msgid "Configure automatic git checks and housekeeping on repositories."
msgstr "在仓库上配置自动git检查和仓库整理。"

msgid "Configure existing installation"
msgstr "配置现有安装"

msgid "Configure limits for web and API requests."
msgstr "配置 web 和 API 请求限制。"

msgid "Configure push mirrors."
msgstr "设置推送的镜像。"

msgid "Configure storage path settings."
msgstr "配置存储路径设置。"

msgid "Configure the %{link} integration."
msgstr "配置 %{link} 集成。"

msgid "Configure the way a user creates a new account."
msgstr "配置用户创建新帐户的方式。"

msgid "Confirm"
msgstr "确认"

msgid "Confirmation email sent to %{email}"
msgstr "确认电子邮件发送到%{email}"

msgid "Confirmation required"
msgstr "需要确认"

msgid "Congratulations! You have enabled Two-factor Authentication!"
msgstr "恭喜！您已启用了双重认证！"

msgid "Connect"
msgstr "连接"

msgid "Connect all repositories"
msgstr "连接所有仓库"

msgid "Connect repositories from GitHub"
msgstr "从 Github 中导入代码仓库"

msgid "Connect your external repositories, and CI/CD pipelines will run for new commits. A GitLab project will be created with only CI/CD features enabled."
msgstr "连接外部仓库后，新提交将会启动CI/CD流水线。仅启用CI/CD功能的Gitlab项目将会被创建。"

msgid "Connecting to terminal sync service"
msgstr "连接到终端同步服务"

msgid "Connecting..."
msgstr "正在连接..."

msgid "Connection failure"
msgstr "连接失败"

msgid "Contact an owner of group %{namespace_name} to upgrade the plan."
msgstr "请联系 %{namespace_name} 群组的所有者以升级计划。"

msgid "Contact owner %{link_start}%{owner_name}%{link_end} to upgrade the plan."
msgstr "请联系所有者 %{link_start}%{owner_name}%{link_end} 以升级计划。"

msgid "Contact sales to upgrade"
msgstr "联系销售人员进行升级"

msgid "Contact your Administrator to upgrade your license."
msgstr "请与管理员联系以升级许可证。"

msgid "Container Registry"
msgstr "容器镜像库"

msgid "Container registry images"
msgstr "容器镜像库镜像"

msgid "ContainerRegistry|Container Registry"
msgstr ""

msgid "ContainerRegistry|Copy build command to clipboard"
msgstr ""

msgid "ContainerRegistry|Copy push command to clipboard"
msgstr ""

msgid "ContainerRegistry|Docker connection error"
msgstr ""

msgid "ContainerRegistry|Last Updated"
msgstr "最近更新时间"

msgid "ContainerRegistry|No tags in Container Registry for this container image."
msgstr "容器镜像库中没有此容器镜像的标签。"

msgid "ContainerRegistry|Quick Start"
msgstr ""

msgid "ContainerRegistry|Remove image"
msgid_plural "ContainerRegistry|Remove images"
msgstr[0] ""

msgid "ContainerRegistry|Remove image(s) and tags"
msgstr ""

msgid "ContainerRegistry|Remove repository"
msgstr "删除仓库"

msgid "ContainerRegistry|Remove selected images"
msgstr ""

msgid "ContainerRegistry|Size"
msgstr "大小"

msgid "ContainerRegistry|Tag"
msgstr "标签"

msgid "ContainerRegistry|Tag ID"
msgstr "标签 ID"

msgid "ContainerRegistry|There are no container images stored for this project"
msgstr ""

msgid "ContainerRegistry|We are having trouble connecting to Docker, which could be due to an issue with your project name or path. %{docLinkStart}More Information%{docLinkEnd}"
msgstr ""

msgid "ContainerRegistry|With the Container Registry, every project can have its own space to store its Docker images. %{docLinkStart}More Information%{docLinkEnd}"
msgstr ""

msgid "ContainerRegistry|With the Docker Container Registry integrated into GitLab, every project can have its own space to store its Docker images. %{docLinkStart}More Information%{docLinkEnd}"
msgstr ""

msgid "ContainerRegistry|You are about to delete <b>%{count}</b> images. This will delete the images and all tags pointing to them."
msgstr ""

msgid "ContainerRegistry|You are about to delete the image <b>%{title}</b>. This will delete the image and all tags pointing to this image."
msgstr "即将删除镜像 <b>%{title}</b>。此操作将删除镜像和指向此镜像的所有标签。"

msgid "ContainerRegistry|You are about to remove repository <b>%{title}</b>. Once you confirm, this repository will be permanently deleted."
msgstr "即将删除存储库 <b>%{title}</b>。一旦确认，此存储库将被永久删除。"

msgid "ContainerRegistry|You can add an image to this registry with the following commands:"
msgstr ""

msgid "Contains %{count} blobs of images (%{size})"
msgstr "包含图像(%{size})的%{count}个blob"

msgid "Contents of .gitlab-ci.yml"
msgstr ".gitlab-ci.yml的内容"

msgid "Continue"
msgstr "继续"

msgid "Continue to the next step"
msgstr "转到下一步"

msgid "Continuous Integration and Deployment"
msgstr "持续集成和部署"

msgid "Contribute to GitLab"
msgstr "为 GitLab 提交贡献"

msgid "Contribution"
msgstr "贡献"

msgid "Contribution Analytics"
msgstr "贡献度分析"

msgid "Contribution Charts"
msgstr "贡献图表"

msgid "Contributions for <strong>%{calendar_date}</strong>"
msgstr "<strong>%{calendar_date}</strong>的贡献"

msgid "Contributions per group member"
msgstr "群组成员贡献详情"

msgid "Contributors"
msgstr "贡献者"

msgid "ContributorsPage|%{startDate} – %{endDate}"
msgstr "%{startDate} – %{endDate}"

msgid "ContributorsPage|Building repository graph."
msgstr "构建图表中。"

msgid "ContributorsPage|Commits to %{branch_name}, excluding merge commits. Limited to 6,000 commits."
msgstr "%{branch_name} 分支上的提交，不含合并提交。限6000次。"

msgid "ContributorsPage|Please wait a moment, this page will automatically refresh when ready."
msgstr "请稍候，图表构建完成后页面会自动刷新。"

msgid "Control emails linked to your account"
msgstr "控制与您帐户关联的电子邮件"

msgid "Control the display of third party offers."
msgstr "控制第三方优惠的显示。"

msgid "Control the maximum concurrency of repository backfill for this secondary node"
msgstr "控制此次要节点的同步仓库的最大并发"

msgid "ConvDev Index"
msgstr "ConvDev指数"

msgid "Cookie domain"
msgstr ""

msgid "Copied"
msgstr "已复制"

msgid "Copied labels and milestone from %{source_issuable_reference}."
msgstr ""

msgid "Copy %{http_label} clone URL"
msgstr "复制 %{http_label} 克隆地址"

msgid "Copy %{protocol} clone URL"
msgstr "复制 %{protocol} 克隆URL"

msgid "Copy %{proxy_url} to clipboard"
msgstr ""

msgid "Copy ID to clipboard"
msgstr "复制ID到剪贴板"

msgid "Copy KRB5 clone URL"
msgstr "复制KRB5克隆URL"

msgid "Copy SSH clone URL"
msgstr "复制SSH克隆URL"

msgid "Copy SSH public key"
msgstr "复制SSH公钥"

msgid "Copy URL to clipboard"
msgstr "复制 URL 到剪贴板"

msgid "Copy branch name to clipboard"
msgstr "将分支名称复制到剪贴板"

msgid "Copy command to clipboard"
msgstr "将命令复制到剪贴板"

msgid "Copy commit SHA to clipboard"
msgstr "复制提交 SHA 的值到剪贴板"

msgid "Copy file path to clipboard"
msgstr "将文件路径复制到剪贴板"

msgid "Copy labels and milestone from %{source_issuable_reference}."
msgstr "从 %{source_issuable_reference} 复制标记和里程碑。"

msgid "Copy labels and milestone from other issue or merge request in this project"
msgstr "从当前项目中其他工单或合并评审复制标记和里程碑"

msgid "Copy link"
msgstr "复制链接"

msgid "Copy personal access token to clipboard"
msgstr "复制个人访问令牌到剪贴板"

msgid "Copy reference to clipboard"
msgstr "将标识复制到剪贴板"

msgid "Copy secret to clipboard"
msgstr "复制密码到剪贴板"

msgid "Copy source to clipboard"
msgstr "复制源文件到剪贴板"

msgid "Copy to clipboard"
msgstr "复制到剪贴板"

msgid "Copy token to clipboard"
msgstr "将令牌复制到剪贴板"

msgid "Could not add admins as members"
msgstr ""

msgid "Could not add prometheus URL to whitelist"
msgstr ""

msgid "Could not authorize chat nickname. Try again!"
msgstr "无法授权聊天昵称。再试一次！"

msgid "Could not change HEAD: branch '%{branch}' does not exist"
msgstr "无法更改HEAD：分支“%{branch}”不存在"

msgid "Could not connect to FogBugz, check your URL"
msgstr "无法连接到 FogBugz，请检查您的 URL"

msgid "Could not connect to Web IDE file mirror service."
msgstr "无法连接到Web IDE的文件镜像服务。"

msgid "Could not create Wiki Repository at this time. Please try again later."
msgstr "目前无法创建 Wiki 仓库。请稍后再试。"

msgid "Could not create group"
msgstr ""

msgid "Could not create project"
msgstr ""

msgid "Could not delete chat nickname %{chat_name}."
msgstr "无法删除聊天昵称 %{chat_name}。"

msgid "Could not remove the trigger."
msgstr "无法删除触发器。"

msgid "Could not revoke impersonation token %{token_name}."
msgstr "无法撤消身份模拟令牌 %{token_name}。"

msgid "Could not revoke personal access token %{personal_access_token_name}."
msgstr "无法撤消个人访问令牌 %{personal_access_token_name}。"

msgid "Could not save project ID"
msgstr ""

msgid "Could not save prometheus manual configuration"
msgstr ""

msgid "Coverage"
msgstr "覆盖率"

msgid "Create"
msgstr "创建"

msgid "Create %{type} token"
msgstr "创建%{type}令牌"

msgid "Create New Directory"
msgstr "创建新目录"

msgid "Create New Domain"
msgstr "创建新域"

msgid "Create a GitLab account first, and then connect it to your %{label} account."
msgstr "请先创建一个GitLab帐户，然后将其连接到您的 %{label} 帐户。"

msgid "Create a local proxy for storing frequently used upstream images. %{link_start}Learn more%{link_end} about dependency proxies."
msgstr "创建本地代理，用于存储频繁使用的上游镜像。 %{link_start}了解更多%{link_end} 关于依赖代理的内容。"

<<<<<<< HEAD
msgid "Create a merge request."
msgstr "创建一个合并评审."
=======
msgid "Create a merge request"
msgstr ""
>>>>>>> 9fc4650d

msgid "Create a new branch"
msgstr "创建一个新分支"

msgid "Create a new file as there are no files yet. Afterwards, you'll be able to commit your changes."
msgstr "当前无文件。请先创建一个新文件。然后您将能够提交您的更改。"

msgid "Create a new issue"
msgstr "创建新工单"

msgid "Create a new repository"
msgstr "创建一个新仓库"

msgid "Create a personal access token on your account to pull or push via %{protocol}."
msgstr "在帐户上创建个人访问令牌，以通过 %{protocol} 来拉取或推送。"

msgid "Create an issue. Issues are created for each alert triggered."
msgstr "创建一个工单。为已触发的每个警报创建工单。"

msgid "Create and provide your GitHub %{link_start}Personal Access Token%{link_end}. You will need to select the <code>repo</code> scope, so we can display a list of your public and private repositories which are available to import."
msgstr ""

msgid "Create board"
msgstr ""

msgid "Create branch"
msgstr "创建分支"

msgid "Create commit"
msgstr "创建提交"

msgid "Create confidential merge request"
msgstr "创建机密合并请求"

msgid "Create confidential merge request and branch"
msgstr "创建机密合并请求及分支"

msgid "Create directory"
msgstr "创建目录"

msgid "Create empty repository"
msgstr "创建空的仓库"

msgid "Create epic"
msgstr "创建史诗"

msgid "Create file"
msgstr "创建文件"

msgid "Create group"
msgstr "创建群组"

msgid "Create group label"
msgstr "创建群组标记"

msgid "Create lists from labels. Issues with that label appear in that list."
msgstr "从标记创建列表，含有该标记的工单将出现在相应的列中。"

msgid "Create merge request"
msgstr "创建合并评审"

msgid "Create merge request and branch"
msgstr "创建合并评审及分支"

msgid "Create milestone"
msgstr "创建里程碑"

msgid "Create new board"
msgstr ""

msgid "Create new branch"
msgstr "创建新分支"

msgid "Create new directory"
msgstr "创建新目录"

msgid "Create new file"
msgstr "创建新文件"

msgid "Create new file or directory"
msgstr "创建新文件或目录"

msgid "Create new label"
msgstr "创建新标记"

msgid "Create new..."
msgstr "创建..."

msgid "Create project"
msgstr ""

msgid "Create project label"
msgstr "创建项目标记"

msgid "Create your first page"
msgstr "创建您的第一个页面"

msgid "CreateGroup|You don’t have permission to create a subgroup in this group."
msgstr "您无权在此群组中创建子群组。"

msgid "CreateGroup|You don’t have permission to create groups."
msgstr "您无权创建群组。"

msgid "CreateTag|Tag"
msgstr "标签"

msgid "CreateTokenToCloneLink|create a personal access token"
msgstr "创建个人访问令牌"

msgid "Created"
msgstr "创建时间"

msgid "Created At"
msgstr "创建于"

msgid "Created a branch and a merge request to resolve this issue."
msgstr ""

msgid "Created branch '%{branch_name}' and a merge request to resolve this issue."
msgstr ""

msgid "Created by me"
msgstr "由我创建"

msgid "Created issue %{issueLink}"
msgstr "创建工单 %{issueLink}"

msgid "Created issue %{issueLink} at %{projectLink}"
msgstr "在 %{projectLink} 中创建工单 %{issueLink}"

msgid "Created merge request %{mergeRequestLink}"
msgstr "创建合并评审 %{mergeRequestLink}"

msgid "Created merge request %{mergeRequestLink} at %{projectLink}"
msgstr "在 %{projectLink} 中创建合并评审 %{mergeRequestLink}"

msgid "Created on"
msgstr "创建于"

msgid "Created on:"
msgstr "创建于："

<<<<<<< HEAD
msgid "Creates branch '%{branch_name}' and a merge request to resolve this issue"
msgstr "创建分支“%{branch_name}”及相应的合并评审以解决此工单"
=======
msgid "Creates a branch and a merge request to resolve this issue."
msgstr ""
>>>>>>> 9fc4650d

msgid "Creates branch '%{branch_name}' and a merge request to resolve this issue."
msgstr ""

msgid "Creating epic"
msgstr "创建史诗中"

msgid "Creating graphs uses the data from the Prometheus server. If this takes a long time, ensure that data is available."
msgstr "正在使用Prometheus服务器中的数据创建图表。如果这需要很长时间，请确保数据可用。"

msgid "Creation date"
msgstr ""

msgid "Cron Timezone"
msgstr "Cron 时区"

msgid "Cron syntax"
msgstr "Cron 语法"

msgid "Cross-project dependencies"
msgstr ""

msgid "Current Branch"
msgstr "当前分支"

msgid "Current Project"
msgstr "当前项目"

msgid "Current node"
msgstr "当前节点"

msgid "Current password"
msgstr "当前密码"

msgid "CurrentUser|Profile"
msgstr "用户资料"

msgid "CurrentUser|Settings"
msgstr "设置"

msgid "Custom CI config path"
msgstr "自定义CI配置路径"

msgid "Custom hostname (for private commit emails)"
msgstr "自定义主机名（用于私有提交电子邮件）"

msgid "Custom notification events"
msgstr "自定义通知事件"

msgid "Custom notification levels are the same as participating levels. With custom notification levels you will also receive notifications for select events. To find out more, check out %{notification_link}."
msgstr "自定义通知级别继承自参与级别。使用自定义通知级别，您会收到参与级别及选定事件的通知。想了解更多信息，请查看 %{notification_link}."

msgid "Custom project templates"
msgstr "自定义项目模板"

msgid "Custom project templates have not been set up for groups that you are a member of. They are enabled from a group’s settings page. Contact your group’s Owner or Maintainer to setup custom project templates."
msgstr "尚未为您所属的群组设置自定义项目模板。请在群组的设置页面启用它。要设置自定义项目模板，请联系群组的所有者或维护者。"

msgid "CustomCycleAnalytics|Add a stage"
msgstr ""

msgid "CustomCycleAnalytics|Add stage"
msgstr ""

msgid "CustomCycleAnalytics|Enter a name for the stage"
msgstr ""

msgid "CustomCycleAnalytics|Name"
msgstr ""

msgid "CustomCycleAnalytics|New stage"
msgstr ""

msgid "CustomCycleAnalytics|Please select a start event first"
msgstr ""

msgid "CustomCycleAnalytics|Select start event"
msgstr ""

msgid "CustomCycleAnalytics|Select stop event"
msgstr ""

msgid "CustomCycleAnalytics|Start event"
msgstr ""

msgid "CustomCycleAnalytics|Start event changed, please select a valid stop event"
msgstr ""

msgid "CustomCycleAnalytics|Start event label"
msgstr ""

msgid "CustomCycleAnalytics|Stop event"
msgstr ""

msgid "CustomCycleAnalytics|Stop event label"
msgstr ""

msgid "Customize colors"
msgstr "自定义颜色"

msgid "Customize how FogBugz email addresses and usernames are imported into GitLab. In the next step, you'll be able to select the projects you want to import."
msgstr "自定义如何将FogBugz电子邮件地址和用户名导入GitLab。下一步将选择要导入的项目。"

msgid "Customize how Google Code email addresses and usernames are imported into GitLab. In the next step, you'll be able to select the projects you want to import."
msgstr "自定义如何将Google Code电子邮件地址和用户名导入GitLab。下一步将选择要导入的项目。"

msgid "Customize icon"
msgstr ""

msgid "Customize language and region related settings."
msgstr "自定义语言和区域相关设置。"

msgid "Customize name"
msgstr ""

msgid "Customize your pipeline configuration, view your pipeline status and coverage report."
msgstr "自定义流水线配置，查看流水线状态和覆盖率报告。"

msgid "Cycle Analytics"
msgstr "周期分析"

msgid "Cycle Analytics can help you determine your team’s velocity"
msgstr ""

msgid "Cycle Analytics gives an overview of how much time it takes to go from idea to production in your project."
msgstr "周期分析概述了项目从想法到产品实现的各阶段所需的时间。"

msgid "CycleAnalyticsEvent|Issue created"
msgstr ""

msgid "CycleAnalyticsEvent|Issue first associated with a milestone or issue first added to a board"
msgstr ""

msgid "CycleAnalyticsEvent|Issue first mentioned in a commit"
msgstr ""

msgid "CycleAnalyticsEvent|Merge request created"
msgstr ""

msgid "CycleAnalyticsEvent|Merge request first deployed to production"
msgstr ""

msgid "CycleAnalyticsEvent|Merge request last build finish time"
msgstr ""

msgid "CycleAnalyticsEvent|Merge request last build start time"
msgstr ""

msgid "CycleAnalyticsEvent|Merge request merged"
msgstr ""

msgid "CycleAnalyticsStage|Code"
msgstr "编码"

msgid "CycleAnalyticsStage|Issue"
msgstr "工单"

msgid "CycleAnalyticsStage|Plan"
msgstr "计划"

msgid "CycleAnalyticsStage|Production"
msgstr "生产"

msgid "CycleAnalyticsStage|Review"
msgstr "评审"

msgid "CycleAnalyticsStage|Staging"
msgstr "预发布"

msgid "CycleAnalyticsStage|Test"
msgstr "测试"

msgid "CycleAnalytics|%{projectName}"
msgid_plural "CycleAnalytics|%d projects selected"
msgstr[0] ""

msgid "CycleAnalytics|%{stageName}"
msgid_plural "CycleAnalytics|%d stages selected"
msgstr[0] ""

msgid "CycleAnalytics|All stages"
msgstr ""

msgid "CycleAnalytics|Stages"
msgstr ""

msgid "CycleAnalytics|group dropdown filter"
msgstr ""

msgid "CycleAnalytics|project dropdown filter"
msgstr ""

msgid "CycleAnalytics|stage dropdown"
msgstr ""

msgid "DNS"
msgstr "DNS"

msgid "Dashboard"
msgstr "仪表板"

msgid "DashboardProjects|All"
msgstr "所有"

msgid "DashboardProjects|Personal"
msgstr "个人"

msgid "DashboardProjects|Trending"
msgstr "热门"

msgid "Dashboards"
msgstr "仪表板"

msgid "Dashboard|%{firstProject} and %{secondProject}"
msgstr "%{firstProject} 和 %{secondProject}"

msgid "Dashboard|%{firstProject}, %{rest}, and %{secondProject}"
msgstr "%{firstProject}、%{rest} 和 %{secondProject}"

msgid "Dashboard|Unable to add %{invalidProjects}. This dashboard is available for public projects, and private projects in groups with a Silver plan."
msgstr ""

msgid "Data is still calculating..."
msgstr "数据仍在计算中……"

msgid "Date picker"
msgstr "日期选择器"

msgid "DayTitle|F"
msgstr "五"

msgid "DayTitle|M"
msgstr "一"

msgid "DayTitle|S"
msgstr "日"

msgid "DayTitle|W"
msgstr "三"

msgid "Days"
msgstr ""

msgid "Debug"
msgstr "调试"

msgid "Dec"
msgstr "12月"

msgid "December"
msgstr "12月"

msgid "Decline"
msgstr "拒绝"

msgid "Decline and sign out"
msgstr "拒绝并退出"

msgid "Default Branch"
msgstr "默认分支"

msgid "Default artifacts expiration"
msgstr "默认产物过期时间"

msgid "Default branch"
msgstr ""

msgid "Default branch and protected branches"
msgstr ""

msgid "Default classification label"
msgstr "默认分类标记"

msgid "Default description template for issues"
msgstr "工单的默认描述模板"

msgid "Default description template for merge requests"
msgstr "合并请求的默认描述模板"

msgid "Default first day of the week"
msgstr "每周的默认起始日"

msgid "Default first day of the week in calendars and date pickers."
msgstr "在日期选择器中显示每周默认的起始日。"

msgid "Default issue template"
msgstr "默认工单模板"

msgid "Default project deletion protection"
msgstr "默认项目删除保护"

msgid "Default: Directly import the Google Code email address or username"
msgstr "默认：直接导入Google Code电子邮件地址或用户名"

msgid "Default: Map a FogBugz account ID to a full name"
msgstr "默认：将FogBugz帐户ID映射为全名"

msgid "Define a custom pattern with cron syntax"
msgstr "使用 Cron 语法定义自定义模式"

msgid "Define environments in the deploy stage(s) in <code>.gitlab-ci.yml</code> to track deployments here."
msgstr "在<code>.githab-ci.yml</code>的 deploy 阶段中定义 environment 来跟踪部署。"

msgid "DelayedJobs|Are you sure you want to run %{jobName} immediately? Otherwise this job will run automatically after it's timer finishes."
msgstr "您确定要立即运行 %{jobName} 吗？否则的话，该作业将在计时结束后自动运行。"

msgid "DelayedJobs|Are you sure you want to run %{job_name} immediately? This job will run automatically after it's timer finishes."
msgstr "您确定要立即运行 %{job_name} 吗？该作业将在计时结束后自动运行。"

msgid "DelayedJobs|Start now"
msgstr "立即开始"

msgid "DelayedJobs|Unschedule"
msgstr "取消计划"

msgid "DelayedJobs|delayed"
msgstr "已延时"

msgid "Delete"
msgstr "删除"

msgid "Delete Comment"
msgstr ""

msgid "Delete Package"
msgstr "删除文件包"

msgid "Delete Snippet"
msgstr "删除代码片段"

msgid "Delete artifacts"
msgstr ""

msgid "Delete board"
msgstr ""

msgid "Delete comment"
msgstr "删除评论"

msgid "Delete license"
msgstr "删除许可证"

msgid "Delete list"
msgstr "删除列表"

msgid "Delete source branch"
msgstr "删除源分支"

msgid "Delete this attachment"
msgstr "删除此附件"

msgid "DeleteProject|Failed to remove project repository. Please try again or contact administrator."
msgstr "删除项目仓库失败。请重试或联系管理员。"

msgid "DeleteProject|Failed to remove some tags in project container registry. Please try again or contact administrator."
msgstr "删除项目容器镜像库中的某些标签失败。请重试或联系管理员。"

msgid "DeleteProject|Failed to remove wiki repository. Please try again or contact administrator."
msgstr "删除wiki仓库失败。请重试或联系管理员。"

msgid "DeleteProject|Failed to restore project repository. Please contact the administrator."
msgstr "恢复项目仓库失败。请联系管理员。"

msgid "DeleteProject|Failed to restore wiki repository. Please contact the administrator."
msgstr "恢复wiki仓库失败。请联系管理员。"

msgid "Deleted"
msgstr "已删除"

msgid "Deleted chat nickname: %{chat_name}!"
msgstr "已删除聊天的昵称: %{chat_name}!"

msgid "Deleted in this version"
msgstr ""

msgid "Deleting the license failed."
msgstr "删除许可证失败。"

msgid "Deleting the license failed. The license was not found."
msgstr "删除许可证失败。找不到许可证。"

msgid "Deleting the license failed. You are not permitted to perform this action."
msgstr "删除许可证失败。不允许您执行此操作。"

msgid "Denied authorization of chat nickname %{user_name}."
msgstr "拒绝聊天昵称 %{user_name} 的授权。"

msgid "Deny"
msgstr "拒绝"

msgid "Dependencies"
msgstr "依赖项"

msgid "Dependencies|%d additional vulnerability not shown"
msgid_plural "Dependencies|%d additional vulnerabilities not shown"
msgstr[0] ""

msgid "Dependencies|%d vulnerability"
msgid_plural "Dependencies|%d vulnerabilities"
msgstr[0] ""

msgid "Dependencies|%{remainingLicensesCount} more"
msgstr ""

msgid "Dependencies|All"
msgstr ""

msgid "Dependencies|Component"
msgstr "组件"

msgid "Dependencies|Component name"
msgstr "组件名称"

msgid "Dependencies|Export as JSON"
msgstr "导出为JSON"

msgid "Dependencies|Job failed to generate the dependency list"
msgstr "作业无法生成依赖项列表"

msgid "Dependencies|License"
msgstr ""

msgid "Dependencies|Location"
msgstr "位置"

msgid "Dependencies|Packager"
msgstr "打包程序"

msgid "Dependencies|Safe"
msgstr ""

msgid "Dependencies|Status"
msgstr ""

msgid "Dependencies|The %{codeStartTag}dependency_scanning%{codeEndTag} job has failed and cannot generate the list. Please ensure the job is running properly and run the pipeline again."
msgstr "%{codeStartTag}dependency_scanning%{codeEndTag} 作业失败，无法生成列表。请确保作业正常运行并重启流水线。"

msgid "Dependencies|Unsupported file(s) detected"
msgstr "检测到不支持的文件"

msgid "Dependencies|Version"
msgstr "版本"

msgid "Dependencies|Vulnerable components"
msgstr ""

msgid "Dependency List"
msgstr "依赖项列表"

msgid "Dependency Proxy"
msgstr "依赖代理"

msgid "Dependency proxy"
msgstr "依赖代理"

msgid "Dependency proxy URL"
msgstr "依赖代理URL"

msgid "Dependency proxy feature is limited to public groups for now."
msgstr "依赖代理功能目前仅限于公开群组。"

msgid "DependencyProxy|Toggle Dependency Proxy"
msgstr " 开关依赖代理"

msgid "Depends on %d merge request being merged"
msgid_plural "Depends on %d merge requests being merged"
msgstr[0] ""

msgid "Depends on <strong>%d closed</strong> merge request."
msgid_plural "Depends on <strong>%d closed</strong> merge requests."
msgstr[0] ""

msgid "Deploy"
msgid_plural "Deploys"
msgstr[0] "部署"

msgid "Deploy Keys"
msgstr "部署密钥"

msgid "Deploy key was successfully updated."
msgstr "部署密钥已成功更新。"

msgid "Deploy progress not found. To see pods, ensure your environment matches %{linkStart}deploy board criteria%{linkEnd}."
msgstr ""

msgid "Deploy to..."
msgstr ""

msgid "DeployBoard|Matching on the %{appLabel} label has been removed for deploy boards. To see all instances on your board, you must update your chart and redeploy."
msgstr "部署面板已删除标签%{appLabel}上的匹配。要查看部署面板上的所有实例，您必须更新Chart并重新部署。"

msgid "DeployKeys|+%{count} others"
msgstr "+%{count} 其他"

msgid "DeployKeys|Current project"
msgstr "DeployKeys |当前项目"

msgid "DeployKeys|Deploy key"
msgstr "部署密钥"

msgid "DeployKeys|Enabled deploy keys"
msgstr "已启用的部署密钥"

msgid "DeployKeys|Error enabling deploy key"
msgstr "启用部署密钥出错"

msgid "DeployKeys|Error getting deploy keys"
msgstr "获得部署密钥出错"

msgid "DeployKeys|Error removing deploy key"
msgstr "移除部署密钥出错"

msgid "DeployKeys|Expand %{count} other projects"
msgstr "展开 %{count} 个其他项目"

msgid "DeployKeys|Loading deploy keys"
msgstr "加载部署密钥"

msgid "DeployKeys|No deploy keys found. Create one with the form above."
msgstr "没有找到部署密钥。请使用上面的表单创建部署密钥。"

msgid "DeployKeys|Privately accessible deploy keys"
msgstr "私有访问的部署密钥"

msgid "DeployKeys|Project usage"
msgstr "项目使用情况"

msgid "DeployKeys|Publicly accessible deploy keys"
msgstr "公开访问的部署密钥"

msgid "DeployKeys|Read access only"
msgstr "只读权限"

msgid "DeployKeys|Write access allowed"
msgstr "写入权限"

msgid "DeployKeys|You are going to remove this deploy key. Are you sure?"
msgstr "即将将删除该部署密钥。确定继续吗？"

msgid "DeployTokens|Active Deploy Tokens (%{active_tokens})"
msgstr "可用部署令牌（%{active_tokens}）"

msgid "DeployTokens|Add a deploy token"
msgstr "添加一个部署令牌"

msgid "DeployTokens|Allows read-only access to the registry images"
msgstr "允许对容器镜像库镜像进行只读访问"

msgid "DeployTokens|Allows read-only access to the repository"
msgstr "允许对仓库进行只读访问"

msgid "DeployTokens|Copy deploy token to clipboard"
msgstr "将部署令牌复制到剪贴板"

msgid "DeployTokens|Copy username to clipboard"
msgstr "将用户名复制到剪贴板"

msgid "DeployTokens|Create deploy token"
msgstr "创建部署令牌"

msgid "DeployTokens|Created"
msgstr "创建时间"

msgid "DeployTokens|Default format is \"gitlab+deploy-token-{n}\". Enter custom username if you want to change it."
msgstr ""

msgid "DeployTokens|Deploy Tokens"
msgstr "部署令牌"

msgid "DeployTokens|Deploy tokens allow read-only access to your repository and registry images."
msgstr "部署令牌可以对仓库和容器镜像库中的镜像进行只读访问。"

msgid "DeployTokens|Expires"
msgstr "到期"

msgid "DeployTokens|Name"
msgstr "名称"

msgid "DeployTokens|Pick a name for the application, and we'll give you a unique deploy token."
msgstr "请为应用程序选择一个名称，以便生成唯一的部署令牌。"

msgid "DeployTokens|Revoke"
msgstr "撤销"

msgid "DeployTokens|Revoke %{name}"
msgstr "撤销 %{name}"

msgid "DeployTokens|Scopes"
msgstr "有效范围"

msgid "DeployTokens|This action cannot be undone."
msgstr "此操作无法撤消。"

msgid "DeployTokens|This project has no active Deploy Tokens."
msgstr "该项目无可用的部署令牌。"

msgid "DeployTokens|Use this token as a password. Make sure you save it - you won't be able to access it again."
msgstr "此令牌和密码作用一样。当前窗口关闭后将无法再次查看令牌内容，请立即妥善保存。"

msgid "DeployTokens|Use this username as a login."
msgstr "将此用户名用作登录名。"

msgid "DeployTokens|Username"
msgstr "用户名"

msgid "DeployTokens|You are about to revoke"
msgstr "即将撤销"

msgid "DeployTokens|Your New Deploy Token"
msgstr "新部署令牌"

msgid "DeployTokens|Your new project deploy token has been created."
msgstr "新项目部署令牌已创建。"

msgid "Deployed"
msgstr "已部署"

msgid "Deployed %{deployedSince}"
msgstr ""

msgid "Deployed to"
msgstr "已部署到"

msgid "Deploying to"
msgstr "正在部署到"

msgid "Deprioritize label"
msgstr "取消优先标记"

msgid "Descending"
msgstr "降序"

msgid "Description"
msgstr "描述"

msgid "Description parsed with %{link_start}GitLab Flavored Markdown%{link_end}"
msgstr "使用%{link_start}GitLab风格Markdown%{link_end}解析的描述"

msgid "Description templates allow you to define context-specific templates for issue and merge request description fields for your project."
msgstr "描述模板允许您为项目的问题和合并评审定义描述字段的特定模板。"

msgid "Description:"
msgstr "描述:"

msgid "Descriptive label"
msgstr ""

msgid "Deselect all"
msgstr "取消所有"

msgid "DesignManagement|%{current_design} of %{designs_count}"
msgstr "%{current_design}/%{designs_count}"

msgid "DesignManagement|Add designs"
msgstr ""

msgid "DesignManagement|Adding a design with the same filename replaces the file in a new version."
msgstr ""

msgid "DesignManagement|An error occurred while loading designs. Please try again."
msgstr ""

msgid "DesignManagement|Could not add a new comment. Please try again"
msgstr ""

msgid "DesignManagement|Could not create new discussion, please try again."
msgstr ""

msgid "DesignManagement|Could not find design, please try again."
msgstr "无法找到设计，请再试一次。"

msgid "DesignManagement|Error uploading a new design. Please try again"
msgstr "上传新设计时出错。请再试一次"

msgid "DesignManagement|Go back to designs"
msgstr "返回到设计"

msgid "DesignManagement|Go to next design"
msgstr "转到下一个设计"

msgid "DesignManagement|Go to previous design"
msgstr "转到上一个设计"

msgid "DesignManagement|Requested design version does not exist"
msgstr ""

msgid "DesignManagement|Requested design version does not exist. Showing latest version instead"
msgstr ""

msgid "DesignManagement|The maximum number of designs allowed to be uploaded is %{upload_limit}. Please try again."
msgstr "允许上传的设计最大数量为 %{upload_limit}。请再试一次。"

msgid "DesignManagement|The one place for your designs"
msgstr "您的设计将汇聚于此。"

msgid "DesignManagement|Upload and view the latest designs for this issue. Consistent and easy to find, so everyone is up to date."
<<<<<<< HEAD
msgstr "上传并查看此工单的最新设计。兼容且易于查找，因此每个人都是最新的。"

msgid "DesignManagement|Upload designs"
msgstr "上传设计"
=======
msgstr "上传并查看此议题的最新设计。一致且易于查找，因此每个人都可以获得最新的设计。"
>>>>>>> 9fc4650d

msgid "Designs"
msgstr "设计"

msgid "Destroy"
msgstr "删除"

msgid "Details"
msgstr "详情"

msgid "Details (default)"
msgstr "详细信息(默认)"

msgid "Detect host keys"
msgstr "检测主机密钥"

msgid "Diff content limits"
msgstr "差异内容限制"

msgid "Diff limits"
msgstr "差异限制"

msgid "DiffsCompareBaseBranch|(base)"
msgstr "(源)"

msgid "Diffs|No file name available"
msgstr "无可用的文件名"

msgid "Diffs|Show all lines"
msgstr ""

msgid "Diffs|Something went wrong while fetching diff lines."
msgstr "获取差异线时发生错误。"

msgid "Direction"
msgstr "方向"

msgid "Directory name"
msgstr "目录名称"

msgid "Disable"
msgstr "禁用"

msgid "Disable email notifications"
msgstr ""

msgid "Disable for this project"
msgstr "在此项目中禁用"

msgid "Disable group Runners"
msgstr "禁用群组Runner"

msgid "Disable shared Runners"
msgstr "禁用共享Runner"

msgid "Disable two-factor authentication"
msgstr "禁用双重认证"

msgid "Disabled"
msgstr "已禁用"

msgid "Disabled mirrors can only be enabled by instance owners. It is recommended that you delete them."
msgstr "已禁用镜像只能由实例所有者启用。建议删除此项。"

msgid "Discard"
msgstr "放弃"

msgid "Discard all changes"
msgstr "放弃所有更改"

msgid "Discard all unstaged changes?"
msgstr "放弃所有未暂存的修改？"

msgid "Discard changes"
msgstr "放弃更改"

msgid "Discard changes to %{path}?"
msgstr "放弃对 %{path} 的更改吗？"

msgid "Discard draft"
msgstr "取消"

msgid "Discard review"
msgstr "放弃评审"

msgid "DiscordService|Discord Notifications"
msgstr "Discord 通知"

msgid "DiscordService|Receive event notifications in Discord"
msgstr "在 Discord 中接收事件通知"

msgid "Discover GitLab Geo"
msgstr "探索GitLab Geo"

msgid "Discover projects, groups and snippets. Share your projects with others"
msgstr "浏览项目，群组和代码片段。与他人分享您的项目"

msgid "Discuss a specific suggestion or question"
msgstr "讨论具体的建议或工单"

msgid "Discuss a specific suggestion or question that needs to be resolved"
msgstr "讨论需要解决的具体建议或工单"

msgid "Discuss a specific suggestion or question that needs to be resolved."
msgstr ""

msgid "Discuss a specific suggestion or question."
msgstr ""

msgid "Discussion"
msgstr "讨论"

msgid "Dismiss"
msgstr "忽略"

msgid "Dismiss ConvDev introduction"
msgstr "取消 ConvDev 导入"

msgid "Dismiss Cycle Analytics introduction box"
msgstr "关闭循环分析介绍框"

msgid "Dismiss Merge Request promotion"
msgstr "关闭合并评审推广"

msgid "Dismiss trial promotion"
msgstr "关闭试用推荐"

msgid "Dismissed"
msgstr "已忽略"

msgid "Dismissed at %{projectLink}"
msgstr "在%{projectLink}中忽略"

msgid "Dismissed on pipeline %{pipelineLink}"
msgstr "在流水线%{pipelineLink}上忽略"

msgid "Dismissed on pipeline %{pipelineLink} at %{projectLink}"
msgstr "在%{projectLink} 中的流水线 %{pipelineLink}上忽略"

msgid "Display name"
msgstr ""

msgid "Do you want to customize how Google Code email addresses and usernames are imported into GitLab?"
msgstr "您想自定义如何将Google Code电子邮件地址和用户名导入GitLab吗？"

msgid "Dockerfile"
msgstr "Dockerfile"

msgid "Documentation for popular identity providers"
msgstr "常见的身份验证提供商的相关文档"

msgid "Doing"
msgstr "进行中"

msgid "Domain"
msgstr "域名"

msgid "Domain verification is an essential security measure for public GitLab sites. Users are required to demonstrate they control a domain before it is enabled"
msgstr "域验证是公共 GitLab 站点的基本安全措施。用户需要证明他们在启用域之前拥有域的所有权"

msgid "Don't paste the private part of the GPG key. Paste the public part which begins with '-----BEGIN PGP PUBLIC KEY BLOCK-----'."
msgstr "不要把GPG密钥中的私钥部分贴过来，请只粘贴公钥部分，其开始于 '-----BEGIN PGP PUBLIC KEY BLOCK-----'."

msgid "Don't show again"
msgstr "不再显示"

msgid "Don't worry, you can access this tour by clicking on the help icon in the top right corner and choose <strong>Learn GitLab</strong>."
msgstr "不用担心，您可以通过单击右上角的帮助图标来访问此导览，然后选择 <strong>Learn GitLab</strong>。"

msgid "Done"
msgstr "完成"

msgid "Download"
msgstr "下载"

msgid "Download CSV"
msgstr ""

msgid "Download artifacts"
msgstr "下载产物"

msgid "Download as"
msgstr ""

msgid "Download asset"
msgstr "下载资源"

msgid "Download codes"
msgstr "下载代码"

msgid "Download export"
msgstr "下载导出"

msgid "Download image"
msgstr ""

msgid "Download license"
msgstr "下载许可证"

msgid "Download source code"
msgstr "下载源代码"

msgid "Download this directory"
msgstr "下载此目录"

msgid "DownloadCommit|Email Patches"
msgstr "电子邮件补丁"

msgid "DownloadCommit|Plain Diff"
msgstr "差异文件"

msgid "DownloadSource|Download"
msgstr "下载"

msgid "Downstream"
msgstr "下游"

msgid "Downvotes"
msgstr "踩"

msgid "Due date"
msgstr "截止日期"

msgid "During this process, you’ll be asked for URLs from GitLab’s side. Use the URLs shown below."
msgstr "在此过程中，我们会要求您提供来自 GitLab 的 URL 。请使用下面的网址。"

msgid "Each Runner can be in one of the following states:"
msgstr "每个Runner可以处于以下状态中的其中一种："

msgid "Edit"
msgstr "编辑"

msgid "Edit %{issuable}"
msgstr ""

msgid "Edit %{name}"
msgstr "编辑%{name}"

msgid "Edit Comment"
msgstr ""

msgid "Edit Deploy Key"
msgstr "编辑部署密钥"

msgid "Edit Label"
msgstr "编辑标签"

msgid "Edit Milestone"
msgstr "编辑里程碑"

msgid "Edit Password"
msgstr "编辑密码"

msgid "Edit Pipeline Schedule %{id}"
msgstr "编辑 %{id} 流水线计划"

msgid "Edit Snippet"
msgstr "编辑代码片段"

msgid "Edit application"
msgstr "编辑应用"

msgid "Edit board"
msgstr ""

msgid "Edit comment"
msgstr "编辑评论"

msgid "Edit description"
msgstr ""

msgid "Edit environment"
msgstr "编辑环境"

msgid "Edit epic description"
msgstr ""

msgid "Edit file"
msgstr "编辑文件"

msgid "Edit files in the editor and commit changes here"
msgstr "在编辑器中编辑文件并在这里​​提交变更内容"

msgid "Edit group: %{group_name}"
msgstr "编辑群组：%{group_name}"

msgid "Edit identity for %{user_name}"
msgstr "编辑 %{user_name} 的身份信息"

msgid "Edit issues"
msgstr "编辑工单"

msgid "Edit public deploy key"
msgstr "编辑公共部署密钥"

msgid "Edit stage"
msgstr ""

msgid "Edit wiki page"
msgstr ""

msgid "Edit your most recent comment in a thread (from an empty textarea)"
msgstr ""

msgid "Editing"
msgstr ""

msgid "Elasticsearch"
msgstr "Elasticsearch"

msgid "Elasticsearch indexing restrictions"
msgstr "Elasticsearch索引限制"

msgid "Elasticsearch indexing started"
msgstr "Elasticsearch索引已启动"

msgid "Elasticsearch integration. Elasticsearch AWS IAM."
msgstr "Elasticsearch集成及Elasticsearch AWS IAM。"

msgid "Elastic|None. Select namespaces to index."
msgstr "无。请选择要建立索引的命名空间。"

msgid "Elastic|None. Select projects to index."
msgstr "无。请选择要建立索引的项目。"

msgid "Email"
msgstr "电子邮件"

msgid "Email address"
msgstr "电子邮件地址"

msgid "Email domain is not editable in subgroups. Value inherited from top-level parent group."
msgstr ""

msgid "Email patch"
msgstr "电子邮件补丁"

msgid "Email the pipelines status to a list of recipients."
msgstr "将流水线状态通过电子邮件发送给多个收件人。"

msgid "EmailError|It appears that the email is blank. Make sure your reply is at the top of the email, we can't process inline replies."
msgstr "电子邮件内容空白。请确保您的回复位于电子邮件的顶部，因为我们无法处理内联回复。"

msgid "EmailError|The thread you are replying to no longer exists, perhaps it was deleted? If you believe this is in error, contact a staff member."
msgstr "您回复的主题不再存在，可能已被删除。如果您认为这是错误的，请联系系统管理员。"

msgid "EmailError|We couldn't figure out what the email is for. Please create your issue or comment through the web interface."
msgstr "我们无法弄清楚电子邮件的用途。请通过WEB页面创建您的工单或评论。"

msgid "EmailError|We couldn't figure out what the email is in reply to. Please create your comment through the web interface."
msgstr "我们无法弄清楚电子邮件的回复内容。请通过WEB页面创建您的评论。"

msgid "EmailError|We couldn't figure out what user corresponds to the email. Please create your comment through the web interface."
msgstr "我们无法确定用户对应的电子邮件。请通过WEB页面创建您的评论。"

msgid "EmailError|We couldn't find the project. Please check if there's any typo."
msgstr "我们找不到该项目。请检查是否有拼写错误。"

msgid "EmailError|You are not allowed to perform this action. If you believe this is in error, contact a staff member."
msgstr "不允许您执行此操作。如果您认为这是错误的，请联系系统管理员。"

msgid "EmailError|Your account has been blocked. If you believe this is in error, contact a staff member."
msgstr "您的帐户已被禁用。如果您认为这是错误的，请联系系统管理员。"

msgid "EmailToken|reset it"
msgstr "重置令牌"

msgid "EmailToken|resetting..."
msgstr "正在重置..."

msgid "Emails"
msgstr "电子邮件"

msgid "Emails separated by comma"
msgstr "以逗号分隔的电子邮件地址"

msgid "EmailsOnPushService|Disable code diffs"
msgstr "禁用代码差异"

msgid "EmailsOnPushService|Don't include possibly sensitive code diffs in notification body."
msgstr "不在通知中包含可能敏感的代码差异。"

msgid "EmailsOnPushService|Email the commits and diff of each push to a list of recipients."
msgstr "将每个推送的提交和差异通过电子邮件发送给一个收件人列表。"

msgid "EmailsOnPushService|Emails on push"
msgstr "推送时发送电子邮件"

msgid "EmailsOnPushService|Emails separated by whitespace"
msgstr "由空格分隔的多个电子邮件地址"

msgid "EmailsOnPushService|Send from committer"
msgstr "发送自提交者"

msgid "EmailsOnPushService|Send notifications from the committer's email address if the domain is part of the domain GitLab is running on (e.g. %{domains})."
msgstr "如果这个域名是 GitLab 域名的一部分(例如%{domains})，则从提交者电子邮件地址发送通知 。"

msgid "Embed"
msgstr "嵌入"

msgid "Empty file"
msgstr "空文件"

msgid "Enable"
msgstr "启用"

msgid "Enable Auto DevOps"
msgstr "启用Auto DevOps"

msgid "Enable HTML emails"
msgstr "启用 HTML 电子邮件"

msgid "Enable Pseudonymizer data collection"
msgstr "启用匿名化的数据收集"

msgid "Enable SAML authentication for this group"
msgstr "为此群组启用 SAML 身份验证"

msgid "Enable access to Grafana"
msgstr ""

msgid "Enable access to the Performance Bar for a given group."
msgstr "为特定群组启用性能栏的访问权限。"

msgid "Enable and configure Grafana."
msgstr ""

msgid "Enable and configure InfluxDB metrics."
msgstr "启用并配置InfluxDB指标。"

msgid "Enable and configure Prometheus metrics."
msgstr "启用并配置Prometheus指标。"

msgid "Enable classification control using an external service"
msgstr "使用外部服务启用分类控制"

msgid "Enable error tracking"
msgstr "启用错误跟踪"

msgid "Enable feature to choose access level"
msgstr ""

msgid "Enable for this project"
msgstr "在此项目中启用"

msgid "Enable group Runners"
msgstr "启用群组Runner"

msgid "Enable header and footer in emails"
msgstr "在电子邮件中启用页眉和页脚"

msgid "Enable mirror configuration"
msgstr "启用镜像配置"

msgid "Enable or disable the Pseudonymizer data collection."
msgstr "启用或禁用匿名化数据收集."

msgid "Enable or disable version check and usage ping."
msgstr "启用或禁用版本检查及使用情况检测(usage ping)。"

msgid "Enable proxy"
msgstr ""

msgid "Enable reCAPTCHA or Akismet and set IP limits. For reCAPTCHA, we currently only support %{recaptcha_v2_link_start}v2%{recaptcha_v2_link_end}"
msgstr ""

msgid "Enable shared Runners"
msgstr "启用共享Runner"

msgid "Enable snowplow tracking"
msgstr ""

msgid "Enable two-factor authentication"
msgstr "启用双重认证"

msgid "Enable usage ping"
msgstr "启用使用情况检测(usage ping)"

msgid "Enable usage ping to get an overview of how you are using GitLab from a feature perspective."
msgstr "启用使用情况检测(usage ping)以从功能角度总体上了解您如何使用GitLab。"

msgid "Enable/disable your service desk. %{link_start}Learn more about service desk%{link_end}."
msgstr "启用/禁用服务台。 %{link_start}了解有关服务台%{link_end}的更多信息。"

msgid "Enabled"
msgstr "已启用"

msgid "Enabled Git access protocols"
msgstr "启用 Git 访问协议"

msgid "Enabled sources for code import during project creation. OmniAuth must be configured for GitHub"
msgstr "要在项目创建期间启用代码导入源。必须为 GitHub 配置 OmniAuth"

msgid "Enabling this will only make licensed EE features available to projects if the project namespace's plan includes the feature or if the project is public."
msgstr "此功能仅在 GitLab EE 许可下可用。如果要启用，请确认命名空间包含此功能或者是公开项目。"

msgid "End date"
msgstr "结束日期"

msgid "Ends at (UTC)"
msgstr "结束于(UTC)"

msgid "Enforce DNS rebinding attack protection"
msgstr "强制DNS重新绑定攻击保护"

msgid "Ensure connectivity is available from the GitLab server to the Prometheus server"
msgstr ""

msgid "Ensure your %{linkStart}environment is part of the deploy stage%{linkEnd} of your CI pipeline to track deployments to your cluster."
msgstr ""

msgid "Enter IP address range"
msgstr "输入IP地址范围"

msgid "Enter a number"
msgstr ""

msgid "Enter at least three characters to search"
msgstr "请至少输入三个字符才可搜索"

msgid "Enter board name"
msgstr ""

msgid "Enter domain"
msgstr ""

msgid "Enter in your Bitbucket Server URL and personal access token below"
msgstr "输入您的Bitbucket服务器URL和个人访问令牌"

msgid "Enter in your Phabricator Server URL and personal access token below"
msgstr "在下面输入您的Phabricator Server URL和个人访问令牌"

msgid "Enter merge request URLs"
msgstr ""

msgid "Enter the issue description"
msgstr "输入工单描述"

msgid "Enter the issue title"
msgstr "输入工单标题"

msgid "Enter the merge request description"
msgstr "输入合并评审说明"

msgid "Enter the merge request title"
msgstr "输入合并评审标题"

msgid "Enter your password to approve"
msgstr ""

msgid "Enter zen mode"
msgstr ""

msgid "EnviornmentDashboard|You are looking at the last updated environment"
msgstr "您正在查看最后更新的环境"

msgid "Environment"
msgstr ""

msgid "Environment variables are applied to environments via the runner. They can be protected by only exposing them to protected branches or tags. Additionally, they can be masked so they are hidden in job logs, though they must match certain regexp requirements to do so. You can use environment variables for passwords, secret keys, or whatever you want."
msgstr "环境变量通过Runner应用于环境。要保护它们，可将他们仅开放给给受保护的分支或标签。此外，它们可以被屏蔽，从而在作业日志中隐藏它们，但必须符合一定的正则表达式要求才能被屏蔽。您可以将环境变量用于密码、密钥或任何您想要使用的地方。"

msgid "Environment variables are configured by your administrator to be %{link_start}protected%{link_end} by default"
msgstr "环境变量已被管理员配置为%{link_start}受保护的(默认)%{link_end}"

msgid "Environment:"
msgstr "环境："

msgid "Environments"
msgstr "环境"

msgid "Environments Dashboard"
msgstr "环境仪表板"

msgid "Environments allow you to track deployments of your application %{link_to_read_more}."
msgstr "环境允许您跟踪应用程序的部署 %{link_to_read_more}。"

msgid "EnvironmentsDashboard|Add a project to the dashboard"
msgstr "将项目添加到仪表板"

msgid "EnvironmentsDashboard|Add projects"
msgstr "添加项目"

msgid "EnvironmentsDashboard|Environments Dashboard"
msgstr "环境仪表板"

msgid "EnvironmentsDashboard|Job: %{job}"
msgstr "作业：%{job}"

msgid "EnvironmentsDashboard|More actions"
msgstr "更多操作"

msgid "EnvironmentsDashboard|Remove"
msgstr "删除"

msgid "EnvironmentsDashboard|The environments dashboard provides a summary of each project's environments' status, including pipeline and alert statuses."
msgstr "环境仪表板提供每个项目环境状态的摘要，包括流水线和警报状态。"

msgid "Environments|An error occurred while fetching the environments."
msgstr "获取环境时发生错误。"

msgid "Environments|An error occurred while making the request."
msgstr "发送请求时发生错误。"

msgid "Environments|An error occurred while re-deploying the environment, please try again"
msgstr "重新部署环境时出错，请重试"

msgid "Environments|An error occurred while rolling back the environment, please try again"
msgstr "回滚环境时发生错误，请重试"

msgid "Environments|An error occurred while stopping the environment, please try again"
msgstr "终止环境时发生错误，请稍后重试"

msgid "Environments|Are you sure you want to stop this environment?"
msgstr "是否确定终止当前环境？"

msgid "Environments|Commit"
msgstr "提交"

msgid "Environments|Deploy to..."
msgstr "部署到..."

msgid "Environments|Deployment"
msgstr "部署"

msgid "Environments|Environment"
msgstr "环境"

msgid "Environments|Environments"
msgstr "环境"

msgid "Environments|Environments are places where code gets deployed, such as staging or production."
msgstr "环境是指部署代码的位置，例如预生产或生产。"

msgid "Environments|Job"
msgstr "作业"

msgid "Environments|Learn more about stopping environments"
msgstr "了解更多关于如何终止环境的信息"

msgid "Environments|New environment"
msgstr "新建环境"

msgid "Environments|No deployments yet"
msgstr "未部署"

msgid "Environments|No pod name has been specified"
msgstr "未指定pod名称"

msgid "Environments|Note that this action will stop the environment, but it will %{emphasisStart}not%{emphasisEnd} have an effect on any existing deployment due to no “stop environment action” being defined in the %{ciConfigLinkStart}.gitlab-ci.yml%{ciConfigLinkEnd} file."
msgstr "注意：继续操作将终止当前环境！由于未在%{ciConfigLinkStart}.gitlab-ci.yml%{ciConfigLinkEnd}文件中定义“终止环境操作”，因此%{emphasisStart}不会%{emphasisEnd}影响已经存在的部署。"

msgid "Environments|Note that this action will stop the environment, but it will %{emphasis_start}not%{emphasis_end} have an effect on any existing deployment due to no “stop environment action” being defined in the %{ci_config_link_start}.gitlab-ci.yml%{ci_config_link_end} file."
msgstr "注意：继续操作将终止当前环境！由于未在%{ci_config_link_start}.gitlab-ci.yml%{ci_config_link_end}文件中定义“终止环境操作”，因此%{emphasis_start}不会%{emphasis_end}影响已经存在的部署。"

msgid "Environments|Open live environment"
msgstr "打开运行中的环境"

msgid "Environments|Pod logs from"
msgstr "Pod日志来自于"

msgid "Environments|Re-deploy"
msgstr "重新部署"

msgid "Environments|Re-deploy environment %{environment_name}?"
msgstr "重新部署环境 %{environment_name}？"

msgid "Environments|Re-deploy environment %{name}?"
msgstr "重新部署环境 %{name}？"

msgid "Environments|Re-deploy to environment"
msgstr "重新部署至环境"

msgid "Environments|Read more about environments"
msgstr "了解有关环境的更多信息"

msgid "Environments|Rollback"
msgstr "回滚"

msgid "Environments|Rollback environment"
msgstr "回滚环境"

msgid "Environments|Rollback environment %{environment_name}?"
msgstr "回滚环境 %{environment_name}？"

msgid "Environments|Rollback environment %{name}?"
msgstr "回滚环境 %{name}？"

msgid "Environments|Show all"
msgstr "显示全部"

msgid "Environments|Stop"
msgstr "终止"

msgid "Environments|Stop environment"
msgstr "终止环境"

msgid "Environments|Stopping"
msgstr "停止中"

msgid "Environments|This action will relaunch the job for commit %{commit_id}, putting the environment in a previous version. Are you sure you want to continue?"
msgstr "此操作将重新启动提交%{commit_id}的作业，将环境置于先前版本中。你确定你要继续吗？"

msgid "Environments|This action will relaunch the job for commit %{linkStart}%{commitId}%{linkEnd}, putting the environment in a previous version. Are you sure you want to continue?"
msgstr "此操作将重新启动提交%{linkStart}%{commitId}%{linkEnd}的作业，将环境置于先前版本中。你确定你要继续吗？"

msgid "Environments|This action will run the job defined by %{name} for commit %{linkStart}%{commitId}%{linkEnd} putting the environment in a previous version. You can revert it by re-deploying the latest version of your application. Are you sure you want to continue?"
msgstr "此操作将运行由 %{name} 定义的作业，用于提交 %{linkStart}%{commitId}%{linkEnd} 将环境置于先前版本中。您可以通过重新部署最新版本的应用程序来还原它。你确定你要继续吗？"

msgid "Environments|This action will run the job defined by staging for commit %{commit_id}, putting the environment in a previous version. You can revert it by re-deploying the latest version of your application. Are you sure you want to continue?"
msgstr "此操作将运行由 staging 定义的作业，用于提交 %{commit_id}  将环境置于先前版本中。您可以通过重新部署最新版本的应用程序来还原它。你确定你要继续吗？"

msgid "Environments|Updated"
msgstr "更新于"

msgid "Environments|You don't have any environments right now"
msgstr "当前未设置环境"

msgid "Environments|protected"
msgstr "受保护的"

msgid "Epic"
msgstr "史诗"

msgid "Epics"
msgstr "史诗"

msgid "Epics (Ultimate / Gold license only)"
msgstr ""

msgid "Epics Roadmap"
msgstr "史诗路线图"

msgid "Epics and Issues"
msgstr ""

msgid "Epics let you manage your portfolio of projects more efficiently and with less effort"
msgstr "有效利用史诗，您的产品线管理会变得更轻松高效"

msgid "Epics|%{epicsCount} epics and %{issuesCount} issues"
msgstr "%{epicsCount}个epics和%{issuesCount}个议题"

msgid "Epics|Add an epic"
msgstr "添加一个史诗"

msgid "Epics|Add an existing epic as a child epic."
msgstr "添加一个现有的史诗作为子史诗。"

msgid "Epics|An error occurred while saving the %{epicDateType} date"
msgstr "保存 %{epicDateType} 日期时发生错误"

msgid "Epics|Are you sure you want to remove %{bStart}%{targetIssueTitle}%{bEnd} from %{bStart}%{parentEpicTitle}%{bEnd}?"
msgstr "确定要从%{bStart}%{parentEpicTitle}%{bEnd}删除%{bStart}%{targetIssueTitle}%{bEnd}吗?"

msgid "Epics|Create an epic within this group and add it as a child epic."
msgstr "在当前群组创建史诗，并将其作为子史诗添加到当前史诗。"

msgid "Epics|Create new epic"
msgstr "创建新史诗"

msgid "Epics|How can I solve this?"
msgstr "我该如何解决该问题？"

msgid "Epics|More information"
msgstr "更多信息"

msgid "Epics|Remove epic"
msgstr "删除史诗"

msgid "Epics|Remove issue"
msgstr "删除议题"

msgid "Epics|Show more"
msgstr ""

msgid "Epics|Something went wrong while assigning issue to epic."
msgstr ""

msgid "Epics|Something went wrong while creating child epics."
msgstr "创建子史诗时出错。"

msgid "Epics|Something went wrong while fetching child epics."
msgstr "获取子史诗时出错。"

msgid "Epics|Something went wrong while fetching group epics."
msgstr ""

msgid "Epics|Something went wrong while ordering item."
msgstr ""

msgid "Epics|Something went wrong while removing issue from epic."
msgstr ""

msgid "Epics|These dates affect how your epics appear in the roadmap. Dates from milestones come from the milestones assigned to issues in the epic. You can also set fixed dates or remove them entirely."
msgstr "这些日期会影响史诗在路线图中的显示方式。里程碑日期来自于史诗故事中的工单所属的里程碑。您还可以设置固定日期或完全删除它们。"

msgid "Epics|This will also remove any descendents of %{bStart}%{targetEpicTitle}%{bEnd} from %{bStart}%{parentEpicTitle}%{bEnd}. Are you sure?"
msgstr "该操作也会从%{bStart}%{parentEpicTitle}%{bEnd}中移除%{bStart}%{targetEpicTitle}%{bEnd}的所有级别子史诗。确定继续吗？"

msgid "Epics|To schedule your epic's %{epicDateType} date based on milestones, assign a milestone with a %{epicDateType} date to any issue in the epic."
msgstr "如需根据里程碑来安排史诗的 %{epicDateType} 日期，请为史诗中的任一工单指定带有 %{epicDateType} 日期的里程碑。"

msgid "Epics|due"
msgstr "到期"

msgid "Epics|start"
msgstr "开始"

msgid "Error"
msgstr "错误"

msgid "Error Tracking"
msgstr "错误跟踪"

msgid "Error creating a new path"
msgstr "创建新路径时出错"

msgid "Error creating epic"
msgstr "创建 史诗 时出错"

msgid "Error deleting  %{issuableType}"
msgstr "删除  %{issuableType} 时出错"

msgid "Error fetching contributors data."
msgstr "获取贡献者数据时出错。"

msgid "Error fetching diverging counts for branches. Please try again."
msgstr ""

msgid "Error fetching forked projects. Please try again."
msgstr ""

msgid "Error fetching labels."
msgstr "获取标记时出错。"

msgid "Error fetching network graph."
msgstr "获取网络图时出错。"

msgid "Error fetching projects"
msgstr "获取项目时出错"

msgid "Error fetching refs"
msgstr "获取refs时出错。"

msgid "Error fetching the dependency list. Please check your network connection and try again."
msgstr "获取依赖列表时出错。请检查您的网络连接，然后重试。"

msgid "Error fetching usage ping data."
msgstr "获取使用情况(usage ping)数据时出错。"

msgid "Error loading branch data. Please try again."
msgstr "加载分支数据失败，请重试。"

msgid "Error loading branches."
msgstr "加载分支时出错。"

msgid "Error loading burndown chart data"
msgstr "加载燃尽图数据时出错"

msgid "Error loading file viewer."
msgstr "加载文件查看器时出错。"

msgid "Error loading last commit."
msgstr "加载最后一次提交失败。"

msgid "Error loading markdown preview"
msgstr "加载Markdown预览时出错"

msgid "Error loading merge requests."
msgstr "加载合并评审时出错。"

msgid "Error loading milestone tab"
msgstr "加载里程碑面板时发生错误"

msgid "Error loading project data. Please try again."
msgstr "加载项目数据失败，请重试。"

msgid "Error loading template types."
msgstr "加载模板类型时出错。"

msgid "Error loading template."
msgstr "加载模板时出错。"

msgid "Error loading viewer"
msgstr "加载查看器时出错"

msgid "Error occurred when fetching sidebar data"
msgstr "获取侧边栏数据时出错"

msgid "Error occurred when saving assignees"
msgstr ""

msgid "Error occurred when toggling the notification subscription"
msgstr "切换通知订阅时发生错误"

msgid "Error occurred while updating the issue weight"
msgstr ""

msgid "Error occurred. User was not blocked"
msgstr "发生了错误。用户未被禁用"

msgid "Error occurred. User was not confirmed"
msgstr "发生了错误。用户尚未得到确认"

msgid "Error occurred. User was not unblocked"
msgstr "发生了错误。用户未解除禁用"

msgid "Error occurred. User was not unlocked"
msgstr "发生了错误。用户未解除锁定"

msgid "Error rendering markdown preview"
msgstr "渲染Markdown预览时出错"

msgid "Error saving label update."
msgstr "保存标记更新时出错。"

msgid "Error setting up editor. Please try again."
msgstr ""

msgid "Error updating %{issuableType}"
msgstr "更新 %{issuableType} 时出错"

msgid "Error updating status for all to-do items."
msgstr ""

msgid "Error updating status of to-do item."
msgstr ""

msgid "Error uploading file"
msgstr "上传文件时出错"

msgid "Error uploading file: %{stripped}"
msgstr "上传文件时出错: %{stripped}"

msgid "Error while loading the merge request. Please try again."
msgstr "加载合并评审时出错。请再试一次。"

msgid "Error while loading the project data. Please try again."
msgstr "加载项目数据时出错。请重试。"

msgid "Error while migrating %{upload_id}: %{error_message}"
msgstr "迁移 %{upload_id} 时出错 : %{error_message}"

msgid "Error with Akismet. Please check the logs for more info."
msgstr "Akismet 错误。请检查日志以获取更多信息。"

msgid "Error:"
msgstr "错误："

msgid "ErrorTracking|Active"
msgstr "启用"

msgid "ErrorTracking|After adding your Auth Token, use the 'Connect' button to load projects"
msgstr "添加验证令牌后，使用“连接”按钮加载项目"

msgid "ErrorTracking|Auth Token"
msgstr "验证令牌"

msgid "ErrorTracking|Click 'Connect' to re-establish the connection to Sentry and activate the dropdown."
msgstr "单击“连接”以重新建立与Sentry的连接并激活下拉列表。"

msgid "ErrorTracking|Connection has failed. Re-check Auth Token and try again."
msgstr "连接失败。请再次检查验证令牌，然后重试。"

msgid "ErrorTracking|Find your hostname in your Sentry account settings page"
msgstr "在Sentry帐户设置页面中找到您的主机名"

msgid "ErrorTracking|No projects available"
msgstr "无可用的项目"

msgid "ErrorTracking|Select project"
msgstr "选择项目"

msgid "ErrorTracking|To enable project selection, enter a valid Auth Token"
msgstr "要启用选择的项目，请输入有效的验证令牌"

msgid "Errors"
msgstr "错误"

msgid "Estimated"
msgstr "预计"

msgid "EventFilterBy|Filter by all"
msgstr "全部"

msgid "EventFilterBy|Filter by comments"
msgstr "只显示评论事件"

msgid "EventFilterBy|Filter by issue events"
msgstr "只显示工单事件"

msgid "EventFilterBy|Filter by merge events"
msgstr "只显示合并事件"

msgid "EventFilterBy|Filter by push events"
msgstr "只显示推送事件"

msgid "EventFilterBy|Filter by team"
msgstr "只显示团队事件"

msgid "Events"
msgstr "事件"

msgid "Every %{action} attempt has failed: %{job_error_message}. Please try again."
msgstr "所有 %{action} 尝试都已失败： %{job_error_message}。请再试一次。"

msgid "Every day (at 4:00am)"
msgstr "每日执行（凌晨 4 点）"

msgid "Every month (on the 1st at 4:00am)"
msgstr "每月执行（每月 1 日凌晨 4 点）"

msgid "Every week (Sundays at 4:00am)"
msgstr "每周执行（周日凌晨 4 点）"

msgid "Everyone"
msgstr "所有人"

msgid "Everyone With Access"
msgstr ""

msgid "Everyone can contribute"
msgstr "人人皆可贡献"

msgid "Everything on your to-do list is marked as done."
msgstr ""

msgid "Everything you need to create a GitLab Pages site using GitBook."
msgstr "使用GitBook创建GitLab Pages站点所需的一切。"

msgid "Everything you need to create a GitLab Pages site using Hexo."
msgstr "使用Hexo创建GitLab Pages站点所需的一切。"

msgid "Everything you need to create a GitLab Pages site using Hugo."
msgstr "使用Hugo创建GitLab Pages站点所需的一切。"

msgid "Everything you need to create a GitLab Pages site using Jekyll."
msgstr "使用Jekyll创建GitLab Pages站点所需的一切。"

msgid "Everything you need to create a GitLab Pages site using plain HTML."
msgstr "使用纯HTML创建GitLab Pages网站所需的一切。"

msgid "Example: Usage = single query. (Requested) / (Capacity) = multiple queries combined into a formula."
msgstr "示例：使用量=单一查询。(请求)/(容量)=形成公式的多重查询。"

msgid "Except policy:"
msgstr "策略以外："

msgid "Existing"
msgstr ""

msgid "Existing members and groups"
msgstr "现有的成员和群组"

msgid "Expand"
msgstr "展开"

msgid "Expand all"
msgstr "展开全部"

msgid "Expand approvers"
msgstr "展开核准人"

msgid "Expand down"
msgstr ""

msgid "Expand dropdown"
msgstr ""

msgid "Expand sidebar"
msgstr "展开侧边栏"

msgid "Expand up"
msgstr ""

msgid "Expiration date"
msgstr "到期时间"

msgid "Expired"
msgstr "已过期"

msgid "Expired %{expiredOn}"
msgstr "已在 %{expiredOn} 过期"

msgid "Expires"
msgstr "到期"

msgid "Expires at"
msgstr "到期时间"

msgid "Expires in %{expires_at}"
msgstr "在 %{expires_at} 过期"

msgid "Explain the problem. If appropriate, provide a link to the relevant issue or comment."
msgstr "请解释此问题。如适用，可提供相关工单或评论的链接。"

msgid "Explore"
msgstr "探索"

msgid "Explore GitLab"
msgstr "探索GitLab"

msgid "Explore Groups"
msgstr "浏览群组"

msgid "Explore groups"
msgstr "浏览群组"

msgid "Explore projects"
msgstr "浏览项目"

msgid "Explore public groups"
msgstr "搜索公开群组"

msgid "Export as CSV"
msgstr "导出为 CSV"

msgid "Export issues"
msgstr "导出工单"

msgid "Export project"
msgstr "导出项目"

msgid "Export this project with all its related data in order to move your project to a new GitLab instance. Once the export is finished, you can import the file from the \"New Project\" page."
msgstr "导出此项目及其所有相关数据，以便将项目移动到新的GitLab实例。导出完成后，您可以从“新建项目”页面导入文件。"

msgid "External Classification Policy Authorization"
msgstr "外部分类政策授权"

msgid "External URL"
msgstr "外部URL"

msgid "External Wiki"
msgstr "外部Wiki"

msgid "External authentication"
msgstr "外部身份验证"

msgid "External authorization denied access to this project"
msgstr "外部授权拒绝访问此项目"

msgid "External authorization request timeout"
msgstr "外部授权请求超时"

msgid "External storage URL"
msgstr ""

msgid "External storage authentication token"
msgstr ""

msgid "ExternalAuthorizationService|Classification label"
msgstr "分类标签"

msgid "ExternalAuthorizationService|When no classification label is set the default label `%{default_label}` will be used."
msgstr "未设置分类标签的时候，将使用默认的分类标签`%{default_label}`。"

msgid "ExternalMetrics|Add a button to the metrics dashboard linking directly to your existing external dashboards."
msgstr "向指标仪表板添加一个按钮，直接链接到您现有的外部仪表板。"

msgid "ExternalMetrics|Enter the URL of the dashboard you want to link to"
msgstr "输入您想要链接到仪表盘的 URL"

msgid "ExternalMetrics|External Dashboard"
msgstr "外部仪表板"

msgid "ExternalMetrics|Full dashboard URL"
msgstr "完整的仪表盘URL"

msgid "ExternalWikiService|External Wiki"
msgstr "外部 Wiki"

msgid "ExternalWikiService|Replaces the link to the internal wiki with a link to an external wiki."
msgstr "使用指向外部 Wiki 的链接替换内部 Wiki 的链接。"

msgid "ExternalWikiService|The URL of the external Wiki"
msgstr "外部Wiki的URL"

msgid "Facebook"
msgstr "Facebook"

msgid "Failed"
msgstr "已失败"

msgid "Failed Jobs"
msgstr "失败的作业"

msgid "Failed create wiki"
msgstr "创建 Wiki 失败"

msgid "Failed to add a Zoom meeting"
msgstr ""

msgid "Failed to apply commands."
msgstr ""

msgid "Failed to assign a user because no user was found."
msgstr ""

msgid "Failed to change the owner"
msgstr "无法变更所有者"

msgid "Failed to check related branches."
msgstr "无法检查相关分支。"

msgid "Failed to connect to the prometheus server"
msgstr "无法连接Prometheus服务器"

msgid "Failed to create Merge Request. Please try again."
msgstr "创建合并评审失败。请重试。"

msgid "Failed to create a branch for this issue. Please try again."
msgstr "无法为此问题创建分支。请再试一次。"

msgid "Failed to create repository via gitlab-shell"
msgstr "无法通过 gitlab-shell 创建仓库"

msgid "Failed to create resources"
msgstr "创建资源失败"

msgid "Failed to delete board. Please try again."
msgstr ""

msgid "Failed to deploy to"
msgstr "无法部署到"

msgid "Failed to get ref."
msgstr "获取ref失败。"

msgid "Failed to install."
msgstr "安装失败。"

msgid "Failed to load emoji list."
msgstr "无法加载表情列表。"

msgid "Failed to load errors from Sentry. Error message: %{errorMessage}"
msgstr "无法从Sentry加载错误。错误消息: %{errorMessage}"

msgid "Failed to load groups & users."
msgstr "加载群组和用户失败。"

msgid "Failed to load related branches"
msgstr "加载相关分支失败"

msgid "Failed to mark this issue as a duplicate because referenced issue was not found."
msgstr ""

msgid "Failed to move this issue because label was not found."
msgstr ""

msgid "Failed to move this issue because only a single label can be provided."
msgstr ""

msgid "Failed to move this issue because target project doesn't exist."
msgstr ""

msgid "Failed to promote label due to internal error. Please contact administrators."
msgstr "由于内部错误而无法升级标记。请联系管理员。"

msgid "Failed to protect the branch"
msgstr "保护分支失败"

msgid "Failed to protect the environment"
msgstr "保护环境失败"

msgid "Failed to remove a Zoom meeting"
msgstr ""

msgid "Failed to remove issue from board, please try again."
msgstr "无法从看板移除工单，请重试。"

msgid "Failed to remove mirror."
msgstr "删除镜像失败。"

msgid "Failed to remove the pipeline schedule"
msgstr "无法删除流水线计划"

msgid "Failed to remove user identity."
msgstr "无法删除用户标识。"

msgid "Failed to remove user key."
msgstr "无法删除用户密钥。"

msgid "Failed to reset key. Please try again."
msgstr "重置密钥失败。请重试。"

msgid "Failed to save comment!"
msgstr "保存评论失败！"

msgid "Failed to save merge conflicts resolutions. Please try again!"
msgstr "保存合并冲突解决办法失败。请重试！"

msgid "Failed to save new settings"
msgstr "无法保存新设置"

msgid "Failed to save preferences (%{error_message})."
msgstr "无法保存偏好设置(%{error_message})。"

msgid "Failed to save preferences."
msgstr "无法保存偏好设置。"

msgid "Failed to set due date because the date format is invalid."
msgstr ""

msgid "Failed to signing using smartcard authentication"
msgstr "无法使用智能卡身份验证进行登录"

msgid "Failed to update branch!"
msgstr "更新分支失败！"

msgid "Failed to update environment!"
msgstr "更新环境失败！"

msgid "Failed to update issues, please try again."
msgstr "更新工单失败, 请重试"

msgid "Failed to update tag!"
msgstr "更新标签失败！"

msgid "Failed to update."
msgstr "更新失败。"

msgid "Failed to upgrade."
msgstr "升级失败。"

msgid "Failed to upload object map file"
msgstr "上传对象映射文件失败"

msgid "Failure"
msgstr "失败"

msgid "Fast-forward merge is not possible. Rebase the source branch onto the target branch or merge target branch into source branch to allow this merge request to be merged."
msgstr ""

msgid "Fast-forward merge without a merge commit"
msgstr "无合并提交的快进式合并"

msgid "Faster as it re-uses the project workspace (falling back to clone if it doesn't exist)"
msgstr "速度更快，因其重用了项目的工作空间（如果它不存在，将回退到克隆）"

msgid "Favicon was successfully removed."
msgstr "网站图标已被成功删除。"

msgid "Feature Flags"
msgstr "功能标志"

msgid "Feature flag was not removed."
msgstr "功能标志未被删除。"

msgid "Feature flag was successfully removed."
msgstr "功能标志已成功删除。"

msgid "FeatureFlags|* (All Environments)"
msgstr "*（所有环境）"

msgid "FeatureFlags|* (All environments)"
msgstr "*（所有环境）"

msgid "FeatureFlags|API URL"
msgstr "API URL"

msgid "FeatureFlags|Active"
msgstr "已启用"

msgid "FeatureFlags|Add"
msgstr ""

msgid "FeatureFlags|All users"
msgstr ""

msgid "FeatureFlags|Clear all"
msgstr ""

msgid "FeatureFlags|Configure"
msgstr "配置"

msgid "FeatureFlags|Configure feature flags"
msgstr "配置功能标志"

msgid "FeatureFlags|Create feature flag"
msgstr "创建功能标志"

msgid "FeatureFlags|Delete %{name}?"
msgstr "删除 %{name}？"

msgid "FeatureFlags|Delete feature flag"
msgstr "删除功能标志"

msgid "FeatureFlags|Description"
msgstr "描述"

msgid "FeatureFlags|Edit Feature Flag"
msgstr "编辑功能标志"

msgid "FeatureFlags|Enter comma separated list of user IDs"
msgstr ""

msgid "FeatureFlags|Environment Spec"
msgstr "环境规格"

msgid "FeatureFlags|Environment Specs"
msgstr "环境规格"

msgid "FeatureFlags|Feature Flag"
msgstr "功能标志"

msgid "FeatureFlags|Feature Flag behavior is built up by creating a set of rules to define the status of target environments. A default wildcard rule %{codeStart}*%{codeEnd} for %{boldStart}All Environments%{boldEnd} is set, and you are able to add as many rules as you need by choosing environment specs below. You can toggle the behavior for each of your rules to set them %{boldStart}Active%{boldEnd} or %{boldStart}Inactive%{boldEnd}."
msgstr "功能标记是通过创建一组规则来定义目标环境的状态来构建的行为。默认的规则%{codeStart} *%{codeEnd}用于%{boldStart}所有环境%{boldEnd}，您可以通过下面的环境规范添加任意数量的规则。您可以切换每个规则的行为以设置它们%{boldStart}启用%{boldEnd}或%{boldStart}禁用%{boldEnd}。"

msgid "FeatureFlags|Feature Flags"
msgstr "功能标志"

msgid "FeatureFlags|Feature flag %{name} will be removed. Are you sure?"
msgstr "功能标志 %{name} 将被删除。您确定吗？"

msgid "FeatureFlags|Feature flags allow you to configure your code into different flavors by dynamically toggling certain functionality."
msgstr ""

msgid "FeatureFlags|Get started with feature flags"
msgstr ""

msgid "FeatureFlags|Inactive"
msgstr "未启用"

msgid "FeatureFlags|Inactive flag for %{scope}"
msgstr "%{scope} 的非活动标志"

msgid "FeatureFlags|Install a %{docs_link_anchored_start}compatible client library%{docs_link_anchored_end} and specify the API URL, application name, and instance ID during the configuration setup. %{docs_link_start}More Information%{docs_link_end}"
msgstr ""

msgid "FeatureFlags|Instance ID"
msgstr "实例ID"

msgid "FeatureFlags|Loading feature flags"
msgstr ""

msgid "FeatureFlags|More information"
msgstr ""

msgid "FeatureFlags|Name"
msgstr "名称"

msgid "FeatureFlags|New"
msgstr "新建"

msgid "FeatureFlags|New Feature Flag"
msgstr "新建功能标志"

msgid "FeatureFlags|New feature flag"
msgstr ""

msgid "FeatureFlags|Percent rollout (logged in users)"
msgstr ""

msgid "FeatureFlags|Percent rollout must be a whole number between 0 and 100"
msgstr ""

msgid "FeatureFlags|Protected"
msgstr "受保护"

msgid "FeatureFlags|Remove"
msgstr ""

msgid "FeatureFlags|Rollout Percentage"
msgstr ""

msgid "FeatureFlags|Rollout Strategy"
msgstr ""

msgid "FeatureFlags|Status"
msgstr "状态"

msgid "FeatureFlags|Target Users"
msgstr ""

msgid "FeatureFlags|Target environments"
msgstr "目标环境"

msgid "FeatureFlags|Target user behaviour is built up by creating a list of active user IDs. These IDs should be the users in the system in which the feature flag is set, not GitLab ids. Target users apply across %{strong_start}All Environments%{strong_end} and are not affected by Target Environment rules."
msgstr ""

msgid "FeatureFlags|There are no active feature flags"
msgstr ""

msgid "FeatureFlags|There are no inactive feature flags"
msgstr ""

msgid "FeatureFlags|There was an error fetching the feature flags."
msgstr "获取功能标志时出错。"

msgid "FeatureFlags|Try again in a few moments or contact your support team."
msgstr "请稍后重试或联系支持团队。"

msgid "FeatureFlags|User IDs"
msgstr ""

msgid "Feb"
msgstr "2月"

msgid "February"
msgstr "2月"

msgid "Fetching incoming email"
msgstr "获取接收邮件地址"

msgid "Fetching licenses failed."
msgstr "获取许可证失败。"

msgid "Fetching licenses failed. The request endpoint was not found."
msgstr "获取许可证失败。找不到请求端点。"

msgid "Fetching licenses failed. You are not permitted to perform this action."
msgstr "获取许可证失败。当前权限无法执行此操作。"

msgid "File"
msgid_plural "Files"
msgstr[0] "文件"

msgid "File added"
msgstr "文件已添加"

msgid "File browser"
msgstr "文件浏览"

msgid "File deleted"
msgstr "文件已删除"

msgid "File mode changed from %{a_mode} to %{b_mode}"
msgstr "文件模式从 %{a_mode} 更改为 %{b_mode}"

msgid "File moved"
msgstr "文件已移动"

msgid "File templates"
msgstr "文件模板"

msgid "File upload error."
msgstr "文件上传错误。"

msgid "Files"
msgstr "文件"

msgid "Files breadcrumb"
msgstr "文件导航"

msgid "Files, directories, and submodules in the path %{path} for commit reference %{ref}"
msgstr "提交引用%{ref}路径%{path}中的文件，目录和子模块"

msgid "Fill in the fields below, turn on <strong>%{enable_label}</strong>, and press <strong>%{save_changes}</strong>"
msgstr "填写下面的字段，启用<strong>%{enable_label}</strong>，然后点击<strong>%{save_changes}</strong>"

msgid "Filter"
msgstr "筛选器"

msgid "Filter by %{issuable_type} that are currently closed."
msgstr "过滤器%{issuable_type}当前关闭。"

msgid "Filter by %{issuable_type} that are currently opened."
msgstr "过滤器%{issuable_type}当前开启。"

msgid "Filter by commit message"
msgstr "按提交消息过滤"

msgid "Filter by milestone name"
msgstr "按里程碑名称过滤"

msgid "Filter by two-factor authentication"
msgstr "按双重认证过滤"

msgid "Filter results by group"
msgstr "按群组过滤结果"

msgid "Filter results by project"
msgstr "按项目过滤结果"

msgid "Filter your projects by name"
msgstr ""

msgid "Filter..."
msgstr "过滤..."

msgid "Find by path"
msgstr "按路径查找"

msgid "Find existing members by name"
msgstr "按名称查找现有成员"

msgid "Find file"
msgstr "查找文件"

msgid "Find the downloaded ZIP file and decompress it."
msgstr "找到下载的ZIP文件并解压缩。"

msgid "Find the newly extracted <code>Takeout/Google Code Project Hosting/GoogleCodeProjectHosting.json</code> file."
msgstr "查找新提取的 <code>Takeout/Google Code项目托管/GoogleCodeProjectHosting. json</code> 文件。"

msgid "Fingerprint"
msgstr "指纹"

msgid "Fingerprint:"
msgstr "指纹："

msgid "Fingerprints"
msgstr "指纹"

msgid "Finish editing this message first!"
msgstr "先完成此消息的编辑！"

msgid "Finish review"
msgstr "完成评审"

msgid "Finish setting up your dedicated account for <strong>%{group_name}</strong>."
msgstr "完成您的<strong>%{group_name}</strong>专用帐户设置。"

msgid "Finished"
msgstr "已完成"

msgid "First day of the week"
msgstr "每周的起始日"

msgid "First name"
msgstr ""

msgid "Fixed date"
msgstr "固定日期"

msgid "Fixed due date"
msgstr "固定截止日期"

msgid "Fixed start date"
msgstr "固定开始日期"

msgid "Fixed:"
msgstr "固定："

msgid "FlowdockService|Flowdock Git source token"
msgstr "Flowdock的Git源令牌"

msgid "FlowdockService|Flowdock is a collaboration web app for technical teams."
msgstr "Flowdock是一个面向技术团队协作的Web应用程序。"

msgid "FogBugz Email"
msgstr "FogBugz电子邮件"

msgid "FogBugz Import"
msgstr "FogBugz导入"

msgid "FogBugz Password"
msgstr "FogBugz密码"

msgid "FogBugz URL"
msgstr "FogBugz网址"

msgid "FogBugz import"
msgstr "FogBugz导入"

msgid "Follow the steps below to export your Google Code project data."
msgstr "请按照以下步骤导出您在Google Code上的项目数据。"

msgid "Font Color"
msgstr "字体颜色"

msgid "Footer message"
msgstr "页脚消息"

msgid "For internal projects, any logged in user can view pipelines and access job details (output logs and artifacts)"
msgstr "对于内部项目，任何已登录的用户都可以查看流水线并访问作业详情（输出日志和产物）"

msgid "For more info, read the documentation."
msgstr "有关详细信息，请阅读文档。"

msgid "For more information, go to the "
msgstr "如需了解详细信息，请参阅"

msgid "For more information, please review %{link_start_tag}Jaeger's configuration doc%{link_end_tag}"
msgstr "更多信息请查阅 %{link_start_tag}Jaeger 的配置文档%{link_end_tag}"

msgid "For more information, see the documentation on %{deactivating_usage_ping_link_start}deactivating the usage ping%{deactivating_usage_ping_link_end}."
msgstr "欲了解更多相关信息，请参阅 %{deactivating_usage_ping_link_start}使用情况检测(usage ping)%{deactivating_usage_ping_link_end}的文档。"

msgid "For private projects, any member (guest or higher) can view pipelines and access job details (output logs and artifacts)"
msgstr "对于私有项目，任何成员（访客或更高级别）都可以查看流水线并访问作业详情（输出日志和产物）"

msgid "For public projects, anyone can view pipelines and access job details (output logs and artifacts)"
msgstr "对于公开项目，任何人都可以查看流水线并访问作业详情（输出日志和产物）"

msgid "Forgot your password?"
msgstr ""

msgid "Fork"
msgstr "派生"

msgid "Fork Error!"
msgstr "派生错误！"

msgid "Fork project"
msgstr "派生项目"

msgid "ForkedFromProjectPath|Forked from"
msgstr "派生自"

msgid "ForkedFromProjectPath|Forked from %{project_name} (deleted)"
msgstr "派生自 %{project_name} (已删除)"

msgid "Forking in progress"
msgstr "派生(Fork)中"

msgid "Forking repository"
msgstr "仓库派生中"

msgid "Forks"
msgstr "派生"

msgid "Format"
msgstr "格式"

msgid "Forward external support email address to"
msgstr "转发外部支持电子邮件地址到"

msgid "Found errors in your %{gitlab_ci_yml}:"
msgstr "在您的 %{gitlab_ci_yml} 中找到错误："

msgid "Found errors in your .gitlab-ci.yml:"
msgstr "在.gitlab-ci.yml中发现错误："

msgid "Free Trial"
msgstr ""

msgid "Free Trial of GitLab.com Gold"
msgstr "免费试用gitlab.com的Gold计划"

msgid "Friday"
msgstr "星期五"

msgid "From"
msgstr ""

msgid "From %{providerTitle}"
msgstr "%{providerTitle}源地址"

msgid "From Bitbucket"
msgstr "来自Bitbucket"

msgid "From Bitbucket Server"
msgstr "来自 Bitbucket Server"

msgid "From FogBugz"
msgstr "来自FogBugz"

msgid "From GitLab.com"
msgstr "来自GitLab.com"

msgid "From Google Code"
msgstr "来自Google Code"

msgid "From issue creation until deploy to production"
msgstr "从创建工单到部署至生产环境"

msgid "From merge request merge until deploy to production"
msgstr "从合并评审被合并后到部署至生产环境"

msgid "From milestones:"
msgstr "来自里程碑:"

msgid "From the Kubernetes cluster details view, install Runner from the applications list"
msgstr "在Kubernetes集群详细信息视图中，从应用程序列表中安装Runner"

msgid "Full name"
msgstr "全名"

msgid "GPG Key ID:"
msgstr "GPG密钥ID："

msgid "GPG Keys"
msgstr "GPG 密钥"

msgid "GPG keys allow you to verify signed commits."
msgstr "GPG密钥允许您对签名的提交进行验证。"

msgid "GPG signature (loading...)"
msgstr "GPG签名(加载中...)"

msgid "General"
msgstr "通用"

msgid "General Settings"
msgstr "常规设置"

msgid "General pipelines"
msgstr "流水线通用设置"

msgid "Generate a default set of labels"
msgstr "生成一组默认的标记"

msgid "Generate key"
msgstr "生成密钥"

msgid "Generate link to chart"
msgstr ""

msgid "Generate new export"
msgstr "生成新的导出"

msgid "Geo"
msgstr "Geo"

msgid "Geo Nodes"
msgstr "Geo 节点"

msgid "Geo allows you to replicate your GitLab instance to other geographical locations."
msgstr "Geo允许您将您的GitLab实例复制到其他地理位置。"

msgid "GeoNodeStatusEvent|%{timeAgoStr} (%{pendingEvents} events)"
msgstr ""

msgid "GeoNodeSyncStatus|Node is failing or broken."
msgstr "节点出现故障或损坏。"

msgid "GeoNodeSyncStatus|Node is slow, overloaded, or it just recovered after an outage."
msgstr "节点运行缓慢、超载, 或者在停机后刚刚恢复。"

msgid "GeoNodes|Checksummed"
msgstr "已校验"

msgid "GeoNodes|Data is out of date from %{timeago}"
msgstr "数据从 %{timeago} 起过期"

msgid "GeoNodes|Data replication lag"
msgstr "数据库同步滞后"

msgid "GeoNodes|Does not match the primary storage configuration"
msgstr "与主存储配置不一致"

msgid "GeoNodes|Failed"
msgstr "失败"

msgid "GeoNodes|Full"
msgstr "全部"

msgid "GeoNodes|GitLab version"
msgstr "GitLab版本"

msgid "GeoNodes|GitLab version does not match the primary node version"
msgstr "GitLab版本与主节点版本不一致"

msgid "GeoNodes|Health status"
msgstr "运行状况状态"

msgid "GeoNodes|Internal URL"
msgstr "内部URL"

msgid "GeoNodes|Last event ID processed by cursor"
msgstr "游标处理的最后事件ID"

msgid "GeoNodes|Last event ID seen from primary"
msgstr "主节点中最新的事件ID"

msgid "GeoNodes|Learn more about Repository checksum progress"
msgstr "了解有关仓库校验和进度的详细信息"

msgid "GeoNodes|Learn more about Repository verification"
msgstr "了解更多关于仓库验证的信息"

msgid "GeoNodes|Learn more about Wiki checksum progress"
msgstr "了解更多关于Wiki验证进度的信息"

msgid "GeoNodes|Learn more about Wiki verification"
msgstr "了解更多关于Wiki验证的信息"

msgid "GeoNodes|Loading nodes"
msgstr "载入节点"

msgid "GeoNodes|Local LFS objects"
msgstr "本地LFS对象"

msgid "GeoNodes|Local attachments"
msgstr "本地附件"

msgid "GeoNodes|Local container repositories"
msgstr ""

msgid "GeoNodes|Local job artifacts"
msgstr "本地作业产物"

msgid "GeoNodes|New node"
msgstr "新建节点"

msgid "GeoNodes|Node Authentication was successfully repaired."
msgstr "成功修复节点认证。"

msgid "GeoNodes|Node was successfully removed."
msgstr "成功删除节点。"

msgid "GeoNodes|Not checksummed"
msgstr "未校验"

msgid "GeoNodes|Out of sync"
msgstr "不同步"

msgid "GeoNodes|Pausing replication stops the sync process."
msgstr "暂停复制将停止同步进程。"

msgid "GeoNodes|Removing a primary node stops the sync process for all nodes. Syncing cannot be resumed without losing some data on all secondaries. In this case we would recommend setting up all nodes from scratch. Are you sure?"
msgstr "删除主节点会停止所有节点的同步进程。如果不丢失所有辅助节点上的某些数据，则无法恢复同步。在这种情况下，我们建议重新设置所有节点。你确定吗？"

msgid "GeoNodes|Removing a secondary node stops the sync process. It is not currently possible to add back the same node without losing some data. We only recommend setting up a new secondary node in this case. Are you sure?"
msgstr "删除辅助节点会停止同步进程。目前无法在不丢失某些数据的情况下添加相同的节点。我们只建议在这种情况下设置一个新的辅助节点。你确定吗？"

msgid "GeoNodes|Replication slot WAL"
msgstr "复制槽 WAL"

msgid "GeoNodes|Replication slots"
msgstr "复制槽"

msgid "GeoNodes|Repositories"
msgstr "仓库"

msgid "GeoNodes|Repositories checksummed for verification with their counterparts on Secondary nodes"
msgstr "已计算与主节点对应项验证校验和的仓库"

msgid "GeoNodes|Repositories verified with their counterparts on the Primary node"
msgstr "已与主节点上对应项验证的仓库"

msgid "GeoNodes|Repository checksum progress"
msgstr "仓库校验和进度"

msgid "GeoNodes|Repository verification progress"
msgstr "仓库验证进度"

msgid "GeoNodes|Selective"
msgstr "选择性"

msgid "GeoNodes|Something went wrong while changing node status"
msgstr "更改节点状态时发生错误"

msgid "GeoNodes|Something went wrong while fetching nodes"
msgstr "读取节点信息时发生错误"

msgid "GeoNodes|Something went wrong while removing node"
msgstr "删除节点时发生错误"

msgid "GeoNodes|Something went wrong while repairing node"
msgstr "修复节点时发生错误"

msgid "GeoNodes|Storage config"
msgstr "存储设置"

msgid "GeoNodes|Sync settings"
msgstr "同步设置"

msgid "GeoNodes|Synced"
msgstr "已同步"

msgid "GeoNodes|Unused slots"
msgstr "未使用的槽"

msgid "GeoNodes|Unverified"
msgstr "未验证"

msgid "GeoNodes|Used slots"
msgstr "已使用的槽"

msgid "GeoNodes|Verified"
msgstr "已验证"

msgid "GeoNodes|Wiki checksum progress"
msgstr "Wiki 校验和进度"

msgid "GeoNodes|Wiki verification progress"
msgstr "Wiki 验证进度"

msgid "GeoNodes|Wikis"
msgstr "Wiki"

msgid "GeoNodes|Wikis checksummed for verification with their counterparts on Secondary nodes"
msgstr "已计算与主节点对应项验证校验和的Wiki"

msgid "GeoNodes|Wikis verified with their counterparts on the Primary node"
msgstr "已与主节点上对应项验证的Wiki"

msgid "GeoNodes|With %{geo} you can install a special read-only and replicated instance anywhere. Before you add nodes, follow the %{instructions} in the exact order they appear."
msgstr "通过%{geo} ，您可以在任何地方安装特殊的只读和复制的GitLab实例。在添加节点之前，请严格按照 %{instructions}中所列的顺序执行 。"

msgid "GeoNodes|You have configured Geo nodes using an insecure HTTP connection. We recommend the use of HTTPS."
msgstr "当前Geo节点配置使用不安全的HTTP连接, 建议使用HTTPS。"

msgid "Geo|%{name} is scheduled for forced re-download"
msgstr "%{name} 计划强制重新下载"

msgid "Geo|%{name} is scheduled for re-sync"
msgstr "%{name} 已计划重新同步"

msgid "Geo|%{name} is scheduled for re-verify"
msgstr ""

msgid "Geo|All"
msgstr "全部"

msgid "Geo|All projects"
msgstr "所有项目"

msgid "Geo|All projects are being scheduled for re-sync"
msgstr "正在计划所有项目重新同步"

msgid "Geo|All projects are being scheduled for re-verify"
msgstr ""

msgid "Geo|Allow this secondary node to replicate content on Object Storage"
msgstr ""

msgid "Geo|Batch operations"
msgstr "批量操作"

msgid "Geo|Choose which groups you wish to synchronize to this secondary node."
msgstr "选择要与此辅助节点同步的群组。"

msgid "Geo|Container repositories sync capacity"
msgstr ""

msgid "Geo|Control the maximum concurrency of LFS/attachment backfill for this secondary node"
msgstr "控制此辅助节点的 LFS/附件回写的最大并发"

msgid "Geo|Control the maximum concurrency of container repository operations for this Geo node"
msgstr ""

msgid "Geo|Control the maximum concurrency of verification operations for this Geo node"
msgstr "控制此 Geo 节点的验证操作的最大并发"

msgid "Geo|Control the minimum interval in days that a repository should be reverified for this primary node"
msgstr "控制此主节点重新验证仓库的最小间隔天数"

msgid "Geo|Could not remove tracking entry for an existing project."
msgstr "无法删除现有项目的跟踪条目。"

msgid "Geo|Could not remove tracking entry for an existing upload."
msgstr "无法删除现有上传的跟踪条目。"

msgid "Geo|Failed"
msgstr "失败"

msgid "Geo|File sync capacity"
msgstr "文件同步容量"

msgid "Geo|Geo Status"
msgstr "Geo状态"

msgid "Geo|Groups to synchronize"
msgstr "需同步的群组"

msgid "Geo|If enabled, and if object storage is enabled, GitLab will handle Object Storage replication using Geo"
msgstr ""

msgid "Geo|In sync"
msgstr "已同步"

msgid "Geo|Internal URL (optional)"
msgstr ""

msgid "Geo|Last repository check run"
msgstr "上次仓库的运行检查"

msgid "Geo|Last successful sync"
msgstr "最近一次成功的同步"

msgid "Geo|Last sync attempt"
msgstr "最近一次尝试同步"

msgid "Geo|Last time verified"
msgstr "最近一次验证"

msgid "Geo|Never"
msgstr "从不"

msgid "Geo|Next sync scheduled at"
msgstr "下一次同步安排在"

msgid "Geo|Not synced yet"
msgstr "尚未同步"

msgid "Geo|Pending"
msgstr "待定"

msgid "Geo|Pending synchronization"
msgstr "待同步"

msgid "Geo|Pending verification"
msgstr "待验证"

msgid "Geo|Please refer to Geo Troubleshooting."
msgstr "请参阅 Geo 疑难解答。"

msgid "Geo|Project"
msgstr "项目"

msgid "Geo|Project (ID: %{project_id}) no longer exists on the primary. It is safe to remove this entry, as this will not remove any data on disk."
msgstr "项目(ID: %{project_id})已不再存在于主节点。 当前项可以被安全的删除，因为这并不会删除任何磁盘上的有用数据。"

msgid "Geo|Projects in certain groups"
msgstr "指定群组中的项目"

msgid "Geo|Projects in certain storage shards"
msgstr "特定存储片中的项目"

msgid "Geo|Re-verification interval"
msgstr "重新验证间隔"

msgid "Geo|Redownload"
msgstr "重新下载"

msgid "Geo|Remove"
msgstr "删除"

msgid "Geo|Repository sync capacity"
msgstr "仓库同步容量"

msgid "Geo|Resync"
msgstr "重新同步"

msgid "Geo|Resync all projects"
msgstr "重新同步所有项目"

msgid "Geo|Retry count"
msgstr "重试计数"

msgid "Geo|Reverify"
msgstr ""

msgid "Geo|Reverify all projects"
msgstr ""

msgid "Geo|Select groups to replicate."
msgstr "选择要复制的群组。"

msgid "Geo|Selective synchronization"
msgstr "选择性同步"

msgid "Geo|Shards to synchronize"
msgstr "需同步的存储片"

msgid "Geo|Status"
msgstr "状态"

msgid "Geo|Sync"
msgstr "同步"

msgid "Geo|Synced"
msgstr "同步"

msgid "Geo|Synced at"
msgstr "同步于"

msgid "Geo|Synchronization failed - %{error}"
msgstr "同步失败 - %{error}"

msgid "Geo|The URL defined on the primary node that secondary nodes should use to contact it. Defaults to URL"
msgstr ""

msgid "Geo|The database is currently %{db_lag} behind the primary node."
msgstr "数据库当前落后于主节点%{db_lag}。"

msgid "Geo|The node is currently %{minutes_behind} behind the primary node."
msgstr "当前节点落后于主节点%{minutes_behind}。"

msgid "Geo|This is a primary node"
msgstr "这是主节点"

msgid "Geo|Tracking entry for project (%{project_id}) was successfully removed."
msgstr "已成功删除项目 (%{project_id}) 的跟踪项。"

msgid "Geo|Tracking entry for upload (%{type}/%{id}) was successfully removed."
msgstr "上传 (%{type}/%{id}) 跟踪条目已成功删除。"

msgid "Geo|Tracking entry will be removed. Are you sure?"
msgstr "跟踪项将被删除。 确定继续吗？"

msgid "Geo|URL"
msgstr "URL"

msgid "Geo|Unknown state"
msgstr "未知状态"

msgid "Geo|Verification capacity"
msgstr "校验能力"

msgid "Geo|Verification failed - %{error}"
msgstr "验证失败 - %{error}"

msgid "Geo|Waiting for scheduler"
msgstr "等待调度"

msgid "Geo|You are on a secondary, <b>read-only</b> Geo node. If you want to make changes, you must visit this page on the %{primary_node}."
msgstr "当前正在访问Geo次要 <b>只读 </b>节点。如需进行任何写入操作，必须访问%{primary_node}。"

msgid "Geo|You are on a secondary, <b>read-only</b> Geo node. You may be able to make a limited amount of changes or perform a limited amount of actions on this page."
msgstr "当前正在访问Geo次要 <b>只读 </b>节点。您可以在此页面上进行有限的更改或执行有限的操作。"

msgid "Geo|misconfigured"
msgstr "配置错误"

msgid "Geo|primary"
msgstr "主要节点"

msgid "Geo|secondary"
msgstr "次要节点"

msgid "Get a free instance review"
msgstr "获得免费的实例评估"

msgid "Get started with error tracking"
msgstr "开始使用错误跟踪"

msgid "Get started with performance monitoring"
msgstr "开始进行性能监控"

msgid "Getting started with releases"
msgstr "开始使用发布"

msgid "Git"
msgstr "Git"

msgid "Git LFS is not enabled on this GitLab server, contact your admin."
msgstr "此 GitLab 服务器上未启用 Git LFS，请联系管理员。"

msgid "Git LFS objects will be synced in pull mirrors if LFS is %{docs_link_start}enabled for the project%{docs_link_end}. They will <strong>not</strong> be synced in push mirrors."
msgstr "如%{docs_link_start}为项目启用%{docs_link_end}了LFS，则Git LFS对象将在拉取镜像时同步， 但<strong>不会</strong>在推送镜像时同步。"

msgid "Git global setup"
msgstr "Git 全局设置"

msgid "Git repository URL"
msgstr "Git仓库URL"

msgid "Git revision"
msgstr "Git提交版本"

msgid "Git shallow clone"
msgstr "Git 浅克隆"

msgid "Git strategy for pipelines"
msgstr "流水线的Git策略"

msgid "Git version"
msgstr "Git 版本"

msgid "GitHub import"
msgstr "GitHub导入"

msgid "GitLab CI Linter has been moved"
msgstr "GitLab CI Linter已被转移"

msgid "GitLab Enterprise Edition %{plan}"
msgstr "GitLab 企业版 %{plan}"

msgid "GitLab Geo"
msgstr "GitLab Geo"

msgid "GitLab Group Runners can execute code for all the projects in this group."
msgstr "Gitlab群组Runner可以用来运行群组内所有项目的代码。"

msgid "GitLab Import"
msgstr "GitLab导入"

msgid "GitLab Shared Runners execute code of different projects on the same Runner unless you configure GitLab Runner Autoscale with MaxBuilds 1 (which it is on GitLab.com)."
msgstr "GitLab 共享运行器将在同一个运行器上执行不同项目的代码，除非您在GitLab上设置 MaxBuilds为1和 GitLab 运行器自动缩放。"

msgid "GitLab User"
msgstr "GitLab用户"

msgid "GitLab allows you to continue using your license even if you exceed the number of seats you purchased. You will be required to pay for these seats when you renew your license."
msgstr "即使系统中的用户数已经超过了许可中的数目，GitLab依然允许继续使用当前许可。续订许可时，您需要支付这些用户的费用。"

msgid "GitLab for Slack"
msgstr ""

msgid "GitLab is obtaining a Let's Encrypt SSL certificate for this domain. This process can take some time. Please try again later."
msgstr ""

msgid "GitLab member or Email address"
msgstr ""

msgid "GitLab metadata URL"
msgstr "GitLab 元数据 URL"

msgid "GitLab project export"
msgstr "GitLab项目导出"

msgid "GitLab restart is required to apply changes"
msgstr "需要重启 GitLab 来应用更改"

msgid "GitLab single sign on URL"
msgstr "GitLab SSO 地址"

msgid "GitLab will run a background job that will produce pseudonymized CSVs of the GitLab database that will be uploaded to your configured object storage directory."
msgstr "GitLab将运行后台任务，生成数据库的匿名化CSV，并上传到预先设定的对象存储目录。"

msgid "GitLab.com import"
msgstr "从GitLab.com导入"

msgid "Gitaly"
msgstr "Gitaly"

msgid "Gitaly Servers"
msgstr "Gitaly服务器"

msgid "Gitaly|Address"
msgstr "地址"

msgid "Gitea Host URL"
msgstr "Gitea 主机地址"

msgid "Gitea Import"
msgstr "从Gitea导入"

msgid "Gitlab CI/CD"
msgstr "GitLab CI/CD"

msgid "Gitlab Pages"
msgstr ""

msgid "Given access %{time_ago}"
msgstr "%{time_ago}授权访问"

msgid "Global Shortcuts"
msgstr ""

msgid "Global notification settings"
msgstr "全局通知设置"

msgid "Go Back"
msgstr "返回"

msgid "Go Micro is a framework for micro service development."
msgstr "Go Micro是一个微服务开发的框架。"

msgid "Go back"
msgstr "返回"

msgid "Go back (while searching for files"
msgstr ""

msgid "Go back to %{startTag}Open issues%{endTag} and select some issues to add to your board."
msgstr "返回%{startTag}开启的议题%{endTag}并选择要添加到看板的议题。"

msgid "Go full screen"
msgstr "全屏模式"

msgid "Go to"
msgstr "转到"

msgid "Go to %{link_to_google_takeout}."
msgstr "转至 %{link_to_google_takeout}。"

msgid "Go to commits"
msgstr ""

msgid "Go to environments"
msgstr ""

msgid "Go to file"
msgstr ""

msgid "Go to file (MRs only)"
msgstr ""

msgid "Go to file permalink (while viewing a file)"
msgstr ""

msgid "Go to files"
msgstr ""

msgid "Go to find file"
msgstr ""

msgid "Go to issue boards"
msgstr ""

msgid "Go to issues"
msgstr ""

msgid "Go to jobs"
msgstr ""

msgid "Go to kubernetes"
msgstr ""

msgid "Go to merge requests"
msgstr ""

msgid "Go to metrics"
msgstr ""

msgid "Go to parent"
msgstr "转到上一级"

msgid "Go to project"
msgstr "跳转到项目"

msgid "Go to releases"
msgstr ""

msgid "Go to repository charts"
msgstr ""

msgid "Go to repository graph"
msgstr ""

msgid "Go to snippets"
msgstr ""

msgid "Go to the activity feed"
msgstr ""

msgid "Go to the milestone list"
msgstr ""

msgid "Go to the project's activity feed"
msgstr ""

msgid "Go to the project's overview page"
msgstr ""

msgid "Go to wiki"
msgstr ""

msgid "Go to your To-Do list"
msgstr ""

msgid "Go to your fork"
msgstr "跳转到你的派生项目"

msgid "Go to your groups"
msgstr ""

msgid "Go to your issues"
msgstr ""

msgid "Go to your merge requests"
msgstr ""

msgid "Go to your projects"
msgstr ""

msgid "Go to your snippets"
msgstr ""

msgid "Golden Tanuki"
msgstr "金狸"

msgid "Google Code import"
msgstr "从Google Code导入"

msgid "Google Takeout"
msgstr "Google Takeout"

msgid "Google authentication is not %{link_start}property configured%{link_end}. Ask your GitLab administrator if you want to use this service."
msgstr ""

msgid "Got it"
msgstr "知道了"

msgid "Got it!"
msgstr "了解！"

msgid "Grafana URL"
msgstr ""

msgid "Grant access"
msgstr "允许访问"

msgid "Graph"
msgstr "分支图"

msgid "Gravatar"
msgstr ""

msgid "Gravatar enabled"
msgstr "启用 Gravatar"

msgid "Group"
msgstr "群组"

msgid "Group %{group_name} was scheduled for deletion."
msgstr "群组%{group_name}已安排删除。"

msgid "Group %{group_name} was successfully created."
msgstr "群组 %{group_name} 已成功创建。"

msgid "Group CI/CD settings"
msgstr "群组 CI/CD 设置"

msgid "Group Git LFS status:"
msgstr "群组Git LFS状态："

msgid "Group ID"
msgstr "群组 ID"

msgid "Group ID: %{group_id}"
msgstr "群组ID:%{group_id}"

msgid "Group Runners"
msgstr "群组Runner"

msgid "Group SAML must be enabled to test"
msgstr "必须启用群组SAML才能进行测试"

msgid "Group URL"
msgstr "群组URL"

msgid "Group avatar"
msgstr "群组头像"

msgid "Group description"
msgstr "群组描述"

msgid "Group description (optional)"
msgstr "群组描述（可选）"

msgid "Group details"
msgstr "群组详细信息"

msgid "Group info:"
msgstr "群组信息"

msgid "Group maintainers can register group runners in the %{link}"
msgstr "群组维护者可以在通过 %{link} 注册群组级 Runner"

msgid "Group name"
msgstr "群组名称"

msgid "Group overview content"
msgstr "群组概述内容"

msgid "Group pipeline minutes were successfully reset."
msgstr "群组流水线分钟数已成功重置。"

msgid "Group was successfully updated."
msgstr "群组已成功更新。"

msgid "Group: %{group_name}"
msgstr "群组：%{group_name}"

msgid "Group: %{name}"
msgstr "群组: %{name}"

msgid "GroupRoadmap|%{startDateInWords} &ndash; %{endDateInWords}"
msgstr ""

msgid "GroupRoadmap|From %{dateWord}"
msgstr "从 %{dateWord} 起"

msgid "GroupRoadmap|Something went wrong while fetching epics"
msgstr "读取 史诗 时出错"

msgid "GroupRoadmap|Sorry, no epics matched your search"
msgstr "对不起，未搜索到任何符合条件的 史诗"

msgid "GroupRoadmap|The roadmap shows the progress of your epics along a timeline"
msgstr "路线图显示了史诗 沿着时间线的进展情况"

msgid "GroupRoadmap|To view the roadmap, add a start or due date to one of the %{linkStart}child epics%{linkEnd}."
msgstr "要查看路线图，请至少为一个%{linkStart}子史诗%{linkEnd}添加开始或截止日期。"

msgid "GroupRoadmap|To view the roadmap, add a start or due date to one of your epics in this group or its subgroups; from %{startDate} to %{endDate}."
msgstr "要查看路线图，请在此群组或其子群组中的一个 史诗 中添加开始日期或截止日期；从 %{startDate} 到 %{endDate}。"

msgid "GroupRoadmap|To widen your search, change or remove filters; from %{startDate} to %{endDate}."
msgstr "要扩大您的搜索，请更改或移除过滤器，从 %{startDate} 到 %{endDate}。"

msgid "GroupRoadmap|Until %{dateWord}"
msgstr "直到 %{dateWord}"

msgid "GroupSAML|Certificate fingerprint"
msgstr "证书指纹"

msgid "GroupSAML|Configuration"
msgstr "配置"

msgid "GroupSAML|Enable SAML authentication for this group."
msgstr "为此群组启用SAML身份验证。"

msgid "GroupSAML|Enforce SSO-only authentication for this group."
msgstr "为此群组强制执行仅SSO身份验证。"

msgid "GroupSAML|Enforce SSO-only membership for this group."
msgstr ""

msgid "GroupSAML|Enforce users to have dedicated group managed accounts for this group."
msgstr "强制用户为该群组设置专用的由群组管理帐户。"

msgid "GroupSAML|Enforced SSO"
msgstr "强制 SSO"

msgid "GroupSAML|Generate a SCIM token"
msgstr "生成 SCIM 令牌"

msgid "GroupSAML|Generate a SCIM token to set up your System for Cross-Domain Identity Management."
msgstr "生成 SCIM 令牌以设置系统进行跨域身份管理。"

msgid "GroupSAML|Identity provider single sign on URL"
msgstr "身份验证提供商单点登录 URL"

msgid "GroupSAML|Make sure you save this token — you won't be able to access it again."
msgstr "请妥善保存此令牌-您将无法再次访问它的内容。"

msgid "GroupSAML|Manage your group’s membership while adding another level of security with SAML."
msgstr "通过SAML管理群组成员，进一步提高安全性。"

msgid "GroupSAML|Members will be forwarded here when signing in to your group. Get this from your identity provider, where it can also be called \"SSO Service Location\", \"SAML Token Issuance Endpoint\", or \"SAML 2.0/W-Federation URL\"."
msgstr "群组成员在登录您的群组时会跳转到此处。请从您的身份认证提供商处获得该信息。它可能叫做“SSO服务位置（SSO Service Location）”，“SAML令牌颁发点（SAML Token Issuance Endpoint）”或“SAML 2.0/W-Federation URL”。"

msgid "GroupSAML|SAML Single Sign On"
msgstr "SAML 单点登录"

msgid "GroupSAML|SAML Single Sign On Settings"
msgstr "SAML 单点登录设置"

msgid "GroupSAML|SCIM API endpoint URL"
msgstr "SCIM API 端点 URL"

msgid "GroupSAML|SCIM Token"
msgstr "SCIM 令牌"

msgid "GroupSAML|SHA1 fingerprint of the SAML token signing certificate. Get this from your identity provider, where it can also be called \"Thumbprint\"."
msgstr "SAML令牌签名证书的SHA1指纹。请从身份验证提供商处获取（也可以被称为“拇指纹”）。"

msgid "GroupSAML|The SCIM token is now hidden. To see the value of the token again, you need to "
msgstr "SCIM 令牌现在已隐藏。要再次查看令牌的值，您需要 "

msgid "GroupSAML|To be able to enable enforced SSO, you first need to enable SAML authentication."
msgstr "为了能够启用强制SSO，首先需要启用SAML身份验证。"

msgid "GroupSAML|To be able to enable group managed accounts, you first need to enable enforced SSO."
msgstr "为了能够启用由群组管理帐户，首先需要启用强制SSO。"

msgid "GroupSAML|Toggle SAML authentication"
msgstr "切换 SAML 身份验证"

msgid "GroupSAML|With group managed accounts enabled, all the users without a group managed account will be excluded from the group."
msgstr "启用由群组管理帐户后，所有没有由群组管理帐户的用户将被从群组中排除在外。"

msgid "GroupSAML|Your SCIM token"
msgstr "您的 SCIM 令牌"

msgid "GroupSettings|Auto DevOps pipeline was updated for the group"
msgstr "已为群组更新 Auto DevOps 流水线"

msgid "GroupSettings|Auto DevOps will automatically build, test and deploy your application based on a predefined Continuous Integration and Delivery configuration. %{auto_devops_start}Learn more about Auto DevOps%{auto_devops_end}"
msgstr "Auto DevOps 将根据预定义的持续集成和交付配置自动构建、测试和部署您的应用程序。 %{auto_devops_start}了解有关 Auto DevOps%{auto_devops_end} 的更多信息"

msgid "GroupSettings|Badges"
msgstr "徽章"

msgid "GroupSettings|Custom project templates"
msgstr "自定义项目模板"

msgid "GroupSettings|Customize your group badges."
msgstr "自定义群组徽章。"

msgid "GroupSettings|Default to Auto DevOps pipeline for all projects within this group"
msgstr "默认为此群组中所有项目的 Auto DevOps 流水线"

msgid "GroupSettings|Disable email notifications"
msgstr ""

msgid "GroupSettings|Learn more about badges."
msgstr "了解有关徽章的更多信息。"

msgid "GroupSettings|Learn more about group-level project templates."
msgstr "了解更多关于群组级项目模板"

msgid "GroupSettings|New runners registration token has been generated!"
msgstr "已生成新的Runner注册令牌！"

msgid "GroupSettings|Prevent sharing a project within %{group} with other groups"
msgstr "禁止与其他群组共享 %{group} 中的项目"

msgid "GroupSettings|Select a sub-group as the custom project template source for this group."
msgstr "选择一个子群组作为此群组的自定义项目模板源。"

msgid "GroupSettings|The Auto DevOps pipeline will run if no alternative CI configuration file is found."
msgstr "在未找到备用 CI 配置文件时使用 Auto DevOps 流水线。"

msgid "GroupSettings|There was a problem updating Auto DevOps pipeline: %{error_messages}."
msgstr "更新 Auto DevOps 流水线时出现问题： %{error_messages}。"

msgid "GroupSettings|This setting is applied on %{ancestor_group} and has been overridden on this subgroup."
msgstr "此设置已经应用于 %{ancestor_group}，并已覆盖此子组的设置。"

msgid "GroupSettings|This setting is applied on %{ancestor_group}. To share projects in this group with another group, ask the owner to override the setting or %{remove_ancestor_share_with_group_lock}."
msgstr "此设置已应用于 %{ancestor_group}。若要与其它群组共享此群组中的的项目，请联系所有者覆盖此设置或者 %{remove_ancestor_share_with_group_lock}。"

msgid "GroupSettings|This setting is applied on %{ancestor_group}. You can override the setting or %{remove_ancestor_share_with_group_lock}."
msgstr "此设置已应用于 %{ancestor_group}。 您可以覆盖此设置或 %{remove_ancestor_share_with_group_lock}。"

msgid "GroupSettings|This setting will be applied to all subgroups unless overridden by a group owner. Groups that already have access to the project will continue to have access unless removed manually."
msgstr "此设置将应用于所有子组，除非由组所有者覆盖。已经有权访问该项目的群组将仍然具有访问权限，除非访问权限被手动移除。"

msgid "GroupSettings|This setting will override user notification preferences for all members of the group, subgroups, and projects."
msgstr ""

msgid "GroupSettings|cannot be disabled when the parent group \"Share with group lock\" is enabled, except by the owner of the parent group"
msgstr "无法禁用父组的“共享群组锁”，只有父群组的所有者才可以操作！"

msgid "GroupSettings|remove the share with group lock from %{ancestor_group_name}"
msgstr "从 %{ancestor_group_name} 中删除共享群组锁"

msgid "Groups"
msgstr "群组"

msgid "Groups (%{count})"
msgstr "群组(%{count})"

msgid "Groups can also be nested by creating %{subgroup_docs_link_start}subgroups%{subgroup_docs_link_end}."
msgstr "也可以通过创建 %{subgroup_docs_link_start}子群组来嵌套群组%{subgroup_docs_link_end}。"

msgid "Groups with access to <strong>%{project_name}</strong>"
msgstr "可以访问 <strong>%{project_name}</strong>"

msgid "GroupsDropdown|Frequently visited"
msgstr "经常访问的群组"

msgid "GroupsDropdown|Groups you visit often will appear here"
msgstr "您经常访问的群组将出现在这里"

msgid "GroupsDropdown|Loading groups"
msgstr "加载群组中"

msgid "GroupsDropdown|Search your groups"
msgstr "搜索您的群组"

msgid "GroupsDropdown|Something went wrong on our end."
msgstr "发生了内部错误."

msgid "GroupsDropdown|Sorry, no groups matched your search"
msgstr "对不起，未搜索到任何符合的群组"

msgid "GroupsDropdown|This feature requires browser localStorage support"
msgstr "此功能需要浏览器本地存储支持"

msgid "GroupsEmptyState|A group is a collection of several projects."
msgstr "群组是几个项目的集合。"

msgid "GroupsEmptyState|If you organize your projects under a group, it works like a folder."
msgstr "如果您在一个群组下组织项目，它的工作方式就像一个文件夹。"

msgid "GroupsEmptyState|No groups found"
msgstr "找不到群组"

msgid "GroupsEmptyState|You can manage your group member’s permissions and access to each project in the group."
msgstr "您可以管理群组成员的权限并访问群组中的每个项目。"

msgid "GroupsTree|Are you sure you want to leave the \"%{fullName}\" group?"
msgstr "您确定要退出群组“%{fullName}”吗？"

msgid "GroupsTree|Create a project in this group."
msgstr "在此群组中创建一个项目。"

msgid "GroupsTree|Create a subgroup in this group."
msgstr "在此群组中创建一个子群组。"

msgid "GroupsTree|Edit group"
msgstr "编辑群组"

msgid "GroupsTree|Failed to leave the group. Please make sure you are not the only owner."
msgstr "无法退出群组。请确保您不是唯一的群组所有者。"

msgid "GroupsTree|Leave this group"
msgstr "退出此群组"

msgid "GroupsTree|Loading groups"
msgstr "加载群组中"

msgid "GroupsTree|No groups matched your search"
msgstr "没有搜索到任何符合的群组"

msgid "GroupsTree|No groups or projects matched your search"
msgstr "没有任何群组或项目符合您的搜索"

msgid "GroupsTree|Search by name"
msgstr "按名称搜索"

msgid "HTTP Basic: Access denied\\nYou must use a personal access token with 'api' scope for Git over HTTP.\\nYou can generate one at %{profile_personal_access_tokens_url}"
msgstr "HTTP Basic：访问被拒绝\\n您必须使用具有'api'权限的个人访问令牌。\\n您可以在 %{profile_personal_access_tokens_url}中生成一个"

msgid "Have your users email"
msgstr "请让用户发送电子邮件至"

msgid "Header logo was successfully removed."
msgstr "标题徽标已成功删除。"

msgid "Header message"
msgstr "页头消息"

msgid "Health Check"
msgstr "运行状况检查"

msgid "Health information can be retrieved from the following endpoints. More information is available"
msgstr "运行状况信息可以从以下API路径获取。如需了解更多信息，请查看"

msgid "HealthCheck|Access token is"
msgstr "访问令牌为"

msgid "HealthCheck|Healthy"
msgstr "健康"

msgid "HealthCheck|No Health Problems Detected"
msgstr "未检测到运行状况问题"

msgid "HealthCheck|Unhealthy"
msgstr "非健康"

msgid "Hello there"
msgstr "你好"

msgid "Help"
msgstr "帮助"

msgid "Help page"
msgstr "帮助页面"

msgid "Help page text and support page url."
msgstr "帮助页面文本和支持页面网址。"

msgid "Helps prevent bots from brute-force attacks."
msgstr ""

msgid "Helps prevent bots from creating accounts."
msgstr ""

msgid "Hide archived projects"
msgstr "隐藏已归档的项目"

msgid "Hide file browser"
msgstr "隐藏文件浏览器"

msgid "Hide group projects"
msgstr "隐藏群组项目"

msgid "Hide host keys manual input"
msgstr "隐藏主机密钥手动输入"

msgid "Hide marketing-related entries from help"
msgstr "在帮助中隐藏与市场推广有关的条目"

msgid "Hide payload"
msgstr "隐藏上传数据"

msgid "Hide shared projects"
msgstr "隐藏共享项目"

msgid "Hide stage"
msgstr ""

msgid "Hide value"
msgid_plural "Hide values"
msgstr[0] "隐藏值"

msgid "Hide values"
msgstr "隐藏值"

msgid "Highest number of requests per minute for each raw path, default to 300. To disable throttling set to 0."
msgstr ""

msgid "Highest role:"
msgstr "顶级角色："

msgid "History"
msgstr "历史"

msgid "History of authentications"
msgstr "身份验证的历史"

msgid "Hook execution failed. Ensure the group has a project with commits."
msgstr "Hook 执行失败。确保群组有一个包含提交的项目。"

msgid "Hook was successfully created."
msgstr "Hook 已成功创建。"

msgid "Hook was successfully updated."
msgstr "钩子已成功更新。"

msgid "Hours"
msgstr ""

msgid "Housekeeping"
msgstr "例行维护"

msgid "Housekeeping successfully started"
msgstr "已开始维护"

msgid "Housekeeping, export, path, transfer, remove, archive."
msgstr "管家，导出，路径，转移，删除，存档。"

msgid "How it works"
msgstr ""

msgid "How many replicas each Elasticsearch shard has."
msgstr "每个Elasticsearch分片有多少个副本。"

msgid "How many shards to split the Elasticsearch index over."
msgstr "将Elasticsearch索引拆分成多少个分片。"

msgid "However, you are already a member of this %{member_source}. Sign in using a different account to accept the invitation."
msgstr "但是，您已经是 %{member_source} 的成员。请使用其他帐户登录以接受邀请。"

msgid "I accept the %{terms_link_start}Terms of Service and Privacy Policy%{terms_link_end}"
msgstr ""

msgid "I accept the %{terms_link}"
msgstr "我接受 %{terms_link}"

msgid "I accept the|Terms of Service and Privacy Policy"
msgstr "服务条款和隐私政策"

msgid "I forgot my password"
msgstr "我忘记了密码"

msgid "I have read and agree to the Let's Encrypt %{link_start}Terms of Service%{link_end}"
msgstr "我已阅读并同意Let's Encrypt %{link_start}服务条款%{link_end}"

msgid "I'd like to receive updates via email about GitLab"
msgstr ""

msgid "ID"
msgstr "ID"

msgid "ID:"
msgstr ""

msgid "IDE|Allow live previews of JavaScript projects in the Web IDE using CodeSandbox client side evaluation."
msgstr "允许Web IDE中的JavaScript项目使用CodeSandbox客户端的实时预览。"

msgid "IDE|Back"
msgstr "返回"

msgid "IDE|Client side evaluation"
msgstr "客户端计算"

msgid "IDE|Commit"
msgstr "提交"

msgid "IDE|Edit"
msgstr "编辑"

msgid "IDE|Get started with Live Preview"
msgstr "开始时预览"

msgid "IDE|Go to project"
msgstr "转到项目"

msgid "IDE|Live Preview"
msgstr "实时预览"

msgid "IDE|Open in file view"
msgstr "在文件视图中打开"

msgid "IDE|Preview your web application using Web IDE client-side evaluation."
msgstr "使用Web IDE客户端计算来预览您的web应用。"

msgid "IDE|Refresh preview"
msgstr "刷新预览"

msgid "IDE|Review"
msgstr "审阅"

msgid "IDE|Successful commit"
msgstr ""

msgid "IP Address"
msgstr "IP地址"

msgid "IP address restriction is not editable in subgroups. Value inherited from top-level parent group."
msgstr "IP地址限制不能在子群组中编辑。相关设置继承于最顶层的上级群组。"

msgid "IP subnet restriction only allowed for top-level groups"
msgstr "只允许在最顶层群组设置IP子网限制"

msgid "Identifier"
msgstr "身份标识"

msgid "Identities"
msgstr "身份标识"

msgid "If any job surpasses this timeout threshold, it will be marked as failed. Human readable time input language is accepted like \"1 hour\". Values without specification represent seconds."
msgstr "如果任何作业超过这个超时阈值，它将被标记为失败。可输入英文语句，如 “1 hour”。默认单位为秒。"

msgid "If checked, group owners can manage LDAP group links and LDAP member overrides"
msgstr "如果选中，则群组所有者可以管理 LDAP 群组链接和 LDAP 成员覆盖"

msgid "If checked, new group memberships and permissions can only be added via LDAP synchronization"
msgstr "选中后将则只能通过LDAP同步添加新的组成员身份和权限"

msgid "If disabled, a diverged local branch will not be automatically updated with commits from its remote counterpart, to prevent local data loss. If the default branch (%{default_branch}) has diverged and cannot be updated, mirroring will fail. Other diverged branches are silently ignored."
msgstr "如果禁用，则不会使用远程副本的提交自动更新分叉的本地分支，以防止本地数据丢失。如果默认分支 (%{default_branch}) 已分叉且无法更新，则镜像将失败。其他分叉的分支默默被忽略。"

msgid "If disabled, only admins will be able to set up mirrors in projects."
msgstr "如果禁用，则只有管理员才能在项目中设置镜像。"

msgid "If disabled, the access level will depend on the user's permissions in the project."
msgstr "如果禁用，则访问级别将取决于用户在项目中的权限。"

msgid "If enabled"
msgstr "如果已启用"

msgid "If enabled, access to projects will be validated on an external service using their classification label."
msgstr "如果启用，则使用外部服务上的分类标签来验证对项目的访问权限。"

msgid "If this was a mistake you can %{leave_link_start}leave the %{source_type}%{link_end}."
msgstr "如果这是一个错误，你可以%{leave_link_start}退出%{source_type}%{link_end}。"

msgid "If this was a mistake you can leave the %{source_type}."
msgstr "如果这是一个错误，你可以退出%{source_type}。"

msgid "If using GitHub, you’ll see pipeline statuses on GitHub for your commits and pull requests. %{more_info_link}"
msgstr "如使用 GitHub，GitHub的提交(commits)和拉取请求(pull request) 页面将显示流水线状态。 %{more_info_link}"

msgid "If you lose your recovery codes you can generate new ones, invalidating all previous codes."
msgstr "如果您丢失了恢复码，您可以生成新的恢复码，所有以前的恢复码将失效。"

msgid "If your HTTP repository is not publicly accessible, add your credentials."
msgstr "如果您的HTTP仓库无法公开访问，需在地址中添加凭据。"

msgid "ImageDiffViewer|2-up"
msgstr "并列(2-up)"

msgid "ImageDiffViewer|Onion skin"
msgstr "分帧(Onion skin)"

msgid "ImageDiffViewer|Swipe"
msgstr "滑动"

msgid "ImageViewerDimensions|H"
msgstr ""

msgid "ImageViewerDimensions|W"
msgstr ""

msgid "Impersonation has been disabled"
msgstr "身份模拟已被禁用"

msgid "Import"
msgstr "导入"

msgid "Import CSV"
msgstr "导入CSV"

msgid "Import Projects from Gitea"
msgstr "从Gitea导入项目"

msgid "Import all compatible projects"
msgstr "导入所有兼容的项目"

msgid "Import all projects"
msgstr "导入所有项目"

msgid "Import all repositories"
msgstr "导入所有仓库"

msgid "Import an exported GitLab project"
msgstr "导入一个从GitLab导出的项目"

msgid "Import in progress"
msgstr "正在导入"

msgid "Import issues"
msgstr "导入工单"

msgid "Import members"
msgstr "导入成员"

msgid "Import members from another project"
msgstr "从另一个项目导入成员"

msgid "Import multiple repositories by uploading a manifest file."
msgstr "通过上传manifest文件导入多个仓库"

msgid "Import project"
msgstr "导入项目"

msgid "Import project members"
msgstr "导入项目成员"

msgid "Import projects from Bitbucket"
msgstr "从Bitbucket导入项目"

msgid "Import projects from Bitbucket Server"
msgstr "从Bitbucket导入项目"

msgid "Import projects from FogBugz"
msgstr "从FogBugz导入项目"

msgid "Import projects from GitLab.com"
msgstr "从GitLab.com导入项目"

msgid "Import projects from Google Code"
msgstr "从Google Code导入项目"

msgid "Import repositories from Bitbucket Server"
msgstr "从Bitbucket导入仓库"

msgid "Import repositories from GitHub"
msgstr "从 GitHub 导入仓库"

msgid "Import repository"
msgstr "导入仓库"

msgid "Import tasks"
msgstr "导入任务"

msgid "Import tasks from Phabricator into issues"
msgstr "从Pharbricator导入任务到工单"

msgid "Import timed out. Import took longer than %{import_jobs_expiration} seconds"
msgstr "导入超时。耗时已超过 %{import_jobs_expiration} 秒"

msgid "Import/Export illustration"
msgstr "导入/导出插图"

msgid "ImportButtons|Connect repositories from"
msgstr "用以下方式连接储存库"

msgid "ImportProjects|Blocked import URL: %{message}"
msgstr "禁止的导入URL： %{message}"

msgid "ImportProjects|Error importing repository %{project_safe_import_url} into %{project_full_path} - %{message}"
msgstr "将仓库 %{project_safe_import_url} 导入到 %{project_full_path} 时出错：%{message}"

msgid "ImportProjects|Importing the project failed"
msgstr "导入项目失败"

msgid "ImportProjects|Requesting your %{provider} repositories failed"
msgstr "获取您的%{provider}仓库失败"

msgid "ImportProjects|Select the projects you want to import"
msgstr "选择要导入的项目"

msgid "ImportProjects|The remote data could not be imported."
msgstr "无法导入远程数据。"

msgid "ImportProjects|The repository could not be created."
msgstr "无法创建仓库。"

msgid "ImportProjects|Update of imported projects with realtime changes failed"
msgstr ""

msgid "Improve Issue boards"
msgstr "增强工单看板"

msgid "Improve Issue boards with GitLab Enterprise Edition."
msgstr "使用 GitLab 企业版的增强工单看板。"

msgid "Improve Merge Requests and customer support with GitLab Enterprise Edition."
msgstr "使用GitLab Enterprise Edition以获得增强的合并评审功能和官方客户支持。"

msgid "Improve issues management with Issue weight and GitLab Enterprise Edition."
msgstr "使用GitLab 企业版工单权重带来的增强工单管理功能。"

msgid "Improve search with Advanced Global Search and GitLab Enterprise Edition."
msgstr "使用GitLab企业版全局搜索带来的增强搜索功能"

msgid "In order to enable instance-level analytics, please ask an admin to enable %{usage_ping_link_start}usage ping%{usage_ping_link_end}."
msgstr "要启用实例级分析，请要求管理员启用 %{usage_ping_link_start}使用情况检测(usage ping)%{usage_ping_link_end}。"

msgid "In order to gather accurate feature usage data, it can take 1 to 2 weeks to see your index."
msgstr "为了收集准确的功能使用数据，可能需要1到2周才能看到您的指数。"

msgid "In the next step, you'll be able to select the projects you want to import."
msgstr "继续下一步，选择想要导入的项目"

msgid "Incidents"
msgstr "事故"

msgid "Include a Terms of Service agreement and Privacy Policy that all users must accept."
msgstr "包括所有用户必须接受的服务条款协议和隐私政策。"

msgid "Include author name in notification email body"
msgstr "在通知电子邮件正文中包含作者姓名"

msgid "Include merge request description"
msgstr "包含合并评审描述"

msgid "Include the username in the URL if required: <code>https://username@gitlab.company.com/group/project.git</code>."
msgstr "如果需要，请在URL中包含用户名： <code>https://username@gitlab.company.com/group/project.git</code>。"

msgid "Includes LFS objects. It can be overridden per group, or per project. 0 for unlimited."
msgstr "包含 LFS 对象。它可以按群组或项目覆盖。 0 表示无限制。"

msgid "Includes an MVC structure to help you get started."
msgstr "包含一个 MVC 结构来帮助您开始。"

msgid "Includes an MVC structure, Gemfile, Rakefile, along with many others, to help you get started."
msgstr "包括一个 MVC 结构，Gemfile，Rakefile，以及其他许多来帮助您开始。"

msgid "Includes an MVC structure, mvnw and pom.xml to help you get started."
msgstr "包括一个MVC 结构，mvw 和 pom.xml 来帮助您开始。"

msgid "Incoming email"
msgstr ""

msgid "Incompatible Project"
msgstr "不兼容的项目"

msgid "Incompatible options set!"
msgstr "设置了不兼容的选项！"

msgid "Index all projects"
msgstr ""

msgid "Indicates whether this runner can pick jobs without tags"
msgstr "指示此runner是否可以选择无标记的作业"

msgid "Inform users without uploaded SSH keys that they can't push over SSH until one is added"
msgstr "通知用户没有上传 SSH 密钥，如果没有 SSH 秘钥，将无法通过 SSH 推送。"

msgid "Information about additional Pages templates and how to install them can be found in our %{pages_getting_started_guide}."
msgstr "其他Pages模板的信息及安装指南可以在%{pages_getting_started_guide}中找到."

msgid "Inline"
msgstr "内联"

msgid "Input host keys manually"
msgstr "手动输入主机密钥"

msgid "Input your repository URL"
msgstr "输入您的仓库URL"

msgid "Insert a quote"
msgstr "插入引用"

msgid "Insert code"
msgstr "插入代码"

msgid "Insert suggestion"
msgstr "插入建议"

msgid "Insights"
msgstr "洞察"

msgid "Install"
msgstr "安装"

msgid "Install GitLab Runner"
msgstr "安装GitLab Runner"

msgid "Install Runner on Kubernetes"
msgstr "在Kubernetes上安装Runner"

msgid "Install a soft token authenticator like %{free_otp_link} or Google Authenticator from your application repository and scan this QR code. More information is available in the %{help_link_start}documentation%{help_link_end}."
msgstr "请先从您的应用程序库安装软件令牌验证器，如%{free_otp_link}或者谷歌验证器，然后扫描这个QR码。更多信息可以在此%{help_link_start}文档%{help_link_end}中找到。"

msgid "Install on clusters"
msgstr "在群集上安装"

msgid "Installed"
msgstr "已安装"

msgid "Installing"
msgstr "正在安装"

msgid "Instance"
msgid_plural "Instances"
msgstr[0] "实例"

msgid "Instance Statistics"
msgstr "本站统计"

msgid "Instance Statistics visibility"
msgstr "实例统计信息可见性"

msgid "Instance administrators group already exists"
msgstr ""

msgid "Instance does not support multiple Kubernetes clusters"
msgstr "实例不支持多个Kubernetes集群"

msgid "Instance license"
msgstr "实例许可证"

msgid "Integrations"
msgstr "集成"

msgid "Integrations Settings"
msgstr "集成设置"

msgid "Interested parties can even contribute by pushing commits if they want to."
msgstr "用户可以通过推送提交来对项目作出贡献。"

msgid "Internal"
msgstr "内部"

msgid "Internal - The group and any internal projects can be viewed by any logged in user."
msgstr "内部 - 任何登录的用户都可以查看该群组和任何内部项目。"

msgid "Internal - The project can be accessed by any logged in user."
msgstr "内部 - 可以通过任何登录用户访问该项目。"

msgid "Internal users"
msgstr "内部用户"

msgid "Interval Pattern"
msgstr "循环周期"

msgid "Introducing Cycle Analytics"
msgstr "周期分析简介"

msgid "Introducing Your Conversational Development Index"
msgstr "了解您的会话开发指数"

msgid "Invalid Insights config file detected"
msgstr "检测到无效的 Insights 配置文件"

msgid "Invalid Login or password"
msgstr "登录名或密码无效"

msgid "Invalid URL"
msgstr ""

msgid "Invalid date"
msgstr "无效日期"

msgid "Invalid feature"
msgstr "无效的功能"

msgid "Invalid field"
msgstr "无效字段。"

msgid "Invalid file."
msgstr "无效的文件。"

msgid "Invalid import params"
msgstr "无效导入参数"

msgid "Invalid input, please avoid emojis"
msgstr "输入无效，请避免使用表情符号"

msgid "Invalid pin code"
msgstr "无效的 pin 码"

msgid "Invalid query"
msgstr "无效的查询"

msgid "Invalid repository path"
msgstr "无效的仓库路径"

msgid "Invalid server response"
msgstr "无效的服务器响应"

msgid "Invalid two-factor code."
msgstr "无效的双重认证码。"

msgid "Invitation"
msgstr "邀请"

msgid "Invite"
msgstr "邀请"

msgid "Invite \"%{trimmed}\" by email"
msgstr "通过电子邮件邀请“%{trimmed}”"

msgid "Invite group"
msgstr "邀请群组"

msgid "Invite member"
msgstr "邀请成员"

msgid "Invocations"
msgstr ""

msgid "Is using license seat:"
msgstr "正在使用许可证："

msgid "IssuableStatus|Closed"
msgstr ""

msgid "IssuableStatus|Closed (%{link})"
msgstr ""

msgid "IssuableStatus|duplicated"
msgstr ""

msgid "IssuableStatus|moved"
msgstr ""

msgid "Issue"
msgstr "工单"

msgid "Issue Boards"
msgstr "工单看板"

msgid "Issue board focus mode"
msgstr "工单看板聚焦模式"

msgid "Issue events"
msgstr "工单事件"

msgid "Issue template (optional)"
msgstr "工单模板 (可选)"

msgid "Issue update failed"
msgstr "工单更新失败"

msgid "Issue was closed by %{name} %{reason}"
msgstr "议题由%{name}以%{reason}原因关闭"

msgid "IssueBoards|Board"
msgstr "看板"

msgid "IssueBoards|Boards"
msgstr "看板"

msgid "IssueBoards|Create new board"
msgstr "创建新看板"

msgid "IssueBoards|Delete board"
msgstr "删除看板"

msgid "IssueBoards|No matching boards found"
msgstr "未找到匹配的看板"

msgid "IssueBoards|Some of your boards are hidden, activate a license to see them again."
msgstr "您的一些看板被隐藏，请激活许可证后再次查看。"

msgid "IssueBoards|Switch board"
msgstr "切换看板"

msgid "IssueTracker|Bugzilla issue tracker"
msgstr ""

msgid "IssueTracker|Custom issue tracker"
msgstr ""

msgid "IssueTracker|GitLab issue tracker"
msgstr ""

msgid "IssueTracker|Redmine issue tracker"
msgstr ""

msgid "IssueTracker|YouTrack issue tracker"
msgstr ""

msgid "Issues"
msgstr "工单"

msgid "Issues / Merge Requests"
msgstr ""

msgid "Issues can be bugs, tasks or ideas to be discussed. Also, issues are searchable and filterable."
msgstr "工单可以是缺陷，任务或要讨论的想法。此外，可以通过搜索和过滤来查找工单。"

msgid "Issues closed"
msgstr "关闭工单"

msgid "Issues with comments, merge requests with diffs and comments, labels, milestones, snippets, and other project entities"
msgstr "工单评论，合并评审的差异和评论，标记，里程碑，代码片段和其他项目实体"

msgid "Issues, merge requests, pushes, and comments."
msgstr "工单，合并评审，推送及评论。"

msgid "IssuesAnalytics|After you begin creating issues for your projects, we can start tracking and displaying metrics for them"
msgstr "在您为项目创建工单后，我们就会开始跟踪并显示它们的指标"

<<<<<<< HEAD
msgid "IssuesAnalytics|Issues Created"
msgstr "创建的工单数"
=======
msgid "IssuesAnalytics|Avg/Month:"
msgstr ""

msgid "IssuesAnalytics|Issues created"
msgstr ""
>>>>>>> 9fc4650d

msgid "IssuesAnalytics|Issues created per month"
msgstr "每月创建的工单"

msgid "IssuesAnalytics|Last 12 months"
msgstr "最近12个月"

msgid "IssuesAnalytics|Sorry, your filter produced no results"
msgstr "对不起，无符合过滤器的结果"

msgid "IssuesAnalytics|There are no issues for the projects in your group"
msgstr "群组中的项目无任何工单"

msgid "IssuesAnalytics|To widen your search, change or remove filters in the filter bar above"
msgstr "要扩大搜索范围，请更改或删除上面的过滤条件"

msgid "IssuesAnalytics|Total:"
msgstr ""

msgid "It may take up to 30 minutes before the site is available after the first deployment."
msgstr ""

msgid "It must have a header row and at least two columns: the first column is the issue title and the second column is the issue description. The separator is automatically detected."
msgstr "它必须有标题行和至少有两列：第一栏是工单标题，第二栏是工单描述。自动检测分隔符。"

msgid "It's you"
msgstr "你自己"

msgid "Jaeger URL"
msgstr "Jaeger 地址"

msgid "Jaeger tracing"
msgstr "Jaeger 跟踪"

msgid "Jan"
msgstr "1月"

msgid "January"
msgstr "1月"

msgid "JiraService|Events for %{noteable_model_name} are disabled."
msgstr "%{noteable_model_name} 事件已禁用。"

msgid "JiraService|If different from Web URL"
msgstr "如果与 Web URL 不同"

msgid "JiraService|Jira API URL"
msgstr "Jira API URL"

msgid "JiraService|Jira comments will be created when an issue gets referenced in a commit."
<<<<<<< HEAD
msgstr "在提交中引用工单时将创建 JIRA 评论。"

msgid "JiraService|Jira comments will be created when an issue gets referenced in a merge request."
msgstr "在合并评审中引用工单时将创建 JIRA 评论。"
=======
msgstr "在提交中引用议题时将创建Jira评论。"

msgid "JiraService|Jira comments will be created when an issue gets referenced in a merge request."
msgstr "在合并请求中引用议题时将创建Jira评论。"
>>>>>>> 9fc4650d

msgid "JiraService|Jira issue tracker"
msgstr "Jira 工单跟踪"

msgid "JiraService|Password or API token"
msgstr "密码或 API 令牌"

msgid "JiraService|Transition ID(s)"
msgstr "转换ID"

msgid "JiraService|Use , or ; to separate multiple transition IDs"
msgstr "使用“, ”或“; ”分隔多个转换ID"

msgid "JiraService|Use a password for server version and an API token for cloud version"
msgstr "服务器版本请使用密码, 云版本请使用API令牌"

msgid "JiraService|Use a username for server version and an email for cloud version"
msgstr "服务器版本请使用用户名，云版本请使用电子邮件"

msgid "JiraService|Username or Email"
msgstr "用户名或电子邮件"

msgid "JiraService|Web URL"
msgstr "Web URL"

msgid "JiraService|transition ids can have only numbers which can be split with , or ;"
msgstr "转换ID只能包含数字或用“, ”或“; ”分隔的数字"

msgid "Job"
msgstr "作业"

msgid "Job Failed #%{build_id}"
msgstr "作业 #%{build_id} 已失败 "

msgid "Job ID"
msgstr "作业 ID"

msgid "Job has been erased"
msgstr "作业已被删除"

msgid "Job has been successfully erased!"
msgstr "作业已成功删除!"

msgid "Job has wrong arguments format."
msgstr "作业的参数格式错误。"

msgid "Job is missing the `model_type` argument."
msgstr "作业缺少 `model_type` 参数。"

msgid "Job is stuck. Check runners."
msgstr "作业已卡住。请检查Runner。"

msgid "Job traces and artifacts"
msgstr "作业日志和产物"

msgid "Job was retried"
msgstr "作业已重试"

msgid "Jobs"
msgstr "作业"

msgid "Job|Browse"
msgstr "浏览"

msgid "Job|Complete Raw"
msgstr "完整原始日志"

msgid "Job|Download"
msgstr "下载"

msgid "Job|Erase job log"
msgstr "删除作业日志"

msgid "Job|Job artifacts"
msgstr "作业产物"

msgid "Job|Job has been erased"
msgstr "作业已被删除"

msgid "Job|Job has been erased by"
msgstr "作业已被删除"

msgid "Job|Keep"
msgstr "保持"

msgid "Job|Pipeline"
msgstr "流水线"

msgid "Job|Scroll to bottom"
msgstr "滚动到底部"

msgid "Job|Scroll to top"
msgstr "滚动到顶部"

msgid "Job|Show complete raw"
msgstr "显示完整源"

msgid "Job|The artifacts were removed"
msgstr "作业产物已被删除"

msgid "Job|The artifacts will be removed"
msgstr "产物将被删除"

msgid "Job|This job failed because the necessary resources were not successfully created."
msgstr "此作业已失败, 因为未成功创建必要的资源。"

msgid "Job|This job is stuck because the project doesn't have any runners online assigned to it."
msgstr "此作业已卡住，因为该项目没有分配任何可用Runner。"

msgid "Job|for"
msgstr "于"

msgid "Job|into"
msgstr "合并入"

msgid "Job|with"
msgstr "由"

msgid "Join Zoom meeting"
msgstr "加入Zoom会议"

msgid "Jul"
msgstr "7月"

msgid "July"
msgstr "7月"

msgid "Jump to first unresolved discussion"
msgstr "跳转到第一个未解决的讨论"

msgid "Jump to next unresolved discussion"
msgstr "跳转到下一个未解决的讨论"

msgid "Jun"
msgstr "6月"

msgid "June"
msgstr "6月"

msgid "Key (PEM)"
msgstr "秘钥 (PEM)"

msgid "Key: %{key}"
msgstr "密钥: %{key}"

msgid "Keyboard Shortcuts"
msgstr ""

msgid "Kubernetes"
msgstr "Kubernetes"

msgid "Kubernetes Cluster"
msgstr "Kubernetes集群"

msgid "Kubernetes Clusters"
msgstr "Kubernetes集群"

msgid "Kubernetes cluster creation time exceeds timeout; %{timeout}"
msgstr "Kubernetes集群创建时间超过超时; %{timeout}"

msgid "Kubernetes cluster integration was not removed."
msgstr "Kubernetes集群集成未被删除。"

msgid "Kubernetes cluster integration was successfully removed."
msgstr "Kubernetes集群集成已成功删除。"

msgid "Kubernetes cluster was successfully updated."
msgstr "Kubernetes集群已成功更新。"

msgid "Kubernetes configured"
msgstr "Kubernetes已配置"

msgid "Kubernetes deployment not found"
msgstr ""

msgid "Kubernetes error: %{error_code}"
msgstr "Kubinentes 错误: %{error_code}"

msgid "LDAP"
msgstr ""

msgid "LDAP settings"
msgstr "LDAP 设置"

msgid "LDAP sync in progress. This could take a few minutes. Refresh the page to see the changes."
msgstr "LDAP同步正在进行中。此过程可能需要几分钟。请刷新页面以查看更改。"

msgid "LFS"
msgstr "LFS"

msgid "LFS objects"
msgstr "LFS 对象"

msgid "LFSStatus|Disabled"
msgstr "停用"

msgid "LFSStatus|Enabled"
msgstr "启用"

msgid "LICENSE"
msgstr "许可证"

msgid "Label"
msgstr "标记"

msgid "Label actions dropdown"
msgstr "标记操作下拉菜单"

msgid "Label lists show all issues with the selected label."
msgstr "标记列表显示具有所选标记的所有工单。"

msgid "Label was created"
msgstr "标记已创建"

msgid "Label was removed"
msgstr "标记已删除"

msgid "Label was successfully updated."
msgstr "标记已更新。"

msgid "LabelSelect|%{firstLabelName} +%{remainingLabelCount} more"
msgstr "%{firstLabelName} +%{remainingLabelCount} 更多"

msgid "LabelSelect|%{labelsString}, and %{remainingLabelCount} more"
msgstr "%{labelsString}和 %{remainingLabelCount} 更多"

msgid "LabelSelect|Labels"
msgstr "标记"

msgid "Labels"
msgstr "标记"

msgid "Labels can be applied to %{features}. Group labels are available for any project within the group."
msgstr "标记可以应用于 %{features}。群组标记可用于群组中的所有项目。"

msgid "Labels can be applied to issues and merge requests to categorize them."
msgstr "标记可用于对工单和合并评审进行分类。"

msgid "Labels can be applied to issues and merge requests."
msgstr "标记可用于工单和合并评审。"

msgid "Labels|<span>Promote label</span> %{labelTitle} <span>to Group Label?</span>"
msgstr "<span>将标记</span> %{labelTitle} <span>升级为群组标记？</span>"

msgid "Labels|Promote Label"
msgstr "升级标记"

msgid "Labels|Promoting %{labelTitle} will make it available for all projects inside %{groupName}. Existing project labels with the same title will be merged. This action cannot be reversed."
msgstr "提升%{labelTitle}将使其可用于%{groupName}内的所有项目。现有的同名项目标记将被合并。该操作不可撤销。"

msgid "Labels|and %{count} more"
msgstr "以及其余%{count}项"

msgid "Language"
msgstr "语言"

msgid "Large File Storage"
msgstr "大文件存储(LFS)"

msgid "Last %d day"
msgid_plural "Last %d days"
msgstr[0] "最近 %d 天"

msgid "Last %{days} days"
msgstr ""

msgid "Last Pipeline"
msgstr "最新流水线"

msgid "Last accessed on"
msgstr "最后访问时间"

msgid "Last activity"
msgstr "上次活动"

msgid "Last commit"
msgstr "最后提交"

msgid "Last contact"
msgstr "最后联系"

msgid "Last edited %{date}"
msgstr "最后修改于%{date}"

msgid "Last edited by %{name}"
msgstr "最后修改来自于%{name}"

msgid "Last name"
msgstr ""

msgid "Last reply by"
msgstr "最后回复来自于"

msgid "Last seen"
msgstr "上次查看"

msgid "Last successful update"
msgstr ""

msgid "Last update"
msgstr "最后更新"

msgid "Last update attempt"
msgstr ""

msgid "Last updated"
msgstr "最近更新"

msgid "Last used"
msgstr "最后使用"

msgid "Last used on:"
msgstr "上次使用于："

msgid "LastPushEvent|You pushed to"
msgstr "您推送了"

msgid "LastPushEvent|at"
msgstr "于"

msgid "Latest changes"
msgstr "最新更改"

msgid "Latest pipeline for the most recent commit on this branch"
msgstr ""

msgid "Lead"
msgstr "最高"

msgid "Learn GitLab"
msgstr "学习GitLab"

msgid "Learn how to %{link_start}contribute to the built-in templates%{link_end}"
msgstr "了解如何 %{link_start}贡献到内置的模板%{link_end}"

msgid "Learn how to %{no_packages_link_start}publish and share your packages%{no_packages_link_end} with GitLab."
msgstr "了解GitLab如何 %{no_packages_link_start}发布和共享您的包%{no_packages_link_end}。"

msgid "Learn more"
msgstr "进一步了解"

<<<<<<< HEAD
msgid "Learn more about %{issue_boards_url}, to keep track of issues in multiple lists, using labels, assignees, and milestones. If you’re missing something from issue boards, please create an issue on %{gitlab_issues_url}."
msgstr "为了了解更多关于 %{issue_boards_url}，在多个列表中保持对工单的追踪，您可以使用使用标记，指派人，和里程碑。 如果你发现工单看板上丢失了一些信息，请在 %{gitlab_issues_url} 创建一个工单。"

=======
>>>>>>> 9fc4650d
msgid "Learn more about Auto DevOps"
msgstr "了解更多关于Auto DevOps"

msgid "Learn more about Kubernetes"
msgstr "进一步了解关于Kubernetes的信息"

msgid "Learn more about Web Terminal"
msgstr "了解更多关于 Web 终端"

msgid "Learn more about adding certificates to your project by following the %{docs_link_start}documentation on GitLab Pages%{docs_link_end}."
msgstr "通过%{docs_link_start}GitLab Pages上的文档%{docs_link_end}了解更多关于向项目添加证书的信息。"

msgid "Learn more about approvals."
msgstr "了解有关核准的更多信息。"

msgid "Learn more about custom project templates"
msgstr "了解更多关于自定义项目模板"

msgid "Learn more about deploying to a cluster"
msgstr ""

msgid "Learn more about group-level project templates"
msgstr "了解更多关于群组级项目模板"

msgid "Learn more about signing commits"
msgstr "了解更多有关签名提交的详细信息"

msgid "Learn more about the dependency list"
msgstr "了解更多关于依赖列表的信息"

msgid "Learn more about vulnerability check"
msgstr ""

msgid "Learn more in the"
msgstr "了解更多"

msgid "Learn more in the|pipeline schedules documentation"
msgstr "流水线计划文档"

msgid "Leave"
msgstr "退出"

msgid "Leave edit mode? All unsaved changes will be lost."
msgstr "退出编辑模式？所有未保存的更改都将丢失。"

msgid "Leave group"
msgstr "退出群组"

msgid "Leave project"
msgstr "退出项目"

msgid "Leave the \"File type\" and \"Delivery method\" options on their default values."
msgstr "使用默认值设定 \"文件类型\" 和 \"交付方法\""

msgid "Let's Encrypt does not accept emails on example.com"
msgstr "Let's Encrypt不接受example.com的电子邮件"

msgid "Let's Encrypt is a free, automated, and open certificate authority (CA) that gives digital certificates in order to enable HTTPS (SSL/TLS) for websites. Learn more about Let's Encrypt configuration by following the %{docs_link_start}documentation on GitLab Pages%{docs_link_end}."
msgstr "Let's Encrypt是一个免费、自动化和开放的证书授权(CA)机构。它可以提供网站启用HTTPS (SSL/TLS)所需的数字证书。通过%{docs_link_start}GitLab Pages上的文档%{docs_link_end}来了解Let's Encrypt配置的更多信息。"

msgid "License"
msgstr "许可证"

msgid "License Compliance"
msgstr ""

msgid "LicenseCompliance|Add a license"
msgstr ""

msgid "LicenseCompliance|Add licenses manually to approve or blacklist"
msgstr ""

msgid "LicenseCompliance|Approve"
msgstr ""

msgid "LicenseCompliance|Approve license"
msgstr ""

msgid "LicenseCompliance|Approve license?"
msgstr ""

msgid "LicenseCompliance|Approved"
msgstr ""

msgid "LicenseCompliance|Blacklist"
msgstr ""

msgid "LicenseCompliance|Blacklist license"
msgstr ""

msgid "LicenseCompliance|Blacklist license?"
msgstr ""

msgid "LicenseCompliance|Blacklisted"
msgstr ""

msgid "LicenseCompliance|Cancel"
msgstr ""

msgid "LicenseCompliance|Here you can approve or blacklist licenses for this project. Using %{ci} or %{license} will allow you to see if there are any unmanaged licenses and approve or blacklist them in merge request."
msgstr ""

msgid "LicenseCompliance|License"
msgstr ""

msgid "LicenseCompliance|License Compliance"
msgstr ""

msgid "LicenseCompliance|License Compliance detected %d license for the source branch only"
msgid_plural "LicenseCompliance|License Compliance detected %d licenses for the source branch only"
msgstr[0] ""

msgid "LicenseCompliance|License Compliance detected %d new license"
msgid_plural "LicenseCompliance|License Compliance detected %d new licenses"
msgstr[0] ""

msgid "LicenseCompliance|License Compliance detected no licenses for the source branch only"
msgstr ""

msgid "LicenseCompliance|License Compliance detected no new licenses"
msgstr ""

msgid "LicenseCompliance|License details"
msgstr ""

msgid "LicenseCompliance|License name"
msgstr ""

msgid "LicenseCompliance|Packages"
msgstr ""

msgid "LicenseCompliance|Remove license"
msgstr ""

msgid "LicenseCompliance|Remove license?"
msgstr ""

msgid "LicenseCompliance|Submit"
msgstr ""

msgid "LicenseCompliance|There are currently no approved or blacklisted licenses in this project."
msgstr ""

msgid "LicenseCompliance|There are currently no approved or blacklisted licenses that match in this project."
msgstr ""

msgid "LicenseCompliance|This license already exists in this project."
msgstr ""

msgid "LicenseCompliance|URL"
msgstr ""

msgid "LicenseCompliance|You are about to remove the license, %{name}, from this project."
msgstr ""

msgid "Licensed Features"
msgstr "需要许可的功能"

msgid "Licensed to"
msgstr "授权给"

msgid "Licenses"
msgstr "许可证"

msgid "Limit display of time tracking units to hours."
msgstr "限制时间跟踪单位显示到小时。"

msgid "Limit namespaces and projects that can be indexed"
msgstr "限制可索引命名空间和项目"

msgid "Limited to showing %d event at most"
msgid_plural "Limited to showing %d events at most"
msgstr[0] "最多显示 %d 个事件"

msgid "Link copied to clipboard"
msgstr ""

msgid "Linked emails (%{email_count})"
msgstr "链接的电子邮件 (%{email_count})"

msgid "LinkedIn"
msgstr "领英（LinkedIn）"

msgid "LinkedPipelines|%{counterLabel} more downstream pipelines"
msgstr ""

msgid "List"
msgstr "列表"

msgid "List Your Gitea Repositories"
msgstr "列出Gitea仓库"

msgid "List available repositories"
msgstr "列出可用仓库"

msgid "List of IPs and CIDRs of allowed secondary nodes. Comma-separated, e.g. \"1.1.1.1, 2.2.2.0/24\""
msgstr "允许的辅助节点IP和CIDR列表。以逗号分隔，例如“1.1.1.1,2.2.2.0/24”"

msgid "List the merge requests that must be merged before this one."
msgstr ""

msgid "List view"
msgstr "列表视图"

msgid "List your Bitbucket Server repositories"
msgstr "列出您的 Bitbucket 库"

msgid "Live preview"
msgstr "实时预览"

msgid "Loading contribution stats for group members"
msgstr "加载群组成员的贡献统计信息"

msgid "Loading functions timed out. Please reload the page to try again."
msgstr "加载功能超时。请刷新页面重试。"

msgid "Loading issues"
msgstr "加载议题"

msgid "Loading the GitLab IDE..."
msgstr "加载GitLab IDE..."

msgid "Loading..."
msgstr "正在加载..."

msgid "Loading…"
msgstr "正在加载..."

msgid "Localization"
msgstr "本地化"

msgid "Lock"
msgstr "锁定"

msgid "Lock %{issuableDisplayName}"
msgstr "锁定 %{issuableDisplayName}"

msgid "Lock memberships to LDAP synchronization"
msgstr "锁定成员身份到LDAP同步"

msgid "Lock not found"
msgstr "未找到锁"

msgid "Lock the discussion"
msgstr "锁定讨论"

msgid "Lock this %{issuableDisplayName}? Only <strong>project members</strong> will be able to comment."
msgstr "锁定此%{issuableDisplayName}吗？锁定后将只有<strong>项目成员</strong>可以发表评论。"

msgid "Lock to current projects"
msgstr "锁定到当前项目"

msgid "Locked"
msgstr "已锁定"

msgid "Locked Files"
msgstr "已锁定文件"

msgid "Locked by %{fileLockUserName}"
msgstr ""

msgid "Locked the discussion."
msgstr ""

msgid "Locked to current projects"
msgstr "已锁定到目前的项目"

msgid "Locks give the ability to lock specific file or folder."
msgstr "加锁可以锁定特定的文件或文件夹。"

msgid "Locks the discussion."
msgstr ""

msgid "Login with smartcard"
msgstr "使用智能卡登录"

msgid "Logo was successfully removed."
msgstr "徽标已成功删除。"

msgid "Logs"
msgstr "日志"

msgid "MERGED"
msgstr ""

msgid "MRApprovals|Approved by"
msgstr "核准人是"

msgid "MRApprovals|Approvers"
msgstr "核准人"

msgid "MRApprovals|Pending approvals"
msgstr "等待核准"

msgid "MRDiff|Show changes only"
msgstr "只查看变更内容"

msgid "MRDiff|Show full file"
msgstr "显示全部文件"

msgid "Made this issue confidential."
msgstr ""

msgid "Make and review changes in the browser with the Web IDE"
msgstr "使用Web IDE在浏览器中创建和查看更改"

msgid "Make everyone on your team more productive regardless of their location. GitLab Geo creates read-only mirrors of your GitLab instance so you can reduce the time it takes to clone and fetch large repos."
msgstr "GitLab Geo可以创建GitLab实例的只读镜像, 使得从远端克隆和拉取大型代码仓库的时间大大缩短，从而提高团队成员的工作效率。"

<<<<<<< HEAD
msgid "Make issue confidential."
msgstr "将工单设置为私密。"
=======
msgid "Make issue confidential"
msgstr ""

msgid "Make sure you save it - you won't be able to access it again."
msgstr "请确保妥善保存它 - 您无法再次访问它的内容。"
>>>>>>> 9fc4650d

msgid "Make sure you're logged into the account that owns the projects you'd like to import."
msgstr "确保您已登录到欲导入项目所有者的帐户。"

<<<<<<< HEAD
msgid "Makes this issue confidential"
msgstr "将此工单设置为私密"
=======
msgid "Makes this issue confidential."
msgstr ""
>>>>>>> 9fc4650d

msgid "Manage"
msgstr "管理"

msgid "Manage Git repositories with fine-grained access controls that keep your code secure. Perform code reviews and enhance collaboration with merge requests. Each project can also have an issue tracker and a wiki."
msgstr "通过细粒度的访问控制来管理Git仓库，确保您的代码安全。执行代码审查并通过合并评审的实现更紧密的开发协作。每个项目还可以配置工单跟踪和wiki。"

msgid "Manage Web IDE features"
msgstr "管理Web IDE功能"

msgid "Manage access"
msgstr "管理权限"

msgid "Manage all notifications"
msgstr "管理全部通知"

msgid "Manage applications that can use GitLab as an OAuth provider, and applications that you've authorized to use your account."
msgstr "管理可以将GitLab用作OAuth提供程序的应用程序，以及您已授权使用您的帐户的应用程序。"

msgid "Manage applications that you've authorized to use your account."
msgstr "管理您授权使用帐户的应用程序。"

msgid "Manage group labels"
msgstr "管理群组标记"

msgid "Manage labels"
msgstr "管理标记"

msgid "Manage project labels"
msgstr "管理项目标记"

msgid "Manage two-factor authentication"
msgstr "管理双重认证"

msgid "Manifest"
msgstr "Manifest"

msgid "Manifest file import"
msgstr "Manifest文件导入"

msgid "Manual job"
msgstr "手动作业"

msgid "ManualOrdering|Couldn't save the order of the issues"
msgstr "无法保存议题的顺序"

msgid "Map a FogBugz account ID to a GitLab user"
msgstr "将FogBugz帐户ID映射为GitLab用户"

msgid "Map a Google Code user to a GitLab user"
msgstr "将Google Code用户映射为GitLab用户"

msgid "Map a Google Code user to a full email address"
msgstr "将Google Code用户映射为完整的电子邮件地址"

msgid "Map a Google Code user to a full name"
msgstr "将Google Code用户映射为全名"

msgid "Mar"
msgstr "3月"

msgid "March"
msgstr "3月"

msgid "Mark To Do as done"
msgstr ""

msgid "Mark as done"
msgstr ""

msgid "Mark as resolved"
msgstr "标记为已解决"

msgid "Mark comment as resolved"
msgstr "将评论标记为已解决"

msgid "Mark this issue as a duplicate of another issue"
msgstr "将此工单标记为另一个工单的重复"

msgid "Mark this issue as related to another issue"
msgstr "将此议题标记为与另一个议题的相关"

msgid "Markdown"
msgstr "Markdown"

msgid "Markdown Help"
msgstr "Markdown帮助"

msgid "Markdown enabled"
msgstr "支持Markdown格式"

msgid "Markdown is supported"
msgstr ""

msgid "Marked To Do as done."
msgstr ""

msgid "Marked this %{noun} as Work In Progress."
msgstr ""

msgid "Marked this issue as a duplicate of %{duplicate_param}."
msgstr ""

msgid "Marked this issue as related to %{issue_ref}."
msgstr ""

msgid "Marks To Do as done."
msgstr ""

msgid "Marks this %{noun} as Work In Progress."
msgstr ""

msgid "Marks this issue as a duplicate of %{duplicate_reference}."
msgstr "将此工单标记为 %{duplicate_reference} 的重复。"

msgid "Marks this issue as related to %{issue_ref}."
msgstr "将此议题标记为%{issue_ref}的相关议题。"

msgid "Match not found; try refining your search query."
msgstr "未找到匹配；请尝试更改查询条件。"

msgid "MattermostService|Add to Mattermost"
msgstr ""

msgid "MattermostService|Command trigger word"
msgstr ""

msgid "MattermostService|Fill in the word that works best for your team."
msgstr ""

msgid "MattermostService|Request URL"
msgstr ""

msgid "MattermostService|Request method"
msgstr ""

msgid "MattermostService|Response icon"
msgstr ""

msgid "MattermostService|Response username"
msgstr ""

msgid "MattermostService|See list of available commands in Mattermost after setting up this service, by entering"
msgstr ""

msgid "MattermostService|Suggestions:"
msgstr ""

msgid "MattermostService|This service allows users to perform common operations on this project by entering slash commands in Mattermost."
msgstr ""

msgid "Maven Metadata"
msgstr "Maven 元数据"

msgid "Max access level"
msgstr "最高访问级别"

msgid "Max seats used"
msgstr "已使用的用户数量"

msgid "Maximum artifacts size (MB)"
msgstr "最大产物大小（MB）"

msgid "Maximum attachment size (MB)"
msgstr "最大附件大小 (MB)"

msgid "Maximum capacity"
msgstr "最大容量"

msgid "Maximum delay (Minutes)"
msgstr "最大延迟 (分钟)"

msgid "Maximum job timeout"
msgstr "最大作业超时"

msgid "Maximum job timeout has a value which could not be accepted"
msgstr "作业最大超时设置无效"

msgid "Maximum number of mirrors that can be synchronizing at the same time."
msgstr "可以同时同步的最大镜像数。"

msgid "Maximum push size (MB)"
msgstr "最大推送大小 (MB)"

msgid "Maximum time between updates that a mirror can have when scheduled to synchronize."
msgstr "同步镜像计划的最大时间间隔。"

msgid "May"
msgstr "5月"

msgid "Median"
msgstr "中位数"

msgid "Member lock"
msgstr "成员锁"

msgid "Member since %{date}"
msgstr "加入于 %{date}"

msgid "Members"
msgstr "成员"

msgid "Members can be added by project <i>Maintainers</i> or <i>Owners</i>"
msgstr "项目 <i>维护者</i> 或 <i>所有者</i>可以添加成员"

msgid "Members of <strong>%{project_name}</strong>"
msgstr "<strong>%{project_name}</strong>的成员"

msgid "Members with access to %{strong_start}%{group_name}%{strong_end}"
msgstr ""

msgid "Members with pending access to %{strong_start}%{group_name}%{strong_end}"
msgstr ""

msgid "Merge"
msgstr "合并"

msgid "Merge (when the pipeline succeeds)"
msgstr ""

msgid "Merge Request"
msgstr "合并评审"

msgid "Merge Request Approvals"
msgstr "合并评审核准"

msgid "Merge Requests"
msgstr "合并评审"

msgid "Merge Requests created"
msgstr "创建合并评审"

msgid "Merge commit message"
msgstr "合并提交消息"

msgid "Merge events"
msgstr "合并事件"

msgid "Merge immediately"
msgstr "立即合并"

msgid "Merge in progress"
msgstr "正在合并"

msgid "Merge request"
msgstr "合并评审"

msgid "Merge request %{iid} authored by %{authorName}"
msgstr ""

msgid "Merge request approvals"
msgstr "合并评审批准"

msgid "Merge request approvals allow you to set the number of necessary approvals and predefine a list of approvers that will need to approve every merge request in a project."
msgstr "合并评审核准允许您设置必要核准的数量，并预定义项目中每个合并评审的核准者列表。"

msgid "Merge requests"
msgstr "合并评审"

msgid "Merge requests are a place to propose changes you've made to a project and discuss those changes with others"
msgstr "合并评审用于提出对项目的更改并与他人进行讨论"

msgid "Merge requests are read-only in a secondary Geo node"
msgstr ""

msgid "Merge when pipeline succeeds"
msgstr "当流水线成功时合并"

msgid "MergeConflict|Commit to source branch"
msgstr "提交到源分支"

msgid "MergeConflict|Committing..."
msgstr "提交..."

msgid "MergeConflict|HEAD//our changes"
msgstr "HEAD //我们的更改"

msgid "MergeConflict|Use ours"
msgstr "使用我们的"

msgid "MergeConflict|Use theirs"
msgstr "使用他们的"

msgid "MergeConflict|conflict"
msgstr "冲突"

msgid "MergeConflict|conflicts"
msgstr "冲突"

msgid "MergeConflict|origin//their changes"
msgstr "来源//他们的更改"

msgid "MergeRequests|Add a reply"
msgstr "添加回复"

msgid "MergeRequests|An error occurred while saving the draft comment."
msgstr "保存评论草稿时发生错误。"

msgid "MergeRequests|Failed to squash. Should be done manually."
msgstr "无法压缩(Squash)。应该手动完成。"

msgid "MergeRequests|Jump to next unresolved discussion"
msgstr "跳转到下一个未解决的讨论"

msgid "MergeRequests|Reply..."
msgstr "回复..."

<<<<<<< HEAD
msgid "MergeRequests|Resolve this discussion in a new issue"
msgstr "在新工单中解决此讨论"
=======
msgid "MergeRequests|Resolve this thread in a new issue"
msgstr ""
>>>>>>> 9fc4650d

msgid "MergeRequests|Saving the comment failed"
msgstr "保存评论失败"

msgid "MergeRequests|Squash task canceled: another squash is already in progress."
msgstr "压缩(Squash)任务已取消：另一个压缩已在进行中。"

msgid "MergeRequests|Thread stays resolved"
msgstr ""

msgid "MergeRequests|Thread stays unresolved"
msgstr ""

msgid "MergeRequests|Thread will be resolved"
msgstr ""

msgid "MergeRequests|Thread will be unresolved"
msgstr ""

msgid "MergeRequests|Toggle comments for this file"
msgstr "开关此文件的讨论"

msgid "MergeRequests|View file @ %{commitId}"
msgstr "查看文件 @ %{commitId}"

msgid "MergeRequests|View replaced file @ %{commitId}"
msgstr "查看已替换文件 @ %{commitId}"

msgid "MergeRequests|commented on commit %{commitLink}"
msgstr "讨论%{commitLink}提交"

msgid "MergeRequests|started a thread"
msgstr ""

msgid "MergeRequests|started a thread on %{linkStart}an old version of the diff%{linkEnd}"
msgstr ""

msgid "MergeRequests|started a thread on %{linkStart}the diff%{linkEnd}"
msgstr ""

msgid "MergeRequests|started a thread on an outdated change in commit %{linkStart}%{commitId}%{linkEnd}"
msgstr ""

msgid "MergeRequests|started a thread on commit %{linkStart}%{commitId}%{linkEnd}"
msgstr ""

msgid "MergeRequest| %{paragraphStart}changed the description %{descriptionChangedTimes} times %{timeDifferenceMinutes}%{paragraphEnd}"
msgstr "%{paragraphStart}%{timeDifferenceMinutes}%{descriptionChangedTimes}次更改了描述%{paragraphEnd}"

msgid "MergeRequest|Error dismissing suggestion popover. Please try again."
msgstr "关闭建议弹窗时出错。请再试一次。"

msgid "MergeRequest|Error loading full diff. Please try again."
msgstr "加载完整差异时出错。请再试一次。"

msgid "MergeRequest|Filter files or search with %{modifier_key}+p"
msgstr "过滤文件或使用 %{modifier_key}+ p搜索"

msgid "MergeRequest|No files found"
msgstr "未找到任何文件"

msgid "Merged"
msgstr "已合并"

msgid "Merged branches are being deleted. This can take some time depending on the number of branches. Please refresh the page to see changes."
msgstr "已合并分支正在被删除。该操作可能需要一些时间，具体取决于分支的数量。请刷新页面以查看更新。"

msgid "Merges this merge request when the pipeline succeeds."
msgstr ""

msgid "Messages"
msgstr "消息"

msgid "Method"
msgstr ""

msgid "Metric was successfully added."
msgstr "指标已成功添加。"

msgid "Metric was successfully updated."
msgstr "指标已成功更新。"

msgid "MetricChart|Please select a metric"
msgstr ""

msgid "MetricChart|Selected"
msgstr ""

msgid "Metrics"
msgstr "指标"

msgid "Metrics - Grafana"
msgstr ""

msgid "Metrics - Influx"
msgstr "指标 - Influx"

msgid "Metrics - Prometheus"
msgstr "指标 - Prometheus"

msgid "Metrics Dashboard"
msgstr ""

msgid "Metrics and profiling"
msgstr "指标与分析"

msgid "Metrics for environment"
msgstr "环境指标"

msgid "Metrics|Add metric"
msgstr "添加指标"

msgid "Metrics|Check out the CI/CD documentation on deploying to an environment"
msgstr "查看有关部署到环境的CI/CD文档"

msgid "Metrics|Create metric"
msgstr "创建指标"

msgid "Metrics|Delete metric"
msgstr "删除指标"

msgid "Metrics|Delete metric?"
msgstr "删除指标？"

msgid "Metrics|Edit metric"
msgstr "编辑指标"

msgid "Metrics|Environment"
msgstr "环境"

msgid "Metrics|For grouping similar metrics"
msgstr "用于分组类似指标"

msgid "Metrics|Label of the y-axis (usually the unit). The x-axis always represents time."
msgstr "Y轴是标签(通常是单位)。X轴总是代表时间。"

msgid "Metrics|Learn about environments"
msgstr "了解环境"

msgid "Metrics|Legend label (optional)"
msgstr "图例标签（可选）"

msgid "Metrics|Must be a valid PromQL query."
msgstr "必须是有效的 PromQL 查询。"

msgid "Metrics|New metric"
msgstr "创建指标"

msgid "Metrics|No deployed environments"
msgstr "应用未部署到任何环境"

msgid "Metrics|PromQL query is valid"
msgstr "PromotQL 查询有效"

msgid "Metrics|Prometheus Query Documentation"
msgstr "Prometheus查询文档"

msgid "Metrics|Show last"
msgstr "显示最后"

msgid "Metrics|There was an error fetching the environments data, please try again"
msgstr "获取环境数据时出错，请重试"

msgid "Metrics|There was an error getting deployment information."
msgstr "获取部署信息时出错。"

msgid "Metrics|There was an error getting environments information."
msgstr "获取环境信息时出错。"

msgid "Metrics|There was an error trying to validate your query"
msgstr "尝试验证您的查询时出错"

msgid "Metrics|There was an error while retrieving metrics"
msgstr "读取指标时出错"

msgid "Metrics|Unexpected deployment data response from prometheus endpoint"
msgstr "来自Prometheus终端节点的意外部署数据响应"

msgid "Metrics|Unexpected metrics data response from prometheus endpoint"
msgstr "来自Prometheus终端节点的意外指标数据响应"

msgid "Metrics|Unit label"
msgstr "单位标签"

msgid "Metrics|Used as a title for the chart"
msgstr "用作图表的标题"

msgid "Metrics|Used if the query returns a single series. If it returns multiple series, their legend labels will be picked up from the response."
msgstr "用于查询返回单个系列时。如果返回多个系列，相应的图例标签将从返回数据中选取。"

msgid "Metrics|Y-axis label"
msgstr "Y轴标签"

msgid "Metrics|You're about to permanently delete this metric. This cannot be undone."
msgstr "您即将永久删除此指标且无法撤消。"

msgid "Metrics|e.g. HTTP requests"
msgstr "例如：HTTP 请求"

msgid "Metrics|e.g. Requests/second"
msgstr "例如：请求/秒"

msgid "Metrics|e.g. Throughput"
msgstr "例如：吞吐量"

msgid "Metrics|e.g. rate(http_requests_total[5m])"
msgstr "例如：速率（http_requests_total[5m]）"

msgid "Metrics|e.g. req/sec"
msgstr "例如：req / sec"

msgid "Migrated %{success_count}/%{total_count} files."
msgstr "已迁移 %{success_count}/%{total_count} 文件。"

msgid "Migration successful."
msgstr "迁移成功。"

msgid "Milestone"
msgstr "里程碑"

msgid "Milestone lists not available with your current license"
msgstr "当前许可证无法使用里程碑列表"

msgid "Milestone lists show all issues from the selected milestone."
msgstr "里程碑列表显示所选里程碑的所有工单。"

msgid "Milestones"
msgstr "里程碑"

msgid "Milestones| You’re about to permanently delete the milestone %{milestoneTitle} and remove it from %{issuesWithCount} and %{mergeRequestsWithCount}. Once deleted, it cannot be undone or recovered."
msgstr "您即将永久删除里程碑 %{milestoneTitle} 并将其从 %{issuesWithCount} 和 %{mergeRequestsWithCount} 删除。删除后，无法撤消或恢复。"

msgid "Milestones| You’re about to permanently delete the milestone %{milestoneTitle}. This milestone is not currently used in any issues or merge requests."
msgstr "您即将永久删除里程碑 %{milestoneTitle}。此里程碑当前未用于任何工单或合并评审。"

msgid "Milestones|Delete milestone"
msgstr "删除里程碑"

msgid "Milestones|Delete milestone %{milestoneTitle}?"
msgstr "删除里程碑 %{milestoneTitle}？"

msgid "Milestones|Failed to delete milestone %{milestoneTitle}"
msgstr "删除里程碑 %{milestoneTitle}失败"

msgid "Milestones|Milestone %{milestoneTitle} was not found"
msgstr "未找到里程碑 %{milestoneTitle}"

msgid "Milestones|Promote %{milestoneTitle} to group milestone?"
msgstr "将 %{milestoneTitle} 升级为群组里程碑？"

msgid "Milestones|Promote Milestone"
msgstr "升级里程碑"

msgid "Milestones|Promoting %{milestoneTitle} will make it available for all projects inside %{groupName}. Existing project milestones with the same title will be merged."
msgstr "提升%{milestoneTitle}后，该里程碑将可用于%{groupName}群组内的所有项目。如果现有项目里程碑具有相同标题，这些项目里程碑被合并入群组里程碑。"

msgid "Milestones|This action cannot be reversed."
msgstr "该操作无法撤销。"

msgid "Minimum capacity to be available before we schedule more mirrors preemptively."
msgstr "在我们预先安排更多镜像之前可用的最小容量。"

msgid "Minimum length is %{minimum_password_length} characters"
msgstr "最小长度为%{minimum_password_length}个字符"

msgid "Minimum length is %{minimum_password_length} characters."
msgstr "最小长度为%{minimum_password_length}个字符。"

msgid "Minutes"
msgstr "分钟"

msgid "Mirror direction"
msgstr "镜像方向"

msgid "Mirror repository"
msgstr "镜像仓库"

msgid "Mirror user"
msgstr "镜像用户"

msgid "Mirrored repositories"
msgstr "镜像的仓库"

msgid "Mirroring repositories"
msgstr "镜像仓库"

msgid "Mirroring settings were successfully updated."
msgstr "镜像设置已成功更新。"

msgid "Mirroring settings were successfully updated. The project is being updated."
msgstr "镜像设置已成功更新。正在更新该项目。"

msgid "Mirroring was successfully disabled."
msgstr "镜像已成功禁用。"

msgid "Mirroring will only be available if the feature is included in the plan of the selected group or user."
msgstr "只有在所选群组或用户的计划中包含镜像功能时，才能使用。"

msgid "Missing commit signatures endpoint!"
msgstr "缺少提交签名节点！"

msgid "MissingSSHKeyWarningLink|add an SSH key"
msgstr "新建 SSH 公钥"

msgid "Modal|Cancel"
msgstr "取消"

msgid "Modal|Close"
msgstr "关闭"

msgid "Modified in this version"
msgstr ""

msgid "Modify commit message"
msgstr "修改提交信息"

msgid "Modify commit messages"
msgstr "修改提交消息"

msgid "Modify merge commit"
msgstr "修改合并提交"

msgid "Monday"
msgstr "星期一"

msgid "Monitor your errors by integrating with Sentry."
msgstr ""

msgid "Monitoring"
msgstr "监控"

msgid "Months"
msgstr "月"

msgid "More"
msgstr "更多"

msgid "More Information"
msgstr "更多信息"

msgid "More Slack commands"
msgstr ""

msgid "More actions"
msgstr "更多操作"

msgid "More info"
msgstr "更多信息"

msgid "More information"
msgstr "更多信息"

msgid "More information is available|here"
msgstr "帮助文档"

msgid "More than %{number_commits_distance} commits different with %{default_branch}"
msgstr "超前 %{number_commits_distance} 个提交与 %{default_branch} 不同"

msgid "Most stars"
msgstr "最多星标"

msgid "Mount point %{mounted_as} not found in %{model_class}."
msgstr "%{model_class} 中未找到挂载点 %{mounted_as}。"

msgid "Move"
msgstr "移动"

msgid "Move issue"
msgstr "移动工单"

msgid "Move issue from one column of the board to another"
msgstr "将工单从看板的一列移到另一列"

msgid "Move selection down"
msgstr ""

msgid "Move selection up"
msgstr ""

msgid "Move this issue to another project."
msgstr "将此工单移至另一个项目。"

msgid "MoveIssue|Cannot move issue due to insufficient permissions!"
msgstr "由于权限不足而无法移动工单!"

msgid "MoveIssue|Cannot move issue to project it originates from!"
msgstr "无法将工单移动到源项目中!"

msgid "Moved issue to %{label} column in the board."
msgstr ""

msgid "Moved this issue to %{path_to_project}."
msgstr ""

msgid "Moves issue to %{label} column in the board."
msgstr "将工单移至看板的 %{label} 列中。"

msgid "Moves this issue to %{path_to_project}."
msgstr "将此工单移动到 %{path_to_project}。"

msgid "Multiple issue boards"
msgstr "多重工单看板"

msgid "Multiple model types found: %{model_types}"
msgstr "找到多个模型类型： %{model_types}"

msgid "Multiple uploaders found: %{uploader_types}"
msgstr "找到多个上传器： %{uploader_types}"

msgid "Name"
msgstr "名称"

msgid "Name has already been taken"
msgstr "名称已被使用"

msgid "Name new label"
msgstr "命名新标记"

msgid "Name your individual key via a title"
msgstr "通过标题命名您的个人密钥"

msgid "Name:"
msgstr "名称:"

msgid "Namespaces to index"
msgstr "要索引的命名空间"

msgid "Naming, topics, avatar"
msgstr "命名，主题，头像"

msgid "Naming, visibility"
msgstr "名称与可见性"

msgid "Nav|Help"
msgstr "帮助"

msgid "Nav|Home"
msgstr "首页"

msgid "Nav|Sign In / Register"
msgstr "注册/登录"

msgid "Nav|Sign out and sign in with a different account"
msgstr "退出并登录到其他账号"

msgid "Need help?"
msgstr "需要帮助吗？"

msgid "Network"
msgstr "网络"

msgid "Never"
msgstr "从不"

msgid "New"
msgstr "新增事项"

msgid "New Application"
msgstr "新建应用"

msgid "New Environment"
msgstr "新环境"

msgid "New Group"
msgstr "新建群组"

msgid "New Identity"
msgstr "新建身份标识"

msgid "New Issue"
msgid_plural "New Issues"
msgstr[0] "新建工单"

msgid "New Label"
msgstr "新标签"

msgid "New Milestone"
msgstr "新里程碑"

msgid "New Pages Domain"
msgstr "新页面域名"

msgid "New Password"
msgstr "新密码"

msgid "New Pipeline Schedule"
msgstr "创建流水线计划"

msgid "New Project"
msgstr ""

msgid "New Snippet"
msgstr "新建代码片段"

msgid "New branch"
msgstr "新建分支"

msgid "New branch unavailable"
msgstr "新分支不可用"

msgid "New deploy key"
msgstr "新建部署密钥"

msgid "New directory"
msgstr "新建目录"

msgid "New environment"
msgstr "新环境"

msgid "New epic"
msgstr "新建史诗"

msgid "New epic title"
msgstr "新史诗标题"

msgid "New file"
msgstr "新建文件"

msgid "New group"
msgstr "新建群组"

msgid "New health check access token has been generated!"
msgstr "已生成新的运行状况检查访问令牌！"

msgid "New identity"
msgstr "新建身份标识"

msgid "New issue"
msgstr "新建工单"

msgid "New label"
msgstr "新建标记"

msgid "New merge request"
msgstr "新建合并评审"

msgid "New milestone"
msgstr "新里程碑"

msgid "New password"
msgstr "新密码"

msgid "New pipelines will cancel older, pending pipelines on the same branch"
msgstr "新流水线将取消同一分支上较旧的待处理流水线"

msgid "New project"
msgstr "新建项目"

msgid "New runners registration token has been generated!"
msgstr "已生成新的Runner注册令牌！"

msgid "New schedule"
msgstr "新建计划"

msgid "New snippet"
msgstr "新建代码片段"

msgid "New subgroup"
msgstr "新建子群组"

msgid "New tag"
msgstr "新建标签"

msgid "New users set to external"
msgstr "新用户设置为外部"

msgid "New! Suggest changes directly"
msgstr "新特性！直接建议变更内容"

msgid "New..."
msgstr "新建..."

msgid "Newly registered users will by default be external"
msgstr "默认情况下，新注册的用户将是外部用户"

msgid "Next"
msgstr "下一个"

msgid "Next file in diff (MRs only)"
msgstr ""

msgid "Next unresolved discussion (MRs only)"
msgstr ""

msgid "Nickname"
msgstr "昵称"

msgid "No"
msgstr "否"

msgid "No %{header} for this request."
msgstr "此请求没有%{header}。"

msgid "No %{providerTitle} repositories found"
msgstr ""

msgid "No Epic"
msgstr ""

msgid "No Label"
msgstr "无标记"

msgid "No Milestone"
msgstr "无里程碑"

msgid "No Tag"
msgstr "无标签"

msgid "No active admin user found"
msgstr ""

msgid "No activities found"
msgstr "没有发现任何活动"

msgid "No application_settings found"
msgstr ""

msgid "No authentication methods configured."
msgstr ""

msgid "No available namespaces to fork the project."
msgstr "没有可用的命名空间来派生项目。"

msgid "No branches found"
msgstr "未发现分支"

msgid "No changes"
msgstr "无变更内容"

msgid "No changes between %{ref_start}%{source_branch}%{ref_end} and %{ref_start}%{target_branch}%{ref_end}"
msgstr "%{ref_start}%{source_branch}%{ref_end} 和 %{ref_start}%{target_branch}%{ref_end} 之间没有产生变化"

msgid "No connection could be made to a Gitaly Server, please check your logs!"
msgstr "无法连接到Gitaly服务器，请检查相关日志！"

msgid "No contributions"
msgstr "无贡献"

msgid "No contributions were found"
msgstr "未找到任何贡献者"

msgid "No credit card required."
msgstr "无需信用卡。"

msgid "No data found"
msgstr "未找到数据"

msgid "No data to display"
msgstr ""

msgid "No deployments found"
msgstr ""

msgid "No details available"
msgstr "没有可用的详细信息"

msgid "No due date"
msgstr "无截止日期"

msgid "No errors to display."
msgstr "没有要显示的错误."

msgid "No estimate or time spent"
msgstr "无预计或已用时间"

msgid "No file chosen"
msgstr "未选定任何文件"

msgid "No file selected"
msgstr "未选择任何文件"

msgid "No files"
msgstr "没有文件"

msgid "No files found."
msgstr "未找到文件。"

msgid "No forks available to you."
msgstr ""

msgid "No issues for the selected time period."
msgstr "所选时间段无工单。"

msgid "No job trace"
msgstr "没有作业日志"

msgid "No jobs to show"
msgstr ""

msgid "No labels with such name or description"
msgstr "没有具有此类名称或描述的标记"

msgid "No license. All rights reserved"
msgstr "未设定许可证。版权所有。"

msgid "No licenses found."
msgstr "未找到许可证。"

msgid "No matching results"
msgstr "没有匹配的结果"

msgid "No merge requests for the selected time period."
msgstr "所选时间段无合并评审。"

msgid "No merge requests found"
msgstr "找不到合并评审"

msgid "No messages were logged"
msgstr "未记录任何消息"

msgid "No milestones to show"
msgstr "没有要显示的里程碑"

msgid "No other labels with such name or description"
msgstr "没有其他具有此类名称或描述的标记"

msgid "No parent group"
msgstr "父群组不存在"

msgid "No preview for this file type"
msgstr "无法预览此类型文件"

msgid "No prioritised labels with such name or description"
msgstr "无具有此类名称或描述的优先标记"

msgid "No public groups"
msgstr "无公开群组"

msgid "No pushes for the selected time period."
msgstr "所选时间段无推送。"

msgid "No repository"
msgstr "无仓库"

msgid "No required pipeline"
msgstr "没有必需的流水线"

msgid "No runners found"
msgstr "未找到Runner"

msgid "No schedules"
msgstr "无计划"

msgid "No starrers matched your search"
msgstr ""

msgid "No start date"
msgstr "没有开始日期"

msgid "No template"
msgstr "没有模板"

msgid "No value set by top-level parent group."
msgstr "顶级群组未设置值。"

msgid "No, directly import the existing email addresses and usernames."
msgstr "否, 请直接导入现有电子邮件地址和用户名。"

msgid "No, not interested right now"
msgstr "不，暂时不感兴趣"

msgid "Nobody has starred this repository yet"
msgstr ""

msgid "Node was successfully created."
msgstr "节点已成功创建。"

msgid "Node was successfully updated."
msgstr "节点已成功更新。"

msgid "Nodes"
msgstr "节点"

msgid "None"
msgstr "无"

msgid "Not all data has been processed yet, the accuracy of the chart for the selected timeframe is limited."
msgstr ""

msgid "Not available"
msgstr "数据不足"

msgid "Not available for private projects"
msgstr "对私有项目不可用"

msgid "Not available for protected branches"
msgstr "对受保护的分支不可用"

msgid "Not confidential"
msgstr "非私密"

msgid "Not enough data"
msgstr "数据不足"

msgid "Not found."
msgstr "未找到。"

msgid "Not helpful"
msgstr ""

msgid "Not now"
msgstr "暂不"

msgid "Not ready yet. Try again later."
msgstr "还没有准备好。请稍后再试。"

msgid "Not started"
msgstr "未开始"

msgid "Note"
msgstr ""

msgid "Note that this invitation was sent to %{mail_to_invite_email}, but you are signed in as %{link_to_current_user} with email %{mail_to_current_user}."
msgstr "请注意，此邀请已发送至%{mail_to_invite_email}，但您当前使用电子邮件%{mail_to_current_user}以%{link_to_current_user} 登录。"

msgid "Note: As an administrator you may like to configure %{github_integration_link}, which will allow login via GitHub and allow connecting repositories without generating a Personal Access Token."
msgstr "提示：作为GitLab管理员，可以配置 %{github_integration_link}，这将允许通过GitHub登录并允许连接Github代码仓库而不需要个人访问令牌。"

msgid "Note: As an administrator you may like to configure %{github_integration_link}, which will allow login via GitHub and allow importing repositories without generating a Personal Access Token."
msgstr "提示：作为GitLab管理员，可以配置 %{github_integration_link}，这将允许通过GitHub登录并允许导入Github代码仓库而不需要个人访问令牌。"

msgid "Note: Consider asking your GitLab administrator to configure %{github_integration_link}, which will allow login via GitHub and allow connecting repositories without generating a Personal Access Token."
msgstr "提示：如GitLab管理员配置 %{github_integration_link}，将允许通过GitHub登录并允许连接Github代码仓库而不需要个人访问令牌。"

msgid "Note: Consider asking your GitLab administrator to configure %{github_integration_link}, which will allow login via GitHub and allow importing repositories without generating a Personal Access Token."
msgstr "提示：如GitLab管理员配置 %{github_integration_link}，将允许通过GitHub登录并允许导入Github代码仓库而不需要个人访问令牌。"

msgid "Note: the container registry is always visible when a project is public"
msgstr ""

msgid "NoteForm|Note"
msgstr "注意"

msgid "Notes|Are you sure you want to cancel creating this comment?"
msgstr "确定要取消此评论吗？"

msgid "Notes|Collapse replies"
msgstr "收起回复"

msgid "Notes|Show all activity"
msgstr "显示所有活动"

msgid "Notes|Show comments only"
msgstr "仅显示评论"

msgid "Notes|Show history only"
msgstr "仅显示历史记录"

msgid "Notes|This comment has changed since you started editing, please review the %{open_link}updated comment%{close_link} to ensure information is not lost"
msgstr "自您开始编辑以来，此评论已更改，请查看 %{open_link}更新过的评论%{close_link} 以确保信息不会丢失"

msgid "Nothing to preview."
msgstr "没有可预览的内容。"

msgid "Notification events"
msgstr "通知事件"

msgid "Notification setting"
msgstr "无法预览此类型文件"

msgid "Notification setting - %{notification_title}"
msgstr "通知设置 - %{notification_title}"

msgid "Notification settings saved"
msgstr "通知设置已保存"

msgid "NotificationEvent|Close issue"
msgstr "关闭工单"

msgid "NotificationEvent|Close merge request"
msgstr "关闭合并评审"

msgid "NotificationEvent|Failed pipeline"
msgstr "流水线失败"

msgid "NotificationEvent|Merge merge request"
msgstr "合并评审被合并"

msgid "NotificationEvent|New epic"
msgstr "新史诗"

msgid "NotificationEvent|New issue"
msgstr "新建工单"

msgid "NotificationEvent|New merge request"
msgstr "新建合并评审"

msgid "NotificationEvent|New note"
msgstr "新建评论"

msgid "NotificationEvent|Reassign issue"
msgstr "重新指派工单"

msgid "NotificationEvent|Reassign merge request"
msgstr "重新指派合并评审"

msgid "NotificationEvent|Reopen issue"
msgstr "重启工单"

msgid "NotificationEvent|Successful pipeline"
msgstr "流水线成功完成"

msgid "NotificationLevel|Custom"
msgstr "自定义"

msgid "NotificationLevel|Disabled"
msgstr "停用"

msgid "NotificationLevel|Global"
msgstr "全局"

msgid "NotificationLevel|On mention"
msgstr "提及"

msgid "NotificationLevel|Participate"
msgstr "参与"

msgid "NotificationLevel|Watch"
msgstr "关注"

msgid "NotificationSetting|Custom"
msgstr "自定义"

msgid "Notifications"
msgstr "通知"

msgid "Notifications have been disabled by the project or group owner"
msgstr ""

msgid "Notifications off"
msgstr "禁用通知"

msgid "Notifications on"
msgstr "启用通知"

msgid "Nov"
msgstr "11月"

msgid "November"
msgstr "11月"

msgid "Number of Elasticsearch replicas"
msgstr "Elasticsearch副本的数量"

msgid "Number of Elasticsearch shards"
msgstr "Elasticsearch分片数"

msgid "Number of LOCs per commit"
msgstr ""

msgid "Number of commits per MR"
msgstr ""

msgid "Number of files touched"
msgstr ""

msgid "OK"
msgstr "确定"

msgid "Object Storage replication"
msgstr ""

msgid "Object does not exist on the server or you don't have permissions to access it"
msgstr "对象在服务器上不存在, 或者您没有访问它的权限"

msgid "Oct"
msgstr "10月"

msgid "October"
msgstr "10月"

msgid "OfSearchInADropdown|Filter"
msgstr "过滤"

msgid "Ok let's go"
msgstr "好的，我们开始吧"

msgid "OmniAuth"
msgstr ""

msgid "Onboarding"
msgstr "新手上路"

msgid "Once imported, repositories can be mirrored over SSH. Read more %{link_start}here%{link_end}."
msgstr "仓库导入后，可以通过SSH进行镜像。点击%{link_start}此处%{link_end}了解更多."

msgid "Once removed, the fork relationship cannot be restored and you will no longer be able to send merge requests to the source."
msgstr "删除后将无法恢复派生关系，您将无法再向源项目发送合并评审。"

msgid "Once the exported file is ready, you will receive a notification email with a download link, or you can download it from this page."
msgstr "导出的文件准备就绪后，您将收到带有下载链接的通知电子邮件，或者您可以从此页面下载。"

msgid "One more item"
msgid_plural "%d more items"
msgstr[0] "其余%d项"

msgid "One or more groups that you don't have access to."
msgstr "您无权访问的一个或多个群组。"

msgid "One or more of your Bitbucket projects cannot be imported into GitLab directly because they use Subversion or Mercurial for version control, rather than Git."
msgstr "您的一个或多个Bitbucket项目无法直接导入GitLab，因为它们使用Subversion或Mercurial进行版本控制，而不是Git。"

msgid "One or more of your Google Code projects cannot be imported into GitLab directly because they use Subversion or Mercurial for version control, rather than Git."
msgstr "您的一个或多个Google Code项目无法直接导入GitLab，因为它们使用Subversion或Mercurial进行版本控制，而不是Git。"

msgid "One or more of your dependency files are not supported, and the dependency list may be incomplete. Below is a list of supported file types."
msgstr "有一个或多个依赖项文件不支持，并且依赖项列表可能不完整。以下是支持的文件类型列表。"

msgid "Only 'Reporter' roles and above on tiers Premium / Silver and above can see Cycle Analytics."
msgstr ""

msgid "Only Project Members"
msgstr ""

msgid "Only admins"
msgstr "仅管理员"

msgid "Only admins can delete project"
msgstr "只有管理员可以删除项目"

msgid "Only mirror protected branches"
msgstr "只镜像受保护的分支"

msgid "Only policy:"
msgstr "仅策略："

msgid "Only proceed if you trust %{idp_url} to control your GitLab account sign in."
msgstr "只有在您信任 %{idp_url} 时才能继续控制GitLab帐户登录。"

msgid "Only project members can comment."
msgstr "只有项目成员可以发表评论。"

msgid "Only project members will be imported. Group members will be skipped."
msgstr "仅导入项目成员。群组成员将被跳过。"

msgid "Only these extensions are supported: %{extension_list}"
msgstr "仅支持这些扩展: %{extension_list}"

msgid "Only users with an email address in this domain can be added to the group.<br>Example: <code>gitlab.com</code>. Some common domains are not allowed. %{read_more_link}."
msgstr ""

msgid "Only ‘Reporter’ roles and above on tiers Premium / Silver and above can see Productivity Analytics."
msgstr ""

msgid "Oops, are you sure?"
msgstr "啊~~, 确定吗？"

msgid "Open"
msgstr "打开"

msgid "Open Documentation"
msgstr "打开文档"

msgid "Open Selection"
msgstr ""

msgid "Open comment type dropdown"
msgstr "打开评论类型下拉列表"

msgid "Open errors"
msgstr "打开错误"

msgid "Open in Xcode"
msgstr "用Xcode打开"

msgid "Open in file view"
msgstr ""

msgid "Open issues"
msgstr "开启的议题"

msgid "Open projects"
msgstr "打开项目"

msgid "Open raw"
msgstr "打开原始文件"

msgid "Open sidebar"
msgstr "打开侧边栏"

msgid "Open source software to collaborate on code"
msgstr "用于代码开发协作的开源软件"

msgid "Opened"
msgstr "已打开"

msgid "Opened MR"
msgstr "开启的合并评审"

msgid "Opened issues"
msgstr "开启的工单"

msgid "OpenedNDaysAgo|Opened"
msgstr "创建于"

msgid "Opens in a new window"
msgstr "打开一个新窗口"

msgid "Operation failed. Check pod logs for %{pod_name} for more details."
msgstr "操作失败。请检查 Pod 日志 %{pod_name} 了解更多信息。"

msgid "Operation timed out. Check pod logs for %{pod_name} for more details."
msgstr "操作超时。请检查 Pod 日志 %{pod_name} 了解更多信息。"

msgid "Operations"
msgstr "运维"

msgid "Operations Dashboard"
msgstr "运维仪表板"

msgid "Operations Settings"
msgstr "运维设置"

msgid "OperationsDashboard|Add a project to the dashboard"
msgstr "将项目添加到仪表板"

msgid "OperationsDashboard|Add projects"
msgstr "添加项目"

msgid "OperationsDashboard|More information"
msgstr "更多信息"

msgid "OperationsDashboard|Operations Dashboard"
msgstr "运维面板"

msgid "OperationsDashboard|The operations dashboard provides a summary of each project's operational health, including pipeline and alert statuses."
msgstr "运维仪表板提供每个项目的运行状况的摘要，包括流水线和警报状态。"

msgid "Optional"
msgstr "可选的"

msgid "Optionally, you can %{link_to_customize} how FogBugz email addresses and usernames are imported into GitLab."
msgstr "您可以选择 %{link_to_customize} FogBugz的电子邮件地址和用户名如何被导入到GitLab。"

msgid "Optionally, you can %{link_to_customize} how Google Code email addresses and usernames are imported into GitLab."
msgstr "您也可以%{link_to_customize} FogBugz的电子邮件地址和用户名导入GitLab的方式。"

msgid "Options"
msgstr "操作"

msgid "Or you can choose one of the suggested colors below"
msgstr "或者您可以选择下面的建议颜色之一"

msgid "Other Labels"
msgstr "其他标记"

msgid "Other information"
msgstr "其他信息"

msgid "Other merge requests block this MR"
msgstr "其他合并评审阻止了此MR"

msgid "Other visibility settings have been disabled by the administrator."
msgstr ""

msgid "Our Privacy Policy has changed, please visit %{privacy_policy_link} to review these changes."
msgstr ""

msgid "Outbound requests"
msgstr "外发请求"

msgid "Overview"
msgstr "概览"

msgid "Overwrite diverged branches"
msgstr "覆盖分叉分支"

msgid "Owned by anyone"
msgstr "拥有者为任何人"

msgid "Owned by me"
msgstr "拥有者为我"

msgid "Owner"
msgstr "所有者"

msgid "Package information"
msgstr "包信息"

msgid "Package was removed"
msgstr "包已被删除"

msgid "PackageRegistry|Delete Package Version"
msgstr ""

msgid "PackageRegistry|There was a problem fetching the details for this package."
msgstr ""

msgid "PackageRegistry|Unable to load package"
msgstr ""

msgid "PackageRegistry|You are about to delete version %{boldStart}%{version}%{boldEnd} of %{boldStart}%{name}%{boldEnd}. Are you sure?"
msgstr ""

msgid "Packages"
msgstr "软件包"

msgid "Page not found"
msgstr "找不到页面"

msgid "Page was successfully deleted"
msgstr "页面已成功删除"

msgid "Pages"
msgstr "Pages"

msgid "Pages Domain"
msgstr "Pages域名"

msgid "Pages Domains"
msgstr "Pages域名"

msgid "Pages getting started guide"
msgstr "Pages 入门指南"

msgid "Pagination|Go to first page"
msgstr "转到第一页"

msgid "Pagination|Go to last page"
msgstr "转到最后一页"

msgid "Pagination|Go to next page"
msgstr "转到下一页"

msgid "Pagination|Go to previous page"
msgstr "转到上一页"

msgid "Pagination|Last »"
msgstr "尾页 »"

msgid "Pagination|Next ›"
msgstr "下一页 ›"

msgid "Pagination|« First"
msgstr "« 首页"

msgid "Pagination|‹ Prev"
msgstr "‹ 上一页"

msgid "Parameter"
msgstr "参数"

msgid "Part of merge request changes"
msgstr "包含于合并评审变更中"

msgid "Password"
msgstr "密码"

msgid "Password (optional)"
msgstr "密码 (可选)"

msgid "Password authentication is unavailable."
msgstr "密码验证不可用。"

msgid "Password confirmation"
msgstr "密码确认"

msgid "Password successfully changed"
msgstr "密码修改成功"

msgid "Password was successfully updated. Please login with it"
msgstr "密码更新成功。请登录"

msgid "Past due"
msgstr "逾期"

msgid "Paste a machine public key here. Read more about how to generate it %{link_start}here%{link_end}"
msgstr "在此处粘贴计算机公钥。在%{link_start}这里%{link_end}了解更多关于如何产生公钥"

msgid "Paste epic link"
msgstr "粘贴史诗链接"

msgid "Paste issue link"
msgstr "粘贴工单链接"

msgid "Paste your public SSH key, which is usually contained in the file '~/.ssh/id_ed25519.pub' or '~/.ssh/id_rsa.pub' and begins with 'ssh-ed25519' or 'ssh-rsa'. Don't use your private SSH key."
msgstr "粘贴您的SSH公钥，通常包含在文件'~/.ssh/id_ed25519.pub'或'~/.ssh/id_rsa.pub' 中，并以“ssh-ed25519”或“ssh-rsa”开头。请不要使用您的SSH私钥。"

msgid "Path"
msgstr "路径"

msgid "Path, transfer, remove"
msgstr "路径，转移，删除"

msgid "Path:"
msgstr "路径:"

msgid "Pause"
msgstr "暂停"

msgid "Pause replication"
msgstr "暂停复制"

msgid "Paused Runners don't accept new jobs"
msgstr "暂停的 Runner 不接受新作业"

msgid "Pending"
msgstr "等待中"

msgid "People without permission will never get a notification and won't be able to comment."
msgstr "权限不足的用户将无法收到通知，也无法评论。"

msgid "People without permission will never get a notification."
msgstr "没有权限的用户将永远不会收到通知。"

msgid "Perform advanced options such as changing path, transferring, or removing the group."
msgstr "执行高级选项，例如更改路径，移动或删除群组。"

msgid "Perform common operations on GitLab project"
msgstr ""

msgid "Performance optimization"
msgstr "性能优化"

msgid "PerformanceBar|Gitaly calls"
msgstr "Gitaly调用"

msgid "PerformanceBar|Redis calls"
msgstr ""

msgid "PerformanceBar|Rugged calls"
msgstr ""

msgid "PerformanceBar|SQL queries"
msgstr "SQL查询"

msgid "PerformanceBar|trace"
msgstr "跟踪"

msgid "Permissions"
msgstr "权限"

msgid "Permissions Help"
msgstr "权限帮助"

msgid "Permissions, LFS, 2FA"
msgstr "权限，LFS，2FA"

msgid "Personal Access Token"
msgstr "个人访问凭证"

msgid "Personal project creation is not allowed. Please contact your administrator with questions"
msgstr "不允许创建个人项目。如有疑问，请联系您的管理员"

msgid "Phabricator Server Import"
msgstr "Phabricator服务器导入"

msgid "Phabricator Server URL"
msgstr "Pharibator服务器URL"

msgid "Phabricator Tasks"
msgstr "Phabricator任务"

msgid "Pick a name"
msgstr "选择一个名称"

msgid "Pick a name for the application, and we'll give you a unique %{type} token."
msgstr "请为应用程序选择一个名称，以便生成唯一的%{type}令牌。"

msgid "Pin code"
msgstr "Pin码"

msgid "Pipeline"
msgstr "流水线"

msgid "Pipeline %{label}"
msgstr ""

msgid "Pipeline %{label} for \"%{dataTitle}\""
msgstr ""

msgid "Pipeline Schedule"
msgstr "流水线计划"

msgid "Pipeline Schedules"
msgstr "流水线计划"

msgid "Pipeline minutes quota"
msgstr "流水线分钟数配额"

msgid "Pipeline quota"
msgstr "流水线配额"

msgid "Pipeline triggers"
msgstr "流水线触发器"

msgid "Pipeline: %{status}"
msgstr "流水线: %{status}"

msgid "PipelineCharts|Failed:"
msgstr "失败："

msgid "PipelineCharts|Overall statistics"
msgstr "总体统计数据"

msgid "PipelineCharts|Success ratio:"
msgstr "成功率："

msgid "PipelineCharts|Successful:"
msgstr "成功："

msgid "PipelineCharts|Total:"
msgstr "总计："

msgid "PipelineSchedules|Activated"
msgstr "是否启用"

msgid "PipelineSchedules|Active"
msgstr "已启用"

msgid "PipelineSchedules|All"
msgstr "所有"

msgid "PipelineSchedules|Inactive"
msgstr "未启用"

msgid "PipelineSchedules|Next Run"
msgstr "下次运行时间"

msgid "PipelineSchedules|None"
msgstr "无"

msgid "PipelineSchedules|Provide a short description for this pipeline"
msgstr "为此流水线提供简短描述"

msgid "PipelineSchedules|Take ownership"
msgstr "取得所有权"

msgid "PipelineSchedules|Target"
msgstr "目标"

msgid "PipelineSchedules|Variables"
msgstr "变量"

msgid "PipelineSheduleIntervalPattern|Custom"
msgstr "自定义"

msgid "PipelineStatusTooltip|Pipeline: %{ciStatus}"
msgstr ""

msgid "PipelineStatusTooltip|Pipeline: %{ci_status}"
msgstr "流水线：%{ci_status}"

msgid "Pipelines"
msgstr "流水线"

msgid "Pipelines charts"
msgstr "流水线统计图"

msgid "Pipelines emails"
msgstr "流水线电子邮件"

msgid "Pipelines for last month"
msgstr "上个月的流水线"

msgid "Pipelines for last week"
msgstr "上周的流水线"

msgid "Pipelines for last year"
msgstr "去年的流水线"

msgid "Pipelines for merge requests are configured. A detached pipeline runs in the context of the merge request, and not against the merged result. Learn more on the documentation for Pipelines for Merged Results."
msgstr ""

msgid "Pipelines settings for '%{project_name}' were successfully updated."
msgstr "“%{project_name}”的流水线设置已成功更新。"

msgid "Pipelines| to purchase more minutes."
msgstr "以购买更多的分钟数。"

msgid "Pipelines|%{namespace_name} has exceeded its pipeline minutes quota."
msgstr ""

msgid "Pipelines|%{namespace_name} has less than %{notification_level}%% of CI minutes available."
msgstr ""

msgid "Pipelines|API"
msgstr "API"

msgid "Pipelines|Build with confidence"
msgstr "自信地构建"

msgid "Pipelines|CI Lint"
msgstr "CI 配置检查(CI Lint)"

msgid "Pipelines|Clear Runner Caches"
msgstr "清除Runner缓存"

msgid "Pipelines|Continuous Integration can help catch bugs by running your tests automatically, while Continuous Deployment can help you deliver code to your product environment."
msgstr "持续集成可以通过自动运行测试来帮助检测代码缺陷，而持续部署可以帮助您向生产环境交付代码。"

msgid "Pipelines|Get started with Pipelines"
msgstr "流水线入门"

msgid "Pipelines|Loading Pipelines"
msgstr "载入流水线"

msgid "Pipelines|Pipelines will not run anymore on shared Runners."
msgstr ""

msgid "Pipelines|Project cache successfully reset."
msgstr "项目缓存重置成功。"

msgid "Pipelines|Run Pipeline"
msgstr "运行流水线"

msgid "Pipelines|Something went wrong while cleaning runners cache."
msgstr "清理runner缓存时发生错误。"

msgid "Pipelines|There are currently no %{scope} pipelines."
msgstr "当前无%{scope}的流水线。"

msgid "Pipelines|There are currently no pipelines."
msgstr "当前无流水线。"

msgid "Pipelines|There was an error fetching the pipelines. Try again in a few moments or contact your support team."
msgstr "获取流水线时出错。请稍后重试或联系支持团队。"

msgid "Pipelines|This project is not currently set up to run pipelines."
msgstr "此项目当前未配置运行流水线。"

msgid "Pipeline|Commit"
msgstr "提交"

msgid "Pipeline|Could not retrieve the pipeline status. For troubleshooting steps, read the %{linkStart}documentation.%{linkEnd}"
msgstr ""

msgid "Pipeline|Coverage"
msgstr "覆盖率"

msgid "Pipeline|Detached merge request pipeline"
msgstr ""

msgid "Pipeline|Duration"
msgstr "时长"

msgid "Pipeline|Existing branch name or tag"
msgstr "现有分支名称或者标签"

msgid "Pipeline|Key"
msgstr ""

msgid "Pipeline|Merge train pipeline"
msgstr ""

msgid "Pipeline|Merged result pipeline"
msgstr ""

msgid "Pipeline|Pipeline"
msgstr "流水线"

msgid "Pipeline|Run Pipeline"
msgstr "运行流水线"

msgid "Pipeline|Run for"
msgstr "运行于"

msgid "Pipeline|Search branches"
msgstr "搜索分支"

msgid "Pipeline|Specify variable values to be used in this run. The values specified in %{settings_link} will be used by default."
msgstr "指定要在此次运行中使用的变量值。默认情况下将使用 %{settings_link} 中指定的值。"

msgid "Pipeline|Stages"
msgstr "阶段"

msgid "Pipeline|Status"
msgstr "状态"

msgid "Pipeline|Stop pipeline"
msgstr "停止流水线"

msgid "Pipeline|Stop pipeline #%{pipelineId}?"
msgstr "停止流水线＃%{pipelineId}吗？"

msgid "Pipeline|Triggerer"
msgstr "触发者"

msgid "Pipeline|Value"
msgstr ""

msgid "Pipeline|Variables"
msgstr "变量"

msgid "Pipeline|You’re about to stop pipeline %{pipelineId}."
msgstr "即将停止流水线 %{pipelineId}。"

msgid "Pipeline|all"
msgstr "所有"

msgid "Pipeline|for"
msgstr "使用提交"

msgid "Pipeline|on"
msgstr "于"

msgid "Pipeline|success"
msgstr "成功"

msgid "Pipeline|with stage"
msgstr "，包含阶段"

msgid "Pipeline|with stages"
msgstr "，包含阶段"

msgid "PivotalTrackerService|Comma-separated list of branches which will be automatically inspected. Leave blank to include all branches."
msgstr "将自动检查的以逗号分隔的分支列表。空白则包括所有分支。"

msgid "PivotalTrackerService|Pivotal Tracker API token."
msgstr "Pivotal Tracker API令牌。"

msgid "PivotalTrackerService|Project Management Software (Source Commits Endpoint)"
msgstr "项目管理软件 (源提交端点)"

msgid "Plain diff"
msgstr "文本差异"

msgid "PlantUML"
msgstr "PlantUML"

msgid "Play"
msgstr "运行"

msgid "Play all manual"
msgstr "运行所有手动作业"

msgid "Please %{link_to_register} or %{link_to_sign_in} to comment"
msgstr "想要评论请 %{link_to_register} 或 %{link_to_sign_in}"

msgid "Please %{startTagRegister}register%{endRegisterTag} or %{startTagSignIn}sign in%{endSignInTag} to reply"
msgstr ""

msgid "Please accept the Terms of Service before continuing."
msgstr "请接受服务条款以继续。"

msgid "Please add a comment in the text area above"
msgstr "请在上面文本框添加评论"

msgid "Please add a list to your board first"
msgstr "请先向看板添加一列"

msgid "Please check the configuration file for this chart"
msgstr "请检查此图表的配置文件"

msgid "Please check the configuration file to ensure that a collection of charts has been declared."
msgstr "请检查配置文件以确保已声明了一组图表。"

msgid "Please check the configuration file to ensure that it is available and the YAML is valid"
msgstr "请检查配置文件以确保它可用且YAML有效"

msgid "Please check your email (%{email}) to verify that you own this address. Didn't receive it? %{resend_link}. Wrong email address? %{update_link}."
msgstr ""

msgid "Please choose a group URL with no special characters."
msgstr "请选择无特殊字符的群组URL。"

msgid "Please complete your profile with email address"
msgstr "请在您的个人资料中填写电子邮件地址"

msgid "Please convert them to %{link_to_git}, and go through the %{link_to_import_flow} again."
msgstr "请将它们先%{link_to_git}, 然后再次使用%{link_to_import_flow}。"

msgid "Please convert them to Git on Google Code, and go through the %{link_to_import_flow} again."
msgstr "请将它们先在Google  Code中转为Git, 然后再次使用%{link_to_import_flow}。"

msgid "Please create a password for your new account."
msgstr "请为您的新帐户创建密码。"

msgid "Please create a username with only alphanumeric characters."
msgstr "请创建仅包含字母和数字的用户名。"

msgid "Please enable and migrate to hashed storage to avoid security issues and ensure data integrity. %{migrate_link}"
msgstr "请启用并迁移到散列存储以避免安全问题并确保数据完整性。 %{migrate_link}"

msgid "Please enter a non-negative number"
msgstr "请输入一个非负数"

msgid "Please enter a number greater than %{number} (from the project settings)"
msgstr "请输入大于%{number}(来自项目设置)的数字"

msgid "Please enter a valid number"
msgstr "请输入有效的数字"

msgid "Please enter or upload a license."
msgstr "请输入或上传一个许可证。"

msgid "Please fill in a descriptive name for your group."
msgstr "请为您的群组填写描述性名称。"

msgid "Please migrate all existing projects to hashed storage to avoid security issues and ensure data integrity. %{migrate_link}"
msgstr "请将所有现有项目迁移到散列存储，以避免安全问题并确保数据完整性。 %{migrate_link}"

msgid "Please note that this application is not provided by GitLab and you should verify its authenticity before allowing access."
msgstr "请注意，GitLab不提供此应用程序，您应该在允许访问之前验证其真实性。"

msgid "Please provide a name"
msgstr "请提供名称"

msgid "Please provide a valid email address."
msgstr "请提供有效的电子邮件地址。"

msgid "Please retype the email address."
msgstr "请再次输入电子邮件地址。"

msgid "Please select a file"
msgstr "请选择一个文件"

msgid "Please select a group."
msgstr "请选择一个群组。"

msgid "Please select and add a member"
msgstr "请选择并添加一个成员"

msgid "Please select at least one filter to see results"
msgstr "请至少选择一个过滤器来查看结果"

msgid "Please set a new password before proceeding."
msgstr "请设置新密码以继续下一步。"

msgid "Please solve the reCAPTCHA"
msgstr "请填写验证码。"

msgid "Please try again"
msgstr "请再试一次"

msgid "Please upgrade PostgreSQL to version 9.6 or greater. The status of the replication cannot be determined reliably with the current version."
msgstr "请将PostgreSQL升级到9.6或更高版本。使用当前版本无法可靠地确定复制的状态。"

msgid "Please use this form to report to the admin users who create spam issues, comments or behave inappropriately."
msgstr "请使用此表单向管理员报告创建垃圾议题、评论或行为不当的用户。"

msgid "Please wait a moment, this page will automatically refresh when ready."
msgstr "请稍等片刻，此页面在就绪时会自动刷新。"

msgid "Please wait while we connect to your repository. Refresh at will."
msgstr "连接代码仓库中，请稍候。可在任意时刻刷新以获取当前状态。"

msgid "Please wait while we import the repository for you. Refresh at will."
msgstr "导入代码仓库中，请稍候。可在任意时刻刷新以获取当前状态。"

msgid "Pods in use"
msgstr ""

msgid "Preferences"
msgstr "偏好设置"

msgid "Preferences saved."
msgstr "偏好设置已保存。"

msgid "Preferences|Behavior"
msgstr "呈现"

msgid "Preferences|Choose between fixed (max. 1280px) and fluid (%{percentage}) application layout."
msgstr ""

msgid "Preferences|Choose what content you want to see on a project’s overview page."
msgstr "选择项目概览页面中您想看到的内容。"

msgid "Preferences|Customize the appearance of the application header and navigation sidebar."
msgstr "自定义应用程序顶部和导航侧边栏的外观。"

msgid "Preferences|Default dashboard"
msgstr "默认仪表板"

msgid "Preferences|Display time in 24-hour format"
msgstr "以24小时格式显示时间"

msgid "Preferences|For example: 30 mins ago."
msgstr "例如：30分钟前"

msgid "Preferences|Layout width"
msgstr "布局宽度"

msgid "Preferences|Navigation theme"
msgstr "导航主题"

msgid "Preferences|Project overview content"
msgstr "项目概览内容"

msgid "Preferences|Show whitespace in diffs"
msgstr ""

msgid "Preferences|Syntax highlighting theme"
msgstr "语法高亮主题"

msgid "Preferences|These settings will update how dates and times are displayed for you."
msgstr "这些设置将更新您的日期和时间显示方式。"

msgid "Preferences|This feature is experimental and translations are not complete yet"
msgstr "此功能当初处于实验阶段，翻译尚未全部完成。"

msgid "Preferences|This setting allows you to customize the appearance of the syntax."
msgstr "此设置允许您自定义基于语法的外观。"

msgid "Preferences|This setting allows you to customize the behavior of the system layout and default views."
msgstr "此设置允许您自定义系统布局和默认视图的呈现。"

msgid "Preferences|Time display"
msgstr "时间显示"

msgid "Preferences|Time format"
msgstr "时间格式"

msgid "Preferences|Time preferences"
msgstr "时间偏好"

msgid "Preferences|Use relative times"
msgstr "使用相对时间"

msgid "Press %{key}-C to copy"
msgstr "按 %{key}-C 复制"

msgid "Press Enter or click to search"
msgstr "按 回车键或单击以搜索"

msgid "Prevent adding new members to project membership within this group"
msgstr "禁止向当前群组中的项目添加新成员"

msgid "Prevent approval of merge requests by merge request author"
msgstr "阻止合并评审作者核准合并评审"

msgid "Prevent approval of merge requests by merge request committers"
msgstr "阻止合并评审提交者核准合并评审"

msgid "Preview"
msgstr "预览"

msgid "Preview Markdown"
msgstr "Markdown预览"

msgid "Preview changes"
msgstr "预览更改"

msgid "Preview payload"
msgstr "预览上传数据"

msgid "Previous Artifacts"
msgstr "前一个产物"

msgid "Previous file in diff (MRs only)"
msgstr ""

msgid "Previous unresolved discussion (MRs only)"
msgstr ""

msgid "Primary"
msgstr "主要"

msgid "Prioritize"
msgstr "优先"

msgid "Prioritize label"
msgstr "优先标记"

msgid "Prioritized Labels"
msgstr "优先标记"

msgid "Prioritized label"
msgstr "优先标记"

msgid "Private"
msgstr "私有"

msgid "Private - Project access must be granted explicitly to each user."
msgstr "私人 - 必须向每个用户明确授予项目访问权限。"

msgid "Private - The group and its projects can only be viewed by members."
msgstr "私人 - 群组及其项目只能由成员查看。"

msgid "Private group(s)"
msgstr "私有群组"

msgid "Private profile"
msgstr "非公开资料"

msgid "Private projects can be created in your personal namespace with:"
msgstr "私有项目可以在个人名称空间中创建："

msgid "Proceed"
msgstr "继续"

msgid "Productivity Analytics"
msgstr ""

msgid "Productivity analytics can help identify the problems that are delaying your team"
msgstr ""

msgid "ProductivityAnalytics|Ascending"
msgstr ""

msgid "ProductivityAnalytics|Days to merge"
msgstr ""

msgid "ProductivityAnalytics|Descending"
msgstr ""

msgid "Profile"
msgstr "用户资料"

msgid "Profile Settings"
msgstr "个人资料设置"

msgid "ProfileSession|on"
msgstr "于"

msgid "Profiles| You are about to permanently delete %{yourAccount}, and all of the issues, merge requests, and groups linked to your account. Once you confirm %{deleteAccount}, it cannot be undone or recovered."
msgstr "您即将永久删除 %{yourAccount}，以及与您的帐户关联的所有工单，合并评审和群组。一旦确认 %{deleteAccount}，此操作便无法撤销和恢复。"

msgid "Profiles| You are going to change the username %{currentUsernameBold} to %{newUsernameBold}. Profile and projects will be redirected to the %{newUsername} namespace but this redirect will expire once the %{currentUsername} namespace is registered by another user or group. Please update your Git repository remotes as soon as possible."
msgstr "您将更改用户名 %{currentUsernameBold} 为 %{newUsernameBold}。配置文件和项目将重定向到 %{newUsername} 命名空间，但是一旦 %{currentUsername} 命名空间被另一个用户或组注册，此重定向将过期。请尽快更新您的远端Git仓库。"

msgid "Profiles|@username"
msgstr "@用户名"

msgid "Profiles|Account scheduled for removal."
msgstr "帐户已安排被删除。"

msgid "Profiles|Activate signin with one of the following services"
msgstr "使用以下服务之一激活登录"

msgid "Profiles|Active"
msgstr "活动"

msgid "Profiles|Add key"
msgstr "添加密钥"

msgid "Profiles|Add status emoji"
msgstr "在状态中添加表情符号"

msgid "Profiles|Avatar cropper"
msgstr "头像裁剪"

msgid "Profiles|Avatar will be removed. Are you sure?"
msgstr "即将删除头像。确定继续吗？"

msgid "Profiles|Bio"
msgstr "简历"

msgid "Profiles|Change username"
msgstr "更改用户名"

msgid "Profiles|Changing your username can have unintended side effects."
msgstr "更改您的用户名可能会产生意想不到的副作用。"

msgid "Profiles|Choose file..."
msgstr "选择文件..."

msgid "Profiles|Choose to show contributions of private projects on your public profile without any project, repository or organization information"
msgstr "选择在公开个人资料中显示私有项目的贡献，但不显示任何项目，仓库或组织信息"

msgid "Profiles|City, country"
msgstr "城市，国家"

msgid "Profiles|Clear status"
msgstr "清除状态"

msgid "Profiles|Click on icon to activate signin with one of the following services"
msgstr "单击图标以使用以下服务之一激活登录"

msgid "Profiles|Commit email"
msgstr "提交邮件"

msgid "Profiles|Connect"
msgstr "连接"

msgid "Profiles|Connected Accounts"
msgstr "关联账户"

msgid "Profiles|Current path: %{path}"
msgstr "当前路径： %{path}"

msgid "Profiles|Current status"
msgstr "当前状态"

msgid "Profiles|Default notification email"
msgstr "默认通知邮件"

msgid "Profiles|Delete Account"
msgstr "删除帐户"

msgid "Profiles|Delete account"
msgstr "删除帐户"

msgid "Profiles|Delete your account?"
msgstr "删除您的帐户?"

msgid "Profiles|Deleting an account has the following effects:"
msgstr "删除帐户具有以下效果："

msgid "Profiles|Disconnect"
msgstr "断开"

msgid "Profiles|Do not show on profile"
msgstr "不在个人资料中显示"

msgid "Profiles|Don't display activity-related personal information on your profiles"
msgstr "不在个人资料中显示与活动相关的个人信息"

msgid "Profiles|Edit Profile"
msgstr "编辑个人资料"

msgid "Profiles|Enter your name, so people you know can recognize you"
msgstr "输入您的姓名，以便大家认识您"

msgid "Profiles|Feed token was successfully reset"
msgstr "信息动态令牌已成功重置"

msgid "Profiles|Full name"
msgstr "全名"

msgid "Profiles|Impersonation"
msgstr "身份模拟"

msgid "Profiles|Include private contributions on my profile"
msgstr "在个人资料中包含非公开贡献"

msgid "Profiles|Incoming email token was successfully reset"
msgstr "接收邮件令牌已重置"

msgid "Profiles|Increase your account's security by enabling Two-Factor Authentication (2FA)"
msgstr "启用双重身份认证（2FA），提高账户安全性"

msgid "Profiles|Invalid password"
msgstr "密码无效"

msgid "Profiles|Invalid username"
msgstr "用户名无效"

msgid "Profiles|Key"
msgstr "密钥"

msgid "Profiles|Learn more"
msgstr "了解更多"

msgid "Profiles|Location"
msgstr "位置"

msgid "Profiles|Made a private contribution"
msgstr "作出了私有贡献"

msgid "Profiles|Main settings"
msgstr "主要设置"

msgid "Profiles|No file chosen"
msgstr "未选择文件"

msgid "Profiles|Notification email"
msgstr "通知邮件"

msgid "Profiles|Organization"
msgstr "组织"

msgid "Profiles|Path"
msgstr "路径"

msgid "Profiles|Personal Access"
msgstr "个人访问"

msgid "Profiles|Position and size your new avatar"
msgstr "您新头像的位置和大小"

msgid "Profiles|Primary email"
msgstr "主邮件"

msgid "Profiles|Private contributions"
msgstr "非公开贡献"

msgid "Profiles|Profile was successfully updated"
msgstr "个人资料已成功更新"

msgid "Profiles|Public Avatar"
msgstr "公开头像"

msgid "Profiles|Public email"
msgstr "公开邮件"

msgid "Profiles|Remove avatar"
msgstr "删除头像"

msgid "Profiles|Set new profile picture"
msgstr "设置新个人资料图片"

msgid "Profiles|Social sign-in"
msgstr "社交登录"

msgid "Profiles|Some options are unavailable for LDAP accounts"
msgstr "某些选项对于 LDAP 帐户不可用"

msgid "Profiles|Static object token was successfully reset"
msgstr ""

msgid "Profiles|Tell us about yourself in fewer than 250 characters"
msgstr "请用少于250字符描述您自己"

msgid "Profiles|The maximum file size allowed is 200KB."
msgstr "允许的最大文件大小为200KB。"

msgid "Profiles|This doesn't look like a public SSH key, are you sure you want to add it?"
msgstr "这看起来不像 SSH 公钥，确定要添加它吗？"

msgid "Profiles|This email will be displayed on your public profile"
msgstr "此电子邮件将显示在您的公开个人资料中。"

msgid "Profiles|This email will be used for web based operations, such as edits and merges. %{commit_email_link_start}Learn more%{commit_email_link_end}"
msgstr "此电子邮件将用于基于Web的操作，例如编辑和合并。 %{commit_email_link_start}更多信息%{commit_email_link_end}"

msgid "Profiles|This emoji and message will appear on your profile and throughout the interface."
msgstr "此表情符号和消息会显示在您的个人资料和界面中。"

msgid "Profiles|This information will appear on your profile"
msgstr "此信息将显示在您的个人资料中"

msgid "Profiles|Time settings"
msgstr "时间设置"

msgid "Profiles|Two-Factor Authentication"
msgstr "双重认证"

msgid "Profiles|Type your %{confirmationValue} to confirm:"
msgstr "键入您的 %{confirmationValue} 以确认："

msgid "Profiles|Typically starts with \"ssh-ed25519 …\" or \"ssh-rsa …\""
msgstr "通常以“ssh-ed25519 …”或“ssh-rsa …”开头"

msgid "Profiles|Update profile settings"
msgstr "更新个人资料设置"

msgid "Profiles|Update username"
msgstr "更新用户名"

msgid "Profiles|Upload new avatar"
msgstr "上传新头像"

msgid "Profiles|Use a private email - %{email}"
msgstr "使用私人电子邮件 - %{email}"

msgid "Profiles|User ID"
msgstr "用户ID"

msgid "Profiles|Username change failed - %{message}"
msgstr "用户名更改失败 - %{message}"

msgid "Profiles|Username successfully changed"
msgstr "用户名更改成功"

msgid "Profiles|Using emojis in names seems fun, but please try to set a status message instead"
msgstr "姓名中使用表情符号虽然有趣，但请转到状态信息里使用它"

msgid "Profiles|What's your status?"
msgstr "您当前的状态？"

msgid "Profiles|Who you represent or work for"
msgstr "您代表或工作的单位组织"

msgid "Profiles|You can change your avatar here"
msgstr "可以在这里修改您的头像"

msgid "Profiles|You can change your avatar here or remove the current avatar to revert to %{gravatar_link}"
msgstr "您可以在这里修改头像或删除当前头像并恢复为 %{gravatar_link}"

msgid "Profiles|You can set your current timezone here"
msgstr "您可以在此设置当前时区"

msgid "Profiles|You can upload your avatar here"
msgstr "可以在这里上传您的头像"

msgid "Profiles|You can upload your avatar here or change it at %{gravatar_link}"
msgstr "可以在这里上传您的头像或者从 %{gravatar_link} 修改头像"

msgid "Profiles|You don't have access to delete this user."
msgstr "您无权删除此用户。"

msgid "Profiles|You must transfer ownership or delete these groups before you can delete your account."
msgstr "您必须转移所有权或删除这些群组，然后才能删除您的帐户。"

msgid "Profiles|Your LinkedIn profile name from linkedin.com/in/profilename"
msgstr "您的LinkedIn名称，参见linkedin.com/in/profilename"

msgid "Profiles|Your account is currently an owner in these groups:"
msgstr "您的帐户目前是这些群组的所有者："

msgid "Profiles|Your email address was automatically set based on your %{provider_label} account"
msgstr "您的电子邮件地址是根据您的 %{provider_label} 帐户自动设置的"

msgid "Profiles|Your location was automatically set based on your %{provider_label} account"
msgstr "您的位置是基于您的 %{provider_label} 帐户自动设置的。"

msgid "Profiles|Your name was automatically set based on your %{provider_label} account, so people you know can recognize you"
msgstr "您的姓名是根据您的 %{provider_label} 帐户自动设置的，以便大家认识您"

msgid "Profiles|Your status"
msgstr "您当前的状态？"

msgid "Profiles|e.g. My MacBook key"
msgstr "例如: My MacBook Key"

msgid "Profiles|impersonation"
msgstr "身份模拟"

msgid "Profiles|personal access"
msgstr "个人访问"

msgid "Profiles|username"
msgstr "用户名"

msgid "Profiles|website.com"
msgstr "website.com"

msgid "Profiles|your account"
msgstr "您的帐户"

msgid "Profiling - Performance bar"
msgstr "分析 - 性能栏"

msgid "Programming languages used in this repository"
msgstr "当前代码仓库中使用的编程语言"

msgid "Progress"
msgstr "进度"

msgid "Project"
msgstr "项目"

msgid "Project \"%{name}\" is no longer available. Select another project to continue."
msgstr "项目“%{name}”不再可用。选择另一个项目以继续。"

msgid "Project %{project_repo} could not be found"
msgstr "无法找到项目 %{project_repo}"

msgid "Project '%{project_name}' is being imported."
msgstr "正在导入项目 \"%{project_name}\"。"

msgid "Project '%{project_name}' is in the process of being deleted."
msgstr "项目 “%{project_name}” 正在被删除。"

msgid "Project '%{project_name}' queued for deletion."
msgstr "项目 '%{project_name}' 已进入删除队列。"

msgid "Project '%{project_name}' was successfully created."
msgstr "项目 '%{project_name}' 已创建成功。"

msgid "Project '%{project_name}' was successfully updated."
msgstr "项目 '%{project_name}' 已更新完成。"

msgid "Project Badges"
msgstr "项目徽章"

msgid "Project Files"
msgstr ""

msgid "Project ID"
msgstr "项目ID"

msgid "Project URL"
msgstr "项目 URL"

msgid "Project access must be granted explicitly to each user."
msgstr "项目访问权限必须明确授权给每个用户。"

msgid "Project already created"
msgstr ""

msgid "Project and wiki repositories"
msgstr "项目和wiki仓库"

msgid "Project avatar"
msgstr "项目头像"

msgid "Project cannot be shared with the group it is in or one of its ancestors."
msgstr "项目不能分享给当前所在的群组或其任一级父群组。"

msgid "Project configuration, including services"
msgstr "项目配置, 包括服务"

msgid "Project description (optional)"
msgstr "项目描述 (可选)"

msgid "Project details"
msgstr "项目详情"

msgid "Project export could not be deleted."
msgstr "无法删除项目导出。"

msgid "Project export enabled"
msgstr "项目导出已启用"

msgid "Project export has been deleted."
msgstr "项目导出已被删除。"

msgid "Project export link has expired. Please generate a new export from your project settings."
msgstr "项目导出链接已过期。请从项目设置中重新生成项目导出。"

msgid "Project export started. A download link will be sent by email."
msgstr "项目导出已开始。下载链接将通过电子邮件发送。"

msgid "Project has too many %{label_for_message} to search"
msgstr "项目有太多个 %{label_for_message} 要搜索"

msgid "Project members"
msgstr "项目成员"

msgid "Project name"
msgstr "项目名称"

msgid "Project slug"
msgstr "项目标识串"

msgid "Project uploads"
msgstr "项目上传"

msgid "Project visibility level will be changed to match namespace rules when transferring to a group."
msgstr "当项目转移到群组后，其可见性级别将更改为与命名空间规则匹配。"

msgid "Project: %{name}"
msgstr "项目: %{name}"

msgid "ProjectActivityRSS|Subscribe"
msgstr "订阅"

msgid "ProjectCreationLevel|Allowed to create projects"
msgstr "允许创建项目"

msgid "ProjectCreationLevel|Default project creation protection"
msgstr "默认的群组项目创建保护"

msgid "ProjectCreationLevel|Developers + Maintainers"
msgstr "开发人员 + 维护人员"

msgid "ProjectCreationLevel|Maintainers"
msgstr "维护人员"

msgid "ProjectCreationLevel|No one"
msgstr "禁止"

msgid "ProjectFileTree|Name"
msgstr "名称"

msgid "ProjectLastActivity|Never"
msgstr "从未"

msgid "ProjectLifecycle|Stage"
msgstr "阶段"

msgid "ProjectOverview|Fork"
msgstr "派生"

msgid "ProjectOverview|Forks"
msgstr "派生"

msgid "ProjectOverview|Go to your fork"
msgstr "转至您的派生"

msgid "ProjectOverview|Star"
msgstr "星标"

msgid "ProjectOverview|Starrer"
msgstr ""

msgid "ProjectOverview|Starrers"
msgstr ""

msgid "ProjectOverview|Unstar"
msgstr "取消星标"

msgid "ProjectOverview|You have reached your project limit"
msgstr "您已达到项目数量限制"

msgid "ProjectOverview|You must sign in to star a project"
msgstr "登录后才能星标项目"

msgid "ProjectPage|Project ID: %{project_id}"
msgstr "项目ID：%{project_id}"

msgid "ProjectSelect| or group"
msgstr "或群组"

msgid "ProjectSelect|Search for project"
msgstr "搜索项目"

msgid "ProjectService|%{service_title}: status off"
msgstr ""

msgid "ProjectService|%{service_title}: status on"
msgstr ""

msgid "ProjectService|Integrations"
msgstr ""

msgid "ProjectService|Last edit"
msgstr ""

msgid "ProjectService|Perform common operations on GitLab project: %{project_name}"
msgstr ""

msgid "ProjectService|Project services"
msgstr ""

msgid "ProjectService|Project services allow you to integrate GitLab with other applications"
msgstr ""

msgid "ProjectService|Service"
msgstr ""

msgid "ProjectService|Services"
msgstr ""

msgid "ProjectService|Settings"
msgstr ""

msgid "ProjectService|To set up this service:"
msgstr ""

msgid "ProjectSettings|Additional merge request capabilities that influence how and when merges will be performed"
msgstr "影响合并执行方式和时间的其他合并评审功能"

msgid "ProjectSettings|All discussions must be resolved"
msgstr "所有讨论都必须解决"

msgid "ProjectSettings|Automatically resolve merge request diff discussions when they become outdated"
msgstr "自动解决过期的合并评审差异相关讨论"

msgid "ProjectSettings|Badges"
msgstr "徽章"

msgid "ProjectSettings|Choose your merge method, merge options, and merge checks."
msgstr "选择合并方法、合并选项以及合并检查"

msgid "ProjectSettings|Choose your merge method, merge options, merge checks, and set up a default description template for merge requests."
msgstr "选择合并方法、合并选项、合并检查、设置默认合并请求描述模板"

msgid "ProjectSettings|Contact an admin to change this setting."
msgstr "联系管理员更改此设置。"

msgid "ProjectSettings|Customize your project badges."
msgstr "自定义您的项目徽章。"

msgid "ProjectSettings|Every merge creates a merge commit"
msgstr "每次合并都会创建合并提交"

msgid "ProjectSettings|Failed to protect the tag"
msgstr "保护标签失败"

msgid "ProjectSettings|Failed to update tag!"
msgstr "更新标签失败！"

msgid "ProjectSettings|Fast-forward merge"
msgstr "快进式(Fast-forward)合并"

msgid "ProjectSettings|Fast-forward merges only"
msgstr "仅快进式(Fast-forward)合并"

msgid "ProjectSettings|Learn more about badges."
msgstr "了解有关徽章的更多信息。"

msgid "ProjectSettings|Merge checks"
msgstr "合并检查"

msgid "ProjectSettings|Merge commit"
msgstr "合并提交"

msgid "ProjectSettings|Merge commit with semi-linear history"
msgstr "合并提交与半线性历史记录"

msgid "ProjectSettings|Merge method"
msgstr "合并方法"

msgid "ProjectSettings|Merge options"
msgstr "合并选项"

msgid "ProjectSettings|Merge pipelines will try to validate the post-merge result prior to merging"
msgstr "合并流水线将尝试在进行实际合并之前验证合并结果"

msgid "ProjectSettings|No merge commits are created"
msgstr "未创建合并提交"

msgid "ProjectSettings|Only signed commits can be pushed to this repository."
msgstr "只有已签署提交才可以推送到此仓库。"

msgid "ProjectSettings|Pipelines must succeed"
msgstr "流水线必须成功"

msgid "ProjectSettings|Pipelines need to be configured to enable this feature."
msgstr "需配置流水线以启用此功能。"

msgid "ProjectSettings|Show link to create/view merge request when pushing from the command line"
msgstr "从命令行推送时显示创建/查看合并评审的链接"

msgid "ProjectSettings|These checks must pass before merge requests can be merged"
msgstr "合并评审在通过这些检查后才可被合并"

msgid "ProjectSettings|This setting is applied on the server level and can be overridden by an admin."
msgstr "此设置已应用于服务器级别，可由管理员修改。"

msgid "ProjectSettings|This setting is applied on the server level but has been overridden for this project."
msgstr "此设置应用于服务器级别，但已被该项目覆盖。"

msgid "ProjectSettings|This setting will be applied to all projects unless overridden by an admin."
msgstr "此设置将应用于所有项目，除非被管理员覆盖。"

msgid "ProjectSettings|This will dictate the commit history when you merge a merge request"
msgstr "这将对合并评审完成时的提交历史记录产生影响"

msgid "ProjectSettings|Users can only push commits to this repository that were committed with one of their own verified emails."
msgstr "用户只能通过自己已验证的电子邮件地址将提交到此仓库中。"

msgid "ProjectSettings|When conflicts arise the user is given the option to rebase"
msgstr "当出现冲突时，用户可以选择rebase"

msgid "ProjectTemplates|.NET Core"
msgstr ".NET Core"

msgid "ProjectTemplates|Android"
msgstr "Android"

msgid "ProjectTemplates|Go Micro"
msgstr "Go Micro"

msgid "ProjectTemplates|Netlify/GitBook"
msgstr "Netlify/GitBook"

msgid "ProjectTemplates|Netlify/Hexo"
msgstr "Nettify/Hexo"

msgid "ProjectTemplates|Netlify/Hugo"
msgstr "Netrify/Hugo"

msgid "ProjectTemplates|Netlify/Jekyll"
msgstr "Nettlity/Jekyll"

msgid "ProjectTemplates|Netlify/Plain HTML"
msgstr "Netrify/Plain HTML"

msgid "ProjectTemplates|NodeJS Express"
msgstr "NodeJS Express"

msgid "ProjectTemplates|Pages/GitBook"
msgstr "Pages/GitBook"

msgid "ProjectTemplates|Pages/Hexo"
msgstr "Pages/hexo"

msgid "ProjectTemplates|Pages/Hugo"
msgstr "Pages/Hugo"

msgid "ProjectTemplates|Pages/Jekyll"
msgstr "Pages/Jekyll"

msgid "ProjectTemplates|Pages/Plain HTML"
msgstr "Pages/Plain HTML"

msgid "ProjectTemplates|Ruby on Rails"
msgstr "Ruby on Rails"

msgid "ProjectTemplates|Spring"
msgstr "Spring"

msgid "ProjectTemplates|iOS (Swift)"
msgstr "iOS (Swift)"

msgid "Projects"
msgstr "项目"

msgid "Projects (%{count})"
msgstr "项目 (%{count})"

msgid "Projects Successfully Retrieved"
msgstr "项目成功读取"

msgid "Projects shared with %{group_name}"
msgstr "与 %{group_name} 共享的项目"

msgid "Projects that belong to a group are prefixed with the group namespace. Existing projects may be moved into a group."
msgstr "属于群组的项目以群组名称为前缀。现有项目可以移动到一个群组中。"

msgid "Projects to index"
msgstr "要索引的项目"

msgid "Projects with write access"
msgstr "具有写入权限的项目"

msgid "ProjectsDropdown|Frequently visited"
msgstr "经常访问"

msgid "ProjectsDropdown|Loading projects"
msgstr "加载项目中"

msgid "ProjectsDropdown|Projects you visit often will appear here"
msgstr "您经常访问的项目将出现在这里"

msgid "ProjectsDropdown|Search your projects"
msgstr "搜索您的项目"

msgid "ProjectsDropdown|Something went wrong on our end."
msgstr "发生了内部错误"

msgid "ProjectsDropdown|Sorry, no projects matched your search"
msgstr "对不起，未搜索到符合条件的项目"

msgid "ProjectsDropdown|This feature requires browser localStorage support"
msgstr "此功能需要浏览器支持本地存储"

msgid "ProjectsNew|Allows you to immediately clone this project’s repository. Skip this if you plan to push up an existing repository."
msgstr ""

msgid "ProjectsNew|Blank"
msgstr ""

msgid "ProjectsNew|Blank project"
msgstr ""

msgid "ProjectsNew|Contact an administrator to enable options for importing your project."
msgstr ""

msgid "ProjectsNew|Create from template"
msgstr ""

msgid "ProjectsNew|Creating project & repository."
msgstr ""

msgid "ProjectsNew|Description format"
msgstr ""

msgid "ProjectsNew|Import"
msgstr ""

msgid "ProjectsNew|Import project"
msgstr ""

msgid "ProjectsNew|Initialize repository with a README"
msgstr ""

msgid "ProjectsNew|No import options available"
msgstr ""

msgid "ProjectsNew|Please wait a moment, this page will automatically refresh when ready."
msgstr ""

msgid "ProjectsNew|Project description %{tag_start}(optional)%{tag_end}"
msgstr ""

msgid "ProjectsNew|Template"
msgstr ""

msgid "ProjectsNew|Visibility Level"
msgstr ""

msgid "ProjectsNew|Want to house several dependent projects under the same namespace? %{link_start}Create a group.%{link_end}"
msgstr ""

msgid "Prometheus listen_address in config/gitlab.yml is not a valid URI"
msgstr ""

msgid "PrometheusAlerts|Add alert"
msgstr "添加警报"

msgid "PrometheusAlerts|Edit alert"
msgstr "编辑警报"

msgid "PrometheusAlerts|Error creating alert"
msgstr "创建警报时出错"

msgid "PrometheusAlerts|Error deleting alert"
msgstr "删除警报时出错"

msgid "PrometheusAlerts|Error fetching alert"
msgstr "获取警报时出错"

msgid "PrometheusAlerts|Error saving alert"
msgstr "保存警报时出错"

msgid "PrometheusAlerts|Operator"
msgstr "操作符"

msgid "PrometheusAlerts|Select query"
msgstr "选择查询"

msgid "PrometheusAlerts|Threshold"
msgstr "阈值"

msgid "PrometheusService|%{exporters} with %{metrics} were found"
msgstr "找到%{exporters} 及 %{metrics}"

msgid "PrometheusService|<p class=\"text-tertiary\">No <a href=\"%{docsUrl}\">common metrics</a> were found</p>"
msgstr "<p class=\"text-tertiary\">无<a href=\"%{docsUrl}\">常用指标</a> </p>"

msgid "PrometheusService|Active"
msgstr "启用"

msgid "PrometheusService|Auto configuration"
msgstr "自动配置"

msgid "PrometheusService|Automatically deploy and configure Prometheus on your clusters to monitor your project’s environments"
msgstr "自动部署和配置Prometheus到集群来监测项目的环境"

msgid "PrometheusService|Common metrics"
msgstr "常用指标"

msgid "PrometheusService|Common metrics are automatically monitored based on a library of metrics from popular exporters."
msgstr "常用指标会根据应用广泛的导出器指标库自动监控。"

msgid "PrometheusService|Custom metrics"
msgstr "自定义指标"

msgid "PrometheusService|Custom metrics require Prometheus installed on a cluster with environment scope \"*\" OR a manually configured Prometheus to be available."
msgstr ""

msgid "PrometheusService|Enable Prometheus to define custom metrics, using either option above"
msgstr "使用上面任一选项以启用 Prometheus 来定义自定义度量标准，"

msgid "PrometheusService|Finding and configuring metrics..."
msgstr "查找和配置指标..."

msgid "PrometheusService|Finding custom metrics..."
msgstr "查找自定义指标..."

msgid "PrometheusService|Install Prometheus on clusters"
msgstr "在群集上安装Prometheus"

msgid "PrometheusService|Manage clusters"
msgstr "管理集群"

msgid "PrometheusService|Manual configuration"
msgstr "手动配置"

msgid "PrometheusService|Metrics"
msgstr "指标"

msgid "PrometheusService|Missing environment variable"
msgstr "无环境变量"

msgid "PrometheusService|More information"
msgstr "更多的信息"

msgid "PrometheusService|New metric"
msgstr "新建指标"

msgid "PrometheusService|No custom metrics have been created. Create one using the button above"
msgstr ""

msgid "PrometheusService|Prometheus API Base URL, like http://prometheus.example.com/"
msgstr "Prometheus API 地址，例如 http://prometheus.example.com/"

msgid "PrometheusService|Prometheus is being automatically managed on your clusters"
msgstr "Prometheus正在被群集自动管理"

msgid "PrometheusService|These metrics will only be monitored after your first deployment to an environment"
msgstr "在首次部署到环境之后, 这些指标才会被监控"

msgid "PrometheusService|Time-series monitoring service"
msgstr "以时间为序的监控服务"

msgid "PrometheusService|To enable manual configuration, uninstall Prometheus from your clusters"
msgstr "如需启用手动配置，请从群集中卸载Prometheus"

msgid "PrometheusService|To enable the installation of Prometheus on your clusters, deactivate the manual configuration below"
msgstr "如需在群集上启用Prometheus的安装，请取消以下的手动配置"

msgid "PrometheusService|Waiting for your first deployment to an environment to find common metrics"
msgstr "等待首次部署到环境以查找常用指标"

msgid "Promote"
msgstr "升级"

msgid "Promote issue to an epic"
msgstr ""

msgid "Promote issue to an epic."
msgstr ""

msgid "Promote these project milestones into a group milestone."
msgstr "将这些项目里程碑升级为群组里程碑。"

msgid "Promote to Group Milestone"
msgstr "升级到群组里程碑"

msgid "Promote to group label"
msgstr "升级到群组标记"

msgid "PromoteMilestone|Only project milestones can be promoted."
msgstr "只能升级项目里程碑。"

msgid "PromoteMilestone|Project does not belong to a group."
msgstr "项目不属于任何一个群组。"

msgid "PromoteMilestone|Promotion failed - %{message}"
msgstr "升级失败 - %{message}"

msgid "Promoted issue to an epic."
msgstr ""

msgid "Promotions|Don't show me this again"
msgstr "不再显示"

msgid "Promotions|Epics let you manage your portfolio of projects more efficiently and with less effort by tracking groups of issues that share a theme, across projects and milestones."
msgstr "Epic 让您可以通过追踪跨项目和里程碑共享主题的问题组，更有效地管理项目组合。"

msgid "Promotions|This feature is locked."
msgstr "此功能已锁定"

msgid "Promotions|Upgrade plan"
msgstr "升级订阅计划"

msgid "Prompt users to upload SSH keys"
msgstr "提示用户上传 SSH 密钥"

msgid "Protected"
msgstr "受保护"

msgid "Protected Branch"
msgstr "保护分支"

msgid "Protected Environment"
msgstr "受保护的环境"

msgid "Protected Environments"
msgstr "受保护的环境"

msgid "Protected Tag"
msgstr "受保护的标签"

msgid "Protected branches"
msgstr ""

msgid "ProtectedEnvironment|%{environment_name} will be writable for developers. Are you sure?"
msgstr "%{environment_name} 将对开发人员可写。确定继续吗？"

msgid "ProtectedEnvironment|Allowed to deploy"
msgstr "允许部署"

msgid "ProtectedEnvironment|Environment"
msgstr "环境"

msgid "ProtectedEnvironment|Protect"
msgstr "保护"

msgid "ProtectedEnvironment|Protect an environment"
msgstr "保护部署环境"

msgid "ProtectedEnvironment|Protected Environment (%{protected_environments_count})"
msgstr "受保护的环境 (%{protected_environments_count})"

msgid "ProtectedEnvironment|Protecting an environment restricts the users who can execute deployments."
msgstr "保护环境会限制可以执行部署的用户的范围。"

msgid "ProtectedEnvironment|Select an environment"
msgstr "选择一个环境"

msgid "ProtectedEnvironment|Select users"
msgstr "选择用户"

msgid "ProtectedEnvironment|Select users to deploy and manage Feature Flag settings"
msgstr "选择用户来部署和管理功能标志设置"

msgid "ProtectedEnvironment|There are currently no protected environments, protect an environment with the form above."
msgstr "目前无受保护的环境，请使用上述表单保护部署环境。"

msgid "ProtectedEnvironment|Unprotect"
msgstr "取消保护"

msgid "ProtectedEnvironment|Your environment can't be unprotected"
msgstr "您的环境无法受到保护"

msgid "ProtectedEnvironment|Your environment has been protected."
msgstr "您的环境已受到保护。"

msgid "ProtectedEnvironment|Your environment has been unprotected"
msgstr "环境已经不被保护"

msgid "Protip:"
msgstr "提示："

msgid "Provider"
msgstr "提供者"

msgid "Pseudonymizer data collection"
msgstr "匿名化数据收集"

msgid "Public"
msgstr "公开"

msgid "Public - The group and any public projects can be viewed without any authentication."
msgstr "公开 - 群组和任何公开项目可以开放查看，无需身份验证。"

msgid "Public - The project can be accessed without any authentication."
msgstr "公开 - 无需任何身份验证即可访问该项目。"

msgid "Public Access Help"
msgstr "公开访问帮助"

msgid "Public deploy keys (%{deploy_keys_count})"
msgstr "公共部署密钥（%{deploy_keys_count}）"

msgid "Public pipelines"
msgstr "公开流水线"

msgid "Pull"
msgstr "拉取"

msgid "Purchase more minutes"
msgstr ""

msgid "Push"
msgstr "推送"

msgid "Push Rule updated successfully."
msgstr "推送规则已成功更新。"

msgid "Push Rules"
msgstr "推送规则"

msgid "Push Rules updated successfully."
msgstr "推送规则已成功更新。"

msgid "Push an existing Git repository"
msgstr "推送现有的 Git 仓库"

msgid "Push an existing folder"
msgstr "推送现有文件夹"

msgid "Push events"
msgstr "推送事件"

msgid "Push project from command line"
msgstr "从命令行推送项目"

msgid "Push to create a project"
msgstr "通过推送创建项目"

msgid "PushRule|Committer restriction"
msgstr "提交者限制"

msgid "Pushed"
msgstr "已推送"

msgid "Pushes"
msgstr "推送"

msgid "PushoverService|%{user_name} deleted branch \"%{ref}\"."
msgstr "%{user_name} 已删除分支“%{ref}”。"

msgid "PushoverService|%{user_name} push to branch \"%{ref}\"."
msgstr "%{user_name} 推送分支 \"%{ref}\"。"

msgid "PushoverService|%{user_name} pushed new branch \"%{ref}\"."
msgstr "%{user_name} 已推送新分支 \"%{ref}\"。"

msgid "PushoverService|High Priority"
msgstr "高优先级"

msgid "PushoverService|Leave blank for all active devices"
msgstr "留空为所有活动设备"

msgid "PushoverService|Low Priority"
msgstr "低优先级"

msgid "PushoverService|Lowest Priority"
msgstr "最低优先级"

msgid "PushoverService|Normal Priority"
msgstr "正常优先级"

msgid "PushoverService|Pushover makes it easy to get real-time notifications on your Android device, iPhone, iPad, and Desktop."
msgstr "Pushover可让您轻松在Android设备，iPhone，iPad和桌面上获得实时通知。"

msgid "PushoverService|See project %{project_full_name}"
msgstr "参见项目 %{project_full_name}"

msgid "PushoverService|Total commits count: %{total_commits_count}"
msgstr "总提交次数：%{total_commits_count}"

msgid "PushoverService|Your application key"
msgstr "您的应用程序密钥"

msgid "PushoverService|Your user key"
msgstr "您的用户密钥"

msgid "Quarters"
msgstr "季度"

msgid "Query"
msgstr "查询"

msgid "Query is valid"
msgstr "查询有效"

msgid "Quick actions can be used in the issues description and comment boxes."
msgstr "快速操作可用于工单描述和评论框。"

msgid "README"
msgstr "自述文件"

msgid "Rake Tasks Help"
msgstr "Rake任务帮助"

msgid "Raw blob request rate limit per minute"
msgstr ""

msgid "Read more"
msgstr "进一步了解"

msgid "Read more about environments"
msgstr "阅读更多有关环境"

msgid "Read more about project permissions <strong>%{link_to_help}</strong>"
msgstr "了解有关项目权限的更多信息 <strong>%{link_to_help}</strong>"

msgid "Read more about related issues"
msgstr ""

msgid "Real-time features"
msgstr "实时功能"

msgid "Rebase"
msgstr ""

msgid "Rebase in progress"
msgstr ""

msgid "Receive alerts from manually configured Prometheus servers."
msgstr "从手动配置的 Prometheus 服务器接收警报。"

msgid "Receive notifications about your own activity"
msgstr "接收关于您自己活动的通知"

msgid "Recent"
msgstr "最近"

msgid "Recent Activity"
msgstr ""

msgid "Recent Project Activity"
msgstr "最近的项目动态"

msgid "Recent Searches Service is unavailable"
msgstr "最近搜索服务不可用"

msgid "Recent searches"
msgstr "最近的搜索"

msgid "Recovery Codes"
msgstr "恢复码"

msgid "Redirect to SAML provider to test configuration"
msgstr "跳转到SAML供应商以测试配置"

msgid "Reference:"
msgstr "标识："

msgid "Refresh"
msgstr "刷新"

msgid "Refreshing in a second to show the updated status..."
msgid_plural "Refreshing in %d seconds to show the updated status..."
msgstr[0] "%d 秒后刷新以显示更新状态..."

msgid "Regenerate instance ID"
msgstr "重新生成实例ID"

msgid "Regenerate key"
msgstr "重新生成密钥"

msgid "Regenerate recovery codes"
msgstr "重新生成恢复码"

msgid "Regenerating the instance ID can break integration depending on the client you are using."
msgstr "重新生成实例 ID，可能会您使用的部分客户端的集成失效。"

msgid "Regex pattern"
msgstr "正则表达式"

msgid "Register"
msgstr "注册"

msgid "Register / Sign In"
msgstr "注册/登录"

msgid "Register Two-Factor Authenticator"
msgstr "注册双重认证"

msgid "Register U2F device"
msgstr "注册U2F设备"

msgid "Register Universal Two-Factor (U2F) Device"
msgstr "注册通用双重认证设备(U2F)"

msgid "Register and see your runners for this group."
msgstr "注册并查看当前群组的Runner。"

msgid "Register and see your runners for this project."
msgstr "注册和查看当前项目的 Runner"

msgid "Register with two-factor app"
msgstr "使用双重认证应用注册"

msgid "Registration"
msgstr "注册"

msgid "Related Deployed Jobs"
msgstr "相关的部署作业"

msgid "Related Issues"
<<<<<<< HEAD
msgstr "相关的工单"
=======
msgstr "相关议题"
>>>>>>> 9fc4650d

msgid "Related Jobs"
msgstr "相关的作业"

msgid "Related Merge Requests"
msgstr "相关的合并评审"

msgid "Related Merged Requests"
msgstr "相关已合并的合并评审"

msgid "Related issues"
<<<<<<< HEAD
msgstr "相关的工单"
=======
msgstr "相关议题"
>>>>>>> 9fc4650d

msgid "Related merge requests"
msgstr "相关合并评审"

msgid "Releases"
msgstr "发布"

msgid "Releases mark specific points in a project's development history, communicate information about the type of change, and deliver on prepared, often compiled, versions of the software to be reused elsewhere. Currently, releases can only be created through the API."
msgstr "发布标志着项目的发展历史中的特定节点，传达相关的变更信息，并提供经过编译并且已准备好交付的软件版本、以便在其它地方重用。目前，只能通过API创建发布。"

msgid "Remember me"
msgstr ""

msgid "Remind later"
msgstr "稍后提醒"

msgid "Remote object has no absolute path."
msgstr "远程对象没有绝对路径。"

msgid "Remove"
msgstr "删除"

msgid "Remove %{displayReference}"
msgstr ""

msgid "Remove Runner"
msgstr "移除Runner"

msgid "Remove Zoom meeting"
msgstr ""

msgid "Remove all approvals in a merge request when new commits are pushed to its source branch"
msgstr "将新的提交推送到其源分支时，删除合并评审中的所有核准"

msgid "Remove all or specific assignee(s)"
msgstr "删除所有或特定指派人"

msgid "Remove all or specific label(s)"
msgstr "删除所有或特定标记"

msgid "Remove approvers"
msgstr "删除核准人"

msgid "Remove approvers?"
msgstr "删除核准人?"

msgid "Remove assignee"
msgstr "删除指派人"

msgid "Remove avatar"
msgstr "删除头像"

msgid "Remove card"
msgstr ""

msgid "Remove child epic from an epic"
msgstr "从史诗中删除子史诗"

msgid "Remove due date"
msgstr "删除截止日期"

msgid "Remove fork relationship"
msgstr "删除派生关系"

msgid "Remove from board"
msgstr "从看板移除"

msgid "Remove from epic"
msgstr ""

msgid "Remove group"
msgstr "删除群组"

msgid "Remove milestone"
msgstr "删除里程碑"

msgid "Remove parent epic from an epic"
msgstr ""

msgid "Remove priority"
msgstr "删除优先级"

msgid "Remove project"
msgstr "删除项目"

msgid "Remove spent time"
msgstr "删除消耗时间"

msgid "Remove stage"
msgstr ""

msgid "Remove time estimate"
msgstr "删除时间估计"

msgid "Removed"
msgstr "已删除"

msgid "Removed %{assignee_text} %{assignee_references}."
msgstr ""

msgid "Removed %{epic_ref} from child epics."
msgstr ""

msgid "Removed %{label_references} %{label_text}."
msgstr ""

msgid "Removed %{milestone_reference} milestone."
msgstr ""

msgid "Removed %{type} with id %{id}"
msgstr "已删除 %{type} 的 id %{id}"

msgid "Removed all labels."
msgstr ""

msgid "Removed an issue from an epic."
msgstr ""

msgid "Removed group can not be restored!"
msgstr "已删除的群组无法恢复！"

msgid "Removed parent epic %{epic_ref}."
msgstr ""

msgid "Removed projects cannot be restored!"
msgstr "已删除的项目无法恢复!"

msgid "Removed spent time."
msgstr ""

msgid "Removed the due date."
msgstr ""

msgid "Removed time estimate."
msgstr ""

msgid "Removes %{assignee_text} %{assignee_references}."
msgstr ""

msgid "Removes %{epic_ref} from child epics."
msgstr "从子史诗中删除%{epic_ref}。"

msgid "Removes %{label_references} %{label_text}."
msgstr ""

msgid "Removes %{milestone_reference} milestone."
msgstr "删除里程碑%{milestone_reference}。"

msgid "Removes all labels."
msgstr "删除所有标记。"

msgid "Removes an issue from an epic."
msgstr ""

msgid "Removes parent epic %{epic_ref}."
msgstr ""

msgid "Removes spent time."
msgstr "删除消耗时间."

msgid "Removes the due date."
msgstr "删除截止日期."

msgid "Removes time estimate."
msgstr "删除时间估计。"

msgid "Removing group will cause all child projects and resources to be removed."
msgstr "删除群组将导致所有子项目和资源被删除。"

msgid "Removing license…"
msgstr "删除许可证…"

msgid "Removing the project will delete its repository and all related resources including issues, merge requests etc."
msgstr "删除项目将删除其仓库和所有相关资源，包括工单、合并评审等。"

msgid "Rename"
msgstr "重命名"

msgid "Rename file"
msgstr "重命名文件"

msgid "Rename folder"
msgstr "重命名文件夹"

msgid "Reopen epic"
msgstr "重新开启史诗"

msgid "Reopen milestone"
msgstr "重新打开里程碑"

msgid "Reopen this %{quick_action_target}"
msgstr ""

msgid "Reopened this %{quick_action_target}."
msgstr ""

msgid "Reopens this %{quick_action_target}."
msgstr ""

msgid "Repair authentication"
msgstr "修复认证"

msgid "Replace"
msgstr "替换"

msgid "Replace all label(s)"
msgstr "替换所有标记"

msgid "Replaced all labels with %{label_references} %{label_text}."
msgstr ""

msgid "Reply by email"
msgstr ""

msgid "Reply to comment"
msgstr "回复评论"

msgid "Reply to this email directly or %{view_it_on_gitlab}."
msgstr "直接回复此邮件或 %{view_it_on_gitlab}。"

msgid "Reply..."
msgstr ""

msgid "Repo by URL"
msgstr "从 URL 导入仓库"

msgid "Report abuse to admin"
msgstr "向管理员报告滥用行为"

msgid "Reporting"
msgstr "报告"

msgid "Reports|%{failedString} and %{resolvedString}"
msgstr "%{failedString} 和 %{resolvedString}"

msgid "Reports|Actions"
msgstr "操作"

msgid "Reports|Class"
msgstr "类"

msgid "Reports|Classname"
msgstr "类名"

msgid "Reports|Confidence"
msgstr "置信水平"

msgid "Reports|Execution time"
msgstr "执行时间"

msgid "Reports|Failure"
msgstr "失败"

msgid "Reports|Metrics reports are loading"
msgstr "正在加载指标报告"

msgid "Reports|Metrics reports changed on %{numberOfChanges} %{pointsString}"
msgstr "指标报告有%{numberOfChanges} %{pointsString}变化"

msgid "Reports|Metrics reports did not change"
msgstr "指标报告无变化"

msgid "Reports|Metrics reports failed loading results"
msgstr "指标报告加载结果失败"

msgid "Reports|Severity"
msgstr "严重级别"

msgid "Reports|System output"
msgstr "系统输出"

msgid "Reports|Test summary"
msgstr "测试总结报告"

msgid "Reports|Test summary failed loading results"
msgstr "测试总结报告加载失败"

msgid "Reports|Test summary results are being parsed"
msgstr "测试总结报告解析中"

msgid "Reports|Vulnerability"
msgstr "漏洞"

msgid "Reports|no changed test results"
msgstr "未发生变化的测试结果"

msgid "Repository"
msgstr "仓库"

msgid "Repository Graph"
msgstr ""

msgid "Repository Settings"
msgstr "仓库设置"

msgid "Repository URL"
msgstr "仓库地址"

msgid "Repository check was triggered."
msgstr "已触发仓库检查。"

msgid "Repository cleanup"
msgstr "仓库清理"

msgid "Repository cleanup has started. You will receive an email once the cleanup operation is complete."
msgstr "仓库清理已经开始。一旦清理完成，您将收到一封电子邮件。"

msgid "Repository has no locks."
msgstr "当前仓库无加锁文件。"

msgid "Repository maintenance"
msgstr "仓库维护"

msgid "Repository mirror"
msgstr "仓库镜像"

msgid "Repository static objects"
msgstr ""

msgid "Repository storage"
msgstr "仓库存储"

msgid "Repository: %{counter_repositories} / Wikis: %{counter_wikis} / Build Artifacts: %{counter_build_artifacts} / LFS: %{counter_lfs_objects}"
msgstr ""

msgid "RepositorySettingsAccessLevel|Select"
msgstr "选择"

msgid "Request Access"
msgstr "申请权限"

msgid "Requested %{time_ago}"
msgstr "请求的 %{time_ago}"

msgid "Requests Profiles"
msgstr "请求分析"

msgid "Requests to these domain(s)/address(es) on the local network will be allowed when local requests from hooks and services are not allowed. IP ranges such as 1:0:0:0:0:0:0:0/124 or 127.0.0.0/28 are supported. Domain wildcards are not supported currently. Use comma, semicolon, or newline to separate multiple entries. The whitelist can hold a maximum of 1000 entries. Domains should use IDNA encoding. Ex: example.com, 192.168.1.1, 127.0.0.0/28, xn--itlab-j1a.com."
msgstr ""

msgid "Require all users in this group to setup Two-factor authentication"
msgstr "要求此群组中的所有用户都启用双重认证"

msgid "Require all users to accept Terms of Service and Privacy Policy when they access GitLab."
msgstr "要求所有用户在访问GitLab时接受服务条款和隐私政策。"

msgid "Require approval from code owners"
msgstr "需要代码所有者的核准"

msgid "Require user password to approve"
msgstr "需要用户密码才能批准"

msgid "Require users to prove ownership of custom domains"
msgstr "要求用户证明自定义域的所有权"

msgid "Required argument 'targetElement' is missing"
msgstr ""

msgid "Requires approval from %{names}."
msgid_plural "Requires %{count} more approvals from %{names}."
msgstr[0] "需要 %{count} 个 %{names} 的核准"

msgid "Requires approval."
msgid_plural "Requires %d more approvals."
msgstr[0] "需要 %d 个核准"

msgid "Resend confirmation email"
msgstr "重新发送确认邮件"

msgid "Resend invite"
msgstr "重新发送邀请"

msgid "Resend it"
msgstr ""

msgid "Reset authorization key"
msgstr "重置授权密钥"

msgid "Reset authorization key?"
msgstr "重置授权密钥？"

msgid "Reset health check access token"
msgstr "重置运行状况检查访问令牌"

msgid "Reset key"
msgstr "重置密钥"

msgid "Reset runners registration token"
msgstr "重置 Runner 注册令牌"

msgid "Reset template"
msgstr "重置模板"

msgid "Resetting the authorization key for this project will require updating the authorization key in every alert source it is enabled in."
msgstr ""

msgid "Resetting the authorization key will invalidate the previous key. Existing alert configurations will need to be updated with the new key."
msgstr "重置授权密钥将会使先前的密钥无效。现有警报配置需要通过新的密钥更新。"

<<<<<<< HEAD
msgid "Resolve all discussions in new issue"
msgstr "在新工单中解决所有讨论"
=======
msgid "Resolve all threads in new issue"
msgstr ""
>>>>>>> 9fc4650d

msgid "Resolve conflicts on source branch"
msgstr "在源分支上解决冲突"

msgid "Resolve discussion"
msgstr "解决讨论"

msgid "Resolve thread"
msgstr ""

msgid "Resolved"
msgstr "已解决"

msgid "Resolved 1 discussion."
msgstr "已解决 1 个讨论。"

msgid "Resolved all discussions."
msgstr "已解决所有讨论。"

msgid "Resolved by %{name}"
msgstr "由%{name}解决"

msgid "Resolved by %{resolvedByName}"
msgstr "由 %{resolvedByName} 解决"

msgid "Resolves IP addresses once and uses them to submit requests"
msgstr "解析一次IP地址并使用它们提交请求"

msgid "Response"
msgstr "响应"

msgid "Response didn't include `service_desk_address`"
msgstr "响应不包括`service_desk_address`"

msgid "Response metrics (AWS ELB)"
msgstr "响应指标（AWS ELB）"

msgid "Response metrics (Custom)"
msgstr "响应指标（自定义）"

msgid "Response metrics (HA Proxy)"
msgstr "响应指标（HA Proxy）"

msgid "Response metrics (NGINX Ingress VTS)"
msgstr "响应指标（NGINX Ingress VTS）"

msgid "Response metrics (NGINX Ingress)"
msgstr "响应指标（NGINX Ingress）"

msgid "Response metrics (NGINX)"
msgstr "响应指标（NGINX）"

msgid "Restart Terminal"
msgstr "重启终端"

msgid "Restrict access by IP address"
msgstr "通过IP地址限制访问"

msgid "Restrict membership by email"
msgstr ""

msgid "Resume"
msgstr "恢复"

msgid "Resume replication"
msgstr "恢复复制"

msgid "Retry"
msgstr "重试"

msgid "Retry this job"
msgstr "重试当前作业"

msgid "Retry this job in order to create the necessary resources."
msgstr "重试此作业以创建必要的资源。"

msgid "Retry update"
msgstr "重试更新"

msgid "Retry verification"
msgstr "重试验证"

msgid "Reveal value"
msgid_plural "Reveal values"
msgstr[0] "显示值"

msgid "Reveal values"
msgstr "显示值"

msgid "Revert this commit"
msgstr "还原此提交"

msgid "Revert this merge request"
msgstr "还原此合并评审"

msgid "Review"
msgstr "审阅"

msgid "Review the process for configuring service providers in your identity provider — in this case, GitLab is the \"service provider\" or \"relying party\"."
msgstr "查看在您的身份验证提供商中配置服务提供商的流程 - 在这里，GitLab是“服务提供商”或“依赖方”。"

msgid "Reviewing"
msgstr "审阅中"

msgid "Reviewing (merge request !%{mergeRequestId})"
msgstr "审核(合并评审 !%{mergeRequestId})"

msgid "Revoke"
msgstr "撤销"

msgid "Revoked impersonation token %{token_name}!"
msgstr "撤销身份模拟令牌 %{token_name}！"

msgid "Revoked personal access token %{personal_access_token_name}!"
msgstr "撤销个人访问令牌 %{personal_access_token_name}！"

msgid "RightSidebar|adding a"
msgstr "添加"

msgid "RightSidebar|deleting the"
msgstr "删除"

msgid "Roadmap"
msgstr "路线图"

msgid "Rollback"
msgstr ""

msgid "Run CI/CD pipelines for external repositories"
msgstr "使用外部仓库的CI/CD流水线"

msgid "Run housekeeping"
msgstr "运行例行维护"

msgid "Run tests against your code live using the Web Terminal"
msgstr "使用Web终端对您的代码进行实时测试"

msgid "Run untagged jobs"
msgstr "运行未标记的作业"

msgid "Runner cannot be assigned to other projects"
msgstr "无法将Runner分配给其他项目"

msgid "Runner runs jobs from all unassigned projects"
msgstr "Runner将运行所有未指定的项目的作业"

msgid "Runner runs jobs from all unassigned projects in its group"
msgstr "Runner将运行群组中所有未指定项目的作业"

msgid "Runner runs jobs from assigned projects"
msgstr "Runner将运行指定项目的作业"

msgid "Runner token"
msgstr "Runner 令牌"

msgid "Runner was not updated."
msgstr "Runner未更新。"

msgid "Runner was successfully updated."
msgstr "Runner已成功更新。"

msgid "Runner will not receive any new jobs"
msgstr "Runner不会接受新的作业"

msgid "Runners"
msgstr "Runner"

msgid "Runners API"
msgstr "Runners API"

msgid "Runners activated for this project"
msgstr "此项目已激活的Runner"

msgid "Runners can be placed on separate users, servers, and even on your local machine."
msgstr "Runner可以放在不同的用户、服务器，甚至本地机器上。"

msgid "Runners can be placed on separate users, servers, even on your local machine."
msgstr "Runner可以放在不同的用户、服务器，甚至本地机器上。"

msgid "Runners currently online: %{active_runners_count}"
msgstr "当前在线Runner： %{active_runners_count}"

msgid "Runners page"
msgstr "Runner页面"

msgid "Runners page."
msgstr "Runner页面."

msgid "Runners|You have used %{quotaUsed} out of %{quotaLimit} of your shared Runners pipeline minutes."
msgstr ""

msgid "Running"
msgstr "运行中"

msgid "Running…"
msgstr "运行中..."

msgid "Runs a number of housekeeping tasks within the current repository, such as compressing file revisions and removing unreachable objects."
msgstr "在当前仓库中运行一些例行维护任务，例如压缩文件修订和删除无法访问的对象。"

msgid "SAML SSO"
msgstr "SAML SSO(单点登录)"

msgid "SAML SSO for %{group_name}"
msgstr "群组%{group_name} 的 SAML SSO"

msgid "SAML for %{group_name}"
msgstr "%{group_name} 的 SAML"

msgid "SSH Key"
msgstr "SSH密钥"

msgid "SSH Keys"
msgstr "SSH 密钥"

msgid "SSH Keys Help"
msgstr "SSH 密钥帮助"

msgid "SSH host keys"
msgstr "SSH主机密钥"

msgid "SSH keys allow you to establish a secure connection between your computer and GitLab."
msgstr "SSH密钥用于在您的电脑和GitLab建立安全连接。"

msgid "SSH public key"
msgstr "SSH公钥"

msgid "SSL Verification"
msgstr "SSL验证"

msgid "Saturday"
msgstr "星期六"

msgid "Save"
msgstr "保存"

msgid "Save Changes"
msgstr "保存修改"

msgid "Save anyway"
msgstr "仍然保存"

msgid "Save application"
msgstr "保存应用"

msgid "Save changes"
msgstr "保存修改"

msgid "Save changes before testing"
msgstr "测试前保存更改"

msgid "Save comment"
msgstr "保存评论"

msgid "Save password"
msgstr "保存密码"

msgid "Save pipeline schedule"
msgstr "保存流水线计划"

msgid "Save variables"
msgstr "保存变量"

msgid "Saving"
msgstr ""

msgid "Saving project."
msgstr "正在保存项目。"

msgid "Schedule a new pipeline"
msgstr "新建流水线计划"

msgid "Scheduled"
msgstr "已加入日程"

msgid "Scheduled to merge this merge request when the pipeline succeeds."
msgstr ""

msgid "Schedules"
msgstr "计划"

msgid "Scheduling"
msgstr "计划"

msgid "Scheduling Pipelines"
msgstr "流水线计划"

msgid "Scope"
msgstr "范围"

msgid "Scope not supported with disabled 'users_search' feature!"
msgstr "范围内不支持禁用 users_search 功能！"

msgid "Scoped issue boards"
msgstr "指定范围的工单看板"

msgid "Scoped label"
msgstr "有范围标记"

msgid "Scopes"
msgstr "范围"

msgid "Scroll down"
msgstr ""

msgid "Scroll down to <strong>Google Code Project Hosting</strong> and enable the switch on the right."
msgstr "向下滚动到 <strong>Google Code项目托管</strong> 并通过右侧的开关启用。"

msgid "Scroll left"
msgstr ""

msgid "Scroll right"
msgstr ""

msgid "Scroll to bottom"
msgstr "滚动到底部"

msgid "Scroll to top"
msgstr "滚动到顶部"

msgid "Scroll up"
msgstr ""

msgid "Search"
msgstr "搜索"

msgid "Search an environment spec"
msgstr "搜索环境规范"

msgid "Search branches"
msgstr "搜索分支"

msgid "Search branches and tags"
msgstr "搜索分支和标签"

msgid "Search files"
msgstr "搜索文件"

msgid "Search for a LDAP group"
msgstr "搜索LDAP组"

msgid "Search for a group"
msgstr "搜索群组"

msgid "Search for a user"
msgstr "搜索用户"

msgid "Search for projects, issues, etc."
msgstr "搜索项目、工单等等…"

msgid "Search forks"
msgstr "搜索派生"

msgid "Search groups"
msgstr "搜索群组"

msgid "Search merge requests"
msgstr "搜索合并评审"

msgid "Search milestones"
msgstr "搜索里程碑"

msgid "Search or filter results..."
msgstr "搜索或过滤结果......"

msgid "Search or jump to…"
msgstr "搜索或转到..."

msgid "Search project"
msgstr "搜索项目"

msgid "Search projects"
msgstr "搜索项目"

msgid "Search projects..."
msgstr "搜索项目..."

msgid "Search users"
msgstr "搜索用户"

msgid "Search users or groups"
msgstr "搜索用户或群组"

msgid "Search your projects"
msgstr "搜索您的项目"

msgid "SearchAutocomplete|All GitLab"
msgstr "在整个 GitLab"

msgid "SearchAutocomplete|Issues I've created"
msgstr "我创建的工单"

msgid "SearchAutocomplete|Issues assigned to me"
msgstr "分配给我的工单"

msgid "SearchAutocomplete|Merge requests I've created"
msgstr "我创建的合并评审"

msgid "SearchAutocomplete|Merge requests assigned to me"
msgstr "分配给我的合并评审"

msgid "SearchAutocomplete|in all GitLab"
msgstr "在整个 GitLab"

msgid "SearchAutocomplete|in this group"
msgstr "在此群组"

msgid "SearchAutocomplete|in this project"
msgstr "在此项目"

msgid "SearchCodeResults|in"
msgstr ""

msgid "SearchCodeResults|of %{link_to_project}"
msgstr ""

msgid "SearchResults|Showing %{count} %{scope} for \"%{term}\""
msgstr ""

msgid "SearchResults|Showing %{from} - %{to} of %{count} %{scope} for \"%{term}\""
msgstr "显示%{scope}中共%{count}项\"%{term}\"的第%{from}项 - 第%{to}项"

msgid "SearchResults|We couldn't find any %{scope} matching %{term}"
msgstr ""

msgid "SearchResults|code result"
msgid_plural "SearchResults|code results"
msgstr[0] ""

msgid "SearchResults|comment"
msgid_plural "SearchResults|comments"
msgstr[0] ""

msgid "SearchResults|commit"
msgid_plural "SearchResults|commits"
msgstr[0] ""

msgid "SearchResults|issue"
msgid_plural "SearchResults|issues"
msgstr[0] ""

msgid "SearchResults|merge request"
msgid_plural "SearchResults|merge requests"
msgstr[0] ""

msgid "SearchResults|milestone"
msgid_plural "SearchResults|milestones"
msgstr[0] ""

msgid "SearchResults|project"
msgid_plural "SearchResults|projects"
msgstr[0] ""

msgid "SearchResults|snippet"
msgid_plural "SearchResults|snippets"
msgstr[0] ""

msgid "SearchResults|snippet result"
msgid_plural "SearchResults|snippet results"
msgstr[0] ""

msgid "SearchResults|user"
msgid_plural "SearchResults|users"
msgstr[0] ""

msgid "SearchResults|wiki result"
msgid_plural "SearchResults|wiki results"
msgstr[0] ""

msgid "Seats currently in use"
msgstr "当前正在使用的用户数量"

msgid "Seats in license"
msgstr "许可证用户数量"

msgid "Secret"
msgstr "密码"

msgid "Security"
msgstr "安全"

msgid "Security & Compliance"
msgstr ""

msgid "Security Dashboard"
msgstr "安全仪表板"

msgid "Security Dashboard|Error fetching the dashboard data. Please check your network connection and try again."
msgstr "获取仪表板数据时出错。请检查您的网络连接，然后重试。"

msgid "Security Dashboard|Error fetching the vulnerability counts. Please check your network connection and try again."
msgstr "获取漏洞数量时出错。请检查您的网络连接，然后重试。"

msgid "Security Dashboard|Error fetching the vulnerability list. Please check your network connection and try again."
msgstr "获取漏洞列表时出错。请检查您的网络连接，然后重试。"

msgid "Security Dashboard|Issue Created"
msgstr "已创建工单"

msgid "Security Reports|Comment added to '%{vulnerabilityName}'"
msgstr ""

msgid "Security Reports|Comment deleted on '%{vulnerabilityName}'"
msgstr ""

msgid "Security Reports|Comment edited on '%{vulnerabilityName}'"
msgstr ""

msgid "Security Reports|Create issue"
msgstr "创建工单"

msgid "Security Reports|Dismiss vulnerability"
msgstr "忽略漏洞"

msgid "Security Reports|Dismissed '%{vulnerabilityName}'"
msgstr ""

msgid "Security Reports|Either you don't have permission to view this dashboard or the dashboard has not been setup. Please check your permission settings with your administrator or check your dashboard configurations to proceed."
msgstr ""

msgid "Security Reports|Learn more about setting up your dashboard"
msgstr "了解更多关于您的仪表板设置"

msgid "Security Reports|More info"
msgstr "更多信息"

msgid "Security Reports|Oops, something doesn't seem right."
msgstr ""

msgid "Security Reports|There was an error adding the comment."
msgstr ""

msgid "Security Reports|There was an error creating the issue."
msgstr "创建工单时出错。"

msgid "Security Reports|There was an error creating the merge request."
msgstr "创建合并评审时出错。"

msgid "Security Reports|There was an error deleting the comment."
msgstr ""

msgid "Security Reports|There was an error dismissing the vulnerability."
msgstr "忽略漏洞时出错。"

msgid "Security Reports|There was an error reverting the dismissal."
msgstr "取消忽略时出错。"

msgid "Security Reports|There was an error reverting this dismissal."
msgstr "取消忽略时出错。"

msgid "Security Reports|Undo dismiss"
msgstr "撤消解除"

msgid "Security Reports|We've found no vulnerabilities for your group"
msgstr "我们没有在您的群组中发现漏洞"

msgid "Security Reports|While it's rare to have no vulnerabilities for your group, it can happen. In any event, we ask that you please double check your settings to make sure you've set up your dashboard correctly."
msgstr "虽然您的群组中没有漏洞，但它可能会出现。无论如何，我们都建议您仔细检查您的设置以确保您已正确的设置了您的仪表板。"

msgid "Security dashboard"
msgstr "安全仪表盘"

msgid "SecurityDashboard| The security dashboard displays the latest security report. Use it to find and fix vulnerabilities."
msgstr "安全仪表板显示最新的安全报告。用它来查找和修复漏洞。"

msgid "SecurityDashboard|Confidence"
msgstr "置信度"

msgid "SecurityDashboard|Hide dismissed"
msgstr ""

msgid "SecurityDashboard|Monitor vulnerabilities in your code"
msgstr "监控代码中的漏洞"

msgid "SecurityDashboard|Pipeline %{pipelineLink} triggered"
msgstr "流水线 %{pipelineLink} 已触发"

msgid "SecurityDashboard|Project"
msgstr "项目"

msgid "SecurityDashboard|Report type"
msgstr "报表类型"

msgid "SecurityDashboard|Severity"
msgstr "严重性"

msgid "See metrics"
msgstr "查看指标"

msgid "See the affected projects in the GitLab admin panel"
msgstr "查看 GitLab 管理面板中的受影响项目"

msgid "Select"
msgstr "选择"

msgid "Select Archive Format"
msgstr "选择下载格式"

msgid "Select GitLab project to link with your Slack team"
msgstr ""

msgid "Select Page"
msgstr "选择页面"

msgid "Select a file from the left sidebar to begin editing. Afterwards, you'll be able to commit your changes."
msgstr "请先从左侧边栏选择一个文件开始编辑，然后就可以提交您的更改了。"

msgid "Select a group to invite"
msgstr "选择要邀请的组"

msgid "Select a label"
msgstr ""

msgid "Select a namespace to fork the project"
msgstr "选择一个命名空间来派生项目"

msgid "Select a new namespace"
msgstr "选择一个新的命名空间"

msgid "Select a project"
msgstr "选择一个项目"

msgid "Select a project to read Insights configuration file"
msgstr "选择要读取 Insights 配置文件的项目"

msgid "Select a repository"
msgstr "选择一个仓库"

msgid "Select a template repository"
msgstr "选择模板仓库"

msgid "Select a timezone"
msgstr "选择时区"

msgid "Select all"
msgstr "选择全部"

msgid "Select an existing Kubernetes cluster or create a new one"
msgstr "选择一个既有的Kubernetes集群或者创建一个新的"

msgid "Select branch/tag"
msgstr "选择分支/标签"

msgid "Select group or project"
msgstr "选择群组或项目"

msgid "Select labels"
msgstr ""

msgid "Select merge moment"
msgstr ""

msgid "Select milestone"
msgstr ""

msgid "Select private project"
msgstr ""

msgid "Select project"
msgstr "选择项目"

msgid "Select project and zone to choose machine type"
msgstr "按项目和地域选择实例类型"

msgid "Select project to choose zone"
msgstr "按项目选择地域"

msgid "Select projects"
msgstr ""

msgid "Select projects you want to import."
msgstr "选择要导入的项目。"

msgid "Select source branch"
msgstr "选择源分支"

msgid "Select target branch"
msgstr "选择目标分支"

msgid "Select the branch you want to set as the default for this project. All merge requests and commits will automatically be made against this branch unless you specify a different one."
msgstr "选择当前项目的默认分支。除非另行指定，否则所有合并评审和提交都将指向此分支。"

msgid "Select the custom project template source group."
msgstr "选择自定义项目模板源群组。"

msgid "Select timeframe"
msgstr ""

msgid "Select user"
msgstr ""

msgid "Selected levels cannot be used by non-admin users for groups, projects or snippets. If the public level is restricted, user profiles are only visible to logged in users."
msgstr "非管理员用户无法为群组、项目或代码片段使用所选级别。如果公共级别受到限制，则用户配置文件仅对登录用户可见。"

msgid "Selecting a GitLab user will add a link to the GitLab user in the descriptions of issues and comments (e.g. \"By <a href=\"#\">@johnsmith</a>\"). It will also associate and/or assign these issues and comments with the selected user."
msgstr "选中GitLab用户将在工单和评论的描述中加入指向该GitLab用户的链接（例如“By <a href=\"#\">@johnsmith</a>”）。它还将与所选用户关联和/或分配这些工单和评论。"

msgid "Send a separate email notification to Developers."
msgstr "向开发人员发送单独的电子邮件通知。"

msgid "Send confirmation email"
msgstr "发送确认邮件"

msgid "Send email"
msgstr "发送电子邮件"

msgid "Send report"
msgstr "发送报告"

msgid "Send usage data"
msgstr "发送的使用情况数据"

msgid "Sentry API URL"
msgstr "Sentry API URL"

msgid "Sep"
msgstr "9月"

msgid "Separate topics with commas."
msgstr "用逗号分隔主题。"

msgid "September"
msgstr "9月"

msgid "SeriesFinalConjunction|and"
msgstr ""

msgid "Serve repository static objects (e.g. archives, blobs, ...) from an external storage (e.g. a CDN)."
msgstr ""

msgid "Server supports batch API only, please update your Git LFS client to version 1.0.1 and up."
msgstr "服务器仅支持批处理API，请将您的Git LFS客户端更新到1.0.1及更高版本。"

msgid "Server version"
msgstr "服务器版本"

msgid "Serverless"
msgstr "Serverless"

msgid "ServerlessDetails|Function invocation metrics require Prometheus to be installed first."
msgstr "函数调用指标需要首先安装Prometheus。"

msgid "ServerlessDetails|Install Prometheus"
msgstr "安装Prometheus"

msgid "ServerlessDetails|Invocation metrics loading or not available at this time."
msgstr "调用指标目前正在加载或不可用。"

msgid "ServerlessDetails|Invocations"
msgstr "调用次数"

msgid "ServerlessDetails|Kubernetes Pods"
msgstr "Kubernestes Pods"

msgid "ServerlessDetails|More information"
msgstr "更多信息"

msgid "ServerlessDetails|No pods loaded at this time."
msgstr ""

msgid "ServerlessDetails|Number of Kubernetes pods in use over time based on necessity."
msgstr "根据需要随时间推移使用的Kubernetes Pod数量。"

msgid "ServerlessDetails|pod in use"
msgstr "Pod正在使用"

msgid "ServerlessDetails|pods in use"
msgstr "Pods正在使用"

msgid "ServerlessURL|Copy URL to clipboard"
msgstr "复制链接到剪贴板"

msgid "Serverless| In order to start using functions as a service, you must first install Knative on your Kubernetes cluster."
msgstr "要开始将功能作为一种服务，必须先在Kubernetes群集上安装Knative。"

msgid "Serverless|Getting started with serverless"
msgstr "开始使用Serverless"

msgid "Serverless|If you believe none of these apply, please check back later as the function data may be in the process of becoming available."
msgstr "如果您认为这些都不适用，请稍后再查看，因为功能数据可能正在变为可用。"

msgid "Serverless|Install Knative"
msgstr "安装Knative"

msgid "Serverless|Learn more about Serverless"
msgstr "了解更多关于 Serverless"

msgid "Serverless|No functions available"
msgstr "没有可用的功能"

msgid "Serverless|The deploy job has not finished."
msgstr ""

msgid "Serverless|The functions listed in the %{startTag}serverless.yml%{endTag} file don't match the namespace of your cluster."
msgstr ""

msgid "Serverless|There is currently no function data available from Knative. This could be for a variety of reasons including:"
msgstr " Knative目前没有可用的功能数据。这可能有多种原因，包括："

msgid "Serverless|Your %{startTag}.gitlab-ci.yml%{endTag} file is not properly configured."
msgstr ""

msgid "Serverless|Your repository does not have a corresponding %{startTag}serverless.yml%{endTag} file."
msgstr ""

msgid "Service"
msgstr "服务"

msgid "Service Desk"
msgstr "服务台"

msgid "Service Templates"
msgstr "服务模板"

msgid "Service URL"
msgstr "服务 URL"

msgid "Session duration (minutes)"
msgstr "会话持续时间(分钟)"

msgid "Session expiration, projects limit and attachment size."
msgstr "会话有效期，项目限制及附件大小。"

msgid "Set %{epic_ref} as parent epic."
msgstr ""

msgid "Set a default template for issue descriptions."
msgstr "设置工单描述的默认模板。"

msgid "Set a number of approvals required, the approvers and other approval settings."
msgstr "设置所需的核准数量，核准者和其他核准设置。"

msgid "Set a password on your account to pull or push via %{protocol}."
msgstr "为账号创建一个用于推送或拉取的 %{protocol} 密码。"

msgid "Set a template repository for projects in this group"
msgstr "为该群组中的项目设置模板仓库"

msgid "Set default and restrict visibility levels. Configure import sources and git access protocol."
msgstr "设定缺省及受限可见性级别。配置导入来源及git访问协议。"

msgid "Set due date"
msgstr "设置截止日期"

msgid "Set instance-wide template repository"
msgstr "设置实例范围的模板仓库"

msgid "Set max session time for web terminal."
msgstr "为Web终端设置最长会话时间。"

msgid "Set milestone"
msgstr "设置里程碑"

msgid "Set new password"
msgstr "设置新密码"

msgid "Set notification email for abuse reports."
msgstr "为滥用报告设置通知电子邮件。"

msgid "Set parent epic to an epic"
msgstr ""

msgid "Set requirements for a user to sign-in. Enable mandatory two-factor authentication."
msgstr "设定用户登录的条件。启用强制双重认证。"

msgid "Set target branch"
msgstr ""

msgid "Set target branch to %{branch_name}."
msgstr ""

msgid "Set the default expiration time for each job's artifacts. 0 for unlimited. The default unit is in seconds, but you can define an alternative. For example: <code>4 mins 2 sec</code>, <code>2h42min</code>."
msgstr "设置每个作业的产物的默认到期时间。 0 表示无限制。默认以秒为单位，但您可以定义替代方案。例如：<code>4 mins 2 sec</code>,  <code>2h42min</code>.。"

msgid "Set the due date to %{due_date}."
msgstr ""

msgid "Set the duration for which the jobs will be considered as old and expired. Once that time passes, the jobs will be archived and no longer able to be retried. Make it empty to never expire jobs. It has to be no less than 1 day, for example: <code>15 days</code>, <code>1 month</code>, <code>2 years</code>."
msgstr "设置作业的过期时间。一旦逾期，作业将被归档并且不能重试。留空则永不过期。必须设置为 1 天以上，例如： <code>15 days</code>, <code>1 month</code>,  <code>2 years</code>。"

msgid "Set the maximum file size for each job's artifacts"
msgstr "设置每个作业的产物文件的最大大小"

msgid "Set the maximum number of pipeline minutes that a group can use on shared Runners per month. 0 for unlimited."
msgstr "设置群组每个月可在共享Runner上使用的最大流水线分钟数。 0 表示无限制。"

msgid "Set the milestone to %{milestone_reference}."
msgstr ""

msgid "Set time estimate"
msgstr "设置时间估计"

msgid "Set time estimate to %{time_estimate}."
msgstr ""

msgid "Set up CI/CD"
msgstr "配置 CI/CD"

msgid "Set up a %{type} Runner automatically"
msgstr ""

msgid "Set up a %{type} Runner manually"
msgstr "手动设置%{type} Runner  "

msgid "Set up assertions/attributes/claims (email, first_name, last_name) and NameID according to %{docsLinkStart}the documentation %{icon}%{docsLinkEnd}"
msgstr "根据%{docsLinkStart}文档%{icon}%{docsLinkEnd}设置断言/属性/声明（email，first_name，last_name）和NameID"

msgid "Set up new U2F device"
msgstr "设置新的U2F设备"

msgid "Set up new password"
msgstr "设置新密码"

msgid "Set up your project to automatically push and/or pull changes to/from another repository. Branches, tags, and commits will be synced automatically."
msgstr "设置项目以自动推送和/或从另一个仓库中提取更改。分支，标签和提交将自动同步。"

msgid "Set weight"
msgstr "设置权重"

msgid "Set weight to %{weight}."
msgstr ""

msgid "SetPasswordToCloneLink|set a password"
msgstr "设置密码"

msgid "SetStatusModal|Add status emoji"
msgstr "添加状态表情"

msgid "SetStatusModal|Clear status"
msgstr "清除状态"

msgid "SetStatusModal|Edit status"
msgstr "编辑状态"

msgid "SetStatusModal|Remove status"
msgstr "删除状态"

msgid "SetStatusModal|Set a status"
msgstr "设置一个状态"

msgid "SetStatusModal|Set status"
msgstr "设置状态"

msgid "SetStatusModal|Sorry, we weren't able to set your status. Please try again later."
msgstr "对不起，我们无法设置您的状态。请稍后再试。"

msgid "SetStatusModal|What's your status?"
msgstr "您的状态是什么？"

msgid "Sets %{epic_ref} as parent epic."
msgstr ""

msgid "Sets target branch to %{branch_name}."
msgstr ""

msgid "Sets the due date to %{due_date}."
msgstr "将截止日期设置为 %{due_date}。"

msgid "Sets the milestone to %{milestone_reference}."
msgstr "将里程碑设置为 %{milestone_reference}。"

msgid "Sets time estimate to %{time_estimate}."
msgstr "将时间估计设置为 %{time_estimate}。"

msgid "Sets weight to %{weight}."
msgstr "将权重设置为 %{weight}。"

msgid "Settings"
msgstr "设置"

msgid "Share"
msgstr "分享"

msgid "Share the <strong>%{sso_label}</strong> with members so they can sign in to your group through your identity provider"
msgstr "分享<strong>%{sso_label}</strong> 给组员，以便他们可以通过您的身份提供商登录您的群组"

msgid "Shared Runners"
msgstr "共享Runner"

msgid "Shared projects"
msgstr "分享项目"

msgid "Shared runners help link"
msgstr "共享Runner帮助链接"

msgid "SharedRunnersMinutesSettings|By resetting the pipeline minutes for this namespace, the currently used minutes will be set to zero."
msgstr "通过重置此命名空间的流水线分钟数，当前使用的分钟数将被归零。"

msgid "SharedRunnersMinutesSettings|Reset pipeline minutes"
msgstr "重置流水线分钟数"

msgid "SharedRunnersMinutesSettings|Reset used pipeline minutes"
msgstr "重置已用流水线分钟数"

msgid "Sherlock Transactions"
msgstr "Sherlock事物"

msgid "Should you ever lose your phone or access to your one time password secret, each of these recovery codes can be used one time each to regain access to your account. Please save them in a safe place, or you %{b_start}will%{b_end} lose access to your account."
msgstr "如果您一旦丢失手机或无法访问一次性密码密保，您可以使用恢复码来重新获得您的帐户访问权限。每个恢复码仅可使用一次。请将它们保存在安全的地方，否则丢失后你%{b_start}将%{b_end}无法访问您的帐户。"

msgid "Show all activity"
msgstr "显示所有活动"

msgid "Show archived projects"
msgstr "显示已归档的项目"

msgid "Show archived projects only"
msgstr "仅显示已归档项目"

msgid "Show command"
msgstr "显示相关命令"

msgid "Show comments"
msgstr "显示评论"

msgid "Show comments only"
msgstr "仅显示评论"

msgid "Show commit description"
msgstr "显示提交描述"

msgid "Show complete raw log"
msgstr "显示完整的原始日志"

msgid "Show file browser"
msgstr "显示文件浏览器"

msgid "Show latest version"
msgstr "显示最新版本"

msgid "Show parent pages"
msgstr "查看上级页面"

msgid "Show parent subgroups"
msgstr "查看上级子群组"

msgid "Show whitespace changes"
msgstr "显示空白变更内容"

msgid "Showing %d event"
msgid_plural "Showing %d events"
msgstr[0] "显示 %d 个事件"

msgid "Showing Latest Version"
msgstr ""

msgid "Showing Version #%{versionNumber}"
msgstr ""

msgid "Showing all issues"
msgstr "显示所有议题"

msgid "Showing last %{size} of log -"
msgstr "显示日志的最后%{size} -"

msgid "Side-by-side"
msgstr "并排"

msgid "Sidebar|Change weight"
msgstr "编辑权重"

msgid "Sidebar|None"
msgstr "无"

msgid "Sidebar|Only numeral characters allowed"
msgstr "只允许使用数字字符"

msgid "Sidebar|Weight"
msgstr "权重"

msgid "Sign in"
msgstr "登录"

msgid "Sign in / Register"
msgstr "登录/注册"

msgid "Sign in to \"%{group_name}\""
msgstr "登录到 \"%{group_name}\""

msgid "Sign in using smart card"
msgstr "使用智能卡登录"

msgid "Sign in via 2FA code"
msgstr "通过2FA代码登录"

msgid "Sign in with Google"
msgstr ""

msgid "Sign in with Single Sign-On"
msgstr "使用单点登录(SSO)进行登录"

msgid "Sign in with smart card"
msgstr "使用智能卡登录"

msgid "Sign out"
msgstr "退出"

msgid "Sign out & Register"
msgstr "退出并注册"

msgid "Sign up"
msgstr ""

msgid "Sign up was successful! Please confirm your email to sign in."
msgstr "注册成功！请确认您的电子邮件以登录。"

msgid "Sign-in restrictions"
msgstr "登录限制"

msgid "Sign-up restrictions"
msgstr "注册限制"

msgid "SignUp|First Name is too long (maximum is %{max_length} characters)."
msgstr ""

msgid "SignUp|Last Name is too long (maximum is %{max_length} characters)."
msgstr ""

msgid "SignUp|Name is too long (maximum is %{max_length} characters)."
msgstr "名称太长(最大为%{max_length}字符)。"

msgid "SignUp|Username is too long (maximum is %{max_length} characters)."
msgstr "用户名太长(最大为%{max_length}字符)。"

msgid "Signed in"
msgstr "已登录"

msgid "Signed in with %{authentication} authentication"
msgstr "使用%{authentication}进行身份验证"

msgid "Signing in using %{label} has been disabled"
msgstr "使用 %{label} 登录已被禁用"

msgid "Signing in using your %{label} account without a pre-existing GitLab account is not allowed."
msgstr "没有预先存在的GitLab帐户的情况下无法使用您的%{label}帐户登录。"

msgid "Similar issues"
msgstr "相似工单"

msgid "Single or combined queries"
msgstr "单个或组合查询"

msgid "Site ID"
msgstr ""

msgid "Size"
msgstr "大小"

msgid "Size and domain settings for static websites"
msgstr "静态网站的大小和域设置"

msgid "Size limit per repository (MB)"
msgstr "每个仓库的大小限制 (MB)"

msgid "Skip this for now"
msgstr "暂时跳过"

msgid "Slack application"
msgstr "Slack应用"

msgid "Slack integration allows you to interact with GitLab via slash commands in a chat window."
msgstr "Slack集成允许您通过聊天窗口中的shash命令与GitLab交互。"

msgid "SlackService|2. Paste the <strong>Token</strong> into the field below"
msgstr ""

msgid "SlackService|3. Select the <strong>Active</strong> checkbox, press <strong>Save changes</strong> and start using GitLab inside Slack!"
msgstr ""

msgid "SlackService|Fill in the word that works best for your team."
msgstr ""

msgid "SlackService|See list of available commands in Slack after setting up this service, by entering"
msgstr ""

msgid "SlackService|This service allows users to perform common operations on this project by entering slash commands in Slack."
msgstr ""

msgid "Slower but makes sure the project workspace is pristine as it clones the repository from scratch for every job"
msgstr "更慢，但能确保项目工作空间与原始版本一致；因其对每个作业均从头开始克隆仓库"

msgid "Smartcard"
msgstr "智能卡"

msgid "Smartcard authentication failed: client certificate header is missing."
msgstr "智能卡身份验证失败：缺少客户端证书报头。"

msgid "Snippet Contents"
msgstr "代码段内容"

msgid "Snippets"
msgstr "代码片段"

msgid "SnippetsEmptyState|Explore public snippets"
msgstr "探索公共代码片段"

msgid "SnippetsEmptyState|New snippet"
msgstr "新建代码片段"

msgid "SnippetsEmptyState|No snippets found"
msgstr "当前无代码片段"

msgid "SnippetsEmptyState|Snippets are small pieces of code or notes that you want to keep."
msgstr "代码片可以用来保存的小段代码或笔记。"

msgid "SnippetsEmptyState|There are no snippets to show."
msgstr "没有要显示的代码片段。"

msgid "SnippetsEmptyState|They can be either public or private."
msgstr "它们可以设置为公开或私有。"

msgid "Snowplow"
msgstr ""

msgid "Some email servers do not support overriding the email sender name. Enable this option to include the name of the author of the issue, merge request or comment in the email body instead."
msgstr "某些电子邮件服务器不支持覆盖电子邮件的发件人名称。启用此选项可以在电子邮件正文中包含工单的作者姓名、合并评审或评论。"

msgid "Someone edited the issue at the same time you did. Please check out %{linkStart}the issue%{linkEnd} and make sure your changes will not unintentionally remove theirs."
msgstr ""

msgid "Someone edited this %{issueType} at the same time you did. The description has been updated and you will need to make your changes again."
msgstr "有人与您同时编辑了%{issueType} 。描述已被更新，您需要重新修改。"

msgid "Someone edited this merge request at the same time you did. Please refresh the page to see changes."
msgstr "有人您同时编辑了这一合并评审。请刷新页面查看更改。"

msgid "Something went wrong on our end"
msgstr "出错了，抱歉。"

msgid "Something went wrong on our end."
msgstr "出错了，抱歉。"

msgid "Something went wrong on our end. Please try again!"
msgstr "服务器端出现问题，请重试。"

msgid "Something went wrong on our end. Please try again."
msgstr "服务器错误。 请稍后再试。"

msgid "Something went wrong trying to change the confidentiality of this issue"
msgstr "试图改变这个工单的私密性时出现错误"

msgid "Something went wrong trying to change the locked state of this %{issuableDisplayName}"
msgstr "试图改变 %{issuableDisplayName} 的锁定状态时出错了"

msgid "Something went wrong when toggling the button"
msgstr "点击按钮时出错"

msgid "Something went wrong while adding your award. Please try again."
msgstr "添加赞赏时出错。请再试一次。"

msgid "Something went wrong while adding your comment. Please try again."
msgstr ""

msgid "Something went wrong while applying the suggestion. Please try again."
msgstr "应用同意时出了点问题。请再试一次。"

msgid "Something went wrong while closing the %{issuable}. Please try again later"
msgstr "关闭 %{issuable} 时出错。请稍后重试"

msgid "Something went wrong while deleting the source branch. Please try again."
msgstr "删除源分支时出错。请重试。"

msgid "Something went wrong while deleting your note. Please try again."
msgstr ""

msgid "Something went wrong while editing your comment. Please try again."
msgstr ""

msgid "Something went wrong while fetching %{listType} list"
msgstr "在获取 %{listType} 列表时出错了"

msgid "Something went wrong while fetching comments. Please try again."
msgstr "获取评论时出错。请稍后重试。"

msgid "Something went wrong while fetching group member contributions"
msgstr "获取群组成员贡献时出错"

msgid "Something went wrong while fetching latest comments."
msgstr "获取最新评论时出错。"

msgid "Something went wrong while fetching related merge requests."
msgstr "获取相关的合并评审时出错了。"

msgid "Something went wrong while fetching the environments for this merge request. Please try again."
msgstr "获取此合并评审的环境时出错，请稍后重试。"

msgid "Something went wrong while fetching the projects."
msgstr "拉取项目时发生错误。"

msgid "Something went wrong while fetching the registry list."
msgstr "拉取镜像库列表时发生错误。"

msgid "Something went wrong while merging this merge request. Please try again."
msgstr "合并此合并评审时出错。请重试。"

msgid "Something went wrong while reopening the %{issuable}. Please try again later"
msgstr "重新开启 %{issuable} 时出错。请稍后再试"

msgid "Something went wrong while resolving this discussion. Please try again."
msgstr "解决当前讨论时出错，请重试。"

msgid "Something went wrong while stopping this environment. Please try again."
msgstr ""

msgid "Something went wrong, unable to add %{project} to dashboard"
msgstr "将%{project} 添加到仪表板时出错"

msgid "Something went wrong, unable to get projects"
msgstr "出现了错误，无法获取项目"

msgid "Something went wrong, unable to remove project"
msgstr "删除项目时出错"

msgid "Something went wrong, unable to search projects"
msgstr "出错了，无法搜索项目"

msgid "Something went wrong. Please try again."
msgstr "出现错误。请重试。"

msgid "Something went wrong. Try again later."
msgstr "出现错误。请稍后再试。"

msgid "Sorry, no epics matched your search"
msgstr "对不起，未搜索到任何符合条件的史诗"

msgid "Sorry, no projects matched your search"
msgstr "对不起，未搜索到任何符合条件的项目"

msgid "Sorry, your filter produced no results"
msgstr "抱歉，您的过滤器没有产生结果"

msgid "Sort by"
msgstr "排序"

msgid "Sort direction"
msgstr "排序方向"

msgid "SortOptions|Access level, ascending"
msgstr "访问级别，升序排列"

msgid "SortOptions|Access level, descending"
msgstr "访问级别，降序排列"

msgid "SortOptions|Created date"
msgstr "创建日期"

msgid "SortOptions|Due date"
msgstr "截止日期"

msgid "SortOptions|Due later"
msgstr "已截止"

msgid "SortOptions|Due soon"
msgstr "即将截止"

msgid "SortOptions|Expired date"
msgstr ""

msgid "SortOptions|Label priority"
msgstr "标记优先"

msgid "SortOptions|Largest group"
msgstr "最大群组"

msgid "SortOptions|Largest repository"
msgstr "最大仓库"

msgid "SortOptions|Last Contact"
msgstr "最后联系"

msgid "SortOptions|Last created"
msgstr "最近创建"

msgid "SortOptions|Last joined"
msgstr "最新加入"

msgid "SortOptions|Last updated"
msgstr "最近更新"

msgid "SortOptions|Least popular"
msgstr "最不受欢迎"

msgid "SortOptions|Less weight"
msgstr "降低权重"

msgid "SortOptions|Manual"
msgstr "手动"

msgid "SortOptions|Milestone due date"
msgstr "里程碑截止日期"

msgid "SortOptions|Milestone due later"
msgstr "里程碑截止日期"

msgid "SortOptions|Milestone due soon"
msgstr "即将截止的里程碑"

msgid "SortOptions|More weight"
msgstr "增加权重"

msgid "SortOptions|Most popular"
msgstr "最受欢迎"

msgid "SortOptions|Most stars"
msgstr "最多星标"

msgid "SortOptions|Name"
msgstr "名称"

msgid "SortOptions|Name, ascending"
msgstr "名称，升序排列"

msgid "SortOptions|Name, descending"
msgstr "名称，降序排列"

msgid "SortOptions|Oldest created"
msgstr "最早创建"

msgid "SortOptions|Oldest joined"
msgstr "最早的加入"

msgid "SortOptions|Oldest last activity"
msgstr "最新的活动"

msgid "SortOptions|Oldest sign in"
msgstr "最早的登录"

msgid "SortOptions|Oldest starred"
msgstr ""

msgid "SortOptions|Oldest updated"
msgstr "最早更新"

msgid "SortOptions|Popularity"
msgstr "人气"

msgid "SortOptions|Priority"
msgstr "优先"

msgid "SortOptions|Recent last activity"
msgstr "最近一次活动"

msgid "SortOptions|Recent sign in"
msgstr "最近登录"

msgid "SortOptions|Recently starred"
msgstr ""

msgid "SortOptions|Size"
msgstr ""

msgid "SortOptions|Sort direction"
msgstr "排序方向"

msgid "SortOptions|Stars"
msgstr "Stars"

msgid "SortOptions|Start date"
msgstr "开始日期"

msgid "SortOptions|Start later"
msgstr "稍后开始"

msgid "SortOptions|Start soon"
msgstr "现在开始"

msgid "SortOptions|Weight"
msgstr "权重"

msgid "Source"
msgstr "源"

msgid "Source (branch or tag)"
msgstr "源(分支或标签)"

msgid "Source code"
msgstr "源代码"

msgid "Source is not available"
msgstr "源不可用"

msgid "Source project cannot be found."
msgstr "找不到源项目。"

msgid "Spam Logs"
msgstr "垃圾信息日志"

msgid "Spam and Anti-bot Protection"
msgstr "垃圾信息及防机器人保护"

msgid "Spam log successfully submitted as ham."
msgstr "垃圾信息日志已成功改为有效信息提交。"

msgid "Specific Runners"
msgstr "指定Runner"

msgid "Specify an e-mail address regex pattern to identify default internal users."
msgstr "指定电子邮件地址正则表达式模式以标识默认内部用户。"

msgid "Specify the following URL during the Runner setup:"
msgstr "在 Runner 设置时指定以下 URL："

msgid "Squash commit message"
msgstr "Squash提交消息"

msgid "Squash commits"
msgstr "合并提交"

msgid "Stage"
msgstr "暂存"

msgid "Stage & Commit"
msgstr "暂存 & 提交"

msgid "Stage all changes"
msgstr "暂存全部更改"

msgid "Stage changes"
msgstr "暂存更改"

msgid "Staged"
msgstr "已暂存"

msgid "Staged %{type}"
msgstr "已暂存的 %{type}"

msgid "Star a label to make it a priority label. Order the prioritized labels to change their relative priority, by dragging."
msgstr "把一个标记加上星标，可将其变为优先标记。通过拖放来调整优先标记的顺序，可以改变他们的相对优先级。"

msgid "Star labels to start sorting by priority"
msgstr ""

msgid "Star toggle failed. Try again later."
msgstr "星标开关失败。请稍后再试。"

msgid "StarProject|Star"
msgstr "星标"

msgid "Starred Projects"
msgstr "星标项目"

msgid "Starred Projects' Activity"
msgstr "星标项目动态"

msgid "Starred projects"
msgstr "星标项目"

msgid "StarredProjectsEmptyState|Visit a project page and press on a star icon. Then, you can find the project on this page."
msgstr "访问某一项目页面并点击星形图标后可以在此页面上找到该项目。"

msgid "StarredProjectsEmptyState|You don't have starred projects yet."
msgstr "您还没有已加星标的项目。"

msgid "Starrers"
msgstr ""

msgid "Stars"
msgstr "星标"

msgid "Start GitLab Ultimate trial"
msgstr "启动 GitLab Ultimate 试用"

msgid "Start Web Terminal"
msgstr "启动Web终端"

msgid "Start a %{new_merge_request} with these changes"
msgstr "由此更改 %{new_merge_request}"

msgid "Start a Free Trial"
msgstr ""

msgid "Start a new discussion..."
msgstr "启动新的讨论..."

msgid "Start a new merge request"
<<<<<<< HEAD
msgstr "开始一个新的合并评审"
=======
msgstr "启动新的合并请求"
>>>>>>> 9fc4650d

msgid "Start a review"
msgstr "启动评审"

msgid "Start and due date"
msgstr "开始和截止日期"

msgid "Start by choosing a group to see how your team is spending time. You can then drill down to the project level."
msgstr ""

msgid "Start by choosing a group to start exploring the merge requests in that group. You can then proceed to filter by projects, labels, milestones and authors."
msgstr ""

msgid "Start cleanup"
msgstr "开始清理"

msgid "Start date"
msgstr "开始日期"

msgid "Start merge train"
msgstr "启动合并列车"

msgid "Start merge train when pipeline succeeds"
msgstr "流水线成功时启动合并列车"

msgid "Start search"
msgstr ""

msgid "Start the Runner!"
msgstr "启动 Runner!"

msgid "Start thread"
msgstr ""

msgid "Start thread & close %{noteable_name}"
msgstr ""

msgid "Start thread & reopen %{noteable_name}"
msgstr ""

msgid "Start your trial"
msgstr "开始试用"

msgid "Started"
msgstr "已启动"

msgid "Started %{startsIn}"
msgstr "已开始 %{startsIn}"

msgid "Started asynchronous removal of all repository check states."
msgstr "已开始所有仓库检查状态的异步删除。"

msgid "Starting..."
msgstr "正在启动..."

msgid "Starts %{startsIn}"
msgstr "开始 %{startsIn}"

msgid "Starts at (UTC)"
msgstr "开始于(UTC)"

msgid "State your message to activate"
msgstr "输入消息以启用"

msgid "Statistics"
msgstr ""

msgid "Status"
msgstr "状态"

msgid "Status:"
msgstr "状态:"

msgid "Stay updated about the performance and health of your environment by configuring Prometheus to monitor your deployments."
msgstr "通过配置Prometheus来监控你的部署，了解环境的性能和健康度的最新状态。"

msgid "Stop Terminal"
msgstr "停止终端"

msgid "Stop environment"
msgstr "终止环境"

msgid "Stop impersonation"
msgstr "停止身份模拟"

msgid "Stop this environment"
msgstr "停止当前环境"

msgid "Stopped"
msgstr "已停止"

msgid "Stopping this environment is currently not possible as a deployment is in progress"
msgstr "由于部署正在进行，目前无法终止此环境"

msgid "Stopping..."
msgstr "正在停止……"

msgid "Storage"
msgstr "存储"

msgid "Storage:"
msgstr "存储:"

msgid "StorageSize|Unknown"
msgstr "未知"

msgid "SubgroupCreationLevel|Allowed to create subgroups"
msgstr ""

msgid "SubgroupCreationlevel|Allowed to create subgroups"
msgstr ""

msgid "SubgroupCreationlevel|Maintainers"
msgstr ""

msgid "SubgroupCreationlevel|Owners"
msgstr ""

msgid "Subgroups"
msgstr "子群组"

msgid "Subgroups and projects"
msgstr "子组和项目"

msgid "Subkeys"
msgstr "子密钥"

msgid "Submit as spam"
msgstr "垃圾信息举报"

msgid "Submit feedback"
msgstr "提交反馈"

msgid "Submit issue"
msgstr "提交议题"

msgid "Submit review"
msgstr "提交评审"

msgid "Submit search"
msgstr "提交搜索"

msgid "Subscribe"
msgstr "订阅"

msgid "Subscribe at group level"
msgstr "在群组级别订阅"

msgid "Subscribe at project level"
msgstr "在项目级别订阅"

msgid "Subscribe to RSS feed"
msgstr "订阅 RSS "

msgid "Subscribe to calendar"
msgstr "订阅日历"

msgid "Subscribed"
msgstr "已订阅"

msgid "Subscribed to this %{quick_action_target}."
msgstr ""

msgid "Subscribes to this %{quick_action_target}."
msgstr ""

msgid "Subscription"
msgstr "订阅"

msgid "SubscriptionTable|Billing"
msgstr "账单"

msgid "SubscriptionTable|Free"
msgstr "免费"

msgid "SubscriptionTable|GitLab allows you to continue using your subscription even if you exceed the number of seats you purchased. You will be required to pay for these seats upon renewal."
msgstr "GitLab 允许您继续使用您的订阅，即使您已超过您购买的最大用户数量。您必须在续订时支付这些订阅。"

msgid "SubscriptionTable|Last invoice"
msgstr "最后一个发票"

msgid "SubscriptionTable|Loading subscriptions"
msgstr "加载订阅"

msgid "SubscriptionTable|Manage"
msgstr "管理"

msgid "SubscriptionTable|Max seats used"
msgstr "已使用的最大用户数量"

msgid "SubscriptionTable|Next invoice"
msgstr "下一张发票"

msgid "SubscriptionTable|Seats currently in use"
msgstr "当前正在使用的用户数量"

msgid "SubscriptionTable|Seats in subscription"
msgstr "订阅中的用户数量"

msgid "SubscriptionTable|Seats owed"
msgstr "欠款用户数量"

msgid "SubscriptionTable|Subscription end date"
msgstr "订阅结束日期"

msgid "SubscriptionTable|Subscription start date"
msgstr "订阅开始日期"

msgid "SubscriptionTable|This is the last time the GitLab.com team was in contact with you to settle any outstanding balances."
msgstr "这是 GitLab.com 团队最近一次与您联系的时间，关于您的欠款。"

msgid "SubscriptionTable|This is the maximum number of users that have existed at the same time since this subscription started."
msgstr "这是自订阅开始以来同时存在的最大用户数量。"

msgid "SubscriptionTable|This is the next date when the GitLab.com team is scheduled to get in contact with you to settle any outstanding balances."
msgstr "这是 GitLab.com 团队下一次与您联系的时间，关于您的欠款。"

msgid "SubscriptionTable|This is the number of seats you will be required to purchase if you update to a paid plan."
msgstr "这是您更新到付费方案时需要购买的最大用户数量。"

msgid "SubscriptionTable|Trial"
msgstr "试用"

msgid "SubscriptionTable|Trial end date"
msgstr "试用结束日期"

msgid "SubscriptionTable|Trial start date"
msgstr "试用开始日期"

msgid "SubscriptionTable|Upgrade"
msgstr "升级"

msgid "SubscriptionTable|Usage"
msgstr "使用情况"

msgid "SubscriptionTable|Usage count is performed once a day at 12:00 PM."
msgstr "使用次数将在每天中午12:00进行更新。"

msgid "Subtracted"
msgstr ""

msgid "Subtracts"
msgstr "减去"

msgid "Successfully blocked"
msgstr "成功禁用"

msgid "Successfully confirmed"
msgstr "成功确认"

msgid "Successfully deleted U2F device."
msgstr "成功删除 U2F 设备。"

msgid "Successfully removed email."
msgstr "成功删除电子邮件。"

msgid "Successfully scheduled a pipeline to run. Go to the %{pipelines_link_start}Pipelines page%{pipelines_link_end} for details."
msgstr "流水线已安排运行。请查看 %{pipelines_link_start}流水线页面%{pipelines_link_end}以了解详细信息 。"

msgid "Successfully unblocked"
msgstr "成功解除禁用"

msgid "Successfully unlocked"
msgstr "成功解除禁用"

msgid "Suggest code changes which are immediately applied. Try it out!"
msgstr "可以一键应用的建议代码更改功能。试试看！"

msgid "Suggested change"
msgstr "变更建议"

msgid "SuggestedColors|Bright green"
msgstr "亮绿色"

msgid "SuggestedColors|Dark grayish cyan"
msgstr "深灰青色"

msgid "SuggestedColors|Dark moderate blue"
msgstr "暗中蓝色"

msgid "SuggestedColors|Dark moderate orange"
msgstr "暗中橙色"

msgid "SuggestedColors|Dark moderate pink"
msgstr "暗中粉红色"

msgid "SuggestedColors|Dark moderate violet"
msgstr "暗中紫色"

msgid "SuggestedColors|Feijoa"
msgstr "斐济果绿"

msgid "SuggestedColors|Lime green"
msgstr "灰绿色"

msgid "SuggestedColors|Moderate blue"
msgstr "中蓝色"

msgid "SuggestedColors|Pure red"
msgstr "纯红色"

msgid "SuggestedColors|Slightly desaturated blue"
msgstr "略微不饱和蓝色"

msgid "SuggestedColors|Slightly desaturated green"
msgstr "略微不饱和绿色"

msgid "SuggestedColors|Soft orange"
msgstr "浅橙色"

msgid "SuggestedColors|Soft red"
msgstr "浅红色"

msgid "SuggestedColors|Strong pink"
msgstr "深粉色"

msgid "SuggestedColors|Strong red"
msgstr "深红色"

msgid "SuggestedColors|Strong yellow"
msgstr "深黄色"

msgid "SuggestedColors|UA blue"
msgstr "暗蓝色"

msgid "SuggestedColors|Very dark desaturated blue"
msgstr "极暗不饱和蓝色"

msgid "SuggestedColors|Very dark lime green"
msgstr "极暗灰绿色"

msgid "SuggestedColors|Very pale orange"
msgstr "极淡橙色"

msgid "Suggestions:"
msgstr ""

msgid "Sunday"
msgstr "星期日"

msgid "Support"
msgstr ""

msgid "Support for custom certificates is disabled. Ask your system's administrator to enable it."
msgstr "对自定义证书的支持已禁用。请联系系统管理员来启用它。"

msgid "Support page URL"
msgstr "支持页面网址"

msgid "Switch branch/tag"
msgstr "切换分支/标签"

msgid "Switch to GitLab Next"
msgstr "切换到GitLab Next"

msgid "Switch to the source to copy it to the clipboard"
msgstr "切换到源将其复制到剪贴板"

msgid "Sync information"
msgstr "同步信息"

msgid "System"
msgstr "系统"

msgid "System Hooks"
msgstr "系统钩子"

msgid "System Hooks Help"
msgstr "系统钩子帮助"

msgid "System Info"
msgstr "系统信息"

msgid "System default (%{default})"
msgstr "系统默认值（%{default}）"

msgid "System header and footer"
msgstr "系统页头和页脚"

msgid "System hook was successfully updated."
msgstr "系统钩子已成功更新。"

msgid "System metrics (Custom)"
msgstr "系统指标（自定义）"

msgid "System metrics (Kubernetes)"
msgstr "系统指标（Kubernetes）"

msgid "Table of Contents"
msgstr "目录"

msgid "Tag"
msgstr "标签"

msgid "Tag list:"
msgstr "标签列表："

msgid "Tag this commit."
msgstr "为此提交打标签。"

msgid "Tagged this commit to %{tag_name} with \"%{message}\"."
msgstr ""

msgid "Tagged this commit to %{tag_name}."
msgstr ""

msgid "Tags"
msgstr "标签"

msgid "Tags feed"
msgstr "标签动态"

msgid "Tags this commit to %{tag_name} with \"%{message}\"."
msgstr "使用“%{message}”将此提交设置%{tag_name}标签。"

msgid "Tags this commit to %{tag_name}."
msgstr "将此提交设置%{tag_name}标签。"

msgid "Tags:"
msgstr "标签："

msgid "TagsPage|Browse commits"
msgstr "浏览提交"

msgid "TagsPage|Browse files"
msgstr "浏览文件"

msgid "TagsPage|Can't find HEAD commit for this tag"
msgstr "无法找到此标记的HEAD提交"

msgid "TagsPage|Cancel"
msgstr "取消"

msgid "TagsPage|Create tag"
msgstr "创建标签"

msgid "TagsPage|Delete tag"
msgstr "删除标签"

msgid "TagsPage|Deleting the %{tag_name} tag cannot be undone. Are you sure?"
msgstr "删除 %{tag_name} 后将无法恢复，您确定？"

msgid "TagsPage|Edit release notes"
msgstr "编辑发行说明"

msgid "TagsPage|Existing branch name, tag, or commit SHA"
msgstr "已存在分支名称，标记或提交SHA"

msgid "TagsPage|Filter by tag name"
msgstr "根据标签名称过滤"

msgid "TagsPage|New Tag"
msgstr "新建标签"

msgid "TagsPage|New tag"
msgstr "新建标签"

msgid "TagsPage|Optionally, add a message to the tag."
msgstr "(可选)添加一条消息到标签。"

msgid "TagsPage|Optionally, add release notes to the tag. They will be stored in the GitLab database and displayed on the tags page."
msgstr "(可选)将发行说明添加到标签。它们将被存储在GitLab数据库中并显示在标签页上。"

msgid "TagsPage|Release notes"
msgstr "发行说明"

msgid "TagsPage|Repository has no tags yet."
msgstr "版本库还没有标签。"

msgid "TagsPage|Sort by"
msgstr "排序"

msgid "TagsPage|Tags"
msgstr "标签"

msgid "TagsPage|Tags give the ability to mark specific points in history as being important"
msgstr "使用标签，可以标记提交历史上的特定点为重要提交"

msgid "TagsPage|This tag has no release notes."
msgstr "此标签无发行说明。"

msgid "TagsPage|Use git tag command to add a new one:"
msgstr "使用git tag命令添加一个："

msgid "TagsPage|Write your release notes or drag files here…"
msgstr "编写发行说明(Release Notes)或将文件拖动到此处..."

msgid "TagsPage|protected"
msgstr "已保护"

msgid "Target Branch"
msgstr "目标分支"

msgid "Target branch"
msgstr "目标分支"

msgid "Team"
msgstr "团队"

msgid "Team domain"
msgstr "团队域"

msgid "Template"
msgstr "模板"

msgid "Templates"
msgstr "模板"

msgid "Terminal"
msgstr "终端"

msgid "Terminal for environment"
msgstr "环境终端"

msgid "Terminal sync service is running"
msgstr "终端同步服务正在运行"

msgid "Terms of Service Agreement and Privacy Policy"
msgstr "服务条款协议和隐私政策"

msgid "Terms of Service and Privacy Policy"
msgstr "服务条款和隐私政策"

msgid "Test SAML SSO"
msgstr "测试 SAML SSO"

msgid "Test coverage parsing"
msgstr "测试覆盖率解析"

msgid "Test failed."
msgstr "测试失败。"

msgid "Test settings and save changes"
msgstr "测试设置并保存修改"

msgid "TestHooks|Ensure one of your projects has merge requests."
msgstr "确保您的任一项目中有合并评审。"

msgid "TestHooks|Ensure the project has CI jobs."
msgstr "确保项目具有CI作业。"

msgid "TestHooks|Ensure the project has CI pipelines."
msgstr "确保项目具有CI流水线。"

msgid "TestHooks|Ensure the project has at least one commit."
msgstr "确保项目至少有一次提交。"

msgid "TestHooks|Ensure the project has issues."
msgstr "确保项目有工单。"

msgid "TestHooks|Ensure the project has merge requests."
msgstr "确保项目有合并评审。"

msgid "TestHooks|Ensure the project has notes."
msgstr "确保项目有注释。"

msgid "TestHooks|Ensure the wiki is enabled and has pages."
msgstr "确保wiki已启用并具有页面。"

msgid "Thank you for signing up for your free trial! You will get additional instructions in your inbox shortly."
msgstr ""

msgid "Thank you for your report. A GitLab administrator will look into it shortly."
msgstr "感谢您的报告。 GitLab管理员将尽快进行调查。"

msgid "Thanks! Don't show me this again"
msgstr "不再显示"

msgid "The \"%{group_path}\" group allows you to sign in with your Single Sign-On Account"
msgstr "群组“%{group_path}”允许您使用SSO以登录帐户"

msgid "The %{type} contains the following error:"
msgid_plural "The %{type} contains the following errors:"
msgstr[0] "%{type} 包含以下错误："

msgid "The API path was not specified."
msgstr ""

msgid "The Advanced Global Search in GitLab is a powerful search service that saves you time. Instead of creating duplicate code and wasting time, you can now search for code within other teams that can help your own project."
msgstr "GitLab 中的高级全局搜索功能是一个强大且节省您的时间的搜索服务。您可以搜索其他团队的代码以帮助您完善自己项目中的代码。从而避免创建重复的代码或浪费时间。"

msgid "The CSV export will be created in the background. Once finished, it will be sent to <strong>%{email}</strong> in an attachment."
msgstr "CSV导出将在后台创建。完成后，它将以附件形式发送到<strong>%{email}</strong>。"

msgid "The Git LFS objects will <strong>not</strong> be synced."
msgstr "Git LFS对象将<strong>不会</strong>被同步。"

msgid "The Issue Tracker is the place to add things that need to be improved or solved in a project"
msgstr "工单跟踪用于管理需求改进或者解决的问题"

msgid "The Issue Tracker is the place to add things that need to be improved or solved in a project. You can register or sign in to create issues for this project."
msgstr "工单跟踪用于管理需求改进或者解决的问题。请注册或登录后为当前项目创建工单。"

msgid "The X509 Certificate to use when mutual TLS is required to communicate with the external authorization service. If left blank, the server certificate is still validated when accessing over HTTPS."
msgstr "在需要相互 TLS 与外部授权服务通信时使用的 X509 证书。如果保留为空, 则在访问 HTTPS 时仍然验证服务器证书。"

msgid "The amount of seconds after which a request to get a secondary node status will time out."
msgstr "获取辅助节点状态请求超时的秒数。"

msgid "The branch for this project has no active pipeline configuration."
msgstr "此项目的分支没有活跃的流水线配置。"

msgid "The character highlighter helps you keep the subject line to %{titleLength} characters and wrap the body at %{bodyLength} so they are readable in git."
msgstr "字符突出显示器帮助您将主题行保持为 %{titleLength} 字符并将正文包装为 %{bodyLength} 以便它们在git中可读。"

msgid "The coding stage shows the time from the first commit to creating the merge request. The data will automatically be added here once you create your first merge request."
msgstr "编码阶段概述了从第一次提交到创建合并评审的时间。创建第一个合并评审后，数据将自动添加到此处。"

msgid "The collection of events added to the data gathered for that stage."
msgstr "与该阶段相关的事件集合。"

msgid "The connection will time out after %{timeout}. For repositories that take longer, use a clone/push combination."
msgstr "该连接将在 %{timeout}后超时。如仓库导入耗时超过该时间，请使用克隆/推送组合。"

msgid "The content of this page is not encoded in UTF-8. Edits can only be made via the Git repository."
msgstr "此页面的内容未以UTF-8编码。编辑只能通过Git仓库进行。"

msgid "The dependency list details information about the components used within your project."
msgstr "依赖项列表详细说明了项目中使用组件的信息。"

msgid "The deployment of this job to %{environmentLink} did not succeed."
msgstr "将此作业部署为 %{environmentLink} 并未成功。"

msgid "The directory has been successfully created."
msgstr "目录已成功创建。"

msgid "The domain you entered is misformatted."
msgstr ""

msgid "The domain you entered is not allowed."
msgstr ""

msgid "The entered user map is not a valid JSON user map."
msgstr "输入的用户映射不是有效的JSON用户映射。"

msgid "The file has been successfully created."
msgstr "文件已成功创建。"

msgid "The file has been successfully deleted."
msgstr "文件已成功删除。"

msgid "The following items will NOT be exported:"
msgstr "以下项目将不会被导出："

msgid "The following items will be exported:"
msgstr "以下项目将会被导出："

msgid "The fork relationship has been removed."
msgstr "派生关系已被删除。"

msgid "The global settings require you to enable Two-Factor Authentication for your account."
msgstr "系统设置要求您为帐户启用双重认证。"

msgid "The group and any internal projects can be viewed by any logged in user."
msgstr "任何登录的用户都可以查看该群组和任何内部项目。"

msgid "The group and any public projects can be viewed without any authentication."
msgstr "群组和任何公共项目可以在没有任何身份验证的情况下查看。"

msgid "The group and its projects can only be viewed by members."
msgstr "群组及其项目只能由成员查看。"

msgid "The group settings for %{group_links} require you to enable Two-Factor Authentication for your account. You can %{leave_group_links}."
msgstr "%{group_links} 的群组设置要求您为帐户启用双重认证。你也可以 %{leave_group_links}。"

msgid "The import will time out after %{timeout}. For repositories that take longer, use a clone/push combination."
msgstr "该导入过程将在 %{timeout}后超时。对于需要长于该时间才能导入的仓库，请使用克隆/推送组合。"

msgid "The invitation could not be accepted."
msgstr "无法接受邀请。"

msgid "The invitation could not be declined."
msgstr "无法拒绝邀请"

msgid "The invitation has already been accepted."
msgstr "邀请已被接受。"

msgid "The invitation was successfully resent."
msgstr "邀请已重新发送。"

msgid "The issue stage shows the time it takes from creating an issue to assigning the issue to a milestone, or add the issue to a list on your Issue Board. Begin creating issues to see data for this stage."
msgstr "工单阶段概述了从创建工单到将工单添加到里程碑或工单看板所花费的时间。创建第一个工单后，数据将自动添加到此处.。"

msgid "The license was removed. GitLab has fallen back on the previous license."
msgstr "许可证已被删除。 GitLab已经回退到前一个许可证。"

msgid "The license was removed. GitLab now no longer has a valid license."
msgstr "许可证已被删除。 GitLab当前无有效的许可证。"

msgid "The license was successfully uploaded and is now active. You can see the details below."
msgstr "许可证已成功上传，现在处于激活状态。详细信息如下。"

msgid "The maximum file size allowed is %{size}."
msgstr "允许的最大文件大小为 %{size}。"

msgid "The maximum file size allowed is 200KB."
msgstr "文件大小限制为 200KB。"

msgid "The merge conflicts for this merge request cannot be resolved through GitLab. Please try to resolve them locally."
msgstr "GitLab无法解决此合并评审的合并冲突。请尝试在本地解决它们。"

msgid "The merge conflicts for this merge request have already been resolved."
msgstr "此合并评审的合并冲突已解决。"

msgid "The merge conflicts for this merge request have already been resolved. Please return to the merge request."
msgstr "此合并评审的合并冲突已得到解决。请返回合并评审。"

msgid "The name %{entryName} is already taken in this directory."
msgstr "名称%{entryName}在此目录中已使用。"

msgid "The number of changes to be fetched from GitLab when cloning a repository. This can speed up Pipelines execution. Keep empty or set to 0 to disable shallow clone by default and make GitLab CI fetch all branches and tags each time."
msgstr "克隆仓库时从GitLab获取的变更数目。此设置可以加快流水线的执行速度。保持为空或设置为0将默认禁用浅克隆，并使GitLab CI每次都获取所有分支和标签。"

msgid "The number of times an upload record could not find its file"
msgstr "上载记录无法找到相应文件的次数"

msgid "The passphrase required to decrypt the private key. This is optional and the value is encrypted at rest."
msgstr "解密私钥所需的密码短语。该项为可选项, 并且内容被加密存储。"

msgid "The path to CI config file. Defaults to <code>.gitlab-ci.yml</code>"
msgstr "CI配置文件的路径。默认为 <code>.gitlab-ci.yml</code>"

msgid "The phase of the development lifecycle."
msgstr "项目生命周期中的各个阶段。"

msgid "The pipelines schedule runs pipelines in the future, repeatedly, for specific branches or tags. Those scheduled pipelines will inherit limited project access based on their associated user."
msgstr "流水线计划会在特定分支或标签上自动定期运行流水线。这些计划的流水线将从关联用户继承有限的项目访问权限。"

msgid "The planning stage shows the time from the previous step to pushing your first commit. This time will be added automatically once you push your first commit."
msgstr "计划阶段概述了从工单添加到日程到推送首次提交的时间。当首次推送提交后，数据将自动添加到此处。"

msgid "The private key to use when a client certificate is provided. This value is encrypted at rest."
msgstr "提供客户端证书时使用的私钥。该值被加密存储。"

msgid "The production stage shows the total time it takes between creating an issue and deploying the code to production. The data will be automatically added once you have completed the full idea to production cycle."
msgstr "生产阶段概述了从创建一个工单到将代码部署到生产环境的总时间。当完成想法到部署生产的循环，数据将自动添加到此处。"

msgid "The project can be accessed by any logged in user."
msgstr "该项目允许所有已登录到当前GitLab服务器的用户访问。"

msgid "The project can be accessed by any user who is logged in."
msgstr "任何登录的用户都可以访问该项目。"

msgid "The project can be accessed by anyone, regardless of authentication."
msgstr "任何人都可以访问该项目，不论用户是否认证。"

msgid "The project can be accessed without any authentication."
msgstr "该项目允许任何人访问。"

msgid "The project is accessible only by members of the project. Access must be granted explicitly to each user."
msgstr "项目只能由项目成员访问。必须明确地向每个用户授予访问权限。"

msgid "The project is still being deleted. Please try again later."
msgstr "该项目仍在删除中。请稍后再试。"

msgid "The project was successfully forked."
msgstr "该项目成功派生。"

msgid "The project was successfully imported."
msgstr "该项目已成功导入。"

msgid "The pseudonymizer data collection is disabled. When enabled, GitLab will run a background job that will produce pseudonymized CSVs of the GitLab database that will be uploaded to your configured object storage directory."
msgstr "匿名化数据搜集已禁用。该功能启用时，GitLab会运行后台任务，生成数据库的匿名化CSV，并上传到预先设定的对象存储目录。"

msgid "The remote mirror took to long to complete."
msgstr "远程仓库镜像超时未完成。"

msgid "The remote repository is being updated..."
msgstr "远程仓库正在更新......"

msgid "The repository for this project does not exist."
msgstr "此项目的仓库不存在。"

msgid "The repository for this project is empty"
msgstr "该项目仓库当前为空"

msgid "The repository is being updated..."
msgstr "仓库正在更新......"

msgid "The repository must be accessible over <code>http://</code>, <code>https://</code> or <code>git://</code>."
msgstr "该仓库必须可通过<code>http://</code>, <code>https://</code> 或 <code>git://</code>进行访问。"

msgid "The repository must be accessible over <code>http://</code>, <code>https://</code>, <code>ssh://</code> or <code>git://</code>."
msgstr ""

msgid "The review stage shows the time from creating the merge request to merging it. The data will automatically be added after you merge your first merge request."
msgstr "审阅阶段概述了从创建合并评审到被合并的时间。当创建第一个合并评审后，数据将自动添加到此处。"

msgid "The roadmap shows the progress of your epics along a timeline"
msgstr "路线图显示了 史诗 沿着时间线的进展情况"

msgid "The schedule time must be in the future!"
msgstr "计划运行时间必须在将来！"

msgid "The snippet can be accessed without any authentication."
msgstr "无需任何身份验证即可访问该代码片段。"

msgid "The snippet is visible only to me."
msgstr "该代码片段仅对我可见。"

msgid "The snippet is visible only to project members."
msgstr "该代码片段仅对项目成员可见。"

msgid "The snippet is visible to any logged in user."
msgstr "任何登录用户都可以看到该代码片段。"

msgid "The staging stage shows the time between merging the MR and deploying code to the production environment. The data will be automatically added once you deploy to production for the first time."
msgstr "预发布阶段概述了从合并评审被合并到部署至生产环境的总时间。首次部署到生产环境后，数据将自动添加到此处。"

msgid "The target element is missing."
msgstr ""

msgid "The testing stage shows the time GitLab CI takes to run every pipeline for the related merge request. The data will automatically be added after your first pipeline finishes running."
msgstr "测试阶段概述了 GitLab CI 为相关合并评审运行每个流水线所需的时间。当第一个流水线运行完成后，数据将自动添加到此处。"

msgid "The time taken by each data entry gathered by that stage."
msgstr "该阶段每条数据所花的时间"

msgid "The unique identifier for the Geo node. Must match `geo_node_name` if it is set in gitlab.rb, otherwise it must match `external_url` with a trailing slash"
msgstr ""

msgid "The update action will time out after %{number_of_minutes} minutes. For big repositories, use a clone/push combination."
msgstr "更新操作将在 %{number_of_minutes} 分钟后超时。对于大型仓库，请使用clone/push组合。"

msgid "The uploaded file is not a valid Google Takeout archive."
msgstr "上传的文件不是有效的 Google Takeout 档案。"

msgid "The usage ping is disabled, and cannot be configured through this form."
msgstr "使用情况检测(usage ping)已禁用，无法通过此表单进行配置。"

msgid "The user is being deleted."
msgstr "用户正在被删除。"

msgid "The user map has been saved. Continue by selecting the projects you want to import."
msgstr "用户映射已保存。请选择要导入的项目以继续。"

msgid "The user map is a JSON document mapping the Google Code users that participated on your projects to the way their email addresses and usernames will be imported into GitLab. You can change this by changing the value on the right hand side of <code>:</code>. Be sure to preserve the surrounding double quotes, other punctuation and the email address or username on the left hand side."
msgstr "用户映射是一个JSON文档，将参与项目的Google Code用户映射到他们将导入GitLab的电子邮件地址和用户名的方式。您可以通过更改 <code>:</code>右侧的值来更改此值。请务必在左侧保留周围的双引号，其他标点符号以及电子邮件地址或用户名。"

msgid "The user map is a mapping of the FogBugz users that participated on your projects to the way their email address and usernames will be imported into GitLab. You can change this by populating the table below."
msgstr "用户映射是参与项目的 FogBugz 用户的电子邮件地址和用户名将被导入 GitLab 的方式。您可以通过以下表格来修改映射关系。"

msgid "The user-facing URL of the Geo node"
msgstr ""

msgid "The value lying at the midpoint of a series of observed values. E.g., between 3, 5, 9, the median is 5. Between 3, 5, 7, 8, the median is (5+7)/2 = 6."
msgstr "中位数是一个数列中最中间的值。例如在 3、5、9 之间，中位数是 5。在 3、5、7、8 之间，中位数是 （5 + 7）/ 2 = 6。"

msgid "There are no GPG keys associated with this account."
msgstr "没有与此账户关联的GPG密钥。"

msgid "There are no GPG keys with access to your account."
msgstr "没有可访问您的帐户的GPG密钥。"

msgid "There are no SSH keys associated with this account."
msgstr "没有与此账户关联的SSH密钥。"

msgid "There are no SSH keys with access to your account."
msgstr "没有可访问您帐户的SSH密钥。"

msgid "There are no archived projects yet"
msgstr "当前尚无已归档的项目"

msgid "There are no charts configured for this page"
msgstr "没有为此页面配置图表"

msgid "There are no closed issues"
msgstr "没有已关闭的工单"

msgid "There are no closed merge requests"
msgstr "没有已关闭的合并评审"

msgid "There are no custom project templates set up for this GitLab instance. They are enabled from GitLab's Admin Area. Contact your GitLab instance administrator to setup custom project templates."
msgstr "没有为此GitLab实例设置自定义项目模板。它们是从GitLab的管理区域启用的。请与您的GitLab实例管理员联系以设置自定义项目模板。"

msgid "There are no issues to show"
msgstr "当前无工单"

msgid "There are no issues to show."
msgstr "没有要显示的议题。"

msgid "There are no labels yet"
msgstr "目前无标记"

msgid "There are no matching files"
msgstr ""

msgid "There are no open issues"
msgstr "没有未关闭的工单"

msgid "There are no open merge requests"
msgstr "没有未关闭的合并评审"

msgid "There are no packages yet"
msgstr "还没有包"

msgid "There are no projects shared with this group yet"
msgstr "当前尚无分享给该群组的项目"

msgid "There are no staged changes"
msgstr "无已暂存的修改"

msgid "There are no unstaged changes"
msgstr "无未暂存的修改"

msgid "There is already a repository with that name on disk"
msgstr "磁盘上已存在具有该名称的仓库"

msgid "There is no data available. Please change your selection."
msgstr ""

msgid "There was a problem communicating with your device."
msgstr "与您的设备通信时出现问题。"

msgid "There was a problem sending the confirmation email"
msgstr "发送确认邮件时出现问题"

msgid "There was an error %{message} todo."
msgstr "%{message}待办事项时出现错误"

msgid "There was an error adding a To Do."
msgstr ""

msgid "There was an error creating the issue"
msgstr "创建议题时出错"

msgid "There was an error deleting the To Do."
msgstr ""

msgid "There was an error fetching configuration for charts"
msgstr "获取图表的配置时出错"

msgid "There was an error fetching the form data"
msgstr ""

msgid "There was an error gathering the chart data"
msgstr "收集图表数据时出错"

msgid "There was an error loading users activity calendar."
msgstr "加载用户活动日历时出错。"

msgid "There was an error removing the e-mail."
msgstr "删除电子邮件时出错。"

msgid "There was an error resetting group pipeline minutes."
msgstr "重置群组流水线分钟数时出错。"

msgid "There was an error resetting user pipeline minutes."
msgstr "重置用户流水线分钟数时出错。"

msgid "There was an error saving your changes."
msgstr "保存变更时出错。"

msgid "There was an error saving your notification settings."
msgstr "保存通知设置时发生错误。"

msgid "There was an error subscribing to this label."
msgstr "订阅此标记时出错。"

msgid "There was an error trying to validate your query"
msgstr ""

msgid "There was an error when reseting email token."
msgstr "重置电子邮件令牌时出错。"

msgid "There was an error when subscribing to this label."
msgstr "订阅此标记时出错。"

msgid "There was an error when unsubscribing from this label."
msgstr "取消订阅此标记时出错。"

msgid "There was an error while fetching cycle analytics data."
msgstr "获取周期分析数据时出错。"

msgid "There was an error with the reCAPTCHA. Please solve the reCAPTCHA again."
msgstr "reCAPTCHA 验证错误。请再次验证 reCAPTCHA。"

msgid "These existing issues have a similar title. It might be better to comment there instead of creating another similar issue."
msgstr "这些现有的工单具有类似的标题。在那里评论可能更好，而不是创建另一个类似的问题。"

msgid "They can be managed using the %{link}."
msgstr "可以使用 %{link} 进行托管。"

msgid "Third party offers"
msgstr "第三方优惠"

msgid "This %{issuableDisplayName} is locked. Only project members can comment."
msgstr "此%{issuableDisplayName}被锁定。只有项目成员可以评论。"

msgid "This %{issuable} is locked. Only <strong>project members</strong> can comment."
msgstr "此%{issuable}已被锁定。只有<strong>项目成员</strong>可以发表评论。"

msgid "This %{viewer} could not be displayed because %{reason}. You can %{options} instead."
msgstr "因为 %{reason}无法显示 %{viewer} 。您可以改为 %{options}。"

msgid "This GitLab instance does not provide any shared Runners yet. Instance administrators can register shared Runners in the admin area."
msgstr "此GitLab实例尚未提供任何共享Runner。管理员可以在管理区域中注册共享Runner。"

msgid "This action can lead to data loss. To prevent accidental actions we ask you to confirm your intention."
msgstr "此操作可能导致数据丢失。为防止意外，我们会要求您确认您的操作。"

msgid "This also resolves the discussion"
msgstr "这也解决了讨论"

msgid "This application was created by %{link_to_owner}."
msgstr "这个应用程序是由 %{link_to_owner} 创建的。"

msgid "This application will be able to:"
msgstr "此应用程序将可以："

msgid "This block is self-referential"
msgstr "该阻塞为自我引用"

msgid "This board's scope is reduced"
msgstr "此看板范围缩小了"

msgid "This branch has changed since you started editing. Would you like to create a new branch?"
msgstr "自您开始编辑后, 此分支已更改。您想创建一个新的分支吗？"

msgid "This chart could not be displayed"
msgstr "无法显示此图表"

msgid "This comment has changed since you started editing, please review the %{startTag}updated comment%{endTag} to ensure information is not lost."
msgstr ""

msgid "This commit is part of merge request %{link_to_merge_request}. Comments created here will be created in the context of that merge request."
msgstr "此提交是合并评审 %{link_to_merge_request} 的一部分。此处创建的评论将在该合并评审的上下文中创建。"

msgid "This commit was signed with a <strong>verified</strong> signature and the committer email is verified to belong to the same user."
msgstr "此提交使用 <strong>已验证</strong> 的签名进行签名，并且已验证提交者的电子邮件属于同一用户。"

msgid "This commit was signed with a different user's verified signature."
msgstr "此提交使用其他用户的已验证签名进行签名。"

msgid "This commit was signed with a verified signature, but the committer email is <strong>not verified</strong> to belong to the same user."
msgstr "此提交已使用经过验证的签名进行签名，但<strong>未验证</strong>的提交者电子邮件属于同一用户。"

msgid "This commit was signed with an <strong>unverified</strong> signature."
msgstr "此提交使用 <strong>未经验证的</strong> 签名进行签名。"

msgid "This container registry has been scheduled for deletion."
msgstr "此容器镜像库已安排删除。"

msgid "This date is after the due date, so this epic won't appear in the roadmap."
msgstr "此日期在截止日期之后，因此该 史诗 不会出现在路线图中。"

msgid "This date is before the start date, so this epic won't appear in the roadmap."
msgstr "此日期在开始日期之前，因此该 史诗 不会出现在路线图中。"

msgid "This device has already been registered with us."
msgstr "此设备已注册。"

msgid "This device has not been registered with us."
msgstr "此设备未注册。"

msgid "This diff is collapsed."
msgstr "此差异已折叠。"

msgid "This diff was suppressed by a .gitattributes entry."
msgstr "此差异由.gitattributes 抑制。"

msgid "This directory"
msgstr "当前目录"

msgid "This domain is not verified. You will need to verify ownership before access is enabled."
msgstr "此域名未经过验证。在启用访问权限之前，您需要验证所有权。"

msgid "This environment has no deployments yet."
msgstr "此环境还没有部署。"

msgid "This feature is in development. Please disable the `job_log_json` feature flag"
msgstr ""

msgid "This feature requires local storage to be enabled"
msgstr ""

msgid "This field is required."
msgstr "该字段是必填字段。"

msgid "This group"
msgstr "当前群组"

msgid "This group does not provide any group Runners yet."
msgstr "该群组未提供任何群组Runner。"

msgid "This group, including all subgroups, projects and git repositories, will only be reachable from the specified IP address range. Multiple addresses are supported with comma delimiters.<br>Example: <code>192.168.0.0/24,192.168.1.0/24</code>. %{read_more_link}."
msgstr ""

msgid "This is a \"Ghost User\", created to hold all issues authored by users that have since been deleted. This user cannot be removed."
msgstr "此用户为“幽灵用户”，用于持有被删除用户的所有工单。该用户无法被删除。"

msgid "This is a Work in Progress"
msgstr ""

msgid "This is a confidential issue."
<<<<<<< HEAD
msgstr "这是一个私密工单。"
=======
msgstr "当前议题为私密议题。"
>>>>>>> 9fc4650d

msgid "This is a delayed job to run in %{remainingTime}"
msgstr "这是一个将在%{remainingTime}后运行的延时作业。"

msgid "This is a list of devices that have logged into your account. Revoke any sessions that you do not recognize."
msgstr "这是已登录到您帐户的设备列表。您可以删除任何您无法识别的会话。"

msgid "This is a security log of important events involving your account."
msgstr "这是一个涉及您的帐户重要事件的安全日志。"

msgid "This is the author's first Merge Request to this project."
msgstr "这是作者为当前项目贡献的第一个合并评审。"

msgid "This is the maximum number of users that have existed at the same time since the license started. This is the minimum number of seats you will need to buy when you renew your license."
msgstr "这是自许可证启用以来同时存在的最大用户数。续订许可证时，您最少需要购买此数量的用户数。"

msgid "This is your current session"
msgstr "这是您当前的会话"

msgid "This issue is %{confidentialLinkStart}confidential%{linkEnd} and %{lockedLinkStart}locked%{linkEnd}."
msgstr ""

msgid "This issue is confidential"
msgstr "当前工单为私密工单"

msgid "This issue is locked."
msgstr "此工单已锁定。"

msgid "This job depends on upstream jobs that need to succeed in order for this job to be triggered"
msgstr "当前作业需在上级作业成功后才可被启动。"

msgid "This job does not have a trace."
msgstr "此作业无输出日志。"

msgid "This job has been canceled"
msgstr "此作业已取消"

msgid "This job has been skipped"
msgstr "此作业已被跳过"

msgid "This job has not been triggered yet"
msgstr "作业还未被触发"

msgid "This job has not started yet"
msgstr "作业尚未开始"

msgid "This job is an out-of-date deployment to %{environmentLink}."
msgstr "此项作业已过时，无法部署到 %{environmentLink}。"

msgid "This job is an out-of-date deployment to %{environmentLink}. View the most recent deployment %{deploymentLink}."
msgstr "此项作业已过时，无法部署到 %{environmentLink}。查看最新的部署 %{deploymentLink}。"

msgid "This job is archived. Only the complete pipeline can be retried."
msgstr "这个作业已归档。只能重试整个流水线。"

msgid "This job is creating a deployment to %{environmentLink} and will overwrite the %{deploymentLink}."
msgstr "此作业将创建部署到 %{environmentLink} 并将覆盖已有部署%{deploymentLink} 。"

msgid "This job is creating a deployment to %{environmentLink}."
msgstr "当前作业正在部署应用到%{environmentLink}。"

msgid "This job is in pending state and is waiting to be picked by a runner"
msgstr "作业挂起中，等待进入队列"

msgid "This job is performing tasks that must complete before it can start"
msgstr "此作业正在处理作业启动前必须完成的任务"

msgid "This job is preparing to start"
msgstr "此作业正准备开始"

msgid "This job is stuck because you don't have any active runners online with any of these tags assigned to them:"
msgstr "此作业已卡住，因为您未分配任何具有这些标签的可用Runner："

msgid "This job is stuck because you don't have any active runners that can run this job."
msgstr "由于您没有任何可以运行此作业的可用Runner，因此作业卡住了。"

msgid "This job is the most recent deployment to %{link}."
msgstr "此作业最近部署到 %{link}。"

msgid "This job requires a manual action"
msgstr "作业需手动操作"

msgid "This job requires manual intervention to start. Before starting this job, you can add variables below for last-minute configuration changes."
msgstr ""

msgid "This job will automatically run after its timer finishes. Often they are used for incremental roll-out deploys to production environments. When unscheduled it converts into a manual action."
msgstr "该作业将在计时器完成后自动运行。它们通常用于生产环境的增量部署。未计划时，它会转换为手动操作。"

msgid "This may expose confidential information as the selected fork is in another namespace that can have other members."
msgstr ""

msgid "This means you can not push code until you create an empty repository or import existing one."
msgstr "在创建一个空的仓库或导入现有仓库之前，将无法推送代码。"

msgid "This merge request is locked."
msgstr "此合并评审已锁定。"

msgid "This namespace has already been taken! Please choose another one."
msgstr "此命名空间已被使用！请选择其他命名空间。"

msgid "This option is disabled as you don't have write permissions for the current branch"
msgstr "由于您没有当前分支的写入权限，因此禁用此选项"

msgid "This page is unavailable because you are not allowed to read information across multiple projects."
msgstr "此页面不可用，您无权跨项目阅读相关信息。"

msgid "This page will be removed in a future release."
msgstr "此页面将在将来的版本中删除。"

msgid "This pipeline makes use of a predefined CI/CD configuration enabled by %{strongStart}Auto DevOps.%{strongEnd}"
msgstr "此流水线使用了 %{strongStart}Auto DevOps 预先定义的并已启用的 CI/CD 配置。%{strongEnd}"

msgid "This pipeline makes use of a predefined CI/CD configuration enabled by <b>Auto DevOps.</b>"
msgstr "此流水线使用了 <b>Auto DevOps 预先定义的并已启用的 CI/CD 配置。</b>"

msgid "This project"
msgstr "当前项目"

msgid "This project does not belong to a group and can therefore not make use of group Runners."
msgstr "该项目不属于任何群组，因此不能使用群组Runner。"

msgid "This project does not have a wiki homepage yet"
msgstr "该项目尚无wiki主页"

msgid "This project does not have billing enabled. To create a cluster, <a href=%{linkToBilling} target=\"_blank\" rel=\"noopener noreferrer\">enable billing <i class=\"fa fa-external-link\" aria-hidden=\"true\"></i></a> and try again."
msgstr "此项目未启用账单。要创建群集，请 <a href=%{linkToBilling} target=\"_blank\" rel=\"noopener noreferrer\">启用账单 <i class=\"fa fa-external-link\" aria-hidden=\"true\"></i></a> 并重试。"

msgid "This repository"
msgstr "当前仓库"

msgid "This repository is currently empty. A new Auto DevOps pipeline will be created after a new file has been pushed to a branch."
msgstr "此仓库目前为空。将新文件推送到分支后，将创建新的Auto DevOps流水线。"

msgid "This runner will only run on pipelines triggered on protected branches"
msgstr "此Runner仅在受保护分支上触发的流水线上运行"

msgid "This setting can be overridden in each project."
msgstr "当前设置可在每个项目中进行更改覆盖。"

msgid "This setting will override user notification preferences for all project members."
msgstr ""

msgid "This setting will update the hostname that is used to generate private commit emails. %{learn_more}"
msgstr "此设置将更新用于生成私有提交电子邮件的主机名。 %{learn_more}"

msgid "This timeout will take precedence when lower than project-defined timeout and accepts a human readable time input language like \"1 hour\". Values without specification represent seconds."
msgstr "当低于项目定义的超时时，此超时将优先，并可接受英文语句，如“1 hour”。默认单位为秒。"

msgid "This user cannot be unlocked manually from GitLab"
msgstr "无法从GitLab手动解禁此用户"

msgid "This user has no active %{type} Tokens."
msgstr "此用户没有活动的%{type}令牌。"

msgid "This user has no identities"
msgstr "该用户无身份标识"

msgid "This user will be the author of all events in the activity feed that are the result of an update, like new branches being created or new commits being pushed to existing branches."
msgstr "此用户将成为活动流中所有事件的作者，例如创建新分支或者推送新提交到现有分支。"

msgid "This user will be the author of all events in the activity feed that are the result of an update, like new branches being created or new commits being pushed to existing branches. Upon creation or when reassigning you can only assign yourself to be the mirror user."
msgstr "此用户将成为活动流中所有事件的作者，例如创建新分支或者推送新提交到现有分支。在创建或重新指定时您仅可将自己指定为镜像用户。"

msgid "This will redirect you to an external sign in page."
msgstr "这会将您重定向到外部登录页面。"

msgid "This will remove the fork relationship to source project"
msgstr "此操作将删除与源项目的派生关系"

msgid "Those emails automatically become issues (with the comments becoming the email conversation) listed here."
msgstr "这些电子邮件自动生成为工单(评论生成为电子邮件会话)并在此处列出。"

msgid "Thursday"
msgstr "星期四"

msgid "Time"
msgstr "时间"

msgid "Time based: Yes"
msgstr "基于时间：是"

msgid "Time before an issue gets scheduled"
msgstr "工单被列入日程表的时间"

msgid "Time before an issue starts implementation"
msgstr "开始进行编码前的时间"

msgid "Time before enforced"
msgstr "宽容时间"

msgid "Time between merge request creation and merge/close"
msgstr "从创建合并评审到被合并或关闭的时间"

msgid "Time estimate"
msgstr "预计时间"

msgid "Time from first comment to last commit"
msgstr ""

msgid "Time from first commit until first comment"
msgstr ""

msgid "Time from last commit to merge"
msgstr ""

msgid "Time in seconds GitLab will wait for a response from the external service. When the service does not respond in time, access will be denied."
msgstr "GitLab等待外部服务的响应时间（秒）。当服务没有及时响应时，访问将被拒绝。"

msgid "Time remaining"
msgstr "剩余时间："

msgid "Time spent"
msgstr "花费的时间"

msgid "Time to merge"
msgstr ""

msgid "Time tracking"
msgstr "工时统计"

msgid "Time until first merge request"
msgstr "创建第一个合并评审之前的时间"

msgid "TimeTrackingEstimated|Est"
msgstr "预计"

msgid "TimeTracking|%{startTag}Spent: %{endTag}%{timeSpentHumanReadable}"
msgstr ""

msgid "TimeTracking|Estimated:"
msgstr "预计:"

msgid "TimeTracking|Over by %{timeRemainingHumanReadable}"
msgstr ""

msgid "TimeTracking|Spent"
msgstr "已用:"

msgid "TimeTracking|Time remaining: %{timeRemainingHumanReadable}"
msgstr ""

msgid "Timeago|%s days ago"
msgstr " %s天前"

msgid "Timeago|%s days remaining"
msgstr "剩余%s天"

msgid "Timeago|%s hours ago"
msgstr "%s小时前"

msgid "Timeago|%s hours remaining"
msgstr "剩余%s小时"

msgid "Timeago|%s minutes ago"
msgstr " %s分钟前"

msgid "Timeago|%s minutes remaining"
msgstr "剩余%s分钟"

msgid "Timeago|%s months ago"
msgstr " %s个月前"

msgid "Timeago|%s months remaining"
msgstr "剩余%s月"

msgid "Timeago|%s seconds remaining"
msgstr "剩余%s秒"

msgid "Timeago|%s weeks ago"
msgstr "%s星期前"

msgid "Timeago|%s weeks remaining"
msgstr "剩余%s星期"

msgid "Timeago|%s years ago"
msgstr " %s年前"

msgid "Timeago|%s years remaining"
msgstr "剩余%s年"

msgid "Timeago|1 day ago"
msgstr "1天前"

msgid "Timeago|1 day remaining"
msgstr "剩余1天"

msgid "Timeago|1 hour ago"
msgstr "1小时前"

msgid "Timeago|1 hour remaining"
msgstr "剩余1小时"

msgid "Timeago|1 minute ago"
msgstr "1分钟前"

msgid "Timeago|1 minute remaining"
msgstr "剩余1分钟"

msgid "Timeago|1 month ago"
msgstr "1个月前"

msgid "Timeago|1 month remaining"
msgstr "剩余1个月"

msgid "Timeago|1 week ago"
msgstr "1星期前"

msgid "Timeago|1 week remaining"
msgstr "剩余1星期"

msgid "Timeago|1 year ago"
msgstr "1年前"

msgid "Timeago|1 year remaining"
msgstr "剩余1年"

msgid "Timeago|Past due"
msgstr "逾期"

msgid "Timeago|in %s days"
msgstr " %s天后"

msgid "Timeago|in %s hours"
msgstr "%s小时后"

msgid "Timeago|in %s minutes"
msgstr "%s分钟后"

msgid "Timeago|in %s months"
msgstr " %s个月后"

msgid "Timeago|in %s seconds"
msgstr "%s秒后"

msgid "Timeago|in %s weeks"
msgstr "%s星期后"

msgid "Timeago|in %s years"
msgstr "%s年后"

msgid "Timeago|in 1 day"
msgstr "1天后"

msgid "Timeago|in 1 hour"
msgstr "1小时后"

msgid "Timeago|in 1 minute"
msgstr "1分钟后"

msgid "Timeago|in 1 month"
msgstr "1月后"

msgid "Timeago|in 1 week"
msgstr "1星期后"

msgid "Timeago|in 1 year"
msgstr "1年后"

msgid "Timeago|just now"
msgstr "刚刚"

msgid "Timeago|right now"
msgstr "立即"

msgid "Timeframe"
msgstr ""

msgid "Timeout"
msgstr "超时"

msgid "Time|hr"
msgid_plural "Time|hrs"
msgstr[0] "小时"

msgid "Time|min"
msgid_plural "Time|mins"
msgstr[0] "分钟"

msgid "Time|s"
msgstr "秒"

msgid "Tip:"
msgstr "提示："

msgid "Title"
msgstr "标题"

msgid "Title:"
msgstr "标题："

msgid "Titles and Filenames"
msgstr "标题和文件名称"

msgid "To %{link_to_help} of your domain, add the above key to a TXT record within to your DNS configuration."
msgstr "要%{link_to_help}到您的域名，请将上述密钥添加到DNS配置中的TXT记录。"

msgid "To Do"
msgstr "待处理"

msgid "To GitLab"
msgstr "GitLab目标路径"

msgid "To access this domain create a new DNS record"
msgstr "要访问此域，请创建新的DNS记录"

msgid "To add an SSH key you need to %{generate_link_start}generate one%{link_end} or use an %{existing_link_start}existing key%{link_end}."
msgstr "要添加一个 SSH 密钥, 您需要 %{generate_link_start} 生成一个 %{link_end} 或使用一个 %{existing_link_start} 现有的 key%{link_end}。"

msgid "To add the entry manually, provide the following details to the application on your phone."
msgstr "如需手动添加条目，请在手机应用中提供以下信息。"

msgid "To connect GitHub repositories, you can use a %{personal_access_token_link}. When you create your Personal Access Token, you will need to select the <code>repo</code> scope, so we can display a list of your public and private repositories which are available to connect."
msgstr "可以使用 %{personal_access_token_link} 连接GitHub仓库。当创建个人访问令牌时，需要选择 <code>repo</code> 范围，以显示可供连接的公开和私有的仓库列表。"

msgid "To connect GitHub repositories, you first need to authorize GitLab to access the list of your GitHub repositories."
msgstr ""

msgid "To connect GitHub repositories, you first need to authorize GitLab to access the list of your GitHub repositories:"
msgstr "要连接GitHub仓库，首先需要授权GitLab访问列表中的GitHub仓库："

msgid "To connect an SVN repository, check out %{svn_link}."
msgstr "如要连接SVN仓库，请查看 %{svn_link}。"

msgid "To define internal users, first enable new users set to external"
msgstr "要定义内部用户，请首先启用设置为外部的新用户"

msgid "To enable it and see User Cohorts, visit %{application_settings_link_start}application settings%{application_settings_link_end}."
msgstr "要启用它并查看用户世代表，请访问 %{application_settings_link_start}应用程序设置%{application_settings_link_end}。"

msgid "To get started you enter your FogBugz URL and login information below. In the next steps, you'll be able to map users and select the projects you want to import."
msgstr "首先请在下面输入您的FogBugz URL和登录信息。下一步，您将可以映射用户并选择要导入的项目。"

msgid "To get started, link this page to your Jaeger server, or find out how to %{link_start_tag}install Jaeger%{link_end_tag}"
msgstr "首先请将本页面与您的 Jaeger 服务器连接，或者了解一下如何%{link_start_tag}安装 Jaeger%{link_end_tag}"

msgid "To get started, please enter your Gitea Host URL and a %{link_to_personal_token}."
msgstr "首先，请您输入您的 Gitea 服务器地址和一个 %{link_to_personal_token}。"

msgid "To help improve GitLab and its user experience, GitLab will periodically collect usage information."
msgstr "为了帮助改进 GitLab 及其用户体验, GitLab 将定期收集使用信息。"

msgid "To help improve GitLab, we would like to periodically collect usage information. This can be changed at any time in %{settings_link_start}Settings%{link_end}. %{info_link_start}More Information%{link_end}"
msgstr "为了帮助改进GitLab，我们希望定期收集使用信息。这可以通过 %{settings_link_start}设置%{link_end}随时更改。 %{info_link_start}更多信息%{link_end}"

msgid "To import an SVN repository, check out %{svn_link}."
msgstr "要导入SVN仓库，请查看 %{svn_link}。"

msgid "To keep this project going, create a new issue"
msgstr "为了保持这个项目的进行，请创建一个新的工单"

msgid "To keep this project going, create a new merge request"
msgstr "为了保持这个项目的进行，请创建一个新的合并评审"

msgid "To link Sentry to GitLab, enter your Sentry URL and Auth Token."
msgstr "要将Sentry链接到GitLab，请输入您的Sentry URL和Auth Token。"

msgid "To move or copy an entire GitLab project from another GitLab installation to this one, navigate to the original project's settings page, generate an export file, and upload it here."
msgstr "如需将整个GitLab项目从另一个GitLab服务器移动或复制到此服务器，请访问原项目的设置页面，生成导出文件，然后在此处上载。"

msgid "To only use CI/CD features for an external repository, choose <strong>CI/CD for external repo</strong>."
msgstr "要仅为外部仓库使用CI / CD功能时，请选择</strong>使用外部仓库运行CI/CD<strong>。"

msgid "To open Jaeger and easily view tracing from GitLab, link the %{link} page to your server"
msgstr "请将%{link} 页面连接到您的 Jaeger 服务器，以便在 GitLab 打开并轻松查看跟踪"

msgid "To preserve performance only <strong>%{display_size} of %{real_size}</strong> files are displayed."
msgstr "为了保持性能，仅显示文件中的 <strong>%{display_size}/%{real_size}</strong>。"

msgid "To protect this issue's confidentiality, %{link_start}fork the project%{link_end} and set the forks visiblity to private."
msgstr ""

msgid "To protect this issue's confidentiality, a private fork of this project was selected."
msgstr ""

msgid "To receive alerts from manually configured Prometheus services, add the following URL and Authorization key to your Prometheus webhook config file. Learn more about %{linkStart}configuring Prometheus%{linkEnd} to send alerts to GitLab."
msgstr "要从手动配置的Prometheus服务接收警报，请将以下URL和授权密钥添加到Prometheus webhook配置文件中。了解更多关于 %{linkStart}配置Prometheus%{linkEnd} 将警报发送到GitLab。"

msgid "To see all the user's personal access tokens you must impersonate them first."
msgstr "要查看用户的所有个人访问令牌，您必须先模拟其身份。"

msgid "To see this project's operational details, %{linkStart}upgrade its group plan to Silver%{linkEnd}. You can also remove the project from the dashboard."
msgstr ""

msgid "To see this project's operational details, contact an owner of group %{groupName} to upgrade the plan. You can also remove the project from the dashboard."
msgstr ""

msgid "To set up SAML authentication for your group through an identity provider like Azure, Okta, Onelogin, Ping Identity, or your custom SAML 2.0 provider:"
msgstr "通过Azure，Okta，Onelogin，Ping Identity或自定义SAML 2.0等身份验证程序为您的群组设置SAML身份验证："

msgid "To set up this service:"
msgstr ""

msgid "To specify the notification level per project of a group you belong to, you need to visit project page and change notification level there."
msgstr "若要指定您所属的群组的每个项目的通知级别，您需要访问项目页面，更改通知级别。"

msgid "To start serving your jobs you can add Runners to your group"
msgstr "要开始执行任务，请把Runner加到群组中"

msgid "To start serving your jobs you can either add specific Runners to your project or use shared Runners"
msgstr "要开始使用作业，您可以向项目添加指定Runner或使用共享Runner"

msgid "To this GitLab instance"
msgstr "转至此GitLab实例"

msgid "To validate your GitLab CI configurations, go to 'CI/CD → Pipelines' inside your project, and click on the 'CI Lint' button."
msgstr "如需验证GitLab CI设置，请访问当前项目的'CI/CD → 流水线'，然后点击'CI Lint'按钮。"

msgid "To view the roadmap, add a start or due date to one of your epics in this group or its subgroups. In the months view, only epics in the past month, current month, and next 5 months are shown."
msgstr "如需查看路线图，请将计划的开始或结束日期添加到当前群组或其子组中的某个 史诗。在月视图中，只显示上个月，本月以及接下来5个月的 史诗."

msgid "To widen your search, change or remove filters above"
msgstr "要扩大搜索范围，请更改或删除上面的过滤器"

msgid "To widen your search, change or remove filters."
msgstr "需要扩大搜索范围，请更改或移除过滤条件。"

msgid "To-Do List"
msgstr ""

msgid "To-do item successfully marked as done."
msgstr ""

msgid "Today"
msgstr "今日"

msgid "Toggle Markdown preview"
msgstr ""

msgid "Toggle Sidebar"
msgstr "切换侧边栏"

msgid "Toggle backtrace"
msgstr "切换调用栈回溯(backtrace)"

msgid "Toggle collapse"
msgstr ""

msgid "Toggle comments for this file"
msgstr "切换此文件的评论"

msgid "Toggle commit description"
msgstr "开关提交描述"

msgid "Toggle commit list"
msgstr "开关提交列表"

msgid "Toggle emoji award"
msgstr "切换表情符号赞赏"

msgid "Toggle navigation"
msgstr "切换导航"

msgid "Toggle project"
msgstr "切换项目"

msgid "Toggle sidebar"
msgstr "切换边栏"

msgid "Toggle the Performance Bar"
msgstr ""

msgid "Toggle this dialog"
msgstr ""

msgid "Toggle thread"
msgstr ""

msgid "ToggleButton|Toggle Status: OFF"
msgstr "开关状态：关闭"

msgid "ToggleButton|Toggle Status: ON"
msgstr "开关状态：开启"

msgid "Toggled :%{name}: emoji award."
msgstr ""

msgid "Toggles :%{name}: emoji award."
msgstr "切换 :%{name}: 表情符号赞赏。"

msgid "Tomorrow"
msgstr "明日"

msgid "Too many changes to show."
msgstr "要显示的变更太多。"

msgid "Topics"
msgstr "主题"

msgid "Total"
msgstr "全部"

msgid "Total Contributions"
msgstr "贡献总计"

msgid "Total Time"
msgstr "总时间"

msgid "Total artifacts size: %{total_size}"
msgstr ""

msgid "Total test time for all commits/merges"
msgstr "所有提交和合并的总测试时间"

msgid "Total: %{total}"
msgstr "总计：%{total}"

msgid "Tracing"
msgstr "跟踪"

msgid "Track activity with Contribution Analytics."
msgstr "通过贡献度分析了解用户活跃度。"

msgid "Track groups of issues that share a theme, across projects and milestones"
msgstr "在不同项目和里程碑中跟踪具有同一主题的工单组"

msgid "Track time with quick actions"
msgstr "使用快捷操作来统计工时"

msgid "Track your GitLab projects with GitLab for Slack."
msgstr ""

msgid "Track your project with Audit Events."
msgstr ""

msgid "Transfer project"
msgstr "转移项目"

msgid "TransferGroup|Database is not supported."
msgstr "不支持的数据库。"

msgid "TransferGroup|Group is already a root group."
msgstr "群组已经是一个根群组。"

msgid "TransferGroup|Group is already associated to the parent group."
msgstr "群组已与父群组关联。"

msgid "TransferGroup|The parent group already has a subgroup with the same path."
msgstr "父群组已经有一个具有相同路径的子群组。"

msgid "TransferGroup|Transfer failed: %{error_message}"
msgstr "转移失败: %{error_message}"

msgid "TransferGroup|You don't have enough permissions."
msgstr "您没有足够的权限。"

msgid "TransferProject|Cannot move project"
msgstr "无法移动项目"

msgid "TransferProject|Please select a new namespace for your project."
msgstr "请为项目选择新命名空间。"

msgid "TransferProject|Project cannot be transferred, because tags are present in its container registry"
msgstr "项目无法转移，因为标签存在于其容器镜像库中"

msgid "TransferProject|Project with same name or path in target namespace already exists"
msgstr "目标命名空间中已存在具有相同名称或路径的项目"

msgid "TransferProject|Transfer failed, please contact an admin."
msgstr "转移失败，请联系管理员。"

msgid "Tree view"
msgstr "树形视图"

msgid "Trending"
msgstr "热门"

msgid "Trigger pipelines for mirror updates"
msgstr "触发镜像更新的流水线"

msgid "Trigger pipelines when branches or tags are updated from the upstream repository. Depending on the activity of the upstream repository, this may greatly increase the load on your CI runners. Only enable this if you know they can handle the load."
msgstr "从上游仓库更新分支或标记时触发流水线。如上游仓库更新频繁，CI Runner的负荷可能会大大增加。只有明确CI Runner的处理能力能够承受这样的负荷时，才应启用此功能。"

msgid "Trigger removed."
msgstr "触发器已删除。"

msgid "Trigger this manual action"
msgstr "触发此手动操作"

msgid "Trigger token:"
msgstr "触发令牌："

msgid "Trigger variables:"
msgstr "触发变量："

msgid "Trigger was created successfully."
msgstr "触发器已成功创建。"

msgid "Trigger was successfully updated."
msgstr "触发器已成功更新。"

msgid "Triggerer"
msgstr "触发者"

msgid "Triggers can force a specific branch or tag to get rebuilt with an API call.  These tokens will impersonate their associated user including their access to projects and their project permissions."
msgstr "触发器可以通过 API 调用使特定的分支或标签被重新构建，这些 token 可使用与其关联的用户(包括该用户对项目的访问权限)的身份"

msgid "Troubleshoot and monitor your application with tracing"
msgstr "使用跟踪对应用程序进行故障排除与监控"

msgid "Try again"
msgstr "请重试"

msgid "Try again?"
msgstr "重试？"

msgid "Try all GitLab has to offer for 30 days."
msgstr "30天内体验GitLab的所有功能。"

msgid "Try to fork again"
msgstr "尝试再次派生"

msgid "Try using a different search term to find the file you are looking for."
msgstr ""

msgid "Trying to communicate with your device. Plug it in (if you haven't already) and press the button on the device now."
msgstr "尝试与您的设备通信。请将其插入并立即按下上的按钮。"

msgid "Tuesday"
msgstr "星期二"

msgid "Turn Off"
msgstr ""

msgid "Turn On"
msgstr ""

msgid "Turn on Service Desk"
msgstr "启用服务台"

msgid "Twitter"
msgstr "Twitter"

msgid "Two-Factor Authentication"
msgstr "双重认证"

msgid "Two-factor Authentication"
msgstr "双重认证"

msgid "Two-factor Authentication Recovery codes"
msgstr "双重认证恢复码"

msgid "Two-factor Authentication has been disabled for this user"
msgstr "此用户已禁用双重认证"

msgid "Two-factor authentication"
msgstr "双重认证"

msgid "Type"
msgstr "类型"

msgid "U2F Devices (%{length})"
msgstr "U2F设备(%{length})"

msgid "U2F only works with HTTPS-enabled websites. Contact your administrator for more details."
msgstr "U2F只支持在HTTPS的网站。请联系管理员获得更多信息"

msgid "URL"
msgstr "URL"

msgid "URL of the external storage that will serve the repository static objects (e.g. archives, blobs, ...)."
msgstr ""

msgid "Unable to apply suggestions to a deleted line."
msgstr ""

msgid "Unable to build Slack link."
msgstr ""

msgid "Unable to connect to Prometheus server"
msgstr "无法连接到Prometheus服务器"

msgid "Unable to connect to server: %{error}"
msgstr "无法连接到服务器: %{error}"

msgid "Unable to generate new instance ID"
msgstr "无法生成新的实例 ID"

msgid "Unable to load the diff. %{button_try_again}"
msgstr "无法加载差异。 %{button_try_again}"

msgid "Unable to resolve"
msgstr "无法解决"

msgid "Unable to save your changes. Please try again."
msgstr ""

msgid "Unable to schedule a pipeline to run immediately"
msgstr "无法安排流水线立即运行"

msgid "Unable to sign you in to the group with SAML due to \"%{reason}\""
msgstr "由于\"%{reason}\"的原因，您暂时不能进入配置了SAML 的群组"

msgid "Unable to update label prioritization at this time"
msgstr "目前无法更新标记优先级"

msgid "Unable to update this epic at this time."
msgstr "当前无法更新此 史诗。"

msgid "Unable to update this issue at this time."
msgstr "当前无法更新这个工单。"

msgid "Unarchive project"
msgstr "取消归档项目"

msgid "Unarchiving the project will restore people's ability to make changes to it. The repository can be committed to, and issues, comments and other entities can be created. <strong>Once active this project shows up in the search and on the dashboard.</strong>"
msgstr "取消项目存档将恢复用户对其进行更改的能力。用户可以将提交推送到仓库,  并且可以创建工单、评论和其他对象。 <strong>此项目激活后, 将显示在搜索和仪表板上。</strong>"

msgid "Unblock"
msgstr "解除锁定"

msgid "Undo"
msgstr "撤消"

msgid "Unfortunately, your email message to GitLab could not be processed."
msgstr "很遗憾，您发送给GitLab的电子邮件无法处理。"

msgid "Uninstall"
msgstr ""

msgid "Uninstalling"
msgstr ""

msgid "Unknown"
msgstr "未知的"

msgid "Unknown encryption strategy: %{encrypted_strategy}!"
msgstr "未知的加密策略: %{encrypted_strategy}!"

msgid "Unknown format"
msgstr "未知的格式"

msgid "Unknown response text"
msgstr "未知的响应文本"

msgid "Unlimited"
msgstr "无限"

msgid "Unlock"
msgstr "解锁"

msgid "Unlock the discussion"
msgstr "解锁讨论"

msgid "Unlock this %{issuableDisplayName}? <strong>Everyone</strong> will be able to comment."
msgstr "解锁此%{issuableDisplayName}吗？解锁后<strong>所有人</strong>都将可以发表评论。"

msgid "Unlocked"
msgstr "未锁定"

msgid "Unlocked the discussion."
msgstr ""

msgid "Unlocks the discussion."
msgstr ""

msgid "Unmarked this %{noun} as Work In Progress."
msgstr ""

msgid "Unmarks this %{noun} as Work In Progress."
msgstr ""

msgid "Unresolve discussion"
msgstr "待解决的讨论"

msgid "Unresolve thread"
msgstr ""

msgid "Unschedule job"
msgstr "取消作业计划"

msgid "Unstage"
msgstr "取消暂存"

msgid "Unstage all changes"
msgstr "取消全部暂存更改"

msgid "Unstage changes"
msgstr "取消暂存更改"

msgid "Unstaged"
msgstr "未暂存"

msgid "Unstaged %{type}"
msgstr "未暂存的 %{type}"

msgid "Unstaged and staged %{type}"
msgstr "已暂存和未暂存的 %{type}"

msgid "Unstar"
msgstr "取消星标"

msgid "Unsubscribe"
msgstr "取消订阅"

msgid "Unsubscribe at group level"
msgstr "在群组级别取消订阅"

msgid "Unsubscribe at project level"
msgstr "在项目级别取消订阅"

msgid "Unsubscribe from %{type}"
msgstr "取消订阅 %{type}"

msgid "Unsubscribed from this %{quick_action_target}."
msgstr ""

msgid "Unsubscribes from this %{quick_action_target}."
msgstr ""

msgid "Until"
msgstr ""

msgid "Unverified"
msgstr "未验证"

msgid "Up to date"
msgstr "已是最新"

msgid "Upcoming"
msgstr "即将开始"

msgid "Upcoming Release"
msgstr ""

msgid "Update"
msgstr "更新"

msgid "Update all"
msgstr ""

msgid "Update approval rule"
msgstr ""

msgid "Update failed"
msgstr "更新失败"

msgid "Update failed. Please try again."
msgstr ""

msgid "Update it"
msgstr ""

msgid "Update now"
msgstr "立即更新"

msgid "Update your bookmarked URLs as filtered/sorted branches URL has been changed."
msgstr "请更新您的书签 Url, 因为筛选/排序的分支 URL 已更改。"

msgid "Update your group name, description, avatar, and visibility."
msgstr "更新您的群组名称、说明、头像以及可见性。"

msgid "Update your project name, topics, description and avatar."
msgstr "更新您的项目名称，主题，描述和头像。"

msgid "UpdateProject|Cannot rename project because it contains container registry tags!"
msgstr "因为项目容器镜像库已有标签，无法更新当前项目！"

msgid "UpdateProject|Could not set the default branch"
msgstr "无法设置默认分支"

msgid "UpdateProject|New visibility level not allowed!"
msgstr "不允许新的可见性级别！"

msgid "UpdateProject|Project could not be updated!"
msgstr "项目无法更新！"

msgid "Updated"
msgstr "已更新"

msgid "Updated %{updated_at} by %{updated_by}"
msgstr "由%{updated_by}更新于%{updated_at}"

msgid "Updated to"
msgstr ""

msgid "Updating"
msgstr "更新中"

msgid "Upgrade plan to unlock Canary Deployments feature"
msgstr "升级到可使用金丝雀部署功能的方案"

msgid "Upgrade your plan"
msgstr "升级您的订阅计划"

msgid "Upgrade your plan to activate Advanced Global Search."
msgstr "升级您的订阅计划以启用高级全局搜索。"

msgid "Upgrade your plan to activate Audit Events."
msgstr ""

msgid "Upgrade your plan to activate Contribution Analytics."
msgstr "升级您的订阅计划以启用贡献度分析。"

msgid "Upgrade your plan to activate Group Webhooks."
msgstr "升级您的订阅计划以启用群组Webhook。"

msgid "Upgrade your plan to activate Issue weight."
msgstr "升级您的订阅计划以启用工单权重。"

msgid "Upgrade your plan to improve Issue boards."
msgstr "升级您的订阅计划以使用增强的工单看板。"

msgid "Upgrade your plan to improve Merge Requests."
msgstr "升级您的订阅计划以使用增强的合并评审。"

msgid "Upload <code>GoogleCodeProjectHosting.json</code> here:"
msgstr "在这里上传 <code>GoogleCodeProjectHosting.json</code>:"

msgid "Upload CSV file"
msgstr "上传CSV文件"

msgid "Upload New File"
msgstr "上传新文件"

msgid "Upload a certificate for your domain with all intermediates"
msgstr "通过存储介质上传您的域名证书"

msgid "Upload a private key for your certificate"
msgstr "为您的证书上传一个私钥"

msgid "Upload file"
msgstr "上传文件"

msgid "Upload file does not exist"
msgstr "上传的文件不存在"

msgid "Upload object map"
msgstr "上传对象图"

msgid "UploadLink|click to upload"
msgstr "点击上传"

msgid "Uploaded on"
msgstr "上传于"

msgid "Uploading changes to terminal"
msgstr "正在将变更内容上传到终端"

msgid "Uploads"
msgstr "上传"

msgid "Upstream"
msgstr "上游"

msgid "Upvotes"
msgstr "顶"

msgid "Usage"
msgstr "使用情况"

msgid "Usage ping is not enabled"
msgstr "使用情况检测(usage ping)未启用"

msgid "Usage quotas help link"
msgstr ""

msgid "Usage statistics"
msgstr "使用情况统计"

msgid "UsageQuota|%{help_link_start}Shared runners%{help_link_end} are disabled, so there are no limits set on pipeline usage"
msgstr "%{help_link_start}共享Runner%{help_link_end}已禁用，所以流水线使用没有设置限制"

msgid "UsageQuota|Artifacts"
msgstr "产物"

msgid "UsageQuota|Buy additional minutes"
msgstr "购买额外分钟数"

msgid "UsageQuota|Current period usage"
msgstr "当前周期使用量"

msgid "UsageQuota|LFS Storage"
msgstr "LFS存储"

msgid "UsageQuota|Packages"
msgstr "软件包"

msgid "UsageQuota|Pipelines"
msgstr "流水线"

msgid "UsageQuota|Repository"
msgstr "仓库"

msgid "UsageQuota|Storage"
msgstr "存储"

msgid "UsageQuota|This namespace has no projects which use shared runners"
msgstr "此命名空间没有使用共享Runner的项目"

msgid "UsageQuota|Unlimited"
msgstr "无限"

msgid "UsageQuota|Usage"
msgstr "使用量"

msgid "UsageQuota|Usage Quotas"
msgstr "使用量配额"

msgid "UsageQuota|Usage of group resources across the projects in the %{strong_start}%{group_name}%{strong_end} group"
msgstr "%{strong_start}%{group_name}%{strong_end}群组中的项目使用群组资源状况"

msgid "UsageQuota|Usage since"
msgstr "使用量自"

msgid "UsageQuota|Wiki"
msgstr "Wiki"

msgid "Use %{code_start}::%{code_end} to create a %{link_start}scoped label set%{link_end} (eg. %{code_start}priority::1%{code_end})"
msgstr "使用 %{code_start}::%{code_end} 创建 %{link_start}有范围标签集%{link_end} （例如 %{code_start}priority::1%{code_end}）"

msgid "Use <code>%{native_redirect_uri}</code> for local tests"
msgstr "使用<code>%{native_redirect_uri}</code>进行本地测试"

msgid "Use Service Desk to connect with your users (e.g. to offer customer support) through email right inside GitLab"
msgstr "在GitLab内部使用服务台通过电子邮件与用户联系（例如提供客户支持）"

msgid "Use a hardware device to add the second factor of authentication."
msgstr "使用硬件设备添加第二个身份验证因素。"

msgid "Use an one time password authenticator on your mobile device or computer to enable two-factor authentication (2FA)."
msgstr "在您的手机或计算机上使用一次密码验证器启用双重认证 (2FA)。"

msgid "Use group milestones to manage issues from multiple projects in the same milestone."
msgstr "使用群组里程碑可以统一管理多个项目中同一里程碑的工单。"

msgid "Use one line per URI"
msgstr "每个URI占一行"

msgid "Use template"
msgstr "使用模板"

msgid "Use the following registration token during setup:"
msgstr "在安装过程中使用以下注册令牌："

msgid "Use your global notification setting"
msgstr "使用全局通知设置"

msgid "Use your smart card to authenticate with the LDAP server."
msgstr "使用智能卡对LDAP服务器进行身份验证。"

msgid "Used by members to sign in to your group in GitLab"
msgstr "供成员登录您的GitLab群组"

msgid "Used to help configure your identity provider"
msgstr "用于帮助配置您的身份提供者"

msgid "User %{current_user_username} has started impersonating %{username}"
msgstr "用户 %{current_user_username} 已开始使用%{username}的身份"

msgid "User %{username} was successfully removed."
msgstr "用户 %{username} 已成功删除。"

msgid "User Cohorts are only shown when the %{usage_ping_link_start}usage ping%{usage_ping_link_end} is enabled."
msgstr "用户世代表仅在启用 %{usage_ping_link_start}使用情况检测(usage ping)%{usage_ping_link_end} 时显示。"

msgid "User OAuth applications"
msgstr "用户的 OAuth 应用程序"

msgid "User Settings"
msgstr "用户设置"

msgid "User and IP Rate Limits"
msgstr "用户和IP频率限制"

msgid "User identity was successfully created."
msgstr "已成功创建用户标识。"

msgid "User identity was successfully removed."
msgstr "已成功删除用户标识。"

msgid "User identity was successfully updated."
msgstr "已成功更新用户标识。"

msgid "User key was successfully removed."
msgstr "用户密钥已成功删除。"

msgid "User map"
msgstr "用户映射"

msgid "User pipeline minutes were successfully reset."
msgstr "用户流水线分钟数已成功重置。"

msgid "User settings"
msgstr "用户设置"

msgid "User was successfully created."
msgstr "用户已成功创建。"

msgid "User was successfully removed from group and any subresources."
msgstr "已成功从群组和任何子资源中删除用户。"

msgid "User was successfully removed from project."
msgstr "用户已成功从项目中删除。"

msgid "User was successfully updated."
msgstr "用户已成功更新。"

msgid "UserOnboardingTour|%{activeTour}/%{totalTours}"
msgstr "%{activeTour}/%{totalTours}"

msgid "UserOnboardingTour|%{completed}/%{total} steps completed"
msgstr "%{completed}/%{total}步已完成"

msgid "UserOnboardingTour|%{emphasisStart}Well done!%{emphasisEnd}%{lineBreak}%{lineBreak}That's it for our guided tour, congratulations for making it all the way to the end!%{lineBreak}%{lineBreak}We hope this gave you a good overview of GitLab and how it can help you. We'll now show you how to create your own project and invite your colleagues."
msgstr "%{emphasisStart}太棒了！%{emphasisEnd}%{lineBreak}%{lineBreak}我们的导览之旅到这里就结束了，祝贺您完成全部导览内容！%{lineBreak}%{lineBreak}我们希望这个导览对您了解GitLab有所帮助。下面将向您展示如何创建自己的项目并将您的同事加入项目。"

msgid "UserOnboardingTour|Adding other members to a project is done through Project Settings. Click on %{emphasisStart}Settings%{emphasisEnd}."
msgstr "可以通过项目设置来添加其他成员到项目。点击 %{emphasisStart}设置%{emphasisEnd}。"

msgid "UserOnboardingTour|Alright, that's it for Commits. Let's take a look at the %{emphasisStart}Branches%{emphasisEnd}."
msgstr "好的，提交就介绍到这里。让我们一起来了解一下%{emphasisStart}分支%{emphasisEnd}。"

msgid "UserOnboardingTour|Awesome! Now click on %{emphasisStart}Members%{emphasisEnd}."
msgstr "好极了！现在点击 %{emphasisStart}成员%{emphasisEnd}。"

msgid "UserOnboardingTour|Click on one of the %{emphasisStart}Compare%{emphasisEnd} buttons to compare a branch to master."
msgstr "点击任一一个%{emphasisStart}比较%{emphasisEnd}按钮，将分支与分支进行比较。"

msgid "UserOnboardingTour|Click on one of the %{emphasisStart}pipeline IDs%{emphasisEnd} to see the details of a pipeline."
msgstr "点击任一一个%{emphasisStart}流水线ID%{emphasisEnd}以查看流水线的详细信息。"

msgid "UserOnboardingTour|Click to open the latest commit to see its details."
msgstr "点击打开最新提交来查看详情。"

msgid "UserOnboardingTour|Close 'Learn GitLab'"
msgstr ""

msgid "UserOnboardingTour|Commits are shown in chronological order and can be filtered by the commit message or by the branch."
msgstr "提交按时间顺序显示，并可通过提交消息或分支进行过滤。"

msgid "UserOnboardingTour|Create a project"
msgstr "创建一个新项目"

msgid "UserOnboardingTour|Exit 'Learn GitLab'"
msgstr "退出'学习 GitLab'"

msgid "UserOnboardingTour|Got it"
msgstr "知道了"

msgid "UserOnboardingTour|Great job! %{clapHands} We hope the tour was helpful and that you learned how to use GitLab.%{lineBreak}%{lineBreak}We'd love to get your feedback on this tour.%{lineBreak}%{lineBreak}%{emphasisStart}How helpful would you say this guided tour was?%{emphasisEnd}%{lineBreak}%{lineBreak}"
msgstr ""

msgid "UserOnboardingTour|Guided GitLab Tour"
msgstr "GitLab导览"

msgid "UserOnboardingTour|Here you can compare the changes of this branch to another one. Changes are divided by files so that it's easier to see what was changed where."
msgstr "在这里，您可以将此分支的变更与另一个分支进行比较。变更依照文件分组，方便您查看更改的位置。"

msgid "UserOnboardingTour|Here you can create a project from scratch, start with a template or import a repository from other platforms. Whatever you choose, we'll guide you through the process.%{lineBreak}%{lineBreak}Choose a way to create a project and click on %{emphasisStart}Create Project%{emphasisEnd} to progress to the next step."
msgstr "在这里，您可以从零开始创建项目，也可以从模板开始或从其他平台导入仓库。无论您选择哪种方式，我们都会指导您完成整个过程。%{lineBreak}%{lineBreak}请选择创建项目的方法，然后单击%{emphasisStart}创建项目%{emphasisEnd}进入下一步。"

msgid "UserOnboardingTour|Here you can see the breakdown of the pipelines: its stages and jobs in each of the stages and their status.%{lineBreak}%{lineBreak}Our CI/CD pipelines are quite complex, most of our users have fewer and simpler pipelines."
msgstr "在这里您可以看到流水线的组成：所有阶段和每个阶段的作业及其状态。%{lineBreak}%{lineBreak}我们的CI/CD流水线非常复杂，大多数用户拥有更少和更简单的流水线。"

msgid "UserOnboardingTour|Here you can see the current members of the project (just you at the moment) and invite new members.%{lineBreak}%{lineBreak}You can invite multiple members at once (existing GitLab users or invite by email) and you can also set their roles and permissions.%{lineBreak}%{lineBreak}Add a few members and click on %{emphasisStart}Add to project%{emphasisEnd} to complete this step."
msgstr "在这里，您可以看到项目的当前成员(目前有您自己)并邀请新成员。%{lineBreak}%{lineBreak}您可以一次邀请多个成员(现有GitLab用户或通过电子邮件邀请)，您也可以设置他们的角色和权限。%{lineBreak}%{lineBreak}请添加几个成员，然后单击%{emphasisStart}添加到项目%{emphasisEnd}以完成此步骤。"

msgid "UserOnboardingTour|Here you can see what changes were made with this commit, on what branch and if there's a related merge request. The status of the pipeline will also show up if CI/CD is set up.%{lineBreak}%{lineBreak}You can also comment on the lines of code that were changed and start a discussion with your colleagues!"
msgstr "在这里，您可以看到此提交包含了哪些更改，在哪个分支上以及是否存在相关的合并请求。如果设置了CI/CD，流水线的状态也会显示出来。%{lineBreak}%{lineBreak}您还可以对已更改的代码行进行评论，并与同事开始讨论！"

msgid "UserOnboardingTour|Here's an overview of branches in the %{emphasisStart}%{projectName}%{emphasisEnd} project. They're split into Active and Stale.%{lineBreak}%{lineBreak}From here, you can create a new merge request, from a branch or compare the branch to any other branch in the project. By default, it will compare it to the master branch."
msgstr "这里是%{emphasisStart}%{projectName}%{emphasisEnd} 项目中分支的概览。分支在此被分类为活跃与非活跃。%{lineBreak}%{lineBreak}从这个界面，您可以从分支创建新的合并请求，或者将分支与项目中的任何其他分支进行比较。默认情况下，它会将其与主分支进行比较。"

msgid "UserOnboardingTour|Invite colleagues"
msgstr "邀请同事"

msgid "UserOnboardingTour|Issues are great for communicating and keeping track of progess in GitLab. These are all issues that are open in the %{emphasisStart}%{projectName}%{emphasisEnd}.%{lineBreak}%{lineBreak}You can help us improve GitLab by contributing work to issues that are labeled <span class=\"badge color-label accept-mr-label\">Accepting merge requests</span>.%{lineBreak}%{lineBreak}This list can be filtered by labels, milestones, assignees, authors... We'll show you how it looks like when the list is filtered by a label."
msgstr "议题非常适合在GitLab中进行沟通和跟踪进展。这些是在%{emphasisStart}%{projectName}%{emphasisEnd}项目中开启的所有议题。%{lineBreak}%{lineBreak}您可以通过为标记为<span class=\"badge color-label accept-mr-label\">接受合并请求</span>的议题来未改进GitLab作出贡献。%{lineBreak}%{lineBreak}此列表可以按标签，里程碑，受让人，作者进行过滤......我们将向您展示列表按标记过滤时的呈现。"

msgid "UserOnboardingTour|Learn GitLab"
msgstr "学习GitLab"

msgid "UserOnboardingTour|Let's take a closer look at a merge request. Click on the title of one."
msgstr "让我们仔细查看合并请求。点击一个标题。"

msgid "UserOnboardingTour|Let's take a closer look at all the commits. Click on %{emphasisStart}Commits%{emphasisEnd}."
msgstr "让我们仔细查看所有提交。点击 %{emphasisStart}提交%{emphasisEnd}。"

msgid "UserOnboardingTour|Let's take a closer look at the repository of this project. Click on %{emphasisStart}Repository%{emphasisEnd}."
msgstr "让我们仔细看看这个项目的仓库。单击%{emphasisStart}Repository%{emphasisEnd}。"

msgid "UserOnboardingTour|No thanks"
msgstr "不，谢谢"

msgid "UserOnboardingTour|Ok, let's go"
msgstr "好，我们开始吧"

msgid "UserOnboardingTour|Ok, show me"
msgstr "好，请展示"

msgid "UserOnboardingTour|Open one of the issues by clicking on its title."
msgstr "单击其标题打开任一议题。"

msgid "UserOnboardingTour|Restart this step"
msgstr "重新开始此步骤"

msgid "UserOnboardingTour|Skip this step"
msgstr "跳过此步骤"

msgid "UserOnboardingTour|Sweet! Your project was created is is ready to be used.%{lineBreak}%{lineBreak}You can start adding files to the repository or clone it. One last thing we want to show you is how to invite your colleagues to your new project."
msgstr "好极了！您的项目已就绪。%{lineBreak}%{lineBreak}您可以将文件添加到仓库或克隆。我们要展示的最后一件事就是如何邀请您的同事加入您的新项目。"

msgid "UserOnboardingTour|Take a look. Here's a nifty menu for quickly creating issues, merge requests, snippets, projects and groups. Click on it and select \"New project\" from the \"GitLab\" section to get started."
msgstr "这里是个非常有用的菜单，可以快速创建问题、合并请求、代码、项目和群组。点击并从“GitLab”部分中选择“新建项目”开始。"

msgid "UserOnboardingTour|Thanks for the feedback! %{thumbsUp}"
msgstr ""

msgid "UserOnboardingTour|That's it for issues. Let'st take a look at %{emphasisStart}Merge Requests%{emphasisEnd}."
msgstr "这就是议题。接下来让我们进入%{emphasisStart}合并请求%{emphasisEnd}。 "

msgid "UserOnboardingTour|That's it for merge requests. Now for the finla part of this guided tour - the %{emphasisStart}CI/CD%{emphasisEnd}."
msgstr "合并请求就介绍到这里。现在为本导览的最后部分 - %{emphasisStart}CI/CD%{emphasisEnd}。"

msgid "UserOnboardingTour|That's it for the Repository. Let's take a look at the %{emphasisStart}Issues%{emphasisEnd}."
msgstr "仓库就介绍到这里。接下来我们一起来了解%{emphasisStart}议题%{emphasisEnd}。"

msgid "UserOnboardingTour|The structure of this page is very similar to the one of issues. Status, description, discussion and the sidebar are all here.%{lineBreak}%{lineBreak}But take a look below the description and you'll notice that there's more information about the merge request, the CI/CD pipeline and the options for approving it.%{lineBreak}%{lineBreak}Below, alongside the discussion you can also see more information about commits in this merge request, the status of pipelines and review all changes that were made."
msgstr ""

msgid "UserOnboardingTour|There's a lot of information here but don't worry, we'll go through it.%{lineBreak}%{lineBreak}On the top you can see the status of the issue and when it was opened and by whom. Directly below it is the issue description and below that are other %{emphasisStart}related issues%{emphasisEnd} and %{emphasisStart}merge requests%{emphasisEnd} (if any). Then below that is the %{emphasisStart}discussion%{emphasisEnd}, that's where most of the communication happens.%{lineBreak}%{lineBreak}On the right, there's a sidebar where you can view/change the %{emphasisStart}assignee, milestone, due date, labels, weight%{emphasisEnd}, etc."
msgstr "这里有非常多的信息，但不用担心，我们会一一解释。%{lineBreak}%{lineBreak}在界面顶部，您可以看到议题的状态以及开启时间和由谁打开。在正下方的是议题描述，再下面是其他 %{emphasisStart}相关议题%{emphasisEnd}及%{emphasisStart}合并请求%{emphasisEnd}(如果有的话)。然后再下面是%{emphasisStart}讨论区%{emphasisEnd}，包含了大部分关于议题的交流与沟通。%{lineBreak}%{lineBreak}界面右侧是侧边栏，您可以在其中查看/更改%{emphasisStart}受让人，里程碑，截止日期，标签，权重%{emphasisEnd}等。"

msgid "UserOnboardingTour|These are all the CI/CD pipelines we have for our %{emphasisStart}%{projectName}%{emphasisEnd} project.%{lineBreak}%{lineBreak}Here you can see the status of each pipeline, for what commit it's running for, its stages and the status for them."
msgstr "这些是%{emphasisStart}%{projectName}%{emphasisEnd}项目所有的CI/CD流水线。%{lineBreak}%{lineBreak}您可以在这里看到每一条流水线的状态、对应的提交、阶段及其状态。"

msgid "UserOnboardingTour|These are all the issues that are available for community contributions. Let's take a closer look at one of them."
msgstr "这些是所有开放社区贡献的议题。让我们仔细看一下其中的一个。"

msgid "UserOnboardingTour|This is an overview of all merge requests in this project. Similarly to the issues overview it can be filtered down by things like labels, milestones, authors, assignees, etc."
msgstr "这就是对当前项目所有合并请求的概览。与议题概览类似，它可以通过标记、里程碑、作者、受让人等等条件来过滤。"

msgid "UserOnboardingTour|This is the repository for the %{emphasisStart}%{projectName}%{emphasisEnd} project. All our code is stored here. Feel free to explore around and take a closer look at folders and files.%{lineBreak}%{lineBreak}Above the file structure, you can see the latest commit, who the author is and the status of the CI/CD pipeline.%{lineBreak}%{lineBreak}If you scroll down, below the file structure, you'll find the Readme of this project. This is defined in the README.md file at the root of the repository."
msgstr ""

msgid "UserOnboardingTour|Welcome to the project overview of the %{emphasisStart}%{projectName}%{emphasisEnd} project. This is the project that we use to work on GitLab. At first, a project seems like a simple repository, but at GitLab, a project is so much more.%{lineBreak}%{lineBreak}You can create projects for hosting your codebase, use it as an issue tracker, collaboreate on code, and continuously build, test, and deploy your app with built-in GitLab CI/CD."
msgstr ""

msgid "UserProfile|Activity"
msgstr "活动"

msgid "UserProfile|Already reported for abuse"
msgstr "已报告滥用"

msgid "UserProfile|Contributed projects"
msgstr "参与贡献的项目"

msgid "UserProfile|Edit profile"
msgstr "编辑个人资料"

msgid "UserProfile|Explore public groups to find projects to contribute to."
msgstr "浏览公共群组以查找要贡献的项目。"

msgid "UserProfile|Groups"
msgstr "群组"

msgid "UserProfile|Groups are the best way to manage projects and members."
msgstr "群组是管理项目和成员的最佳方式。"

msgid "UserProfile|Join or create a group to start contributing by commenting on issues or submitting merge requests!"
msgstr "加入或创建一个群组，通过评论工单或提交合并评审来开始贡献！"

msgid "UserProfile|Most Recent Activity"
msgstr "最新活动"

msgid "UserProfile|No snippets found."
msgstr "未找到代码片段"

msgid "UserProfile|Overview"
msgstr "概览"

msgid "UserProfile|Personal projects"
msgstr "个人项目"

msgid "UserProfile|Report abuse"
msgstr "举报滥用行为"

msgid "UserProfile|Snippets"
msgstr "代码片段"

msgid "UserProfile|Snippets in GitLab can either be private, internal, or public."
msgstr "GitLab 中的代码片段可以是私有的、内部或公开。"

msgid "UserProfile|Star projects to track their progress and show your appreciation."
msgstr ""

msgid "UserProfile|Starred projects"
msgstr ""

msgid "UserProfile|Subscribe"
msgstr "关注"

msgid "UserProfile|This user doesn't have any personal projects"
msgstr "用户没有任何个人项目"

msgid "UserProfile|This user has a private profile"
msgstr "此用户具有非公开个人资料设置"

msgid "UserProfile|This user hasn't contributed to any projects"
msgstr "此用户未对任何项目做出贡献"

msgid "UserProfile|This user hasn't starred any projects"
msgstr ""

msgid "UserProfile|View all"
msgstr "查看全部"

msgid "UserProfile|View user in admin area"
msgstr "在管理区域中查看用户"

msgid "UserProfile|You can create a group for several dependent projects."
msgstr "您可以为多个依赖项目创建一个群组。"

msgid "UserProfile|You haven't created any personal projects."
msgstr "您还没有创建任何个人项目"

msgid "UserProfile|You haven't created any snippets."
msgstr "您还没有创建任何代码片段"

msgid "UserProfile|Your projects can be available publicly, internally, or privately, at your choice."
msgstr "您的项目可以根据您的选择公开、内部或私下提供。"

msgid "Username (optional)"
msgstr "用户名 (可选)"

msgid "Username is already taken."
msgstr "用户名已被使用。"

msgid "Username is available."
msgstr "用户名可用。"

msgid "Username or email"
msgstr ""

msgid "Users"
msgstr "用户"

msgid "Users outside of license"
msgstr "超出许可数目的用户"

msgid "Users requesting access to"
msgstr "请求访问的用户"

msgid "Users were successfully added."
msgstr "已成功添加用户。"

msgid "Users with a Guest role or those who don't belong to any projects or groups don't count towards seats in use."
msgstr "具有访客角色的用户或不属于任何项目或群组的用户将不计入使用中的用户数量。"

msgid "UsersSelect|%{name} + %{length} more"
msgstr "%{name} + 其余%{length}位"

msgid "UsersSelect|Any User"
msgstr "任何用户"

msgid "UsersSelect|Assignee"
msgstr "指派人"

msgid "UsersSelect|No assignee - %{openingTag} assign yourself %{closingTag}"
msgstr "没有指派人 - %{openingTag}分配给自己%{closingTag}"

msgid "UsersSelect|Unassigned"
msgstr "未分配"

msgid "Using %{code_start}::%{code_end} denotes a %{link_start}scoped label set%{link_end}"
msgstr "使用 %{code_start}::%{code_end} 表示 %{link_start}范围标签集%{link_end}"

msgid "Using required encryption strategy when encrypted field is missing!"
msgstr "当缺少加密字段时，使用必要的加密策略！"

msgid "Validate"
msgstr "验证"

msgid "Validate your GitLab CI configuration file"
msgstr "验证您的GitLab CI配置文件"

msgid "Validations failed."
msgstr "验证失败。"

msgid "Validity"
msgstr "有效期"

msgid "Value"
msgstr "值"

msgid "Variables"
msgstr "变量"

msgid "Various container registry settings."
msgstr "容器镜像库相关设置。"

msgid "Various email settings."
msgstr "电子邮件相关设置"

msgid "Various localization settings."
msgstr "各项本地化设置。"

msgid "Various settings that affect GitLab performance."
msgstr "影响GitLab性能相关设置。"

msgid "Verification information"
msgstr "验证信息"

msgid "Verification status"
msgstr "验证状态"

msgid "Verified"
msgstr "已验证"

msgid "Version"
msgstr "版本"

msgid "Very helpful"
msgstr ""

msgid "View app"
msgstr "查看应用程序"

msgid "View dependency details for your project"
msgstr "查看您项目的依赖详细信息"

msgid "View deployment"
msgstr "查看部署"

msgid "View details: %{details_url}"
msgstr "查看详细信息: %{details_url}"

msgid "View documentation"
msgstr "查看文档"

msgid "View eligible approvers"
msgstr "查看具备相关资格的核准人"

msgid "View epics list"
msgstr "查看史诗列表"

msgid "View file @ "
msgstr "浏览文件 @ "

msgid "View full dashboard"
msgstr "查看完整仪表板"

msgid "View group labels"
msgstr "查看群组标记"

msgid "View in Sentry"
msgstr "在Sentry中查看"

msgid "View it on GitLab"
msgstr "使用GitLab查看"

msgid "View job"
msgstr "查看作业"

msgid "View job trace"
msgstr "查看作业日志"

msgid "View jobs"
msgstr "查看作业"

msgid "View labels"
msgstr "查看标记"

msgid "View log"
msgstr "查看日志"

msgid "View open merge request"
msgstr "查看待处理的合并评审"

msgid "View project labels"
msgstr "查看项目标记"

msgid "View replaced file @ "
msgstr "查看替换文件 @ "

msgid "View the documentation"
msgstr "查看文档"

msgid "Viewing commit"
msgstr "查看提交"

msgid "Visibility"
msgstr "可见性"

msgid "Visibility and access controls"
msgstr "可见性与访问控制"

msgid "Visibility level"
msgstr "可见性级别"

msgid "Visibility level:"
msgstr "可见性级别:"

msgid "Visibility settings have been disabled by the administrator."
msgstr ""

msgid "Visibility, project features, permissions"
msgstr "可见性，项目功能，权限"

msgid "Visibility:"
msgstr "可见性："

msgid "VisibilityLevel|Internal"
msgstr "内部"

msgid "VisibilityLevel|Private"
msgstr "私有"

msgid "VisibilityLevel|Public"
msgstr "公开"

msgid "VisibilityLevel|Unknown"
msgstr "未知"

msgid "VisualReviewApp|%{stepStart}Step 1%{stepEnd}. Copy the following script:"
msgstr "%{stepStart}步骤 1%{stepEnd}. 复制以下脚本："

msgid "VisualReviewApp|%{stepStart}Step 2%{stepEnd}. Add it to the %{headTags} tags of every page of your application, ensuring the merge request ID is set or not set as required. "
msgstr ""

msgid "VisualReviewApp|%{stepStart}Step 3%{stepEnd}. Open the Review App and provide a %{linkStart}personal access token%{linkEnd}."
msgstr ""

msgid "VisualReviewApp|%{stepStart}Step 4%{stepEnd}. If not previously %{linkStart}configured%{linkEnd} by a developer, enter the merge request ID for the review when prompted. The ID of this merge request is %{stepStart}%{mrId}%{stepStart}."
msgstr ""

msgid "VisualReviewApp|%{stepStart}Step 5%{stepEnd}. Leave feedback in the Review App."
msgstr ""

msgid "VisualReviewApp|Copy merge request ID to clipboard"
msgstr ""

msgid "VisualReviewApp|Copy script to clipboard"
msgstr ""

msgid "VisualReviewApp|Enable Visual Reviews"
msgstr ""

<<<<<<< HEAD
msgid "VisualReviewApp|Adding the following script to your code makes it possible to directly leave feedback inside of the review app. Feedback given will get submitted automatically to this merge request’s discussion, including metadata."
msgstr "添加以下脚本到您的代码后，这样可以在评审应用中直接留下反馈。反馈将自动提交给此合并评审的讨论，包括元数据。"
=======
msgid "VisualReviewApp|Follow the steps below to enable Visual Reviews inside your application."
msgstr ""
>>>>>>> 9fc4650d

msgid "VisualReviewApp|Open review app"
msgstr "打开评审应用"

msgid "VisualReviewApp|Review"
msgstr "评审"

msgid "VisualReviewApp|Steps 1 and 2 (and sometimes 3) are performed once by the developer before requesting feedback. Steps 3 (if necessary), 4, and 5 are performed by the reviewer each time they perform a review."
msgstr ""

msgid "Vulnerabilities"
msgstr "漏洞"

msgid "Vulnerabilities over time"
msgstr ""

msgid "Vulnerability-Check requires one or more merge request approvals only if high or critical security vulnerabilities are detected."
msgstr ""

msgid "VulnerabilityChart|%{formattedStartDate} to today"
msgstr ""

msgid "Vulnerability|Class"
msgstr "类型"

msgid "Vulnerability|Confidence"
msgstr "置信度"

msgid "Vulnerability|Description"
msgstr "说明"

msgid "Vulnerability|File"
msgstr "文件"

msgid "Vulnerability|Identifiers"
msgstr "标识"

msgid "Vulnerability|Image"
msgstr "镜像"

msgid "Vulnerability|Instances"
msgstr "实例"

msgid "Vulnerability|Links"
msgstr "链接"

msgid "Vulnerability|Namespace"
msgstr "命名空间"

msgid "Vulnerability|Project"
msgstr "项目"

msgid "Vulnerability|Report Type"
msgstr "报告类型"

msgid "Vulnerability|Severity"
msgstr "严重级别"

msgid "Wait for the source to load to copy it to the clipboard"
msgstr "等待源加载以将其复制到剪贴板"

msgid "Waiting for performance data"
msgstr "等待性能数据"

msgid "Want to see the data? Please ask an administrator for access."
msgstr "权限不足。如需查看相关数据，请向管理员申请权限。"

msgid "We can't find an epic that matches what you are looking for."
msgstr "我们找不到符合您要求的史诗。"

msgid "We can't find an issue that matches what you are looking for."
msgstr "我们找不到与您要查找的内容相匹配的工单。"

msgid "We could not determine the path to remove the epic"
msgstr "我们无法确定删除史诗的路径"

msgid "We could not determine the path to remove the issue"
msgstr "我们无法确定删除工单的路径"

msgid "We created a short guided tour that will help you learn the basics of GitLab and how it will help you be better at your job. It should only take a couple of minutes. You will be guided by two types of helpers, best recognized by their color."
msgstr ""

msgid "We detected potential spam in the %{humanized_resource_name}. Please solve the reCAPTCHA to proceed."
msgstr "我们在%{humanized_resource_name}检测到潜在滥用行为。请输入此reCAPTCHA验证码并继续。"

msgid "We don't have enough data to show this stage."
msgstr "该阶段的数据不足，无法显示。"

msgid "We heard back from your U2F device. You have been authenticated."
msgstr "我们从您的U2F设备收到了回复。您已通过身份验证。"

msgid "We sent you an email with reset password instructions"
msgstr "我们发送了一封带有重置密码信息的电子邮件"

msgid "We want to be sure it is you, please confirm you are not a robot."
msgstr "我们要确定您是不是机器人。"

msgid "Web IDE"
msgstr "Web IDE"

msgid "Web Terminal"
msgstr "Web终端"

msgid "Web terminal"
msgstr "Web终端"

msgid "Webhooks"
msgstr "Webhooks"

msgid "Webhooks Help"
msgstr "Webhooks帮助"

msgid "Webhooks allow you to trigger a URL if, for example, new code is pushed or a new issue is created. You can configure webhooks to listen for specific events like pushes, issues or merge requests. Group webhooks will apply to all projects in a group, allowing you to standardize webhook functionality across your entire group."
msgstr "如果有新的推送或新的工单，Webhook将自动触发您设置URL。 您可以配置 Webhook 来监听特定事件，如推送、工单或合并评审。 群组 Webhook 适用于群组中的所有项目，便于您在整个群组中标准化webhook功能。"

msgid "Wednesday"
msgstr "星期三"

msgid "Weeks"
msgstr "星期"

msgid "Weight"
msgstr "权重"

msgid "Weight %{weight}"
msgstr "权重 %{weight}"

msgid "Welcome to the Guided GitLab Tour"
msgstr "欢迎来到Guided GitLab Tour"

msgid "Welcome to your Issue Board!"
msgstr "欢迎使用工单看板"

msgid "What are you searching for?"
msgstr ""

msgid "When a runner is locked, it cannot be assigned to other projects"
msgstr "当Runner被锁定时，不能将其分配给其他项目"

msgid "When enabled, users cannot use GitLab until the terms have been accepted."
msgstr "该项启用后，用户在接受条款被前将不能使用GitLab。"

msgid "When leaving the URL blank, classification labels can still be specified without disabling cross project features or performing external authorization checks."
msgstr "将URL保留为空白时，仍可指定分类标签，而无需禁用跨项目功能或执行外部授权检查。"

msgid "When this merge request is accepted"
msgid_plural "When these merge requests are accepted"
msgstr[0] "当合并评审被接受时"

msgid "When using the <code>http://</code> or <code>https://</code> protocols, please provide the exact URL to the repository. HTTP redirects will not be followed."
msgstr ""

msgid "When:"
msgstr "当："

msgid "White helpers give contextual information."
msgstr "白色助手给出了上下文信息。"

msgid "Whitelist to allow requests to the local network from hooks and services"
msgstr ""

msgid "Who can see this group?"
msgstr "哪些人可以看到这个群组？"

msgid "Who will be able to see this group?"
msgstr "哪些人可以看到这个群组？"

msgid "Wiki"
msgstr "Wiki"

msgid "Wiki pages"
msgstr ""

msgid "Wiki was successfully updated."
msgstr "Wiki已成功更新。"

msgid "WikiClone|Clone your wiki"
msgstr "克隆您的 wiki"

msgid "WikiClone|Git Access"
msgstr "Git 访问"

msgid "WikiClone|Install Gollum"
msgstr "安装 Gollum"

msgid "WikiClone|It is recommended to install %{markdown} so that GFM features render locally:"
msgstr "建议安装 %{markdown}，以便 GFM 功能在本地渲染："

msgid "WikiClone|Start Gollum and edit locally"
msgstr "启动 Gollum 并在本地编辑"

msgid "WikiEditPageTip|Tip: You can move this page by adding the path to the beginning of the title."
msgstr "提示：可以通过将路径添加到标题开头来移动此页面。"

msgid "WikiEdit|There is already a page with the same title in that path."
msgstr "在该路径中已经有一个具有相同标题的页面。"

msgid "WikiEmptyIssueMessage|Suggest wiki improvement"
msgstr "Wiki 改进建议"

msgid "WikiEmptyIssueMessage|You must be a project member in order to add wiki pages. If you have suggestions for how to improve the wiki for this project, consider opening an issue in the %{issues_link}."
msgstr "只有该项目的成员才可以添加 Wiki 页面，如果您有任何关于项目 Wiki 的改进建议，请通过 %{issues_link} 提交工单。"

msgid "WikiEmptyIssueMessage|issue tracker"
msgstr "工单跟踪"

msgid "WikiEmpty|A wiki is where you can store all the details about your project. This can include why you've created it, its principles, how to use it, and so on."
msgstr "您可以使用 Wiki 来保存项目的详细信息，例如：创建该项目的原因, 项目的原理及项目的使用说明等等。"

msgid "WikiEmpty|Create your first page"
msgstr "创建您的第一个页面"

msgid "WikiEmpty|Suggest wiki improvement"
msgstr "Wiki 改进建议"

msgid "WikiEmpty|The wiki lets you write documentation for your project"
msgstr "您可以使用 Wiki 为您的项目编写文档"

msgid "WikiEmpty|This project has no wiki pages"
msgstr "该项目无任何 Wiki 页面"

msgid "WikiEmpty|You must be a project member in order to add wiki pages."
msgstr "只有项目成员才可以添加 Wiki 页面。"

msgid "WikiHistoricalPage|This is an old version of this page."
msgstr "这是此页面的过期版本。"

msgid "WikiHistoricalPage|You can view the %{most_recent_link} or browse the %{history_link}."
msgstr "您可以查看 %{most_recent_link} 或浏览 %{history_link}。"

msgid "WikiHistoricalPage|history"
msgstr "历史"

msgid "WikiHistoricalPage|most recent version"
msgstr "最新版本"

msgid "WikiMarkdownDocs|More examples are in the %{docs_link}"
msgstr "更多示例在 %{docs_link}"

msgid "WikiMarkdownDocs|documentation"
msgstr "文档"

msgid "WikiMarkdownTip|To link to a (new) page, simply type %{link_example}"
msgstr "要链接到(新)页面，只需键入 %{link_example}"

msgid "WikiNewPageTip|Tip: You can specify the full path for the new file. We will automatically create any missing directories."
msgstr "提示：您可以指定新文件的完整路径。我们将自动创建完整的目录。"

msgid "WikiPageConfirmDelete|Are you sure you want to delete this page?"
msgstr "确定要删除此页面吗？"

msgid "WikiPageConfirmDelete|Delete page"
msgstr "删除页面"

msgid "WikiPageConfirmDelete|Delete page %{pageTitle}?"
msgstr "删除页面%{pageTitle}？"

msgid "WikiPageConflictMessage|Someone edited the page the same time you did. Please check out %{page_link} and make sure your changes will not unintentionally remove theirs."
msgstr "有人在同一时间编辑了页面。请检查 %{page_link} 并确保您的更改不会无意中删除。"

msgid "WikiPageConflictMessage|the page"
msgstr "这一页"

msgid "WikiPageCreate|Create %{pageTitle}"
msgstr ""

msgid "WikiPageEdit|Update %{pageTitle}"
msgstr ""

msgid "WikiPage|Write your content or drag files here…"
msgstr "在这里编写您的内容或将文件拖动到此处..."

msgid "Wiki|Create New Page"
msgstr ""

msgid "Wiki|Create page"
msgstr "创建页面"

msgid "Wiki|Created date"
msgstr "创建日期"

msgid "Wiki|Edit Page"
msgstr "修改页面"

msgid "Wiki|More Pages"
msgstr "更多页面"

msgid "Wiki|New page"
msgstr "新页面"

msgid "Wiki|Page history"
msgstr "页面历史"

msgid "Wiki|Page title"
msgstr ""

msgid "Wiki|Page version"
msgstr "页面版本"

msgid "Wiki|Pages"
msgstr "页面"

msgid "Wiki|Title"
msgstr "标题"

msgid "Wiki|Wiki Pages"
msgstr "Wiki 页面"

msgid "Will deploy to"
msgstr "将部署到"

msgid "With contribution analytics you can have an overview for the activity of issues, merge requests and push events of your organization and its members."
msgstr "通过贡献度分析，您可以从总体上了解您的组织及其成员的工单、 合并评审和推送活动的情况。"

msgid "Withdraw Access Request"
msgstr "取消权限申请"

msgid "Workflow Help"
msgstr "工作流帮助"

msgid "Write"
msgstr "编辑"

msgid "Write a comment or drag your files here…"
msgstr "在此写评论或拖动您的文件到这里…"

msgid "Write a comment…"
msgstr ""

msgid "Write access allowed"
msgstr "已允许写入权限"

msgid "Write milestone description..."
msgstr "写入里程碑描述..."

msgid "Wrong extern UID provided. Make sure Auth0 is configured correctly."
msgstr "提供了错误的外部UID。请正确配置Auth0。"

msgid "Yes"
msgstr "是"

msgid "Yes or No"
msgstr "是或否"

msgid "Yes, add it"
msgstr "是的，添加它"

msgid "Yes, let me map Google Code users to full names or GitLab users."
msgstr "是的，让我将Google Code用户映射到全名或GitLab用户。"

msgid "Yesterday"
msgstr "昨天"

msgid "You"
msgstr "您"

msgid "You are an admin, which means granting access to <strong>%{client_name}</strong> will allow them to interact with GitLab as an admin as well. Proceed with caution."
msgstr "您是一名管理员，这意味着授予对 <strong>%{client_name}</strong> 访问权限将允许他们作为管理员与GitLab进行交互。请谨慎操作。"

msgid "You are attempting to delete a file that has been previously updated."
msgstr "您正在尝试删除先前已更新的文件。"

msgid "You are attempting to update a file that has changed since you started editing it."
msgstr "您正在尝试更新的文件自您开始编辑以来已经发生更改。"

msgid "You are connected to the Prometheus server, but there is currently no data to display."
msgstr "您已连接到Prometheus服务器，但当前没有数据可显示。"

msgid "You are going to remove %{group_name}, this will also remove all of its subgroups and projects. Removed groups CANNOT be restored! Are you ABSOLUTELY sure?"
msgstr "您将删除%{group_name}，这也将删除其所有子群组和项目。删除的群组无法恢复！确定继续？"

msgid "You are going to remove %{project_full_name}. Removed project CANNOT be restored! Are you ABSOLUTELY sure?"
msgstr "将要删除 %{project_full_name}。删除后将无法恢复！确定执行此操作？"

msgid "You are going to remove the fork relationship to source project %{forked_from_project}. Are you ABSOLUTELY sure?"
msgstr "即将删除与源项目 %{forked_from_project} 的派生关系。确定继续吗？"

msgid "You are going to transfer %{project_full_name} to another owner. Are you ABSOLUTELY sure?"
msgstr "将要把 %{project_full_name} 转移给另一个所有者。确定执行此操作？"

msgid "You are not allowed to unlink your primary login account"
msgstr "您不能取消与主登录帐户的关联"

msgid "You are now impersonating %{username}"
msgstr "您正在使用%{username}的身份"

msgid "You are on a read-only GitLab instance."
msgstr "当前正在访问只读 GitLab 实例。"

msgid "You are receiving this message because you are a GitLab administrator for %{url}."
msgstr "您收到此消息是因为您是 %{url} 的GitLab管理员。"

msgid "You can %{linkStart}view the blob%{linkEnd} instead."
msgstr "您可以 %{linkStart}查看BLOB%{linkEnd} 代替。"

msgid "You can also create a project from the command line."
msgstr "您也可以通过命令行来创建新项目。"

msgid "You can also press &#8984;-Enter"
msgstr "您也可以按 &#8984;-Enter"

msgid "You can also press Ctrl-Enter"
msgstr "您也可以按 Ctrl-Enter"

msgid "You can also star a label to make it a priority label."
msgstr "可以通过为标记设置星标来提高其优先级。"

msgid "You can also test your %{gitlab_ci_yml} in %{lint_link_start}CI Lint%{lint_link_end}"
msgstr "您可以在 %{lint_link_start}CI Lint%{lint_link_end} 中测试 %{gitlab_ci_yml}"

msgid "You can also upload existing files from your computer using the instructions below."
msgstr "您还可以按照以下说明从计算机中上传现有文件。"

msgid "You can create files directly in GitLab using one of the following options."
msgstr "您可以使用以下选项之一直接在 GitLab 中创建文件。"

msgid "You can easily contribute to them by requesting to join these groups."
msgstr "您可以请求加入这些群组，以便为群组项目做出贡献。"

msgid "You can easily install a Runner on a Kubernetes cluster. %{link_to_help_page}"
msgstr "可以轻松地在Kubernetes集群上安装Runner。 %{link_to_help_page}"

msgid "You can filter by 'days to merge' by clicking on the columns in the chart."
msgstr ""

msgid "You can invite a new member to <strong>%{project_name}</strong> or invite another group."
msgstr "邀请新成员或另一个群组加入<strong>%{project_name}</strong>。"

msgid "You can invite a new member to <strong>%{project_name}</strong>."
msgstr "邀请新成员加入<strong>%{project_name}</strong>。"

msgid "You can invite another group to <strong>%{project_name}</strong>."
msgstr "您可以邀请另一个群组加入<strong>%{project_name}</strong>。"

msgid "You can move around the graph by using the arrow keys."
msgstr "可以使用方向键移动图形。"

msgid "You can now submit a merge request to get this change into the original branch."
msgstr "您现在可以提交合并评审以将此更改发送到源分支。"

msgid "You can now submit a merge request to get this change into the original project."
msgstr "您现在可以提交合并评审以将此更改添加到源项目中。"

msgid "You can only add files when you are on a branch"
msgstr "只能在分支上添加文件"

msgid "You can only edit files when you are on a branch"
msgstr "只能在分支上编辑文件"

msgid "You can only merge once the items above are resolved."
msgstr ""

msgid "You can only merge once this merge request is approved."
msgstr ""

msgid "You can only transfer the project to namespaces you manage."
msgstr "您只能将项目转移到您管理的命名空间。"

msgid "You can resolve the merge conflict using either the Interactive mode, by choosing %{use_ours} or %{use_theirs} buttons, or by editing the files directly. Commit these changes into %{branch_name}"
msgstr "您可以使用交互模式，通过选择 %{use_ours} 或 %{use_theirs} 按钮来解决合并冲突。也可以通过直接编辑文件来解决合并冲突。然后将这些更改提交到 %{branch_name}"

msgid "You can see your chat accounts."
msgstr "您可以查看您的聊天账户。"

msgid "You can set up jobs to only use Runners with specific tags. Separate tags with commas."
msgstr "您可以将作业设置为仅使用具有特定标签的Runners。请使用逗号分隔不同标签。"

msgid "You can specify notification level per group or per project."
msgstr "您可以指定每个群组或每个项目的通知级别。"

msgid "You can test your .gitlab-ci.yml in %{linkStart}CI Lint%{linkEnd}."
msgstr "您也可以通过%{linkStart}Lint%{linkEnd}测试.gitlab-ci.yml."

msgid "You cannot access the raw file. Please wait a minute."
msgstr ""

msgid "You cannot impersonate a blocked user"
msgstr "您无法使用被禁用用户的身份"

msgid "You cannot impersonate a user who cannot log in"
msgstr "您无法仿使用无法登录用户的身份"

msgid "You cannot impersonate an internal user"
msgstr "您无法使用内部用户的身份"

msgid "You cannot play this scheduled pipeline at the moment. Please wait a minute."
msgstr "您目前无法运行此流水线计划。请稍候。"

msgid "You cannot write to a read-only secondary GitLab Geo instance. Please use %{link_to_primary_node} instead."
msgstr "您不能写入只读的次要 GitLab Geo 实例。请改用%{link_to_primary_node}。"

msgid "You cannot write to this read-only GitLab instance."
msgstr "您不能写入这个只读的 GitLab 实例。"

msgid "You could not create a new trigger."
msgstr "您无法创建新的触发器。"

msgid "You do not have any subscriptions yet"
msgstr "您当前尚未订阅任何计划"

msgid "You do not have permission to leave this %{namespaceType}."
msgstr "您没有权限退出%{namespaceType}。"

msgid "You do not have permission to run the Web Terminal. Please contact a project administrator."
msgstr "您无权运行Web终端。请联系项目管理员。"

msgid "You do not have the correct permissions to override the settings from the LDAP group sync."
msgstr "您没有更改LDAP组同步中设置的相应权限。"

msgid "You don't have any U2F devices registered yet."
msgstr "您还没有注册任何U2F设备。"

msgid "You don't have any active chat names."
msgstr "您没有任何活动聊天。"

msgid "You don't have any applications"
msgstr "您没有任何应用程序"

msgid "You don't have any authorized applications"
msgstr "您没有任何授权的应用"

msgid "You don't have any deployments right now."
msgstr "您现在没有任何部署。"

msgid "You don't have any projects available."
msgstr ""

msgid "You don't have any recent searches"
msgstr ""

msgid "You don’t have access to Cycle Analytics for this group"
msgstr ""

msgid "You don’t have access to Productivity Analytics in this group"
msgstr ""

msgid "You have been granted %{access_level} access to the %{source_link} %{source_type}."
msgstr "你已被授予 %{access_level} 访问 %{source_link} %{source_type} 的权限。"

msgid "You have been granted %{access_level} access to the %{source_name} %{source_type}."
msgstr "你已被授予 %{access_level} 访问 %{source_name} %{source_type} 的权限。"

msgid "You have been granted %{member_human_access} access to %{label}."
msgstr "您已被授予 %{member_human_access} 访问权限 %{label}。"

msgid "You have been unsubscribed from this thread."
msgstr "您已取消订阅该主题。"

msgid "You have declined the invitation to join %{label}."
msgstr "您已拒绝加入%{label}的邀请。"

msgid "You have no permissions"
msgstr "没有权限"

msgid "You have not added any approvers. Start by adding users or groups."
msgstr "你还没有添加任何核准人。 请添加用户或群组。"

msgid "You have reached your project limit"
msgstr "您已达到项目数量限制"

msgid "You haven't added any issues to your project yet"
msgstr "您尚未向项目添加任何议题"

msgid "You haven't selected any issues yet"
msgstr "您尚未选择任何议题"

msgid "You left the \"%{membershipable_human_name}\" %{source_type}."
msgstr "你已经从“%{membershipable_human_name}” %{source_type}退出。"

msgid "You may also add variables that are made available to the running application by prepending the variable key with <code>K8S_SECRET_</code>."
msgstr "您还可以通过在变量键前面加上<code>K8S_SECRET_</code>来添加可用于正在运行的应用程序的变量。"

msgid "You must accept our Terms of Service and privacy policy in order to register an account"
msgstr "您必须接受我们的服务条款和隐私政策才能注册帐户"

msgid "You must have maintainer access to force delete a lock"
msgstr "必须拥有维护者权限才能强制删除锁"

msgid "You must have permission to create a project in a namespace before forking."
msgstr "在创建派生之前，您必须具有在命名空间中创建项目的权限。"

msgid "You must provide a valid current password"
msgstr "您必须提供一个有效的当前密码"

msgid "You must provide your current password in order to change it."
msgstr "您必须提供当前密码才能进行更改。"

msgid "You need a different license to enable FileLocks feature"
msgstr "需要使用与当前不同的许可(license) 才能启用FileLocks功能"

msgid "You need a different license to use Geo replication."
msgstr "您需要其他等级的许可证才可以使用geo复制."

msgid "You need git-lfs version %{min_git_lfs_version} (or greater) to continue. Please visit https://git-lfs.github.com"
msgstr "您需要git-lfs版本 %{min_git_lfs_version} （或更高版本）才能继续。请访问https://git-lfs.github.com"

msgid "You need permission."
msgstr "需要相关的权限。"

msgid "You need to be logged in."
msgstr "您必须先登录。"

msgid "You need to register a two-factor authentication app before you can set up a U2F device."
msgstr "在设置U2F设备之前，您需要注册双重认证应用程序。"

msgid "You need to specify both an Access Token and a Host URL."
msgstr "您需要同时指定访问令牌和主机URL。"

msgid "You need to upload a GitLab project export archive (ending in .gz)."
msgstr "您需要上传GitLab项目导出文件(以.gz结尾)."

msgid "You need to upload a Google Takeout archive."
msgstr "您需要上传Google Takeout文件。"

msgid "You tried to fork %{link_to_the_project} but it failed for the following reason:"
msgstr "您尝试派生 %{link_to_the_project} 但由于以下原因导致失败："

msgid "You will lose all changes you've made to this file. This action cannot be undone."
msgstr "您将丢失对此文件所做的所有更改。此操作无法撤消。"

msgid "You will lose all the unstaged changes you've made in this project. This action cannot be undone."
msgstr "您将丢失在此项目中所做的所有未暂存的修改，此操作无法撤消。"

msgid "You will need to update your local repositories to point to the new location."
msgstr "您需要更新本地仓库以指向新位置。"

msgid "You will not get any notifications via email"
msgstr "不会收到任何通知邮件"

msgid "You will only receive notifications for the events you choose"
msgstr "只接收选择的事件通知"

msgid "You will only receive notifications for threads you have participated in"
msgstr "只接收参与的主题的通知"

msgid "You will receive notifications for any activity"
msgstr "接收所有活动的通知"

msgid "You will receive notifications only for comments in which you were @mentioned"
msgstr "只接收评论中提及(@)您的通知"

msgid "You won't be able to pull or push project code via %{protocol} until you %{set_password_link} on your account"
msgstr "在账号中 %{set_password_link} 之前将无法通过 %{protocol} 拉取或推送代码。"

msgid "You won't be able to pull or push project code via SSH until you %{add_ssh_key_link} to your profile"
msgstr "在账号中 %{add_ssh_key_link} 之前将无法通过 SSH 拉取或推送代码。"

msgid "You won't be able to pull or push project code via SSH until you add an SSH key to your profile"
msgstr "在您的个人资料中添加SSH密钥之前，您不能通过SSH来拉取或推送项目代码。"

msgid "You'll be signed out from your current account automatically."
msgstr "您将自动从当前帐户退出。"

msgid "You'll need to use different branch names to get a valid comparison."
msgstr "需要使用不同的分支才能进行有效的比较。"

msgid "You're not allowed to %{tag_start}edit%{tag_end} files in this project directly. Please fork this project, make your changes there, and submit a merge request."
msgstr ""

msgid "You're not allowed to make changes to this project directly. A fork of this project has been created that you can make changes in, so you can submit a merge request."
msgstr "您不能直接对此项目进行更改。此项目的派生项目已经创建，您可以在派生项目中进行更改，以便提交合并评审。"

msgid "You're not allowed to make changes to this project directly. A fork of this project is being created that you can make changes in, so you can submit a merge request."
msgstr "您不能直接对此项目进行更改。此项目的派生项目正在创建，您可以在派生项目中进行更改，以便提交合并评审。"

msgid "You're only seeing %{startTag}other activity%{endTag} in the feed. To add a comment, switch to one of the following options."
msgstr "您只能在信息动态中看到 %{startTag}其他活动%{endTag} 。要添加评论，请切换到以下选项之一。"

msgid "You're receiving this email because %{reason}."
msgstr "您收到此电子邮件，是因为%{reason}。"

msgid "You're receiving this email because of your account on %{host}."
msgstr "您收到这封电子邮件，是因为您在 %{host} 拥有帐户。"

msgid "You're receiving this email because of your account on %{host}. %{manage_notifications_link} &middot; %{help_link}"
msgstr "您收到这封电子邮件是因为你在 %{host} 拥有帐户。 %{manage_notifications_link} &middot; %{help_link}"

msgid "You've already enabled two-factor authentication using one time password authenticators. In order to register a different device, you must first disable two-factor authentication."
msgstr "您已经使用一次密码验证器启用了双重认证。如果您要注册不同的设备，您必须先禁用双重认证。"

msgid "YouTube"
msgstr "YouTube"

msgid "Your Commit Email will be used for web based operations, such as edits and merges."
msgstr "您的提交电子邮件将用于基于web的操作，例如编辑与合并。"

msgid "Your Conversational Development Index gives an overview of how you are using GitLab from a feature perspective. View how you compare with other organizations, discover features you are not using, and learn best practices through blog posts and white papers."
msgstr "会话开发指数从功能角度上展现了GitLab的使用情况。您可以查看与其他组织的比较，探索未使用的功能，并通过博客文章和白皮书了解最佳实践。"

msgid "Your Default Notification Email will be used for account notifications if a %{openingTag}group-specific email address%{closingTag} is not set."
msgstr "如果没有设置%{openingTag}群组特定的电子邮件地址%{closingTag} ，您的默认通知电子邮件将用于帐户通知。"

msgid "Your GPG keys (%{count})"
msgstr "您的GPG密钥 (%{count})"

msgid "Your Groups"
msgstr "您的群组"

msgid "Your New Personal Access Token"
msgstr "您的新个人访问令牌"

msgid "Your Primary Email will be used for avatar detection."
msgstr "您的主电子邮件将用于头像检测。"

msgid "Your Projects (default)"
msgstr "您的项目 (默认值)"

msgid "Your Projects' Activity"
msgstr "您的项目动态"

msgid "Your Public Email will be displayed on your public profile."
msgstr "您的公共电子邮件将在您的公开信息中显示。"

msgid "Your SSH keys (%{count})"
msgstr "您的SSH密钥(%{count})"

msgid "Your To-Do List"
msgstr ""

msgid "Your U2F device did not send a valid JSON response."
msgstr "您的 U2F 设备没有发送有效的 JSON 响应。"

msgid "Your U2F device needs to be set up. Plug it in (if not already) and click the button on the left."
msgstr "您的 U2F 设备需要设置。请将将其插入，并点击左边的按钮。"

msgid "Your U2F device was registered!"
msgstr "您的 U2F 设备已注册！"

msgid "Your access request to the %{source_type} has been withdrawn."
msgstr "您对 %{source_type} 访问请求已被撤消。"

msgid "Your account uses dedicated credentials for the \"%{group_name}\" group and can only be updated through SSO."
msgstr "您的帐户使用群组“%{group_name}”的专用凭据，并且只能通过SSO进行更新。"

msgid "Your applications (%{size})"
msgstr "您的应用程序(%{size})"

msgid "Your authorized applications"
msgstr "您已授权的应用"

msgid "Your browser doesn't support U2F. Please use Google Chrome desktop (version 41 or newer)."
msgstr "您的浏览器不支持U2F。请使用Google Chrome桌面版（41或更高版本）。"

msgid "Your changes can be committed to %{branch_name} because a merge request is open."
msgstr "合并评审已开启，可以提交变更到%{branch_name}。"

msgid "Your changes have been committed. Commit %{commitId} %{commitStats}"
msgstr "更改已提交。提交 %{commitId} %{commitStats}"

msgid "Your changes have been saved"
msgstr "您的更改已保存"

msgid "Your changes have been successfully committed."
msgstr "您的更改已成功提交。"

msgid "Your comment could not be submitted! Please check your network connection and try again."
msgstr "您的评论无法提交！请检查您的网络连接，然后重试。"

msgid "Your comment could not be updated! Please check your network connection and try again."
msgstr "您的评论无法更新！请检查您的网络连接，然后重试。"

msgid "Your deployment services will be broken, you will need to manually fix the services after renaming."
msgstr "您的部署服务将失效，需要在重命名后手动修复服务。"

msgid "Your device was successfully set up! Give it a name and register it with the GitLab server."
msgstr "您的设备已成功设置！请给它命名并将其注册到GitLab服务器。"

msgid "Your groups"
msgstr "您的群组"

msgid "Your issues are being imported. Once finished, you'll get a confirmation email."
msgstr "您的工单正在导入。完成后，您将收到一封确认电子邮件。"

msgid "Your issues will be imported in the background. Once finished, you'll get a confirmation email."
msgstr "您的工单将在后台导入。完成后，您将收到一封确认电子邮件。"

msgid "Your message here"
msgstr "您的消息显示于此"

msgid "Your name"
msgstr "您的名字"

msgid "Your new SCIM token"
msgstr "您的新 SCIM 令牌"

msgid "Your new personal access token has been created."
msgstr "您的新个人访问令牌已创建。"

msgid "Your pages are served under:"
msgstr ""

msgid "Your password reset token has expired."
msgstr "您的密码重置令牌已过期。"

msgid "Your project limit is %{limit} projects! Please contact your administrator to increase it"
msgstr "您的被限制为最大 %{limit} 个项目！请与您的管理员联系以增加它"

msgid "Your projects"
msgstr "您的项目"

msgid "Your request for access has been queued for review."
msgstr "您的访问请求已进入审核队列。"

msgid "Zoom meeting added"
msgstr ""

msgid "Zoom meeting removed"
msgstr ""

msgid "a deleted user"
msgstr "已删除的用户"

msgid "added %{created_at_timeago}"
msgstr "创建于 %{created_at_timeago}"

msgid "added a Zoom call to this issue"
msgstr ""

msgid "ago"
msgstr "前"

msgid "allowed to fail"
msgstr "允许失败"

msgid "already being used for another group or project milestone."
msgstr "已经用于另一群组或项目里程碑。"

msgid "already shared with this group"
msgstr "已与该群组分享"

msgid "among other things"
msgstr "及其他功能"

msgid "assign yourself"
msgstr ""

msgid "attach a new file"
msgstr "添加新附件"

msgid "authored"
msgstr "编写于"

msgid "branch name"
msgstr "分支名称"

msgid "by"
msgstr "来自"

msgid "cannot be changed if a personal project has container registry tags."
msgstr "如果个人项目具有容器镜像库标签，则无法更改。"

msgid "cannot be enabled unless all domains have TLS certificates"
msgstr "除非所有域都具有TLS证书，否则无法启用"

msgid "cannot be in the same project"
msgstr ""

msgid "cannot be modified"
msgstr ""

msgid "cannot block others"
msgstr "不会阻塞其他"

msgid "cannot include leading slash or directory traversal."
msgstr "不能以斜线开头或转到仓库以外目录。"

msgid "cannot itself be blocked"
msgstr "本身不能被阻塞"

msgid "cannot merge"
msgstr ""

msgid "ciReport|%{linkStartTag}Learn more about Container Scanning %{linkEndTag}"
msgstr "%{linkStartTag}了解更多有关容器安全扫描的信息 %{linkEndTag}"

msgid "ciReport|%{linkStartTag}Learn more about DAST %{linkEndTag}"
msgstr "%{linkStartTag}了解更多有关DAST %{linkEndTag}的信息"

msgid "ciReport|%{linkStartTag}Learn more about Dependency Scanning %{linkEndTag}"
msgstr "%{linkStartTag}了解更多有关依赖项扫描的信息 %{linkEndTag}"

msgid "ciReport|%{linkStartTag}Learn more about SAST %{linkEndTag}"
msgstr "%{linkStartTag}了解更多有关SAST %{linkEndTag}的信息"

msgid "ciReport|%{namespace} is affected by %{vulnerability}."
msgstr "ciReport|%{namespace} 受 %{vulnerability} 影响。"

msgid "ciReport|%{remainingPackagesCount} more"
msgstr "还有%{remainingPackagesCount} 个"

msgid "ciReport|%{reportType} %{status} detected %{dismissedCount} dismissed vulnerability"
msgid_plural "ciReport|%{reportType} %{status} detected %{dismissedCount} dismissed vulnerabilities"
msgstr[0] "%{reportType} %{status} 检测到 %{dismissedCount} 个已忽略的漏洞"

msgid "ciReport|%{reportType} %{status} detected %{dismissedCount} dismissed vulnerability for the source branch only"
msgid_plural "ciReport|%{reportType} %{status} detected %{dismissedCount} dismissed vulnerabilities for the source branch only"
msgstr[0] "%{reportType} %{status} 源分支检测到 %{dismissedCount} 个已忽略的漏洞"

msgid "ciReport|%{reportType} %{status} detected %{fixedCount} fixed vulnerability"
msgid_plural "ciReport|%{reportType} %{status} detected %{fixedCount} fixed vulnerabilities"
msgstr[0] "%{reportType}%{status} 检测到%{fixedCount}个安全漏洞已修复。"

msgid "ciReport|%{reportType} %{status} detected %{fixedCount} fixed, and %{dismissedCount} dismissed vulnerabilities"
msgstr "%{reportType} %{status} 检测到 %{fixedCount} 个已修复的和 %{dismissedCount} 个已忽略的漏洞"

msgid "ciReport|%{reportType} %{status} detected %{newCount} new vulnerability"
msgid_plural "ciReport|%{reportType} %{status} detected %{newCount} new vulnerabilities"
msgstr[0] "%{reportType}%{status} 检测到%{newCount}个新的安全漏洞。"

msgid "ciReport|%{reportType} %{status} detected %{newCount} new, %{fixedCount} fixed, and %{dismissedCount} dismissed vulnerabilities"
msgstr "%{reportType} %{status} 检测到 %{newCount} 个新增的、%{fixedCount} 个已修复的和 %{dismissedCount} 个已忽略的漏洞"

msgid "ciReport|%{reportType} %{status} detected %{newCount} new, and %{dismissedCount} dismissed vulnerabilities"
msgstr "%{reportType} %{status} 检测到 %{newCount} 个新增的和 %{dismissedCount} 个已忽略的漏洞"

msgid "ciReport|%{reportType} %{status} detected %{newCount} new, and %{dismissedCount} dismissed vulnerabilities for the source branch only"
msgstr "%{reportType} %{status} 源分支检测到 %{newCount} 个新增的和 %{dismissedCount} 个已忽略的漏洞"

msgid "ciReport|%{reportType} %{status} detected %{newCount} new, and %{fixedCount} fixed vulnerabilities"
msgstr "%{reportType}%{status}检测到%{newCount}个新的安全漏洞和%{fixedCount}个已修复漏洞"

msgid "ciReport|%{reportType} %{status} detected %{newCount} vulnerability for the source branch only"
msgid_plural "ciReport|%{reportType} %{status} detected %{newCount} vulnerabilities for the source branch only"
msgstr[0] "%{reportType}%{status}检测到源分支有%{newCount} 个安全漏洞"

msgid "ciReport|%{reportType} %{status} detected no new vulnerabilities"
msgstr "%{reportType}%{status}未发现新的安全漏洞"

msgid "ciReport|%{reportType} %{status} detected no vulnerabilities"
msgstr "%{reportType} %{status} 未发现安全漏洞"

msgid "ciReport|%{reportType} %{status} detected no vulnerabilities for the source branch only"
msgstr "%{reportType}%{status}未检测到仅在源分支上存在的安全漏洞"

msgid "ciReport|%{reportType} detected %{vulnerabilityCount} vulnerability"
msgid_plural "ciReport|%{reportType} detected %{vulnerabilityCount} vulnerabilities"
msgstr[0] "%{reportType}检测到%{vulnerabilityCount}个漏洞"

msgid "ciReport|%{reportType} detected no vulnerabilities"
msgstr "%{reportType} 未发现安全漏洞"

msgid "ciReport|%{reportType} is loading"
msgstr "%{reportType} 加载中"

msgid "ciReport|%{reportType}: Loading resulted in an error"
msgstr "%{reportType}：发生一个错误"

msgid "ciReport|%{vulnerability} in %{featurename}"
msgstr "%{featurename}中的%{vulnerability}"

msgid "ciReport|(errors when loading results)"
msgstr "（加载结果时出错）"

msgid "ciReport|(is loading)"
msgstr "(加载中)"

msgid "ciReport|(is loading, errors when loading results)"
msgstr "（正在加载，加载结果时出错）"

msgid "ciReport|All confidence levels"
msgstr "所有置信水平"

msgid "ciReport|All projects"
msgstr "所有项目"

msgid "ciReport|All report types"
msgstr "所有报告类型"

msgid "ciReport|All severities"
msgstr "全部严重级别"

msgid "ciReport|Automatically apply the patch in a new branch"
msgstr "在新分支中自动应用补丁"

msgid "ciReport|Class"
msgstr "类"

msgid "ciReport|Code quality"
msgstr "代码质量"

msgid "ciReport|Confidence"
msgstr "置信水平"

msgid "ciReport|Container Scanning"
msgstr "容器扫描"

msgid "ciReport|Container scanning"
msgstr "容器安全扫描"

msgid "ciReport|Container scanning detects known vulnerabilities in your docker images."
msgstr "容器扫描可以检测Docker镜像中中已知的安全漏洞。"

msgid "ciReport|Create a merge request to implement this solution, or download and apply the patch manually."
msgstr "创建一个合并请求来执行这个解决方案，或者下载并手动应用补丁。"

msgid "ciReport|Create issue"
msgstr "创建工单"

<<<<<<< HEAD
msgid "ciReport|Create merge request"
msgstr "创建合并评审"

=======
>>>>>>> 9fc4650d
msgid "ciReport|DAST"
msgstr "DAST"

msgid "ciReport|Dependency Scanning"
msgstr "依赖扫描"

msgid "ciReport|Dependency Scanning detects known vulnerabilities in your source code's dependencies."
msgstr "依赖项扫描可以检测源代码依赖项中已知的漏洞。"

msgid "ciReport|Dependency scanning"
msgstr "依赖项扫描"

msgid "ciReport|Description"
msgstr "说明"

msgid "ciReport|Download patch to resolve"
msgstr "下载补丁以解决"

msgid "ciReport|Download the patch to apply it manually"
msgstr "下载补丁以手动应用"

msgid "ciReport|Dynamic Application Security Testing (DAST) detects known vulnerabilities in your web application."
msgstr "动态应用程序安全测试（DAST）可检测Web应用程序中的已知漏洞。"

msgid "ciReport|Failed to load %{reportName} report"
msgstr "无法加载 %{reportName} 报告"

msgid "ciReport|File"
msgstr "文件"

msgid "ciReport|Fixed:"
msgstr "已修复:"

msgid "ciReport|Identifiers"
msgstr "标识符"

msgid "ciReport|Image"
msgstr "镜像"

<<<<<<< HEAD
msgid "ciReport|Implement this solution by creating a merge request"
msgstr "通过创建合并评审来实现此解决方案"

=======
>>>>>>> 9fc4650d
msgid "ciReport|Instances"
msgstr "实例"

msgid "ciReport|Investigate this vulnerability by creating an issue"
msgstr "通过创建工单来调查此漏洞"

msgid "ciReport|Learn more about interacting with security reports"
msgstr "了解更多关于与安全报告交互的信息"

msgid "ciReport|Links"
msgstr "链接"

msgid "ciReport|Loading %{reportName} report"
msgstr "载入%{reportName} 报告"

msgid "ciReport|Manage licenses"
msgstr "管理许可证"

msgid "ciReport|Method"
msgstr "方法"

msgid "ciReport|Namespace"
msgstr "命名空间"

msgid "ciReport|No changes to code quality"
msgstr "代码质量无变化"

msgid "ciReport|No changes to performance metrics"
msgstr "性能指标无变化"

msgid "ciReport|Performance metrics"
msgstr "性能指标"

msgid "ciReport|Resolve with merge request"
msgstr "通过合并请求解决"

msgid "ciReport|SAST"
msgstr "SAST"

msgid "ciReport|Security scanning"
msgstr "安全扫描"

msgid "ciReport|Security scanning failed loading any results"
msgstr "安全扫描无法加载任何结果"

msgid "ciReport|Severity"
msgstr "严重级别"

msgid "ciReport|Solution"
msgstr "解决方案"

msgid "ciReport|Static Application Security Testing (SAST) detects known vulnerabilities in your source code."
msgstr "静态应用安全测试（SAST）可以检测源代码中已知的漏洞。"

msgid "ciReport|There was an error creating the issue. Please try again."
msgstr "创建工单时发生错误。请再试一次。"

msgid "ciReport|There was an error creating the merge request. Please try again."
msgstr "创建合并评审时出错。请再试一次。"

msgid "ciReport|There was an error dismissing the vulnerability. Please try again."
msgstr "忽略此漏洞时发生错误。请再试一次。"

msgid "ciReport|There was an error loading DAST report"
msgstr "加载 DAST 报告时出错"

msgid "ciReport|There was an error loading SAST report"
msgstr "加载SAST报告时出错"

msgid "ciReport|There was an error loading container scanning report"
msgstr "加载容器扫描报告时出错"

msgid "ciReport|There was an error loading dependency scanning report"
msgstr "加载依赖项扫描报告时出错"

msgid "ciReport|There was an error reverting the dismissal. Please try again."
msgstr "取消忽略操作时发生错误。请再试一次。"

msgid "ciReport|Upgrade %{name} from %{version} to %{fixed}."
msgstr "将 %{name} 从 %{version} 升级到 %{fixed}。"

msgid "ciReport|Upgrade %{name} to %{fixed}."
msgstr "升级 %{name} 到 %{fixed}。"

msgid "ciReport|Upgrade to %{fixed}."
msgstr "升级到 %{fixed}。"

msgid "ciReport|Used by %{packagesString}"
msgid_plural "ciReport|Used by %{packagesString}, and %{lastPackage}"
msgstr[0] "已用于 %{packagesString} 和 %{lastPackage}"

msgid "ciReport|View full report"
msgstr "查看完整报告"

msgid "comment"
msgstr ""

msgid "commented on %{link_to_project}"
msgstr "评论 %{link_to_project}"

msgid "commit %{commit_id}"
msgstr "提交 %{commit_id}"

msgid "confidence|Confirmed"
msgstr "已确认"

msgid "confidence|Experimental"
msgstr "实验性"

msgid "confidence|High"
msgstr "高"

msgid "confidence|Ignore"
msgstr "忽略"

msgid "confidence|Low"
msgstr "低"

msgid "confidence|Medium"
msgstr "中"

msgid "confidence|Undefined"
msgstr "未定义"

msgid "confidence|Unknown"
msgstr "未知"

msgid "confidentiality|You are going to turn off the confidentiality. This means <strong>everyone</strong> will be able to see and leave a comment on this issue."
msgstr "即将关闭私密性。这将使得 <strong>所有用户</strong>都可以查看并且评论当前工单。"

msgid "confidentiality|You are going to turn on the confidentiality. This means that only team members with <strong>at least Reporter access</strong> are able to see and leave comments on the issue."
msgstr "即将设置私密性。这将使得 <strong>至少有Reporter以上权限</strong>的团队成员才能查看并且评论当前工单。"

msgid "connecting"
msgstr "连接中"

msgid "could not read private key, is the passphrase correct?"
msgstr "无法读取私钥，密码短语是否正确？"

msgid "created"
msgstr ""

msgid "customize"
msgstr "自定义"

msgid "date must not be after 9999-12-31"
msgstr "日期不能在9999-12-31之后"

msgid "day"
msgid_plural "days"
msgstr[0] "天"

msgid "deleted"
msgstr "已删除"

msgid "deploy"
msgstr ""

msgid "design"
msgstr ""

msgid "detached"
msgstr "已游离"

msgid "disabled"
msgstr "已禁用"

msgid "done"
msgstr "完成"

msgid "draft"
msgid_plural "drafts"
msgstr[0] "草稿"

msgid "e.g. %{token}"
msgstr ""

msgid "element is not a hierarchy"
msgstr "此元素并非群组层级"

msgid "email '%{email}' does not match the allowed domain of '%{email_domain}'"
msgstr ""

msgid "enabled"
msgstr "已启用"

msgid "encrypted: needs to be a :required, :optional or :migrating!"
msgstr "加密：必须是 :required、:optional 或 :migrating 之一"

msgid "entries cannot be larger than 255 characters"
msgstr ""

msgid "entries cannot be nil"
msgstr ""

msgid "entries cannot contain HTML tags"
msgstr ""

msgid "error"
msgstr "错误"

msgid "error code:"
msgstr "错误代码："

msgid "estimateCommand|%{slash_command} will update the estimated time with the latest command."
msgstr "最后一次%{slash_command} 命令将更新预计时间。"

msgid "expired on %{milestone_due_date}"
msgstr "过期于 %{milestone_due_date}"

msgid "expires on %{milestone_due_date}"
msgstr "过期于 %{milestone_due_date}"

msgid "failed"
msgstr "已失败"

msgid "for %{link_to_merge_request} with %{link_to_merge_request_source_branch}"
msgstr "使用%{link_to_merge_request}于%{link_to_merge_request_source_branch}"

msgid "for %{link_to_merge_request} with %{link_to_merge_request_source_branch} into %{link_to_merge_request_target_branch}"
msgstr "使用%{link_to_merge_request}由%{link_to_merge_request_source_branch}合并到%{link_to_merge_request_target_branch}"

msgid "for %{link_to_pipeline_ref}"
msgstr "于%{link_to_pipeline_ref}"

msgid "for %{ref}"
msgstr "于%{ref}"

msgid "for this project"
msgstr "对于这个项目"

msgid "from"
msgstr "来自"

msgid "group"
msgstr "群组"

msgid "has already been taken"
msgstr "已经被使用"

msgid "help"
msgstr ""

msgid "here"
msgstr "此处"

msgid "https://your-bitbucket-server"
msgstr "https://your-bitbucket-server"

msgid "image diff"
msgstr "图像差异"

msgid "import flow"
msgstr "导入流程"

msgid "importing"
msgstr "导入中"

msgid "in group %{link_to_group}"
msgstr "在 %{link_to_group} 群组"

msgid "in project %{link_to_project}"
msgstr "在 %{link_to_project} 项目"

msgid "index"
msgstr "索引"

msgid "instance completed"
msgid_plural "instances completed"
msgstr[0] "实例已完成"

msgid "invalid milestone state `%{state}`"
msgstr "无效的里程碑状态 `%{state}`"

msgid "is an invalid IP address range"
msgstr "是无效的 IP 地址范围"

msgid "is enabled."
msgstr "已启用。"

msgid "is invalid because there is downstream lock"
msgstr "因下游锁定而无效"

msgid "is invalid because there is upstream lock"
msgstr "因上游锁定而无效"

msgid "is not a descendant of the Group owning the template"
msgstr ""

msgid "is not a valid X509 certificate."
msgstr "不是有效的X509证书。"

msgid "is not an email you own"
msgstr "不是您自己的电子邮件"

msgid "is too long (maximum is 1000 entries)"
msgstr ""

msgid "issue"
msgstr "工单"

<<<<<<< HEAD
msgid "issue boards"
msgstr "工单看板"

=======
>>>>>>> 9fc4650d
msgid "it is stored externally"
msgstr "它是外部存储的"

msgid "it is stored in LFS"
msgstr "它存储在LFS中"

msgid "it is too large"
msgstr "它太大了"

msgid "jigsaw is not defined"
msgstr "拼图未定义"

msgid "latest"
msgstr "最新"

msgid "latest deployment"
msgstr "最新部署"

msgid "latest version"
msgstr "最新版本"

msgid "leave %{group_name}"
msgstr "退出%{group_name}"

msgid "locked by %{path_lock_user_name} %{created_at}"
msgstr "被 %{path_lock_user_name} 在 %{created_at} 锁定"

msgid "log in"
msgstr ""

msgid "manual"
msgstr "手动"

msgid "math|The math in this entry is taking too long to render and may not be displayed as expected. For performance reasons, math blocks are also limited to %{maxChars} characters. Consider splitting up large formulae, splitting math blocks among multiple entries, or using an image instead."
msgstr ""

msgid "math|There was an error rendering this math block"
msgstr ""

msgid "may expose confidential information"
msgstr ""

msgid "merge request"
msgid_plural "merge requests"
msgstr[0] "合并评审"

msgid "milestone should belong either to a project or a group."
msgstr "里程碑应该属于一个项目或一个群组。"

msgid "missing"
msgstr "丢失"

msgid "mrWidgetCommitsAdded|%{commitCount} and %{mergeCommitCount} will be added to %{targetBranch}."
msgstr "%{commitCount} 和 %{mergeCommitCount} 将被添加到 %{targetBranch}。"

msgid "mrWidgetCommitsAdded|%{commitCount} will be added to %{targetBranch}."
msgstr "%{commitCount} 将添加到 %{targetBranch}。"

msgid "mrWidgetCommitsAdded|1 merge commit"
msgstr "1个合并提交"

msgid "mrWidgetNothingToMerge|Currently there are no changes in this merge request's source branch. Please push new commits or use a different branch."
msgstr ""

msgid "mrWidgetNothingToMerge|Interested parties can even contribute by pushing commits if they want to."
msgstr ""

msgid "mrWidgetNothingToMerge|Merge requests are a place to propose changes you have made to a project and discuss those changes with others."
msgstr ""

msgid "mrWidget| Please restore it or use a different %{missingBranchName} branch"
msgstr "请恢复此分支或使用其他的 %{missingBranchName} 分支"

msgid "mrWidget|%{link_start}Learn more about resolving conflicts%{link_end}"
msgstr "%{link_start}了解更多关于解决冲突%{link_end}"

msgid "mrWidget|%{metricsLinkStart} Memory %{metricsLinkEnd} usage %{emphasisStart} decreased %{emphasisEnd} from %{memoryFrom}MB to %{memoryTo}MB"
msgstr "%{metricsLinkStart} 内存 %{metricsLinkEnd} 占用 %{emphasisStart} 下降 %{emphasisEnd}，从 %{memoryFrom}MB 到 %{memoryTo}MB"

msgid "mrWidget|%{metricsLinkStart} Memory %{metricsLinkEnd} usage %{emphasisStart} increased %{emphasisEnd} from %{memoryFrom}MB to %{memoryTo}MB"
msgstr "%{metricsLinkStart} 内存 %{metricsLinkEnd} 占用 %{emphasisStart} 上升 %{emphasisEnd}，从 %{memoryFrom}MB 到 %{memoryTo}MB"

msgid "mrWidget|%{metricsLinkStart} Memory %{metricsLinkEnd} usage is %{emphasisStart} unchanged %{emphasisEnd} at %{memoryFrom}MB"
msgstr "%{metricsLinkStart} 内存 %{metricsLinkEnd} 占用 %{emphasisStart} 无变化 %{emphasisEnd}， 保持在 %{memoryFrom}MB"

msgid "mrWidget|Added to the merge train at position %{mergeTrainPosition}"
msgstr "已添加到合并列车，当前在第 %{mergeTrainPosition} 位"

msgid "mrWidget|Added to the merge train by"
msgstr "已被添加到合并列车，添加者："

msgid "mrWidget|Allows commits from members who can merge to the target branch"
msgstr "允许具有合并到目标分支权限的成员提交"

msgid "mrWidget|An error occurred while removing your approval."
msgstr "删除您的核准时发生错误。"

msgid "mrWidget|An error occurred while retrieving approval data for this merge request."
msgstr "检索此合并评审的核准数据时发生错误。"

msgid "mrWidget|An error occurred while submitting your approval."
msgstr "提交批准时发生错误。"

msgid "mrWidget|Approval password is invalid."
msgstr "批准密码无效"

msgid "mrWidget|Approve"
msgstr "批准"

msgid "mrWidget|Approve additionally"
msgstr "另外核准"

msgid "mrWidget|Approved by"
msgstr "批准人:"

msgid "mrWidget|Cancel automatic merge"
msgstr "取消自动合并"

msgid "mrWidget|Check out branch"
msgstr "检出分支"

msgid "mrWidget|Checking ability to merge automatically"
msgstr "检查是否可以自动合并"

msgid "mrWidget|Cherry-pick"
msgstr "拣选"

msgid "mrWidget|Cherry-pick this merge request in a new merge request"
msgstr "通过新的合并评审中拣选此合并评审"

msgid "mrWidget|Closed"
msgstr "已关闭"

msgid "mrWidget|Closed by"
msgstr "关闭:"

msgid "mrWidget|Closes"
msgstr "关闭"

msgid "mrWidget|Create an issue to resolve them later"
msgstr "创建工单以便后续处理"

msgid "mrWidget|Delete source branch"
msgstr "删除源分支"

msgid "mrWidget|Deployment statistics are not available currently"
msgstr "部署统计信息当前不可用"

msgid "mrWidget|Did not close"
msgstr "未关闭"

msgid "mrWidget|Email patches"
msgstr "通过电子邮件发出补丁"

msgid "mrWidget|Failed to load deployment statistics"
msgstr "无法加载部署统计信息"

msgid "mrWidget|Fast-forward merge is not possible. To merge this request, first rebase locally."
msgstr "无法进行快进式合并。要合并此请求，请先在本地进行rebase。"

msgid "mrWidget|Fork merge requests do not create merge request pipelines which validate a post merge result"
msgstr "派生合并评审无法创建验证合并结果的合并评审流水线"

msgid "mrWidget|If the %{branch} branch exists in your local repository, you can merge this merge request manually using the"
msgstr "如果 %{branch} 分支存在于本地仓库中，则可以手动合并该合并评审。需使用"

msgid "mrWidget|If the %{missingBranchName} branch exists in your local repository, you can merge this merge request manually using the command line"
msgstr "如果 %{missingBranchName} 分支存在于本地仓库中，则可以通过以下命令行手动合并该合并评审。"

msgid "mrWidget|Loading deployment statistics"
msgstr "加载部署统计信息中"

msgid "mrWidget|Mentions"
msgstr "提及"

msgid "mrWidget|Merge"
msgstr "合并"

msgid "mrWidget|Merge failed."
msgstr "合并失败。"

msgid "mrWidget|Merge failed: %{mergeError}. Please try again."
msgstr "合并失败: %{mergeError}. 请再试一次。"

msgid "mrWidget|Merge locally"
msgstr "本地合并"

msgid "mrWidget|Merge request approved."
msgstr "合并评审已核准。"

msgid "mrWidget|Merged by"
msgstr "合并者:"

msgid "mrWidget|More information"
msgstr ""

msgid "mrWidget|No approval required"
msgstr "无需核准"

msgid "mrWidget|No approval required; you can still approve"
msgstr "无需核准;但您仍然可以核准"

msgid "mrWidget|Open in Web IDE"
msgstr "在Web IDE中打开"

msgid "mrWidget|Pipeline blocked. The pipeline for this merge request requires a manual action to proceed"
msgstr "流水线被阻止。此合并评审的流水线需要手动操作才能继续"

msgid "mrWidget|Plain diff"
msgstr "文本差异"

msgid "mrWidget|Ready to be merged automatically. Ask someone with write access to this repository to merge this request"
msgstr "已可自动合并。 请具有仓库写入权限的用户来合并此请求"

msgid "mrWidget|Refresh"
msgstr "刷新"

msgid "mrWidget|Refresh now"
msgstr "立即刷新"

msgid "mrWidget|Refreshing now"
msgstr "立即刷新"

msgid "mrWidget|Remove from merge train"
msgstr "从合并列车中移除"

msgid "mrWidget|Request to merge"
msgstr "请求合并"

msgid "mrWidget|Resolve WIP status"
msgstr ""

msgid "mrWidget|Resolve conflicts"
msgstr "解决冲突"

msgid "mrWidget|Resolve these conflicts or ask someone with write access to this repository to merge it locally"
msgstr "请解决这些冲突或请具有仓库写入权限的用户在本地进行合并"

msgid "mrWidget|Revert"
msgstr "还原"

msgid "mrWidget|Revert this merge request in a new merge request"
msgstr "通过新的合并评审中还原此合并评审"

msgid "mrWidget|Revoke approval"
msgstr "撤销核准"

msgid "mrWidget|Set by"
msgstr "设置:"

msgid "mrWidget|The changes were merged into"
msgstr "更改已合并到"

msgid "mrWidget|The changes were not merged into"
msgstr "更改未合并到"

msgid "mrWidget|The changes will be merged into"
msgstr "更改将被合并到"

msgid "mrWidget|The pipeline for this merge request failed. Please retry the job or push a new commit to fix the failure"
msgstr "此合并评审的流水线失败。请重试该作业或推送新的提交以修复失败"

msgid "mrWidget|The source branch HEAD has recently changed. Please reload the page and review the changes before merging"
msgstr "源分支HEAD最近已更改。请在重新合并之前重新加载页面并查看更改"

msgid "mrWidget|The source branch has been deleted"
msgstr "源分支已删除"

msgid "mrWidget|The source branch is %{commitsBehindLinkStart}%{commitsBehind}%{commitsBehindLinkEnd} the target branch"
msgstr "源分支比目标分支%{commitsBehindLinkStart}%{commitsBehind}%{commitsBehindLinkEnd}"

msgid "mrWidget|The source branch is being deleted"
msgstr "源分支正在删除"

msgid "mrWidget|The source branch will be deleted"
msgstr "源分支将被删除"

msgid "mrWidget|The source branch will not be deleted"
msgstr "源分支将不会被删除"

msgid "mrWidget|There are merge conflicts"
msgstr "存在合并冲突"

msgid "mrWidget|There are unresolved threads. Please resolve these threads"
msgstr ""

msgid "mrWidget|This feature merges changes from the target branch to the source branch. You cannot use this feature since the source branch is protected."
msgstr "此功能是从目标分支合并到源分支的更改。您无法使用此功能，因为源分支受到保护。"

msgid "mrWidget|This merge request failed to be merged automatically"
msgstr "该合并评审未能自动合并"

msgid "mrWidget|This merge request is in the process of being merged"
msgstr "该合并评审正在被合并"

msgid "mrWidget|This merge request will be added to the merge train when pipeline %{linkStart}#%{pipelineId}%{linkEnd} succeeds."
msgstr ""

msgid "mrWidget|This merge request will start a merge train when pipeline %{linkStart}#%{pipelineId}%{linkEnd} succeeds."
msgstr ""

msgid "mrWidget|This project is archived, write access has been disabled"
msgstr "该项目已存档，禁止写入"

msgid "mrWidget|To approve this merge request, please enter your password. This project requires all approvals to be authenticated."
msgstr ""

msgid "mrWidget|When this merge request is ready, remove the WIP: prefix from the title to allow it to be merged"
msgstr ""

msgid "mrWidget|You are not allowed to edit this project directly. Please fork to make changes."
msgstr "不允许直接编辑此项目。请派生(fork)后进行更改。"

msgid "mrWidget|You can delete the source branch now"
msgstr "您现在可以删除源分支"

msgid "mrWidget|You can merge this merge request manually using the"
msgstr "此合并评审可以手动合并，请使用以下"

msgid "mrWidget|Your password"
msgstr ""

msgid "mrWidget|branch does not exist."
msgstr "分支不存在"

msgid "mrWidget|command line"
msgstr "命令行"

msgid "mrWidget|into"
msgstr "入"

msgid "mrWidget|to be added to the merge train when the pipeline succeeds"
msgstr "流水线成功时添加到合并列车"

msgid "mrWidget|to be merged automatically when the pipeline succeeds"
msgstr "流水线成功时自动合并"

msgid "mrWidget|to start a merge train when the pipeline succeeds"
msgstr "流水线成功时启动合并列车"

msgid "must be greater than start date"
msgstr "必须大于开始日期"

msgid "n/a"
msgstr "不适用"

msgid "needs to be between 10 minutes and 1 month"
msgstr ""

msgid "new merge request"
msgstr "新建合并评审"

msgid "no contributions"
msgstr "无贡献"

msgid "no one can merge"
msgstr ""

msgid "none"
msgstr "无"

msgid "not found"
msgstr ""

msgid "notification emails"
msgstr "通知邮件"

msgid "nounSeries|%{firstItem} and %{lastItem}"
msgstr "%{firstItem} 和 %{lastItem}"

msgid "nounSeries|%{item}, %{nextItem}"
msgstr "%{item}, %{nextItem}"

msgid "nounSeries|%{item}, and %{lastItem}"
msgstr "%{item}，和 %{lastItem}"

msgid "or %{link_start}create a new Google account%{link_end}"
msgstr ""

msgid "out of %d total test"
msgid_plural "out of %d total tests"
msgstr[0] "于总计%d个测试中"

msgid "parent"
msgid_plural "parents"
msgstr[0] "上级"

msgid "password"
msgstr "密码"

msgid "pending comment"
msgstr ""

msgid "pipeline"
msgstr ""

msgid "point"
msgid_plural "points"
msgstr[0] "点"

msgid "private"
msgstr "私有"

msgid "private key does not match certificate."
msgstr "私钥与证书不匹配。"

msgid "processing"
msgstr "处理中"

msgid "project"
msgid_plural "projects"
msgstr[0] "项目"

msgid "project avatar"
msgstr ""

msgid "quick actions"
msgstr "快捷操作"

msgid "register"
msgstr "注册"

msgid "released %{time}"
msgstr ""

msgid "remaining"
msgstr "剩余"

msgid "remove"
msgstr "移除"

msgid "remove due date"
msgstr "删除截止日期"

msgid "remove weight"
msgstr "移除权重"

msgid "removed a Zoom call from this issue"
msgstr ""

msgid "rendered diff"
msgstr "渲染差异"

msgid "reply"
msgid_plural "replies"
msgstr[0] "条回复"

msgid "reset it."
msgstr "重置它。"

msgid "score"
msgstr "分"

msgid "security Reports|There was an error creating the merge request"
msgstr "创建合并评审时出错"

msgid "severity|Critical"
msgstr "关键"

msgid "severity|High"
msgstr "高"

msgid "severity|Info"
msgstr "信息"

msgid "severity|Low"
msgstr "低"

msgid "severity|Medium"
msgstr "中"

msgid "severity|Undefined"
msgstr "未定义"

msgid "severity|Unknown"
msgstr "未知"

msgid "should be greater than or equal to %{access} inherited membership from group %{group_name}"
msgstr "应该从高于或等于从%{group_name} 群组继承的成员身份%{access}"

msgid "show less"
msgstr "显示较少"

msgid "sign in"
msgstr "登录"

msgid "sort:"
msgstr "排序："

msgid "source"
msgstr "源"

msgid "source diff"
msgstr "源差异"

msgid "specified top is not part of the tree"
msgstr "指定的顶级不属于群组层级"

msgid "spendCommand|%{slash_command} will update the sum of the time spent."
msgstr "%{slash_command} 将会更新消耗的总时长。"

msgid "started"
msgstr "已开始"

msgid "started on %{milestone_start_date}"
msgstr "开始于 %{milestone_start_date}"

msgid "starts on %{milestone_start_date}"
msgstr "开始于 %{milestone_start_date}"

msgid "stuck"
msgstr "卡住"

msgid "success"
msgstr "成功"

msgid "syntax is correct"
msgstr "语法是正确的"

msgid "syntax is incorrect"
msgstr "语法不正确"

msgid "this document"
msgstr "此文档"

msgid "thread resolved"
msgid_plural "threads resolved"
msgstr[0] ""

msgid "to help your contributors communicate effectively!"
msgstr "帮助您的贡献者进行有效沟通！"

msgid "to list"
msgstr "到列表中"

msgid "toggle collapse"
msgstr ""

msgid "toggle dropdown"
msgstr ""

msgid "triggered"
msgstr "已触发"

msgid "unicode domains should use IDNA encoding"
msgstr ""

msgid "updated"
msgstr "已更新"

msgid "updated %{time_ago}"
msgstr ""

msgid "user avatar"
msgstr ""

msgid "username"
msgstr "用户名"

msgid "uses Kubernetes clusters to deploy your code!"
msgstr "使用 Kubernetes 集群来部署代码！"

msgid "verify ownership"
msgstr "验证所有权"

msgid "version %{versionIndex}"
msgstr "版本 %{versionIndex}"

msgid "via %{closed_via}"
msgstr "通过%{closed_via}"

msgid "via merge request %{link}"
msgstr "通过合并请求%{link}"

msgid "view it on GitLab"
msgstr "使用GitLab查看"

msgid "view the blob"
msgstr "查看blob"

msgid "vulnerability|Add a comment or reason for dismissal"
msgstr "为忽略添加评论或原因"

msgid "vulnerability|Add comment"
msgstr ""

msgid "vulnerability|Add comment & dismiss"
msgstr "添加评论并忽略"

msgid "vulnerability|Dismiss vulnerability"
msgstr "忽略漏洞"

msgid "vulnerability|Save comment"
msgstr ""

msgid "vulnerability|Undo dismiss"
msgstr "撤销忽略"

msgid "vulnerability|dismissed"
msgstr "已忽略"

msgid "with %{additions} additions, %{deletions} deletions."
msgstr "共 %{additions} 条新增, %{deletions} 条删除."

msgid "within %d minute "
msgid_plural "within %d minutes "
msgstr[0] "在%d分钟内"

msgid "yaml invalid"
msgstr "yaml无效"
<|MERGE_RESOLUTION|>--- conflicted
+++ resolved
@@ -2910,12 +2910,9 @@
 msgid "Choose which shards you wish to synchronize to this secondary node."
 msgstr "选择要同步到此次节点的切片。"
 
-<<<<<<< HEAD
 msgid "Choose your merge method, options, checks, and set up a default merge request description template."
 msgstr "选择合并方法、选项、检查并设置默认合并评审说明模板。"
 
-=======
->>>>>>> 9fc4650d
 msgid "CiStatusLabel|canceled"
 msgstr "已取消"
 
@@ -4313,13 +4310,8 @@
 msgid "Create a local proxy for storing frequently used upstream images. %{link_start}Learn more%{link_end} about dependency proxies."
 msgstr "创建本地代理，用于存储频繁使用的上游镜像。 %{link_start}了解更多%{link_end} 关于依赖代理的内容。"
 
-<<<<<<< HEAD
 msgid "Create a merge request."
 msgstr "创建一个合并评审."
-=======
-msgid "Create a merge request"
-msgstr ""
->>>>>>> 9fc4650d
 
 msgid "Create a new branch"
 msgstr "创建一个新分支"
@@ -4462,13 +4454,11 @@
 msgid "Created on:"
 msgstr "创建于："
 
-<<<<<<< HEAD
 msgid "Creates branch '%{branch_name}' and a merge request to resolve this issue"
 msgstr "创建分支“%{branch_name}”及相应的合并评审以解决此工单"
-=======
+
 msgid "Creates a branch and a merge request to resolve this issue."
 msgstr ""
->>>>>>> 9fc4650d
 
 msgid "Creates branch '%{branch_name}' and a merge request to resolve this issue."
 msgstr ""
@@ -5165,14 +5155,10 @@
 msgstr "您的设计将汇聚于此。"
 
 msgid "DesignManagement|Upload and view the latest designs for this issue. Consistent and easy to find, so everyone is up to date."
-<<<<<<< HEAD
-msgstr "上传并查看此工单的最新设计。兼容且易于查找，因此每个人都是最新的。"
+msgstr "上传并查看此议题的最新设计。一致且易于查找，因此每个人都可以获得最新的设计。"
 
 msgid "DesignManagement|Upload designs"
 msgstr "上传设计"
-=======
-msgstr "上传并查看此议题的最新设计。一致且易于查找，因此每个人都可以获得最新的设计。"
->>>>>>> 9fc4650d
 
 msgid "Designs"
 msgstr "设计"
@@ -8633,16 +8619,14 @@
 msgid "IssuesAnalytics|After you begin creating issues for your projects, we can start tracking and displaying metrics for them"
 msgstr "在您为项目创建工单后，我们就会开始跟踪并显示它们的指标"
 
-<<<<<<< HEAD
 msgid "IssuesAnalytics|Issues Created"
 msgstr "创建的工单数"
-=======
+
 msgid "IssuesAnalytics|Avg/Month:"
 msgstr ""
 
 msgid "IssuesAnalytics|Issues created"
 msgstr ""
->>>>>>> 9fc4650d
 
 msgid "IssuesAnalytics|Issues created per month"
 msgstr "每月创建的工单"
@@ -8693,17 +8677,10 @@
 msgstr "Jira API URL"
 
 msgid "JiraService|Jira comments will be created when an issue gets referenced in a commit."
-<<<<<<< HEAD
 msgstr "在提交中引用工单时将创建 JIRA 评论。"
 
 msgid "JiraService|Jira comments will be created when an issue gets referenced in a merge request."
 msgstr "在合并评审中引用工单时将创建 JIRA 评论。"
-=======
-msgstr "在提交中引用议题时将创建Jira评论。"
-
-msgid "JiraService|Jira comments will be created when an issue gets referenced in a merge request."
-msgstr "在合并请求中引用议题时将创建Jira评论。"
->>>>>>> 9fc4650d
 
 msgid "JiraService|Jira issue tracker"
 msgstr "Jira 工单跟踪"
@@ -9045,12 +9022,9 @@
 msgid "Learn more"
 msgstr "进一步了解"
 
-<<<<<<< HEAD
 msgid "Learn more about %{issue_boards_url}, to keep track of issues in multiple lists, using labels, assignees, and milestones. If you’re missing something from issue boards, please create an issue on %{gitlab_issues_url}."
 msgstr "为了了解更多关于 %{issue_boards_url}，在多个列表中保持对工单的追踪，您可以使用使用标记，指派人，和里程碑。 如果你发现工单看板上丢失了一些信息，请在 %{gitlab_issues_url} 创建一个工单。"
 
-=======
->>>>>>> 9fc4650d
 msgid "Learn more about Auto DevOps"
 msgstr "了解更多关于Auto DevOps"
 
@@ -9360,27 +9334,17 @@
 msgid "Make everyone on your team more productive regardless of their location. GitLab Geo creates read-only mirrors of your GitLab instance so you can reduce the time it takes to clone and fetch large repos."
 msgstr "GitLab Geo可以创建GitLab实例的只读镜像, 使得从远端克隆和拉取大型代码仓库的时间大大缩短，从而提高团队成员的工作效率。"
 
-<<<<<<< HEAD
 msgid "Make issue confidential."
 msgstr "将工单设置为私密。"
-=======
-msgid "Make issue confidential"
-msgstr ""
 
 msgid "Make sure you save it - you won't be able to access it again."
 msgstr "请确保妥善保存它 - 您无法再次访问它的内容。"
->>>>>>> 9fc4650d
 
 msgid "Make sure you're logged into the account that owns the projects you'd like to import."
 msgstr "确保您已登录到欲导入项目所有者的帐户。"
 
-<<<<<<< HEAD
 msgid "Makes this issue confidential"
 msgstr "将此工单设置为私密"
-=======
-msgid "Makes this issue confidential."
-msgstr ""
->>>>>>> 9fc4650d
 
 msgid "Manage"
 msgstr "管理"
@@ -9688,13 +9652,11 @@
 msgid "MergeRequests|Reply..."
 msgstr "回复..."
 
-<<<<<<< HEAD
 msgid "MergeRequests|Resolve this discussion in a new issue"
 msgstr "在新工单中解决此讨论"
-=======
+
 msgid "MergeRequests|Resolve this thread in a new issue"
 msgstr ""
->>>>>>> 9fc4650d
 
 msgid "MergeRequests|Saving the comment failed"
 msgstr "保存评论失败"
@@ -12796,11 +12758,7 @@
 msgstr "相关的部署作业"
 
 msgid "Related Issues"
-<<<<<<< HEAD
 msgstr "相关的工单"
-=======
-msgstr "相关议题"
->>>>>>> 9fc4650d
 
 msgid "Related Jobs"
 msgstr "相关的作业"
@@ -12812,11 +12770,7 @@
 msgstr "相关已合并的合并评审"
 
 msgid "Related issues"
-<<<<<<< HEAD
 msgstr "相关的工单"
-=======
-msgstr "相关议题"
->>>>>>> 9fc4650d
 
 msgid "Related merge requests"
 msgstr "相关合并评审"
@@ -13216,13 +13170,11 @@
 msgid "Resetting the authorization key will invalidate the previous key. Existing alert configurations will need to be updated with the new key."
 msgstr "重置授权密钥将会使先前的密钥无效。现有警报配置需要通过新的密钥更新。"
 
-<<<<<<< HEAD
 msgid "Resolve all discussions in new issue"
 msgstr "在新工单中解决所有讨论"
-=======
+
 msgid "Resolve all threads in new issue"
 msgstr ""
->>>>>>> 9fc4650d
 
 msgid "Resolve conflicts on source branch"
 msgstr "在源分支上解决冲突"
@@ -14798,11 +14750,7 @@
 msgstr "启动新的讨论..."
 
 msgid "Start a new merge request"
-<<<<<<< HEAD
 msgstr "开始一个新的合并评审"
-=======
-msgstr "启动新的合并请求"
->>>>>>> 9fc4650d
 
 msgid "Start a review"
 msgstr "启动评审"
@@ -15898,11 +15846,7 @@
 msgstr ""
 
 msgid "This is a confidential issue."
-<<<<<<< HEAD
 msgstr "这是一个私密工单。"
-=======
-msgstr "当前议题为私密议题。"
->>>>>>> 9fc4650d
 
 msgid "This is a delayed job to run in %{remainingTime}"
 msgstr "这是一个将在%{remainingTime}后运行的延时作业。"
@@ -17541,13 +17485,11 @@
 msgid "VisualReviewApp|Enable Visual Reviews"
 msgstr ""
 
-<<<<<<< HEAD
 msgid "VisualReviewApp|Adding the following script to your code makes it possible to directly leave feedback inside of the review app. Feedback given will get submitted automatically to this merge request’s discussion, including metadata."
 msgstr "添加以下脚本到您的代码后，这样可以在评审应用中直接留下反馈。反馈将自动提交给此合并评审的讨论，包括元数据。"
-=======
+
 msgid "VisualReviewApp|Follow the steps below to enable Visual Reviews inside your application."
 msgstr ""
->>>>>>> 9fc4650d
 
 msgid "VisualReviewApp|Open review app"
 msgstr "打开评审应用"
@@ -18546,12 +18488,9 @@
 msgid "ciReport|Create issue"
 msgstr "创建工单"
 
-<<<<<<< HEAD
 msgid "ciReport|Create merge request"
 msgstr "创建合并评审"
 
-=======
->>>>>>> 9fc4650d
 msgid "ciReport|DAST"
 msgstr "DAST"
 
@@ -18591,12 +18530,9 @@
 msgid "ciReport|Image"
 msgstr "镜像"
 
-<<<<<<< HEAD
 msgid "ciReport|Implement this solution by creating a merge request"
 msgstr "通过创建合并评审来实现此解决方案"
 
-=======
->>>>>>> 9fc4650d
 msgid "ciReport|Instances"
 msgstr "实例"
 
@@ -18898,12 +18834,9 @@
 msgid "issue"
 msgstr "工单"
 
-<<<<<<< HEAD
 msgid "issue boards"
 msgstr "工单看板"
 
-=======
->>>>>>> 9fc4650d
 msgid "it is stored externally"
 msgstr "它是外部存储的"
 
