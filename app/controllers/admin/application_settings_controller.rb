--- conflicted
+++ resolved
@@ -127,10 +127,7 @@
     [
       *::ApplicationSettingsHelper.visible_attributes,
       *::ApplicationSettingsHelper.external_authorization_service_attributes,
-<<<<<<< HEAD
-=======
       *lets_encrypt_visible_attributes,
->>>>>>> d748f2a6
       :domain_blacklist_file,
       disabled_oauth_sign_in_sources: [],
       import_sources: [],
