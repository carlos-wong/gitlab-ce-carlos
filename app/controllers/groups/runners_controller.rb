# frozen_string_literal: true

class Groups::RunnersController < Groups::ApplicationController
  # Proper policies should be implemented per
<<<<<<< HEAD
  # https://gitlab.com/gitlab-org/gitlab-ce/issues/45894
=======
  # https://gitlab.com/gitlab-org/gitlab-foss/issues/45894
>>>>>>> 3440d0f6
  before_action :authorize_admin_group!

  before_action :runner, only: [:edit, :update, :destroy, :pause, :resume, :show]

  def show
    render 'shared/runners/show'
  end

  def edit
  end

  def update
    if Ci::UpdateRunnerService.new(@runner).update(runner_params)
      redirect_to group_runner_path(@group, @runner), notice: _('Runner was successfully updated.')
    else
      render 'edit'
    end
  end

  def destroy
    @runner.destroy

    redirect_to group_settings_ci_cd_path(@group, anchor: 'runners-settings'), status: :found
  end

  def resume
    if Ci::UpdateRunnerService.new(@runner).update(active: true)
      redirect_to group_settings_ci_cd_path(@group, anchor: 'runners-settings'), notice: _('Runner was successfully updated.')
    else
      redirect_to group_settings_ci_cd_path(@group, anchor: 'runners-settings'), alert: _('Runner was not updated.')
    end
  end

  def pause
    if Ci::UpdateRunnerService.new(@runner).update(active: false)
      redirect_to group_settings_ci_cd_path(@group, anchor: 'runners-settings'), notice: _('Runner was successfully updated.')
    else
      redirect_to group_settings_ci_cd_path(@group, anchor: 'runners-settings'), alert: _('Runner was not updated.')
    end
  end

  private

  def runner
    @runner ||= @group.runners.find(params[:id])
  end

  def runner_params
    params.require(:runner).permit(Ci::Runner::FORM_EDITABLE)
  end
end<|MERGE_RESOLUTION|>--- conflicted
+++ resolved
@@ -2,11 +2,7 @@
 
 class Groups::RunnersController < Groups::ApplicationController
   # Proper policies should be implemented per
-<<<<<<< HEAD
-  # https://gitlab.com/gitlab-org/gitlab-ce/issues/45894
-=======
   # https://gitlab.com/gitlab-org/gitlab-foss/issues/45894
->>>>>>> 3440d0f6
   before_action :authorize_admin_group!
 
   before_action :runner, only: [:edit, :update, :destroy, :pause, :resume, :show]
