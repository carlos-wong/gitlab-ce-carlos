# frozen_string_literal: true

module UploadsActions
  include Gitlab::Utils::StrongMemoize
  include SendFileUpload

  UPLOAD_MOUNTS = %w(avatar attachment file logo header_logo favicon).freeze

  def create
    uploader = UploadService.new(model, params[:file], uploader_class).execute

    respond_to do |format|
      if uploader
        format.json do
          render json: { link: uploader.to_h }
        end
      else
        format.json do
          render json: _('Invalid file.'), status: :unprocessable_entity
        end
      end
    end
  end

  # This should either
  #   - send the file directly
  #   - or redirect to its URL
  #
  def show
    return render_404 unless uploader&.exists?

    # We need to reset caching from the applications controller to get rid of the no-store value
    headers['Cache-Control'] = ''
    headers['Pragma'] = ''

    ttl, directives = *cache_settings
    ttl ||= 6.months
    directives ||= { private: true, must_revalidate: true }

    expires_in ttl, directives

    disposition = uploader.embeddable? ? 'inline' : 'attachment'

    uploaders = [uploader, *uploader.versions.values]
    uploader = uploaders.find { |version| version.filename == params[:filename] }

    return render_404 unless uploader

    workhorse_set_content_type!
    send_upload(uploader, attachment: uploader.filename, disposition: disposition)
  end

  def authorize
    set_workhorse_internal_api_content_type

    authorized = uploader_class.workhorse_authorize(
      has_length: false,
      maximum_size: Gitlab::CurrentSettings.max_attachment_size.megabytes.to_i)

    render json: authorized
  rescue SocketError
    render json: _("Error uploading file"), status: :internal_server_error
  end

  private

  def uploader_class
    raise NotImplementedError
  end

  def upload_mount
    mounted_as = params[:mounted_as]
    mounted_as if UPLOAD_MOUNTS.include?(mounted_as)
  end

  def uploader_mounted?
    upload_model_class < CarrierWave::Mount::Extension && !upload_mount.nil?
  end

  def uploader
    strong_memoize(:uploader) do
      if uploader_mounted?
        model.public_send(upload_mount) # rubocop:disable GitlabSecurity/PublicSend
      else
        build_uploader_from_upload || build_uploader_from_params
      end
    end
  end

  # rubocop: disable CodeReuse/ActiveRecord
  def build_uploader_from_upload
    return unless uploader = build_uploader

    upload_paths = uploader.upload_paths(params[:filename])
<<<<<<< HEAD
    upload = Upload.find_by(uploader: uploader_class.to_s, path: upload_paths)
    upload&.build_uploader
=======
    upload = Upload.find_by(model: model, uploader: uploader_class.to_s, path: upload_paths)
    upload&.retrieve_uploader
>>>>>>> 9fc4650d
  end
  # rubocop: enable CodeReuse/ActiveRecord

  def build_uploader_from_params
    return unless uploader = build_uploader

    uploader.retrieve_from_store!(params[:filename])
    uploader
  end

  def build_uploader
    return unless params[:secret] && params[:filename]

    uploader = uploader_class.new(model, secret: params[:secret])

    return unless uploader.model_valid?

    uploader
  end

  def embeddable?
    uploader && uploader.exists? && uploader.embeddable?
  end

  def find_model
    nil
  end

  def cache_settings
    []
  end

  def model
    strong_memoize(:model) { find_model }
  end

  def workhorse_authorize_request?
    action_name == 'authorize'
  end
end<|MERGE_RESOLUTION|>--- conflicted
+++ resolved
@@ -92,13 +92,8 @@
     return unless uploader = build_uploader
 
     upload_paths = uploader.upload_paths(params[:filename])
-<<<<<<< HEAD
     upload = Upload.find_by(uploader: uploader_class.to_s, path: upload_paths)
     upload&.build_uploader
-=======
-    upload = Upload.find_by(model: model, uploader: uploader_class.to_s, path: upload_paths)
-    upload&.retrieve_uploader
->>>>>>> 9fc4650d
   end
   # rubocop: enable CodeReuse/ActiveRecord
 
