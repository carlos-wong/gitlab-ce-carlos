--- conflicted
+++ resolved
@@ -72,22 +72,23 @@
 
   # rubocop:disable Gitlab/ModuleWithInstanceVariables
   def update
-<<<<<<< HEAD
-=======
     @note = Notes::UpdateService.new(project, current_user, update_note_params).execute(note)
     prepare_notes_for_rendering([@note])
 
->>>>>>> 8551049f
     respond_to do |format|
-      format.json { head :bad_request }
+      format.json { render json: note_json(@note) }
+      format.html { redirect_back_or_default }
     end
   end
   # rubocop:enable Gitlab/ModuleWithInstanceVariables
 
   def destroy
+    if note.editable?
+      Notes::DestroyService.new(project, current_user).execute(note)
+    end
+
     respond_to do |format|
       format.js { head :ok }
-      format.js { head :bad_request }
     end
   end
 
