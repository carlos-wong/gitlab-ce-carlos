--- conflicted
+++ resolved
@@ -53,14 +53,6 @@
 
   # rubocop:disable Gitlab/ModuleWithInstanceVariables
   def update
-<<<<<<< HEAD
-    @note = Notes::UpdateService.new(project, current_user, note_params).execute(note)
-
-    if @note.is_a?(Note)
-      prepare_notes_for_rendering([@note])
-    end
-
-=======
     puts "carlos debug update note"
     # @note = Notes::UpdateService.new(project, current_user, note_params).execute(note)
 
@@ -73,7 +65,6 @@
     #   format.html { redirect_back_or_default }
     # end
     puts "carlos disable update note"
->>>>>>> afc9c266
     respond_to do |format|
       format.json { head :bad_request }
       # format.js { head :bad_request }
