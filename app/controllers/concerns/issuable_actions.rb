--- conflicted
+++ resolved
@@ -7,9 +7,6 @@
     before_action :authorize_admin_issuable!, only: :bulk_update
   end
 
-<<<<<<< HEAD
-  # rubocop:disable Cop/ModuleWithInstanceVariables
-=======
   def show
     respond_to do |format|
       format.html do
@@ -22,7 +19,7 @@
   end
 
   def update
-    @issuable = update_service.execute(issuable)
+    @issuable = update_service.execute(issuable) # rubocop:disable Cop/ModuleWithInstanceVariables
 
     respond_to do |format|
       format.html do
@@ -58,7 +55,6 @@
     render json: response
   end
 
->>>>>>> cfc932ca
   def destroy
     issuable.destroy
     TodoService.new.destroy_issuable(issuable, current_user)
@@ -86,11 +82,10 @@
 
   private
 
-  # rubocop:disable Cop/ModuleWithInstanceVariables
   def render_conflict_response
     respond_to do |format|
       format.html do
-        @conflict = true
+        @conflict = true # rubocop:disable Cop/ModuleWithInstanceVariables
         render :edit
       end
 
