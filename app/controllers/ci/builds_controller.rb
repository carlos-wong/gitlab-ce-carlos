module Ci
  class BuildsController < Ci::ApplicationController
<<<<<<< HEAD
    before_filter :authenticate_user!, except: [:status, :show]
    before_filter :authenticate_public_page!, only: :show
    before_filter :project
    before_filter :authorize_access_project!, except: [:status, :show]
    before_filter :authorize_manage_project!, except: [:status, :show, :retry, :cancel]
    before_filter :authorize_manage_builds!, only: [:retry, :cancel]
    before_filter :build, except: [:show]
    layout 'ci/build'
=======
    before_action :authenticate_user!, except: [:status, :show]
    before_action :authenticate_public_page!, only: :show
    before_action :project
    before_action :authorize_access_project!, except: [:status, :show]
    before_action :authorize_manage_project!, except: [:status, :show, :retry, :cancel]
    before_action :authorize_manage_builds!, only: [:retry, :cancel]
    before_action :build, except: [:show]
    layout 'ci/project'
>>>>>>> 4c53cc0e

    def show
      if params[:id] =~ /\A\d+\Z/
        @build = build
      else
        # try to find commit by sha
        commit = commit_by_sha

        if commit
          # Redirect to commit page
          redirect_to ci_project_ref_commit_path(@project, @build.commit.ref, @build.commit.sha)
          return
        end
      end

      raise ActiveRecord::RecordNotFound unless @build

      @builds = @project.commits.find_by_sha(@build.sha).builds.order('id DESC')
      @builds = @builds.where("id not in (?)", @build.id).page(params[:page]).per(20)
      @commit = @build.commit

      respond_to do |format|
        format.html
        format.json do
          render json: @build.to_json(methods: :trace_html)
        end
      end
    end

    def retry
      if @build.commands.blank?
        return page_404
      end

      build = Ci::Build.retry(@build)

      if params[:return_to]
        redirect_to URI.parse(params[:return_to]).path
      else
        redirect_to ci_project_build_path(project, build)
      end
    end

    def status
      render json: @build.to_json(only: [:status, :id, :sha, :coverage], methods: :sha)
    end

    def cancel
      @build.cancel

      redirect_to ci_project_build_path(@project, @build)
    end

    protected

    def project
      @project = Ci::Project.find(params[:project_id])
    end

    def build
      @build ||= project.builds.unscoped.find_by(id: params[:id])
    end

    def commit_by_sha
      @project.commits.find_by(sha: params[:id])
    end
  end
end<|MERGE_RESOLUTION|>--- conflicted
+++ resolved
@@ -1,15 +1,5 @@
 module Ci
   class BuildsController < Ci::ApplicationController
-<<<<<<< HEAD
-    before_filter :authenticate_user!, except: [:status, :show]
-    before_filter :authenticate_public_page!, only: :show
-    before_filter :project
-    before_filter :authorize_access_project!, except: [:status, :show]
-    before_filter :authorize_manage_project!, except: [:status, :show, :retry, :cancel]
-    before_filter :authorize_manage_builds!, only: [:retry, :cancel]
-    before_filter :build, except: [:show]
-    layout 'ci/build'
-=======
     before_action :authenticate_user!, except: [:status, :show]
     before_action :authenticate_public_page!, only: :show
     before_action :project
@@ -17,8 +7,7 @@
     before_action :authorize_manage_project!, except: [:status, :show, :retry, :cancel]
     before_action :authorize_manage_builds!, only: [:retry, :cancel]
     before_action :build, except: [:show]
-    layout 'ci/project'
->>>>>>> 4c53cc0e
+    layout 'ci/build'
 
     def show
       if params[:id] =~ /\A\d+\Z/
