class Projects::ClustersController < Projects::ApplicationController
  before_action :cluster, except: [:login, :index, :new, :new_gcp, :create]
  before_action :clusters, only: [:index]
  before_action :authorize_read_cluster!
  before_action :authorize_create_cluster!, only: [:new, :new_gcp, :create]
  before_action :authorize_google_api, only: [:new_gcp, :create]
  before_action :authorize_update_cluster!, only: [:update]
  before_action :authorize_admin_cluster!, only: [:destroy]

  def index
    @clusters = Kaminari.paginate_array(@clusters).page(params[:page]).per(20)
    @active_count = project.clusters.enabled.count
    @inactive_count = project.clusters.disabled.count
    @all_count = @active_count + @inactive_count
  end

  def login
    begin
      state = generate_session_key_redirect(providers_gcp_new_namespace_project_clusters_url.to_s)

      @authorize_url = GoogleApi::CloudPlatform::Client.new(
        nil, callback_google_api_auth_url,
        state: state).authorize_url
    rescue GoogleApi::Auth::ConfigMissingError
      # no-op
    end
  end

  def new
  end

  def new_gcp
    @cluster = Clusters::Cluster.new.tap do |cluster|
      cluster.build_provider_gcp
    end
  end

  def create
    @cluster = Clusters::CreateService
      .new(project, current_user, create_params)
      .execute(token_in_session)

    if @cluster.persisted?
      redirect_to project_cluster_path(project, @cluster)
    else
      render :new_gcp
    end
  end

  def status
    respond_to do |format|
      format.json do
        Gitlab::PollingInterval.set_header(response, interval: 10_000)

        render json: ClusterSerializer
          .new(project: @project, current_user: @current_user)
          .represent_status(@cluster)
      end
    end
  end

  def show
  end

  def update
    Clusters::UpdateService
      .new(project, current_user, update_params)
      .execute(cluster)

    if cluster.valid?
      respond_to do |format|
        format.json do
          head :no_content
        end
        format.html do
          flash[:notice] = "Cluster was successfully updated."
          redirect_to project_cluster_path(project, project.cluster)
        end
      end
    else
      respond_to do |format|
        format.json { head :bad_request }
        format.html { render :show }
      end
    end
  end

  def destroy
    if cluster.destroy
      flash[:notice] = "Cluster integration was successfully removed."
      redirect_to project_clusters_path(project), status: 302
    else
      flash[:notice] = "Cluster integration was not removed."
      render :show
    end
  end

  private

  def cluster
    @cluster ||= project.clusters.find_by(id: params[:id])&.present(current_user: current_user) || render_404
  end

  def clusters
<<<<<<< HEAD
    scope = params[:scope] || :all
=======
    scope = params[:scope]&.to_sym || :all
>>>>>>> 061b4963
    @clusters = ClustersFinder.new(project, current_user, scope).execute
  end

  def create_params
    params.require(:cluster).permit(
      :enabled,
      :name,
      :provider_type,
      provider_gcp_attributes: [
        :gcp_project_id,
        :zone,
        :num_nodes,
        :machine_type
      ])
  end

  def update_params
    params.require(:cluster).permit(:enabled)
  end

  def authorize_google_api
    unless GoogleApi::CloudPlatform::Client.new(token_in_session, nil)
                                           .validate_token(expires_at_in_session)
      redirect_to action: 'login'
    end
  end

  def token_in_session
    @token_in_session ||=
      session[GoogleApi::CloudPlatform::Client.session_key_for_token]
  end

  def expires_at_in_session
    @expires_at_in_session ||=
      session[GoogleApi::CloudPlatform::Client.session_key_for_expires_at]
  end

  def generate_session_key_redirect(uri)
    GoogleApi::CloudPlatform::Client.new_session_key_for_redirect_uri do |key|
      session[key] = uri
    end
  end

  def authorize_update_cluster!
    access_denied! unless can?(current_user, :update_cluster, cluster)
  end

  def authorize_admin_cluster!
    access_denied! unless can?(current_user, :admin_cluster, cluster)
  end
end<|MERGE_RESOLUTION|>--- conflicted
+++ resolved
@@ -102,11 +102,7 @@
   end
 
   def clusters
-<<<<<<< HEAD
-    scope = params[:scope] || :all
-=======
     scope = params[:scope]&.to_sym || :all
->>>>>>> 061b4963
     @clusters = ClustersFinder.new(project, current_user, scope).execute
   end
 
