class Projects::ClustersController < Projects::ApplicationController
  before_action :cluster, except: [:index, :new]
  before_action :authorize_read_cluster!
  before_action :authorize_create_cluster!, only: [:new]
  before_action :authorize_update_cluster!, only: [:update]
  before_action :authorize_admin_cluster!, only: [:destroy]

  STATUS_POLLING_INTERVAL = 10_000

  def index
    @scope = params[:scope] || 'all'
    clusters = ClustersFinder.new(project, current_user, @scope).execute
    @clusters = clusters.page(params[:page])
    @active_count = project.clusters.enabled.count
    @inactive_count = project.clusters.disabled.count
    @all_count = @active_count + @inactive_count
  end

  def new
  end

  def status
    respond_to do |format|
      format.json do
        Gitlab::PollingInterval.set_header(response, interval: 10_000)

        render json: ClusterSerializer
          .new(project: @project, current_user: @current_user)
          .represent_status(@cluster)
      end
    end
  end

  def show
  end

  def update
    Clusters::UpdateService
      .new(project, current_user, update_params)
      .execute(cluster)

    if cluster.valid?
      respond_to do |format|
        format.json do
          head :no_content
        end
        format.html do
          flash[:notice] = "Cluster was successfully updated."
          redirect_to project_cluster_path(project, project.cluster)
        end
      end
    else
      respond_to do |format|
        format.json { head :bad_request }
        format.html { render :show }
      end
    end
  end

  def destroy
    if cluster.destroy
      flash[:notice] = "Cluster integration was successfully removed."
      redirect_to project_clusters_path(project), status: 302
    else
      flash[:notice] = "Cluster integration was not removed."
      render :show
    end
  end

  private

  def cluster
<<<<<<< HEAD
    @cluster ||= project.clusters.find(params[:id]).present(current_user: current_user) || render_404
=======
    @cluster ||= project.clusters.find_by(id: params[:id])&.present(current_user: current_user) || render_404
  end

  def create_params
    params.require(:cluster).permit(
      :enabled,
      :name,
      :provider_type,
      provider_gcp_attributes: [
        :gcp_project_id,
        :zone,
        :num_nodes,
        :machine_type
      ])
>>>>>>> 363c5746
  end

  def update_params
    if cluster.managed?
      params.require(:cluster).permit(
        :enabled,
        platform_kubernetes_attributes: [
          :namespace
        ]
      )
    else
      params.require(:cluster).permit(
        :enabled,
        :name,
        platform_kubernetes_attributes: [
          :api_url,
          :token,
          :ca_cert,
          :namespace
        ]
      )
    end
  end

  def authorize_update_cluster!
    access_denied! unless can?(current_user, :update_cluster, cluster)
  end

  def authorize_admin_cluster!
    access_denied! unless can?(current_user, :admin_cluster, cluster)
  end
end<|MERGE_RESOLUTION|>--- conflicted
+++ resolved
@@ -70,9 +70,6 @@
   private
 
   def cluster
-<<<<<<< HEAD
-    @cluster ||= project.clusters.find(params[:id]).present(current_user: current_user) || render_404
-=======
     @cluster ||= project.clusters.find_by(id: params[:id])&.present(current_user: current_user) || render_404
   end
 
@@ -87,7 +84,6 @@
         :num_nodes,
         :machine_type
       ])
->>>>>>> 363c5746
   end
 
   def update_params
