class Projects::MergeRequestsController < Projects::ApplicationController
  include ToggleSubscriptionAction
  include DiffHelper
  include IssuableActions
  include ToggleAwardEmoji

  before_action :module_enabled
  before_action :merge_request, only: [
    :edit, :update, :show, :diffs, :commits, :builds, :merge, :merge_check,
    :ci_status, :toggle_subscription, :cancel_merge_when_build_succeeds, :remove_wip
  ]
  before_action :closes_issues, only: [:edit, :update, :show, :diffs, :commits, :builds]
  before_action :validates_merge_request, only: [:show, :diffs, :commits, :builds]
  before_action :define_show_vars, only: [:show, :diffs, :commits, :builds]
  before_action :define_widget_vars, only: [:merge, :cancel_merge_when_build_succeeds, :merge_check]
  before_action :ensure_ref_fetched, only: [:show, :diffs, :commits, :builds]

  # Allow read any merge_request
  before_action :authorize_read_merge_request!

  # Allow write(create) merge_request
  before_action :authorize_create_merge_request!, only: [:new, :create]

  # Allow modify merge_request
  before_action :authorize_update_merge_request!, only: [:close, :edit, :update, :remove_wip, :sort]

  def index
    terms = params['issue_search']
    @merge_requests = get_merge_requests_collection

    if terms.present?
      if terms =~ /\A[#!](\d+)\z/
        @merge_requests = @merge_requests.where(iid: $1)
      else
        @merge_requests = @merge_requests.full_search(terms)
      end
    end

    @merge_requests = @merge_requests.page(params[:page])
    @merge_requests = @merge_requests.preload(:target_project)

    @labels = @project.labels.where(title: params[:label_name])

    respond_to do |format|
      format.html
      format.json do
        render json: {
          html: view_to_html_string("projects/merge_requests/_merge_requests"),
          labels: @labels.as_json(methods: :text_color)
        }
      end
    end
  end

  def show
    @note_counts = Note.where(commit_id: @merge_request.commits.map(&:id)).
      group(:commit_id).count

    respond_to do |format|
      format.html
      format.json { render json: @merge_request }
      format.diff { render text: @merge_request.to_diff }
      format.patch { render text: @merge_request.to_patch }
    end
  end

  def diffs
    apply_diff_view_cookie!

    @commit = @merge_request.last_commit
    @base_commit = @merge_request.diff_base_commit

    # MRs created before 8.4 don't have a diff_base_commit,
    # but we need it for the "View file @ ..." link by deleted files
    @base_commit ||= @merge_request.first_commit.parent || @merge_request.first_commit

    @comments_target = {
      noteable_type: 'MergeRequest',
      noteable_id: @merge_request.id
    }

    @grouped_diff_notes = @merge_request.notes.grouped_diff_notes

    respond_to do |format|
      format.html
      format.json { render json: { html: view_to_html_string("projects/merge_requests/show/_diffs") } }
    end
  end

  def commits
    respond_to do |format|
      format.html { render 'show' }
      format.json { render json: { html: view_to_html_string('projects/merge_requests/show/_commits') } }
    end
  end

  def builds
    respond_to do |format|
      format.html { render 'show' }
      format.json { render json: { html: view_to_html_string('projects/merge_requests/show/_builds') } }
    end
  end

  def new
    params[:merge_request] ||= ActionController::Parameters.new(source_project: @project)
    @merge_request = MergeRequests::BuildService.new(project, current_user, merge_request_params).execute
    @noteable = @merge_request

    @target_branches = if @merge_request.target_project
                         @merge_request.target_project.repository.branch_names
                       else
                         []
                       end

    @target_project = merge_request.target_project
    @source_project = merge_request.source_project
    @commits = @merge_request.compare_commits.reverse
    @commit = @merge_request.last_commit
    @base_commit = @merge_request.diff_base_commit
    @diffs = @merge_request.compare.diffs(diff_options) if @merge_request.compare
    @diff_notes_disabled = true

    @ci_commit = @merge_request.ci_commit
    @statuses = @ci_commit.statuses if @ci_commit

    @note_counts = Note.where(commit_id: @commits.map(&:id)).
      group(:commit_id).count
  end

  def create
    @target_branches ||= []
    @merge_request = MergeRequests::CreateService.new(project, current_user, merge_request_params).execute

    if @merge_request.valid?
      redirect_to(merge_request_path(@merge_request))
    else
      @source_project = @merge_request.source_project
      @target_project = @merge_request.target_project
      render action: "new"
    end
  end

  def edit
    @source_project = @merge_request.source_project
    @target_project = @merge_request.target_project
    @target_branches = @merge_request.target_project.repository.branch_names
  end

  def update
    @merge_request = MergeRequests::UpdateService.new(project, current_user, merge_request_params).execute(@merge_request)

    if @merge_request.valid?
      respond_to do |format|
        format.html do
          redirect_to([@merge_request.target_project.namespace.becomes(Namespace),
                       @merge_request.target_project, @merge_request])
        end
        format.json do
          render json: @merge_request.to_json(include: { milestone: {}, assignee: { methods: :avatar_url }, labels: { methods: :text_color } })
        end
      end
    else
      render "edit"
    end
  end

  def remove_wip
    MergeRequests::UpdateService.new(project, current_user, title: @merge_request.wipless_title).execute(@merge_request)

    redirect_to namespace_project_merge_request_path(@project.namespace, @project, @merge_request),
      notice: "The merge request can now be merged."
  end

  def merge_check
    @merge_request.check_if_can_be_merged

    render partial: "projects/merge_requests/widget/show.html.haml", layout: false
  end

  def cancel_merge_when_build_succeeds
    return access_denied! unless @merge_request.can_cancel_merge_when_build_succeeds?(current_user)

    MergeRequests::MergeWhenBuildSucceedsService.new(@project, current_user).cancel(@merge_request)
  end

  def merge
    return access_denied! unless @merge_request.can_be_merged_by?(current_user)

    unless @merge_request.mergeable?
      @status = :failed
      return
    end

    TodoService.new.merge_merge_request(merge_request, current_user)

    @merge_request.update(merge_error: nil)

    if params[:merge_when_build_succeeds].present? && @merge_request.ci_commit && @merge_request.ci_commit.active?
      MergeRequests::MergeWhenBuildSucceedsService.new(@project, current_user, merge_params)
        .execute(@merge_request)
      @status = :merge_when_build_succeeds
    else
      MergeWorker.perform_async(@merge_request.id, current_user.id, params)
      @status = :success
    end
  end

  def branch_from
    #This is always source
    @source_project = @merge_request.nil? ? @project : @merge_request.source_project
    @commit = @repository.commit(params[:ref]) if params[:ref].present?
    render layout: false
  end

  def branch_to
    @target_project = selected_target_project
    @commit = @target_project.commit(params[:ref]) if params[:ref].present?
    render layout: false
  end

  def update_branches
    @target_project = selected_target_project
    @target_branches = @target_project.repository.branch_names

    render layout: false
  end

  def ci_status
    ci_commit = @merge_request.ci_commit
    if ci_commit
      status = ci_commit.status
      coverage = ci_commit.try(:coverage)
    else
      ci_service = @merge_request.source_project.ci_service
      status = ci_service.commit_status(merge_request.last_commit.sha, merge_request.source_branch) if ci_service

      if ci_service.respond_to?(:commit_coverage)
        coverage = ci_service.commit_coverage(merge_request.last_commit.sha, merge_request.source_branch)
      end
    end

    status = "preparing" if status.nil?

    response = {
      title: merge_request.title,
      sha: merge_request.last_commit_short_sha,
      status: status,
      coverage: coverage
    }

    render json: response
  end

  protected

  def selected_target_project
    if @project.id.to_s == params[:target_project_id] || @project.forked_project_link.nil?
      @project
    else
      @project.forked_project_link.forked_from_project
    end
  end

  def merge_request
    @merge_request ||= @project.merge_requests.find_by!(iid: params[:id])
  end
  alias_method :subscribable_resource, :merge_request
  alias_method :issuable, :merge_request
  alias_method :awardable, :merge_request

  def closes_issues
    @closes_issues ||= @merge_request.closes_issues
  end

  def authorize_update_merge_request!
    return render_404 unless can?(current_user, :update_merge_request, @merge_request)
  end

  def authorize_admin_merge_request!
    return render_404 unless can?(current_user, :admin_merge_request, @merge_request)
  end

  def module_enabled
    return render_404 unless @project.merge_requests_enabled
  end

  def validates_merge_request
    # If source project was removed (Ex. mr from fork to origin)
    return invalid_mr unless @merge_request.source_project

    # Show git not found page
    # if there is no saved commits between source & target branch
    if @merge_request.commits.blank?
      # and if target branch doesn't exist
      return invalid_mr unless @merge_request.target_branch_exists?

      # or if source branch doesn't exist
      return invalid_mr unless @merge_request.source_branch_exists?
    end
  end

  def define_show_vars
    # Build a note object for comment form
    @note = @project.notes.new(noteable: @merge_request)
<<<<<<< HEAD
    @notes = @merge_request.mr_and_commit_notes.inc_author.fresh
    @discussions = Note.discussions_from_notes(@notes)
=======
    @notes = @merge_request.mr_and_commit_notes.nonawards.inc_author.fresh
    @discussions = @notes.discussions
>>>>>>> b7d83acf
    @noteable = @merge_request

    # Get commits from repository
    # or from cache if already merged
    @commits = @merge_request.commits

    @merge_request_diff = @merge_request.merge_request_diff

    @ci_commit = @merge_request.ci_commit
    @statuses = @ci_commit.statuses if @ci_commit

    if @merge_request.locked_long_ago?
      @merge_request.unlock_mr
      @merge_request.close
    end
  end

  def define_widget_vars
    @ci_commit = @merge_request.ci_commit
    @ci_commits = [@ci_commit].compact
    closes_issues
  end

  def invalid_mr
    # Render special view for MR with removed source or target branch
    render 'invalid'
  end

  def merge_request_params
    params.require(:merge_request).permit(
      :title, :assignee_id, :source_project_id, :source_branch,
      :target_project_id, :target_branch, :milestone_id,
      :state_event, :description, :task_num, label_ids: []
    )
  end

  def merge_params
    params.permit(:should_remove_source_branch, :commit_message)
  end

  # Make sure merge requests created before 8.0
  # have head file in refs/merge-requests/
  def ensure_ref_fetched
    @merge_request.ensure_ref_fetched
  end
end<|MERGE_RESOLUTION|>--- conflicted
+++ resolved
@@ -302,13 +302,8 @@
   def define_show_vars
     # Build a note object for comment form
     @note = @project.notes.new(noteable: @merge_request)
-<<<<<<< HEAD
     @notes = @merge_request.mr_and_commit_notes.inc_author.fresh
     @discussions = Note.discussions_from_notes(@notes)
-=======
-    @notes = @merge_request.mr_and_commit_notes.nonawards.inc_author.fresh
-    @discussions = @notes.discussions
->>>>>>> b7d83acf
     @noteable = @merge_request
 
     # Get commits from repository
