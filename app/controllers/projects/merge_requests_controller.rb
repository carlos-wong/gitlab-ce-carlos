--- conflicted
+++ resolved
@@ -16,13 +16,7 @@
   before_action :authenticate_user!, only: [:assign_related_issues]
   before_action :check_user_can_push_to_source_branch!, only: [:rebase]
 
-<<<<<<< HEAD
-  before_action only: [:show] do
-    push_frontend_feature_flag(:diff_tree_filtering,:expand_diff_full_file, default_enabled: true)
-  end
-=======
   around_action :allow_gitaly_ref_name_caching, only: [:index, :show]
->>>>>>> 8a802d1c
 
   def index
     @merge_requests = @issuables
