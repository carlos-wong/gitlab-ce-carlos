# frozen_string_literal: true

class Projects::MergeRequestsController < Projects::MergeRequests::ApplicationController
  include ToggleSubscriptionAction
  include IssuableActions
  include RendersNotes
  include RendersCommits
  include ToggleAwardEmoji
  include IssuableCollections
  include RecordUserLastActivity

  skip_before_action :merge_request, only: [:index, :bulk_update]
  before_action :whitelist_query_limiting, only: [:assign_related_issues, :update]
  before_action :authorize_update_issuable!, only: [:close, :edit, :update, :remove_wip, :sort]
  before_action :set_issuables_index, only: [:index]
  before_action :authenticate_user!, only: [:assign_related_issues]
  before_action :check_user_can_push_to_source_branch!, only: [:rebase]

  before_action only: [:show] do
    push_frontend_feature_flag(:diff_tree_filtering, default_enabled: true)
<<<<<<< HEAD
=======
    push_frontend_feature_flag(:expand_diff_full_file)
>>>>>>> 8551049f
  end

  def index
    @merge_requests = @issuables

    respond_to do |format|
      format.html
      format.json do
        render json: {
          html: view_to_html_string("projects/merge_requests/_merge_requests")
        }
      end
    end
  end

  def show
    close_merge_request_if_no_source_project
    mark_merge_request_mergeable

    respond_to do |format|
      format.html do
        # use next to appease Rubocop
        next render('invalid') if target_branch_missing?

        # Build a note object for comment form
        @note = @project.notes.new(noteable: @merge_request)

        @noteable = @merge_request
        @commits_count = @merge_request.commits_count
        @issuable_sidebar = serializer.represent(@merge_request, serializer: 'sidebar')

        set_pipeline_variables

        render
      end

      format.json do
        Gitlab::PollingInterval.set_header(response, interval: 10_000)

        render json: serializer.represent(@merge_request, serializer: params[:serializer])
      end

      format.patch do
        break render_404 unless @merge_request.diff_refs

        send_git_patch @project.repository, @merge_request.diff_refs
      end

      format.diff do
        break render_404 unless @merge_request.diff_refs

        send_git_diff @project.repository, @merge_request.diff_refs
      end
    end
  end

  def commits
    # Get commits from repository
    # or from cache if already merged
    @commits =
      set_commits_for_rendering(@merge_request.commits.with_pipeline_status)

    render json: { html: view_to_html_string('projects/merge_requests/_commits') }
  end

  def pipelines
    @pipelines = @merge_request.all_pipelines.page(params[:page]).per(30)

    Gitlab::PollingInterval.set_header(response, interval: 10_000)

    render json: {
      pipelines: PipelineSerializer
        .new(project: @project, current_user: @current_user)
        .with_pagination(request, response)
        .represent(@pipelines),
      count: {
        all: @pipelines.count
      }
    }
  end

  def test_reports
    result = @merge_request.compare_test_reports

    case result[:status]
    when :parsing
      Gitlab::PollingInterval.set_header(response, interval: 3000)

      render json: '', status: :no_content
    when :parsed
      render json: result[:data].to_json, status: :ok
    when :error
      render json: { status_reason: result[:status_reason] }, status: :bad_request
    else
      render json: { status_reason: 'Unknown error' }, status: :internal_server_error
    end
  end

  def edit
    define_edit_vars
  end

  def update
    @merge_request = ::MergeRequests::UpdateService.new(project, current_user, merge_request_params).execute(@merge_request)

    respond_to do |format|
      format.html do
        if @merge_request.errors.present?
          define_edit_vars

          render :edit
        else
          redirect_to project_merge_request_path(@merge_request.target_project, @merge_request)
        end
      end

      format.json do
        if merge_request.errors.present?
          render json: @merge_request.errors, status: :bad_request
        else
          render json: serializer.represent(@merge_request, serializer: 'basic')
        end
      end
    end
  rescue ActiveRecord::StaleObjectError
    define_edit_vars if request.format.html?

    render_conflict_response
  end

  def remove_wip
    @merge_request = ::MergeRequests::UpdateService
      .new(project, current_user, wip_event: 'unwip')
      .execute(@merge_request)

    render json: serialize_widget(@merge_request)
  end

  def commit_change_content
    render partial: 'projects/merge_requests/widget/commit_change_content', layout: false
  end

  def cancel_merge_when_pipeline_succeeds
    unless @merge_request.can_cancel_merge_when_pipeline_succeeds?(current_user)
      return access_denied!
    end

    ::MergeRequests::MergeWhenPipelineSucceedsService
      .new(@project, current_user)
      .cancel(@merge_request)

    render json: serialize_widget(@merge_request)
  end

  def merge
    access_check_result = merge_access_check

    return access_check_result if access_check_result

    status = merge!

    if @merge_request.merge_error
      render json: { status: status, merge_error: @merge_request.merge_error }
    else
      render json: { status: status }
    end
  end

  def assign_related_issues
    result = ::MergeRequests::AssignIssuesService.new(project, current_user, merge_request: @merge_request).execute

    case result[:count]
    when 0
      flash[:error] = "Failed to assign you issues related to the merge request"
    when 1
      flash[:notice] = "1 issue has been assigned to you"
    else
      flash[:notice] = "#{result[:count]} issues have been assigned to you"
    end

    redirect_to(merge_request_path(@merge_request))
  end

  def pipeline_status
    render json: PipelineSerializer
      .new(project: @project, current_user: @current_user)
      .represent_status(@merge_request.head_pipeline)
  end

  def ci_environments_status
    environments = if ci_environments_status_on_merge_result?
                     EnvironmentStatus.after_merge_request(@merge_request, current_user)
                   else
                     EnvironmentStatus.for_merge_request(@merge_request, current_user)
                   end

    render json: EnvironmentStatusSerializer.new(current_user: current_user).represent(environments)
  end

  def rebase
    RebaseWorker.perform_async(@merge_request.id, current_user.id)

    head :ok
  end

  def discussions
    merge_request.preload_discussions_diff_highlight

    super
  end

  protected

  alias_method :subscribable_resource, :merge_request
  alias_method :issuable, :merge_request
  alias_method :awardable, :merge_request

  def issuable_sorting_field
    MergeRequest::SORTING_PREFERENCE_FIELD
  end

  def merge_params
    params.permit(merge_params_attributes)
  end

  def merge_params_attributes
    [:should_remove_source_branch, :commit_message, :squash_commit_message, :squash]
  end

  def merge_when_pipeline_succeeds_active?
    params[:merge_when_pipeline_succeeds].present? &&
      @merge_request.head_pipeline && @merge_request.head_pipeline.active?
  end

  def close_merge_request_if_no_source_project
    if !@merge_request.source_project && @merge_request.open?
      @merge_request.close
    end
  end

  private

  def ci_environments_status_on_merge_result?
    params[:environment_target] == 'merge_commit'
  end

  def target_branch_missing?
    @merge_request.has_no_commits? && !@merge_request.target_branch_exists?
  end

  def mark_merge_request_mergeable
    @merge_request.check_if_can_be_merged
  end

  def merge!
    # Disable the CI check if merge_when_pipeline_succeeds is enabled since we have
    # to wait until CI completes to know
    unless @merge_request.mergeable?(skip_ci_check: merge_when_pipeline_succeeds_active?)
      return :failed
    end

    merge_service = ::MergeRequests::MergeService.new(@project, current_user, merge_params)

    unless merge_service.hooks_validation_pass?(@merge_request)
      return :hook_validation_error
    end

    return :sha_mismatch if params[:sha] != @merge_request.diff_head_sha

    @merge_request.update(merge_error: nil, squash: merge_params.fetch(:squash, false))

    if params[:merge_when_pipeline_succeeds].present?
      return :failed unless @merge_request.actual_head_pipeline

      if @merge_request.actual_head_pipeline.active?
        ::MergeRequests::MergeWhenPipelineSucceedsService
          .new(@project, current_user, merge_params)
          .execute(@merge_request)

        :merge_when_pipeline_succeeds
      elsif @merge_request.actual_head_pipeline.success?
        # This can be triggered when a user clicks the auto merge button while
        # the tests finish at about the same time
        @merge_request.merge_async(current_user.id, merge_params)

        :success
      else
        :failed
      end
    else
      @merge_request.merge_async(current_user.id, merge_params)

      :success
    end
  end

  def serialize_widget(merge_request)
    serializer.represent(merge_request, serializer: 'widget')
  end

  def serializer
    MergeRequestSerializer.new(current_user: current_user, project: merge_request.project)
  end

  def define_edit_vars
    @source_project = @merge_request.source_project
    @target_project = @merge_request.target_project
    @target_branches = @merge_request.target_project.repository.branch_names
    @noteable = @merge_request

    # FIXME: We have to assign a presenter to another instance variable
    # due to class_name checks being made with issuable classes
    @mr_presenter = @merge_request.present(current_user: current_user)
  end

  def finder_type
    MergeRequestsFinder
  end

  def check_user_can_push_to_source_branch!
    return access_denied! unless @merge_request.source_branch_exists?

    access_check = ::Gitlab::UserAccess
      .new(current_user, project: @merge_request.source_project)
      .can_push_to_branch?(@merge_request.source_branch)

    access_denied! unless access_check
  end

  def merge_access_check
    access_denied! unless @merge_request.can_be_merged_by?(current_user)
  end

  def whitelist_query_limiting
    # Also see https://gitlab.com/gitlab-org/gitlab-ce/issues/42441
    Gitlab::QueryLimiting.whitelist('https://gitlab.com/gitlab-org/gitlab-ce/issues/42438')
  end
end<|MERGE_RESOLUTION|>--- conflicted
+++ resolved
@@ -17,11 +17,7 @@
   before_action :check_user_can_push_to_source_branch!, only: [:rebase]
 
   before_action only: [:show] do
-    push_frontend_feature_flag(:diff_tree_filtering, default_enabled: true)
-<<<<<<< HEAD
-=======
-    push_frontend_feature_flag(:expand_diff_full_file)
->>>>>>> 8551049f
+    push_frontend_feature_flag(:diff_tree_filtering,:expand_diff_full_file, default_enabled: true)
   end
 
   def index
