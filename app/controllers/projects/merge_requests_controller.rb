class Projects::MergeRequestsController < Projects::ApplicationController
  include ToggleSubscriptionAction
  include DiffForPath
  include DiffHelper
  include IssuableActions
  include NotesHelper
  include ToggleAwardEmoji
  include IssuableCollections

  before_action :module_enabled
  before_action :merge_request, only: [
<<<<<<< HEAD
    :edit, :update, :show, :diffs, :commits, :builds, :pipelines, :merge, :merge_check,
    :ci_status, :toggle_subscription, :cancel_merge_when_build_succeeds, :remove_wip
  ]
  before_action :validates_merge_request, only: [:show, :diffs, :commits, :builds, :pipelines]
  before_action :define_show_vars, only: [:show, :diffs, :commits, :builds, :pipelines]
  before_action :define_widget_vars, only: [:merge, :cancel_merge_when_build_succeeds, :merge_check]
  before_action :define_commit_vars, only: [:diffs]
  before_action :define_diff_comment_vars, only: [:diffs]
  before_action :ensure_ref_fetched, only: [:show, :diffs, :commits, :builds, :pipelines]
=======
    :edit, :update, :show, :diffs, :commits, :conflicts, :builds, :merge, :merge_check,
    :ci_status, :toggle_subscription, :cancel_merge_when_build_succeeds, :remove_wip, :resolve_conflicts
  ]
  before_action :validates_merge_request, only: [:show, :diffs, :commits, :builds]
  before_action :define_show_vars, only: [:show, :diffs, :commits, :conflicts, :builds]
  before_action :define_widget_vars, only: [:merge, :cancel_merge_when_build_succeeds, :merge_check]
  before_action :define_commit_vars, only: [:diffs]
  before_action :define_diff_comment_vars, only: [:diffs]
  before_action :ensure_ref_fetched, only: [:show, :diffs, :commits, :builds, :conflicts]
>>>>>>> b37c7a3a

  # Allow read any merge_request
  before_action :authorize_read_merge_request!

  # Allow write(create) merge_request
  before_action :authorize_create_merge_request!, only: [:new, :create]

  # Allow modify merge_request
  before_action :authorize_update_merge_request!, only: [:close, :edit, :update, :remove_wip, :sort]

  before_action :authorize_can_resolve_conflicts!, only: [:conflicts, :resolve_conflicts]

  def index
    terms = params['issue_search']
    @merge_requests = merge_requests_collection

    if terms.present?
      if terms =~ /\A[#!](\d+)\z/
        @merge_requests = @merge_requests.where(iid: $1)
      else
        @merge_requests = @merge_requests.full_search(terms)
      end
    end

    @merge_requests = @merge_requests.page(params[:page])
    @merge_requests = @merge_requests.preload(:target_project)

    @labels = @project.labels.where(title: params[:label_name])

    respond_to do |format|
      format.html
      format.json do
        render json: {
          html: view_to_html_string("projects/merge_requests/_merge_requests"),
          labels: @labels.as_json(methods: :text_color)
        }
      end
    end
  end

  def show
    respond_to do |format|
      format.html { define_discussion_vars }

      format.json do
        render json: @merge_request
      end

      format.patch  do
        return render_404 unless @merge_request.diff_refs

        send_git_patch @project.repository, @merge_request.diff_refs
      end

      format.diff do
        return render_404 unless @merge_request.diff_refs

        send_git_diff @project.repository, @merge_request.diff_refs
      end
    end
  end

  def diffs
    apply_diff_view_cookie!

    @merge_request_diff = @merge_request.merge_request_diff

    respond_to do |format|
      format.html { define_discussion_vars }
      format.json do
        @diffs = @merge_request.diffs(diff_options)

        render json: { html: view_to_html_string("projects/merge_requests/show/_diffs") }
      end
    end
  end

  # With an ID param, loads the MR at that ID. Otherwise, accepts the same params as #new
  # and uses that (unsaved) MR.
  #
  def diff_for_path
    if params[:id]
      merge_request
      define_diff_comment_vars
    else
      build_merge_request
      @diff_notes_disabled = true
      @grouped_diff_discussions = {}
    end

    define_commit_vars

    render_diff_for_path(@merge_request.diffs(diff_options))
  end

  def commits
    respond_to do |format|
      format.html do
        define_discussion_vars

        render 'show'
      end
      format.json do
        # Get commits from repository
        # or from cache if already merged
        @commits = @merge_request.commits
        @note_counts = Note.where(commit_id: @commits.map(&:id)).
          group(:commit_id).count

        render json: { html: view_to_html_string('projects/merge_requests/show/_commits') }
      end
    end
  end

  def conflicts
    respond_to do |format|
      format.html { define_discussion_vars }

      format.json do
        if @merge_request.conflicts_can_be_resolved_in_ui?
          render json: @merge_request.conflicts
        elsif @merge_request.can_be_merged?
          render json: {
            message: 'The merge conflicts for this merge request have already been resolved. Please return to the merge request.',
            type: 'error'
          }
        else
          render json: {
            message: 'The merge conflicts for this merge request cannot be resolved through GitLab. Please try to resolve them locally.',
            type: 'error'
          }
        end
      end
    end
  end

  def resolve_conflicts
    return render_404 unless @merge_request.conflicts_can_be_resolved_in_ui?

    if @merge_request.can_be_merged?
      render status: :bad_request, json: { message: 'The merge conflicts for this merge request have already been resolved.' }
      return
    end

    begin
      MergeRequests::ResolveService.new(@merge_request.source_project, current_user, params).execute(@merge_request)

      flash[:notice] = 'All merge conflicts were resolved. The merge request can now be merged.'

      render json: { redirect_to: namespace_project_merge_request_url(@project.namespace, @project, @merge_request, resolved_conflicts: true) }
    rescue Gitlab::Conflict::File::MissingResolution => e
      render status: :bad_request, json: { message: e.message }
    end
  end

  def builds
    respond_to do |format|
      format.html do
        define_discussion_vars

        render 'show'
      end
      format.json { render json: { html: view_to_html_string('projects/merge_requests/show/_builds') } }
    end
  end

  def pipelines
    @pipelines = @merge_request.all_pipelines

    respond_to do |format|
      format.html do
        define_discussion_vars

        render 'show'
      end
      format.json { render json: { html: view_to_html_string('projects/merge_requests/show/_pipelines') } }
    end
  end

  def new
    build_merge_request
    @noteable = @merge_request

    @target_branches = if @merge_request.target_project
                         @merge_request.target_project.repository.branch_names
                       else
                         []
                       end

    @target_project = merge_request.target_project
    @source_project = merge_request.source_project
    @commits = @merge_request.compare_commits.reverse
    @commit = @merge_request.diff_head_commit
    @base_commit = @merge_request.diff_base_commit
    @diffs = @merge_request.diffs(diff_options) if @merge_request.compare
    @diff_notes_disabled = true

    @pipeline = @merge_request.pipeline
    @statuses = @pipeline.statuses.relevant if @pipeline

    @note_counts = Note.where(commit_id: @commits.map(&:id)).
      group(:commit_id).count
  end

  def create
    @target_branches ||= []
    @merge_request = MergeRequests::CreateService.new(project, current_user, merge_request_params).execute

    if @merge_request.valid?
      redirect_to(merge_request_path(@merge_request))
    else
      @source_project = @merge_request.source_project
      @target_project = @merge_request.target_project
      render action: "new"
    end
  end

  def edit
    @source_project = @merge_request.source_project
    @target_project = @merge_request.target_project
    @target_branches = @merge_request.target_project.repository.branch_names
  end

  def update
    @merge_request = MergeRequests::UpdateService.new(project, current_user, merge_request_params).execute(@merge_request)

    if @merge_request.valid?
      respond_to do |format|
        format.html do
          redirect_to([@merge_request.target_project.namespace.becomes(Namespace),
                       @merge_request.target_project, @merge_request])
        end
        format.json do
          render json: @merge_request.to_json(include: { milestone: {}, assignee: { methods: :avatar_url }, labels: { methods: :text_color } })
        end
      end
    else
      render "edit"
    end
  end

  def remove_wip
    MergeRequests::UpdateService.new(project, current_user, title: @merge_request.wipless_title).execute(@merge_request)

    redirect_to namespace_project_merge_request_path(@project.namespace, @project, @merge_request),
      notice: "The merge request can now be merged."
  end

  def merge_check
    @merge_request.check_if_can_be_merged

    render partial: "projects/merge_requests/widget/show.html.haml", layout: false
  end

  def cancel_merge_when_build_succeeds
    return access_denied! unless @merge_request.can_cancel_merge_when_build_succeeds?(current_user)

    MergeRequests::MergeWhenBuildSucceedsService.new(@project, current_user).cancel(@merge_request)
  end

  def merge
    return access_denied! unless @merge_request.can_be_merged_by?(current_user)

    # Disable the CI check if merge_when_build_succeeds is enabled since we have
    # to wait until CI completes to know
    unless @merge_request.mergeable?(skip_ci_check: merge_when_build_succeeds_active?)
      @status = :failed
      return
    end

    if params[:sha] != @merge_request.diff_head_sha
      @status = :sha_mismatch
      return
    end

    TodoService.new.merge_merge_request(merge_request, current_user)

    @merge_request.update(merge_error: nil)

    if params[:merge_when_build_succeeds].present?
      unless @merge_request.pipeline
        @status = :failed
        return
      end

      if @merge_request.pipeline.active?
        MergeRequests::MergeWhenBuildSucceedsService.new(@project, current_user, merge_params)
                                                        .execute(@merge_request)
        @status = :merge_when_build_succeeds
      elsif @merge_request.pipeline.success?
        # This can be triggered when a user clicks the auto merge button while
        # the tests finish at about the same time
        MergeWorker.perform_async(@merge_request.id, current_user.id, params)
        @status = :success
      else
        @status = :failed
      end
    else
      MergeWorker.perform_async(@merge_request.id, current_user.id, params)
      @status = :success
    end
  end

  def branch_from
    # This is always source
    @source_project = @merge_request.nil? ? @project : @merge_request.source_project
    @commit = @repository.commit(params[:ref]) if params[:ref].present?
    render layout: false
  end

  def branch_to
    @target_project = selected_target_project
    @commit = @target_project.commit(params[:ref]) if params[:ref].present?
    render layout: false
  end

  def update_branches
    @target_project = selected_target_project
    @target_branches = @target_project.repository.branch_names

    render layout: false
  end

  def ci_status
    pipeline = @merge_request.pipeline
    if pipeline
      status = pipeline.status
      coverage = pipeline.try(:coverage)

      status = "success_with_warnings" if pipeline.success? && pipeline.has_warnings?

      status ||= "preparing"
    else
      ci_service = @merge_request.source_project.ci_service
      status = ci_service.commit_status(merge_request.diff_head_sha, merge_request.source_branch) if ci_service

      if ci_service.respond_to?(:commit_coverage)
        coverage = ci_service.commit_coverage(merge_request.diff_head_sha, merge_request.source_branch)
      end
    end

    response = {
      title: merge_request.title,
      sha: merge_request.diff_head_commit.short_id,
      status: status,
      coverage: coverage
    }

    render json: response
  end

  protected

  def selected_target_project
    if @project.id.to_s == params[:target_project_id] || @project.forked_project_link.nil?
      @project
    else
      @project.forked_project_link.forked_from_project
    end
  end

  def merge_request
    @merge_request ||= @project.merge_requests.find_by!(iid: params[:id])
  end
  alias_method :subscribable_resource, :merge_request
  alias_method :issuable, :merge_request
  alias_method :awardable, :merge_request

  def authorize_update_merge_request!
    return render_404 unless can?(current_user, :update_merge_request, @merge_request)
  end

  def authorize_admin_merge_request!
    return render_404 unless can?(current_user, :admin_merge_request, @merge_request)
  end

  def authorize_can_resolve_conflicts!
    return render_404 unless @merge_request.conflicts_can_be_resolved_by?(current_user)
  end

  def module_enabled
    return render_404 unless @project.merge_requests_enabled
  end

  def validates_merge_request
    # If source project was removed (Ex. mr from fork to origin)
    return invalid_mr unless @merge_request.source_project

    # Show git not found page
    # if there is no saved commits between source & target branch
    if @merge_request.commits.blank?
      # and if target branch doesn't exist
      return invalid_mr unless @merge_request.target_branch_exists?

      # or if source branch doesn't exist
      return invalid_mr unless @merge_request.source_branch_exists?
    end
  end

  def define_show_vars
    @noteable = @merge_request
    @commits_count = @merge_request.commits.count

    @pipeline = @merge_request.pipeline
    @statuses = @pipeline.statuses.relevant if @pipeline

    if @merge_request.locked_long_ago?
      @merge_request.unlock_mr
      @merge_request.close
    end
  end

  # Discussion tab data is rendered on html responses of actions
  # :show, :diff, :commits, :builds. but not when request the data through AJAX
  def define_discussion_vars
    # Build a note object for comment form
    @note = @project.notes.new(noteable: @noteable)

    @discussions = @noteable.mr_and_commit_notes.
      inc_author_project_award_emoji.
      fresh.
      discussions

    preload_noteable_for_regular_notes(@discussions.flat_map(&:notes))

    # This is not executed lazily
    @notes = Banzai::NoteRenderer.render(
      @discussions.flat_map(&:notes),
      @project,
      current_user,
      @path,
      @project_wiki,
      @ref
    )

    preload_max_access_for_authors(@notes, @project)
  end

  def define_widget_vars
    @pipeline = @merge_request.pipeline
    @pipelines = [@pipeline].compact
  end

  def define_commit_vars
    @commit = @merge_request.diff_head_commit
    @base_commit = @merge_request.diff_base_commit || @merge_request.likely_diff_base_commit
  end

  def define_diff_comment_vars
    @comments_target = {
      noteable_type: 'MergeRequest',
      noteable_id: @merge_request.id
    }

    @use_legacy_diff_notes = !@merge_request.has_complete_diff_refs?
    @grouped_diff_discussions = @merge_request.notes.inc_author_project_award_emoji.grouped_diff_discussions

    Banzai::NoteRenderer.render(
      @grouped_diff_discussions.values.flat_map(&:notes),
      @project,
      current_user,
      @path,
      @project_wiki,
      @ref
    )
  end

  def invalid_mr
    # Render special view for MR with removed source or target branch
    render 'invalid'
  end

  def merge_request_params
    params.require(:merge_request).permit(
      :title, :assignee_id, :source_project_id, :source_branch,
      :target_project_id, :target_branch, :milestone_id,
      :state_event, :description, :task_num, :force_remove_source_branch,
      label_ids: []
    )
  end

  def merge_params
    params.permit(:should_remove_source_branch, :commit_message)
  end

  # Make sure merge requests created before 8.0
  # have head file in refs/merge-requests/
  def ensure_ref_fetched
    @merge_request.ensure_ref_fetched
  end

  def merge_when_build_succeeds_active?
    params[:merge_when_build_succeeds].present? &&
      @merge_request.pipeline && @merge_request.pipeline.active?
  end

  def build_merge_request
    params[:merge_request] ||= ActionController::Parameters.new(source_project: @project)
    @merge_request = MergeRequests::BuildService.new(project, current_user, merge_request_params).execute
  end
end<|MERGE_RESOLUTION|>--- conflicted
+++ resolved
@@ -9,27 +9,15 @@
 
   before_action :module_enabled
   before_action :merge_request, only: [
-<<<<<<< HEAD
-    :edit, :update, :show, :diffs, :commits, :builds, :pipelines, :merge, :merge_check,
-    :ci_status, :toggle_subscription, :cancel_merge_when_build_succeeds, :remove_wip
+    :edit, :update, :show, :diffs, :commits, :conflicts, :builds, :pipelines, :merge, :merge_check,
+    :ci_status, :toggle_subscription, :cancel_merge_when_build_succeeds, :remove_wip, :resolve_conflicts
   ]
   before_action :validates_merge_request, only: [:show, :diffs, :commits, :builds, :pipelines]
-  before_action :define_show_vars, only: [:show, :diffs, :commits, :builds, :pipelines]
+  before_action :define_show_vars, only: [:show, :diffs, :commits, :conflicts, :builds, :pipelines]
   before_action :define_widget_vars, only: [:merge, :cancel_merge_when_build_succeeds, :merge_check]
   before_action :define_commit_vars, only: [:diffs]
   before_action :define_diff_comment_vars, only: [:diffs]
-  before_action :ensure_ref_fetched, only: [:show, :diffs, :commits, :builds, :pipelines]
-=======
-    :edit, :update, :show, :diffs, :commits, :conflicts, :builds, :merge, :merge_check,
-    :ci_status, :toggle_subscription, :cancel_merge_when_build_succeeds, :remove_wip, :resolve_conflicts
-  ]
-  before_action :validates_merge_request, only: [:show, :diffs, :commits, :builds]
-  before_action :define_show_vars, only: [:show, :diffs, :commits, :conflicts, :builds]
-  before_action :define_widget_vars, only: [:merge, :cancel_merge_when_build_succeeds, :merge_check]
-  before_action :define_commit_vars, only: [:diffs]
-  before_action :define_diff_comment_vars, only: [:diffs]
-  before_action :ensure_ref_fetched, only: [:show, :diffs, :commits, :builds, :conflicts]
->>>>>>> b37c7a3a
+  before_action :ensure_ref_fetched, only: [:show, :diffs, :commits, :builds, :conflicts, :pipelines]
 
   # Allow read any merge_request
   before_action :authorize_read_merge_request!
