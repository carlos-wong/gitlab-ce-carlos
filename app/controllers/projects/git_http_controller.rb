--- conflicted
+++ resolved
@@ -56,11 +56,7 @@
   end
 
   def access
-<<<<<<< HEAD
-    @access ||= access_klass.new(access_actor, project, 'http', authentication_abilities: authentication_abilities)
-=======
     @access ||= access_klass.new(access_actor, project, 'http', authentication_abilities: authentication_abilities, redirected_path: redirected_path)
->>>>>>> 134ba0b5
   end
 
   def access_actor
