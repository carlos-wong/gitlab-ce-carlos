--- conflicted
+++ resolved
@@ -114,13 +114,8 @@
 
     respond_to do |format|
       format.html # show.html.erb
-<<<<<<< HEAD
-      format.js do 
-        # disable cache to allow back button works
-=======
       format.js do
         # diasbale cache to allow back button works
->>>>>>> 3fa770dd
         response.headers["Cache-Control"] = "no-cache, no-store, max-age=0, must-revalidate"
         response.headers["Pragma"] = "no-cache"
         response.headers["Expires"] = "Fri, 01 Jan 1990 00:00:00 GMT"
