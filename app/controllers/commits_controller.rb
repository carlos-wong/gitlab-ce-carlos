require "base64"

<<<<<<< HEAD
class CommitsController < ProjectController
=======
class CommitsController < ApplicationController
  before_filter :project
  layout "project"

  include ExtractsPath

>>>>>>> a8870e87
  # Authorize
  before_filter :authorize_read_project!
  before_filter :authorize_code_access!
  before_filter :require_non_empty_project

  def show
    @repo = @project.repo
    @limit, @offset = (params[:limit] || 40), (params[:offset] || 0)

    @commits = @project.commits(@ref, @path, @limit, @offset)
    @commits = CommitDecorator.decorate(@commits)

    respond_to do |format|
      format.html # index.html.erb
      format.js
      format.atom { render layout: false }
    end
  end
end<|MERGE_RESOLUTION|>--- conflicted
+++ resolved
@@ -1,15 +1,8 @@
 require "base64"
 
-<<<<<<< HEAD
 class CommitsController < ProjectController
-=======
-class CommitsController < ApplicationController
-  before_filter :project
-  layout "project"
-
   include ExtractsPath
 
->>>>>>> a8870e87
   # Authorize
   before_filter :authorize_read_project!
   before_filter :authorize_code_access!
