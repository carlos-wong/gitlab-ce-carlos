--- conflicted
+++ resolved
@@ -168,11 +168,8 @@
       :asset_proxy_secret_key,
       :asset_proxy_url,
       :asset_proxy_whitelist,
-<<<<<<< HEAD
-=======
       :static_objects_external_storage_auth_token,
       :static_objects_external_storage_url,
->>>>>>> 3440d0f6
       :authorized_keys_enabled,
       :auto_devops_enabled,
       :auto_devops_domain,
