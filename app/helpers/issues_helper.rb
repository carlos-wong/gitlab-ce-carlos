module IssuesHelper
<<<<<<< HEAD
  def sort_class
    if can?(current_user, :admin_issue, @project) && (!params[:f] || params[:f] == "0")
      "handle"
    end
  end
=======
	def project_issues_filter_path project, params = {}
		params[:f] ||= cookies['issue_filter']
		project_issues_path project, params
	end
>>>>>>> 3fe9f3eb
end<|MERGE_RESOLUTION|>--- conflicted
+++ resolved
@@ -1,14 +1,12 @@
 module IssuesHelper
-<<<<<<< HEAD
-  def sort_class
-    if can?(current_user, :admin_issue, @project) && (!params[:f] || params[:f] == "0")
-      "handle"
-    end
-  end
-=======
+	def sort_class
+		if can?(current_user, :admin_issue, @project) && (!params[:f] || params[:f] == "0")
+			"handle"
+		end
+	end
+	
 	def project_issues_filter_path project, params = {}
 		params[:f] ||= cookies['issue_filter']
 		project_issues_path project, params
 	end
->>>>>>> 3fe9f3eb
 end