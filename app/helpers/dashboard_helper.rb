--- conflicted
+++ resolved
@@ -24,13 +24,8 @@
     title = case klass
             when "Note" then markdown(object.note)
             when "Issue" then object.title
-<<<<<<< HEAD
-            when "Commit" then object.safe_message
-            else ""
-=======
             when "Grit::Commit" then object.safe_message
             else return "Project Wall"
->>>>>>> 3f70316c
             end
 
     "[#{klass}] #{truncate(sanitize(title, :tags => []), :length => 60)} "
