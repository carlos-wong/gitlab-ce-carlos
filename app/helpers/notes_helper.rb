module NotesHelper
  # Helps to distinguish e.g. commit notes in mr notes list
  def note_for_main_target?(note)
    @noteable.class.name == note.noteable_type && !note.diff_note?
  end

  def note_target_fields(note)
    if note.noteable
      hidden_field_tag(:target_type, note.noteable.class.name.underscore) +
        hidden_field_tag(:target_id, note.noteable.id)
    end
  end

  def note_editable?(note)
    note.editable? && can?(current_user, :admin_note, note)
  end

  def noteable_json(noteable)
    {
      id: noteable.id,
      class: noteable.class.name,
      resources: noteable.class.table_name,
      project_id: noteable.project.id,
    }.to_json
  end

<<<<<<< HEAD
  def note_text_file_data
    return {} unless defined?(@comments_target) && @comments_target.any?
=======
  def link_to_new_diff_note(line_code, position, line_type = nil)
    use_legacy_diff_note = @use_legacy_diff_notes
    # If the controller doesn't force the use of legacy diff notes, we
    # determine this on a line-by-line basis by seeing if there already exist
    # active legacy diff notes at this line, in which case newly created notes
    # will use the legacy technology as well.
    # We do this because the discussion_id values of legacy and "new" diff
    # notes, which are used to group notes on the merge request discussion tab,
    # are incompatible.
    # If we didn't, diff notes that would show for the same line on the changes
    # tab, would show in different discussions on the discussion tab.
    use_legacy_diff_note ||= begin
      line_diff_notes = @grouped_diff_notes[line_code]
      line_diff_notes && line_diff_notes.any?(&:legacy_diff_note?)
    end
>>>>>>> 86d238e4

    @comments_target.slice(:noteable_id, :noteable_type, :commit_id).merge(note_type: LegacyDiffNote.name)
  end

  def note_line_parallel_data(line_code, line_type)
    data = {
<<<<<<< HEAD
      line_code: line_code,
      line_type: line_type,
    }

    unless @diff_notes_disabled
      data.merge!(
        discussion_id: discussion_id(line_code)
      )
=======
      noteable_type: @comments_target[:noteable_type],
      noteable_id:   @comments_target[:noteable_id],
      commit_id:     @comments_target[:commit_id],
      line_type:     line_type,
      line_code:     line_code
    }

    if use_legacy_diff_note
      discussion_id = LegacyDiffNote.build_discussion_id(
        @comments_target[:noteable_type],
        @comments_target[:noteable_id] || @comments_target[:commit_id],
        line_code
      )

      data.merge!(
        note_type: LegacyDiffNote.name,
        discussion_id: discussion_id
      )
    else
      discussion_id = DiffNote.build_discussion_id(
        @comments_target[:noteable_type],
        @comments_target[:noteable_id] || @comments_target[:commit_id],
        position
      )

      data.merge!(
        position: position.to_json,
        note_type: DiffNote.name,
        discussion_id: discussion_id
      )
    end

    button_tag(class: 'btn add-diff-note js-add-diff-note-button',
               data: data,
               title: 'Add a comment to this line') do
      icon('comment-o')
>>>>>>> 86d238e4
    end

    data
  end

  def discussion_id(line_code)
    LegacyDiffNote.build_discussion_id(
      @comments_target[:noteable_type],
      @comments_target[:noteable_id] || @comments_target[:commit_id],
      line_code
    )
  end

  def link_to_reply_discussion(note, line_type = nil)
    return unless current_user

    data = {
      noteable_type: note.noteable_type,
      noteable_id:   note.noteable_id,
      commit_id:     note.commit_id,
      discussion_id: note.discussion_id,
      line_type:     line_type
    }

    if note.diff_note?
      data[:note_type] = note.type

      data.merge!(note.diff_attributes)
    end

    content_tag(:div, class: "discussion-reply-holder") do
      button_tag 'Reply...', class: 'btn btn-text-field js-discussion-reply-button',
                             data: data, title: 'Add a reply'
    end
  end

  def note_max_access_for_user(note)
    @max_access_by_user_id ||= Hash.new do |hash, key|
      project = key[:project]
      hash[key] = project.team.human_max_access(key[:user_id])
    end

    full_key = { project: note.project, user_id: note.author_id }
    @max_access_by_user_id[full_key]
  end

  def diff_note_path(note)
    return unless note.diff_note?

    if note.for_merge_request? && note.active?
      diffs_namespace_project_merge_request_path(note.project.namespace, note.project, note.noteable, anchor: note.line_code)
    elsif note.for_commit?
      namespace_project_commit_path(note.project.namespace, note.project, note.noteable, anchor: note.line_code)
    end
  end
end<|MERGE_RESOLUTION|>--- conflicted
+++ resolved
@@ -24,12 +24,15 @@
     }.to_json
   end
 
-<<<<<<< HEAD
-  def note_text_file_data
+  def diff_view_data
     return {} unless defined?(@comments_target) && @comments_target.any?
-=======
-  def link_to_new_diff_note(line_code, position, line_type = nil)
-    use_legacy_diff_note = @use_legacy_diff_notes
+
+    @comments_target.slice(:noteable_id, :noteable_type, :commit_id)
+  end
+
+  def use_legacy_diff_notes?(line_code)
+    return @use_legacy_diff_notes if defined?(@use_legacy_diff_notes)
+
     # If the controller doesn't force the use of legacy diff notes, we
     # determine this on a line-by-line basis by seeing if there already exist
     # active legacy diff notes at this line, in which case newly created notes
@@ -39,75 +42,36 @@
     # are incompatible.
     # If we didn't, diff notes that would show for the same line on the changes
     # tab, would show in different discussions on the discussion tab.
-    use_legacy_diff_note ||= begin
-      line_diff_notes = @grouped_diff_notes[line_code]
-      line_diff_notes && line_diff_notes.any?(&:legacy_diff_note?)
-    end
->>>>>>> 86d238e4
-
-    @comments_target.slice(:noteable_id, :noteable_type, :commit_id).merge(note_type: LegacyDiffNote.name)
+    line_diff_notes = @grouped_diff_notes[line_code]
+    @use_legacy_diff_notes = line_diff_notes && line_diff_notes.any?(&:legacy_diff_note?)
   end
 
-  def note_line_parallel_data(line_code, line_type)
-    data = {
-<<<<<<< HEAD
+  def diff_view_line_data(line_code, position, line_type)
+    return if @diff_notes_disabled
+
+    {
       line_code: line_code,
+      position:  position.to_json,
       line_type: line_type,
+      note_type: (use_legacy_diff_notes?(line_code) ? LegacyDiffNote.name : DiffNote.name),
+      discussion_id: discussion_id(line_code, position)
     }
+  end
 
-    unless @diff_notes_disabled
-      data.merge!(
-        discussion_id: discussion_id(line_code)
-      )
-=======
-      noteable_type: @comments_target[:noteable_type],
-      noteable_id:   @comments_target[:noteable_id],
-      commit_id:     @comments_target[:commit_id],
-      line_type:     line_type,
-      line_code:     line_code
-    }
-
-    if use_legacy_diff_note
-      discussion_id = LegacyDiffNote.build_discussion_id(
+  def discussion_id(line_code, position)
+    if use_legacy_diff_notes?(line_code)
+      LegacyDiffNote.build_discussion_id(
         @comments_target[:noteable_type],
         @comments_target[:noteable_id] || @comments_target[:commit_id],
         line_code
       )
-
-      data.merge!(
-        note_type: LegacyDiffNote.name,
-        discussion_id: discussion_id
-      )
     else
       discussion_id = DiffNote.build_discussion_id(
-        @comments_target[:noteable_type],
-        @comments_target[:noteable_id] || @comments_target[:commit_id],
-        position
-      )
-
-      data.merge!(
-        position: position.to_json,
-        note_type: DiffNote.name,
-        discussion_id: discussion_id
-      )
+         @comments_target[:noteable_type],
+         @comments_target[:noteable_id] || @comments_target[:commit_id],
+         position
+       )
     end
-
-    button_tag(class: 'btn add-diff-note js-add-diff-note-button',
-               data: data,
-               title: 'Add a comment to this line') do
-      icon('comment-o')
->>>>>>> 86d238e4
-    end
-
-    data
-  end
-
-  def discussion_id(line_code)
-    LegacyDiffNote.build_discussion_id(
-      @comments_target[:noteable_type],
-      @comments_target[:noteable_id] || @comments_target[:commit_id],
-      line_code
-    )
   end
 
   def link_to_reply_discussion(note, line_type = nil)
