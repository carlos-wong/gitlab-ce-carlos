# frozen_string_literal: true

module IssuablesHelper
  include GitlabRoutingHelper

  def sidebar_gutter_toggle_icon
    sidebar_gutter_collapsed? ? icon('angle-double-left', { 'aria-hidden': 'true' }) : icon('angle-double-right', { 'aria-hidden': 'true' })
  end

  def sidebar_gutter_collapsed_class
    "right-sidebar-#{sidebar_gutter_collapsed? ? 'collapsed' : 'expanded'}"
  end

  def sidebar_gutter_tooltip_text
    sidebar_gutter_collapsed? ? _('Expand sidebar') : _('Collapse sidebar')
  end

  def assignees_label(issuable, include_value: true)
    label = 'Assignee'.pluralize(issuable.assignees.count)

    if include_value
      sanitized_list = sanitize_name(issuable.assignee_list)
      "#{label}: #{sanitized_list}"
    else
      label
    end
  end

  def sidebar_milestone_tooltip_label(milestone)
    return _('Milestone') unless milestone.present?

    [milestone[:title], sidebar_milestone_remaining_days(milestone) || _('Milestone')].join('<br/>')
  end

  def sidebar_milestone_remaining_days(milestone)
    due_date_with_remaining_days(milestone[:due_date], milestone[:start_date])
  end

  def sidebar_due_date_tooltip_label(due_date)
    [_('Due date'), due_date_with_remaining_days(due_date)].compact.join('<br/>')
  end

  def due_date_with_remaining_days(due_date, start_date = nil)
    return unless due_date

    "#{due_date.to_s(:medium)} (#{remaining_days_in_words(due_date, start_date)})"
  end

  def sidebar_label_filter_path(base_path, label_name)
    query_params = { label_name: [label_name] }.to_query

    "#{base_path}?#{query_params}"
  end

  def multi_label_name(current_labels, default_label)
    return default_label if current_labels.blank?

    title = current_labels.first.try(:title) || current_labels.first[:title]

    if current_labels.size > 1
      "#{title} +#{current_labels.size - 1} more"
    else
      title
    end
  end

  def issuable_json_path(issuable)
    project = issuable.project

    if issuable.is_a?(MergeRequest)
      project_merge_request_path(project, issuable.iid, :json)
    else
      project_issue_path(project, issuable.iid, :json)
    end
  end

  def serialize_issuable(issuable, opts = {})
    serializer_klass = case issuable
                       when Issue
                         IssueSerializer
                       when MergeRequest
                         MergeRequestSerializer
                       end

    serializer_klass
      .new(current_user: current_user, project: issuable.project)
      .represent(issuable, opts)
      .to_json
  end

  def template_dropdown_tag(issuable, &block)
    title = selected_template(issuable) || "Choose a template"
    options = {
      toggle_class: 'js-issuable-selector',
      title: title,
      filter: true,
      placeholder: 'Filter',
      footer_content: true,
      data: {
        data: issuable_templates(issuable),
        field_name: 'issuable_template',
        selected: selected_template(issuable),
        project_path: ref_project.path,
        namespace_path: ref_project.namespace.full_path
      }
    }

    dropdown_tag(title, options: options) do
      capture(&block)
    end
  end

  def users_dropdown_label(selected_users)
    case selected_users.length
    when 0
      "Unassigned"
    when 1
      selected_users[0].name
    else
      "#{selected_users[0].name} + #{selected_users.length - 1} more"
    end
  end

  # rubocop: disable CodeReuse/ActiveRecord
  def user_dropdown_label(user_id, default_label)
    return default_label if user_id.nil?
    return "Unassigned" if user_id == "0"

    user = User.find_by(id: user_id)

    if user
      user.name
    else
      default_label
    end
  end
  # rubocop: enable CodeReuse/ActiveRecord

  # rubocop: disable CodeReuse/ActiveRecord
  def project_dropdown_label(project_id, default_label)
    return default_label if project_id.nil?
    return "Any project" if project_id == "0"

    project = Project.find_by(id: project_id)

    if project
      project.full_name
    else
      default_label
    end
  end
  # rubocop: enable CodeReuse/ActiveRecord

  # rubocop: disable CodeReuse/ActiveRecord
  def group_dropdown_label(group_id, default_label)
    return default_label if group_id.nil?
    return "Any group" if group_id == "0"

    group = ::Group.find_by(id: group_id)

    if group
      group.full_name
    else
      default_label
    end
  end
  # rubocop: enable CodeReuse/ActiveRecord

  def milestone_dropdown_label(milestone_title, default_label = "Milestone")
    title =
      case milestone_title
      when Milestone::Upcoming.name then Milestone::Upcoming.title
      when Milestone::Started.name then Milestone::Started.title
      else milestone_title.presence
      end

    h(title || default_label)
  end

  def to_url_reference(issuable)
    case issuable
    when Issue
      link_to issuable.to_reference, issue_url(issuable)
    when MergeRequest
      link_to issuable.to_reference, merge_request_url(issuable)
    else
      issuable.to_reference
    end
  end

  def issuable_meta(issuable, project, text)
    output = []
    output << "Opened #{time_ago_with_tooltip(issuable.created_at)} by ".html_safe

    output << content_tag(:strong) do
      author_output = link_to_member(project, issuable.author, size: 24, mobile_classes: "d-none d-sm-inline")
      author_output << link_to_member(project, issuable.author, size: 24, by_username: true, avatar: false, mobile_classes: "d-inline d-sm-none")

      if status = user_status(issuable.author)
        author_output << "#{status}".html_safe
      end

      author_output
    end

    output << content_tag(:span, (issuable_first_contribution_icon if issuable.first_contribution?), class: 'has-tooltip prepend-left-4', title: _('1st contribution!'))

    output << content_tag(:span, (issuable.task_status if issuable.tasks?), id: "task_status", class: "d-none d-sm-none d-md-inline-block prepend-left-8")
    output << content_tag(:span, (issuable.task_status_short if issuable.tasks?), id: "task_status_short", class: "d-md-none")

    output.join.html_safe
  end

  def issuable_labels_tooltip(labels, limit: 5)
    first, last = labels.partition.with_index { |_, i| i < limit }

    if labels && labels.any?
      label_names = first.collect { |label| label.fetch(:title) }
      label_names << "and #{last.size} more" unless last.empty?

      label_names.join(', ')
    else
      _("Labels")
    end
  end

  def issuables_state_counter_text(issuable_type, state, display_count)
    titles = {
      opened: "Open"
    }

    state_title = titles[state] || state.to_s.humanize
    html = content_tag(:span, state_title)

    if display_count
      count = issuables_count_for_state(issuable_type, state)
      html << " " << content_tag(:span, number_with_delimiter(count), class: 'badge badge-pill')
    end

    html.html_safe
  end

  def issuable_first_contribution_icon
    content_tag(:span, class: 'fa-stack') do
      concat(icon('certificate', class: "fa-stack-2x"))
      concat(content_tag(:strong, '1', class: 'fa-inverse fa-stack-1x'))
    end
  end

  def assigned_issuables_count(issuable_type)
    case issuable_type
    when :issues
      current_user.assigned_open_issues_count
    when :merge_requests
      current_user.assigned_open_merge_requests_count
    else
      raise ArgumentError, "invalid issuable `#{issuable_type}`"
    end
  end

  def issuable_reference(issuable)
    @show_full_reference ? issuable.to_reference(full: true) : issuable.to_reference(@group || @project)
  end

  def issuable_initial_data(issuable)
    data = {
      endpoint: issuable_path(issuable),
      updateEndpoint: "#{issuable_path(issuable)}.json",
      canUpdate: can?(current_user, :"update_#{issuable.to_ability_name}", issuable),
      canDestroy: can?(current_user, :"destroy_#{issuable.to_ability_name}", issuable),
      issuableRef: issuable.to_reference,
      markdownPreviewPath: preview_markdown_path(parent),
      markdownDocsPath: help_page_path('user/markdown'),
      lockVersion: issuable.lock_version,
      issuableTemplates: issuable_templates(issuable),
      initialTitleHtml: markdown_field(issuable, :title),
      initialTitleText: issuable.title,
      initialDescriptionHtml: markdown_field(issuable, :description),
      initialDescriptionText: issuable.description,
      initialTaskStatus: issuable.task_status
    }

    data[:hasClosingMergeRequest] = issuable.merge_requests_count(current_user) != 0 if issuable.is_a?(Issue)
<<<<<<< HEAD
=======

    zoom_links = Gitlab::ZoomLinkExtractor.new(issuable.description).links

    data[:zoomMeetingUrl] = zoom_links.last if zoom_links.any?
>>>>>>> bb3f21b8

    if parent.is_a?(Group)
      data[:groupPath] = parent.path
    else
      data.merge!(projectPath: ref_project.path, projectNamespace: ref_project.namespace.full_path)
    end

    data.merge!(updated_at_by(issuable))

    data
  end

  def updated_at_by(issuable)
    return {} unless issuable.edited?

    {
      updatedAt: issuable.last_edited_at.to_time.iso8601,
      updatedBy: {
        name: issuable.last_edited_by.name,
        path: user_path(issuable.last_edited_by)
      }
    }
  end

  def issuables_count_for_state(issuable_type, state)
    Gitlab::IssuablesCountForState.new(finder)[state]
  end

  def close_issuable_path(issuable)
    issuable_path(issuable, close_reopen_params(issuable, :close))
  end

  def reopen_issuable_path(issuable)
    issuable_path(issuable, close_reopen_params(issuable, :reopen))
  end

  def close_reopen_issuable_path(issuable, should_inverse = false)
    issuable.closed? ^ should_inverse ? reopen_issuable_path(issuable) : close_issuable_path(issuable)
  end

  def issuable_path(issuable, *options)
    polymorphic_path(issuable, *options)
  end

  def issuable_url(issuable, *options)
    case issuable
    when Issue
      issue_url(issuable, *options)
    when MergeRequest
      merge_request_url(issuable, *options)
    end
  end

  def issuable_button_visibility(issuable, closed)
    return 'hidden' if issuable_button_hidden?(issuable, closed)
  end

  def issuable_button_hidden?(issuable, closed)
    case issuable
    when Issue
      issue_button_hidden?(issuable, closed)
    when MergeRequest
      merge_request_button_hidden?(issuable, closed)
    end
  end

  def issuable_close_reopen_button_method(issuable)
    case issuable
    when Issue
      ''
    when MergeRequest
      'put'
    end
  end

  def issuable_author_is_current_user(issuable)
    issuable.author == current_user
  end

  def issuable_display_type(issuable)
    issuable.model_name.human.downcase
  end

  def has_filter_bar_param?
    finder.class.scalar_params.any? { |p| params[p].present? }
  end

  private

  def sidebar_gutter_collapsed?
    cookies[:collapsed_gutter] == 'true'
  end

  def issuable_templates(issuable)
    @issuable_templates ||=
      case issuable
      when Issue
        ref_project.repository.issue_template_names
      when MergeRequest
        ref_project.repository.merge_request_template_names
      end
  end

  def selected_template(issuable)
    params[:issuable_template] if issuable_templates(issuable).any? { |template| template[:name] == params[:issuable_template] }
  end

  def issuable_todo_button_data(issuable, is_collapsed)
    {
      todo_text: _('Add a To Do'),
      mark_text: _('Mark as done'),
      todo_icon: sprite_icon('todo-add'),
      mark_icon: sprite_icon('todo-done', css_class: 'todo-undone'),
      issuable_id: issuable[:id],
      issuable_type: issuable[:type],
      create_path: issuable[:create_todo_path],
      delete_path: issuable.dig(:current_user, :todo, :delete_path),
      placement: is_collapsed ? 'left' : nil,
      container: is_collapsed ? 'body' : nil,
      boundary: 'viewport',
      is_collapsed: is_collapsed
    }
  end

  def close_reopen_params(issuable, action)
    {
      issuable.model_name.to_s.underscore => { state_event: action }
    }.tap do |params|
      params[:format] = :json if issuable.is_a?(Issue)
    end
  end

  def labels_path
    if @project
      project_labels_path(@project)
    elsif @group
      group_labels_path(@group)
    end
  end

  def issuable_sidebar_options(issuable)
    {
      endpoint: "#{issuable[:issuable_json_path]}?serializer=sidebar_extras",
      toggleSubscriptionEndpoint: issuable[:toggle_subscription_path],
      moveIssueEndpoint: issuable[:move_issue_path],
      projectsAutocompleteEndpoint: issuable[:projects_autocomplete_path],
      editable: issuable.dig(:current_user, :can_edit),
      currentUser: issuable[:current_user],
      rootPath: root_path,
      fullPath: issuable[:project_full_path],
      timeTrackingLimitToHours: Gitlab::CurrentSettings.time_tracking_limit_to_hours
    }
  end

  def parent
    @project || @group
  end
end<|MERGE_RESOLUTION|>--- conflicted
+++ resolved
@@ -281,13 +281,10 @@
     }
 
     data[:hasClosingMergeRequest] = issuable.merge_requests_count(current_user) != 0 if issuable.is_a?(Issue)
-<<<<<<< HEAD
-=======
 
     zoom_links = Gitlab::ZoomLinkExtractor.new(issuable.description).links
 
     data[:zoomMeetingUrl] = zoom_links.last if zoom_links.any?
->>>>>>> bb3f21b8
 
     if parent.is_a?(Group)
       data[:groupPath] = parent.path
