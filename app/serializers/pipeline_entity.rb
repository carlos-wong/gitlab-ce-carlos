class PipelineEntity < Grape::Entity
  include RequestAwareEntity

  expose :id
  expose :user, using: UserEntity
  expose :active?, as: :active
  expose :coverage
  expose :source

  expose :created_at, :updated_at

  expose :path do |pipeline|
    namespace_project_pipeline_path(
      pipeline.project.namespace,
      pipeline.project,
      pipeline)
  end

<<<<<<< HEAD
  expose :details do
    expose :detailed_status, as: :status, with: StatusEntity
    expose :legacy_stages, as: :stages, using: StageEntity
    expose :artifacts, using: BuildArtifactEntity
    expose :manual_actions, using: BuildActionEntity
    expose :duration
    expose :finished_at
  end

=======
>>>>>>> c3410760
  expose :flags do
    expose :latest?, as: :latest
    expose :stuck?, as: :stuck
    expose :has_yaml_errors?, as: :yaml_errors
    expose :can_retry?, as: :retryable
    expose :can_cancel?, as: :cancelable
  end

  expose :details do
    expose :detailed_status, as: :status, with: StatusEntity
    expose :duration
    expose :finished_at
  end

  expose :ref do
    expose :name do |pipeline|
      pipeline.ref
    end

    expose :path do |pipeline|
      if pipeline.ref
        project_ref_path(pipeline.project, pipeline.ref)
      end
    end

    expose :tag?, as: :tag
    expose :branch?, as: :branch
  end

  expose :commit, using: CommitEntity

  expose :retry_path, if: -> (*) { can_retry? }  do |pipeline|
    retry_namespace_project_pipeline_path(pipeline.project.namespace,
                                          pipeline.project,
                                          pipeline.id)
  end

  expose :cancel_path, if: -> (*) { can_cancel? } do |pipeline|
    cancel_namespace_project_pipeline_path(pipeline.project.namespace,
                                           pipeline.project,
                                           pipeline.id)
  end

  expose :yaml_errors, if: -> (pipeline, _) { pipeline.has_yaml_errors? }

  private

  alias_method :pipeline, :object

  def can_retry?
    can?(request.current_user, :update_pipeline, pipeline) &&
      pipeline.retryable?
  end

  def can_cancel?
    can?(request.current_user, :update_pipeline, pipeline) &&
      pipeline.cancelable?
  end

  def detailed_status
    pipeline.detailed_status(request.current_user)
  end
end<|MERGE_RESOLUTION|>--- conflicted
+++ resolved
@@ -16,18 +16,6 @@
       pipeline)
   end
 
-<<<<<<< HEAD
-  expose :details do
-    expose :detailed_status, as: :status, with: StatusEntity
-    expose :legacy_stages, as: :stages, using: StageEntity
-    expose :artifacts, using: BuildArtifactEntity
-    expose :manual_actions, using: BuildActionEntity
-    expose :duration
-    expose :finished_at
-  end
-
-=======
->>>>>>> c3410760
   expose :flags do
     expose :latest?, as: :latest
     expose :stuck?, as: :stuck
