# frozen_string_literal: true

class DiffFileEntity < DiffFileBaseEntity
  include CommitsHelper
  include IconsHelper

  expose :added_lines
  expose :removed_lines

  expose :load_collapsed_diff_url, if: -> (diff_file, options) { options[:merge_request] } do |diff_file|
    merge_request = options[:merge_request]
    project = merge_request.target_project

    next unless project

    diff_for_path_namespace_project_merge_request_path(
      namespace_id: project.namespace.to_param,
      project_id: project.to_param,
      id: merge_request.iid,
      old_path: diff_file.old_path,
      new_path: diff_file.new_path,
      file_identifier: diff_file.file_identifier
    )
  end

  expose :view_path, if: -> (_, options) { options[:merge_request] } do |diff_file|
    merge_request = options[:merge_request]

    project = merge_request.target_project

    next unless project
    next unless diff_file.content_sha

    project_blob_path(project, tree_join(diff_file.content_sha, diff_file.new_path))
  end

  expose :replaced_view_path, if: -> (_, options) { options[:merge_request] } do |diff_file|
    image_diff = diff_file.rich_viewer && diff_file.rich_viewer.partial_name == 'image'
    image_replaced = diff_file.old_content_sha && diff_file.old_content_sha != diff_file.content_sha

    merge_request = options[:merge_request]
    project = merge_request.target_project

    next unless project

    project_blob_path(project, tree_join(diff_file.old_content_sha, diff_file.old_path)) if image_diff && image_replaced
  end

  expose :context_lines_path, if: -> (diff_file, _) { diff_file.text? } do |diff_file|
    next unless diff_file.content_sha

    project_blob_diff_path(diff_file.repository.project, tree_join(diff_file.content_sha, diff_file.file_path))
  end

  # Used for inline diffs
  expose :highlighted_diff_lines, using: DiffLineEntity, if: -> (diff_file, _) { diff_file.text? } do |diff_file|
    diff_file.diff_lines_for_serializer
  end

<<<<<<< HEAD
  expose :is_fully_expanded, if: -> (diff_file, _) { diff_file.text? } do |diff_file|
=======
  expose :is_fully_expanded do |diff_file|
>>>>>>> 8a802d1c
    diff_file.fully_expanded?
  end

  # Used for parallel diffs
  expose :parallel_diff_lines, using: DiffLineParallelEntity, if: -> (diff_file, _) { diff_file.text? }
end<|MERGE_RESOLUTION|>--- conflicted
+++ resolved
@@ -57,11 +57,7 @@
     diff_file.diff_lines_for_serializer
   end
 
-<<<<<<< HEAD
-  expose :is_fully_expanded, if: -> (diff_file, _) { diff_file.text? } do |diff_file|
-=======
   expose :is_fully_expanded do |diff_file|
->>>>>>> 8a802d1c
     diff_file.fully_expanded?
   end
 
