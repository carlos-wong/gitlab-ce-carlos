# frozen_string_literal: true

class MergeRequestPolicy < IssuablePolicy
  rule { locked }.policy do
    prevent :reopen_merge_request
  end

  # Only users who can read the merge request can comment.
  # Although :read_merge_request is computed in the policy context,
  # it would not be safe to prevent :create_note there, since
  # note permissions are shared, and this would apply too broadly.
  rule { ~can?(:read_merge_request) }.prevent :create_note
<<<<<<< HEAD
end
=======
end

MergeRequestPolicy.prepend_if_ee('EE::MergeRequestPolicy')
>>>>>>> 3440d0f6
<|MERGE_RESOLUTION|>--- conflicted
+++ resolved
@@ -10,10 +10,6 @@
   # it would not be safe to prevent :create_note there, since
   # note permissions are shared, and this would apply too broadly.
   rule { ~can?(:read_merge_request) }.prevent :create_note
-<<<<<<< HEAD
-end
-=======
 end
 
-MergeRequestPolicy.prepend_if_ee('EE::MergeRequestPolicy')
->>>>>>> 3440d0f6
+MergeRequestPolicy.prepend_if_ee('EE::MergeRequestPolicy')