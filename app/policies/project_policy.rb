--- conflicted
+++ resolved
@@ -213,10 +213,7 @@
     enable :read_merge_request
     enable :read_sentry_issue
     enable :read_release
-<<<<<<< HEAD
-=======
     enable :read_prometheus
->>>>>>> 8a802d1c
   end
 
   # We define `:public_user_access` separately because there are cases in gitlab-ee
