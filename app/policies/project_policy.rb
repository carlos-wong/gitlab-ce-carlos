--- conflicted
+++ resolved
@@ -178,7 +178,7 @@
 
   rule { can?(:guest_access) }.policy do
     enable :read_project
-    
+
     enable :read_board
     enable :read_list
     enable :read_wiki
@@ -317,7 +317,6 @@
     enable :destroy_artifacts
     enable :daily_statistics
     enable :admin_operations
-<<<<<<< HEAD
 
     enable :resolve_note
     enable :assignee_issue
@@ -325,12 +324,10 @@
     enable :close_issue
 
     enable :edit_merge_request_label
-=======
     enable :read_deploy_token
     enable :create_deploy_token
     enable :read_pod_logs
     enable :destroy_deploy_token
->>>>>>> fab178d3
   end
 
   rule { (mirror_available & can?(:admin_project)) | admin }.enable :admin_remote_mirror
