module Ci
  class PipelinePolicy < BasePolicy
<<<<<<< HEAD
    alias_method :pipeline, :subject

    def rules
      delegate! pipeline.project

      if can?(:update_pipeline) && !can_user_update?
        cannot! :update_pipeline
      end
    end

    private

    def can_user_update?
      user_access.can_push_or_merge_to_branch?(pipeline.ref)
    end

    def user_access
      @user_access ||= ::Gitlab::UserAccess
        .new(user, project: pipeline.project)
    end
=======
    delegate { @subject.project }
>>>>>>> 049d4bae
  end
end<|MERGE_RESOLUTION|>--- conflicted
+++ resolved
@@ -1,28 +1,13 @@
 module Ci
   class PipelinePolicy < BasePolicy
-<<<<<<< HEAD
-    alias_method :pipeline, :subject
+    delegate { pipeline.project }
 
-    def rules
-      delegate! pipeline.project
-
-      if can?(:update_pipeline) && !can_user_update?
-        cannot! :update_pipeline
-      end
+    condition(:user_cannot_update) do
+      !::Gitlab::UserAccess
+        .new(@user, project: @subject.project)
+        .can_push_or_merge_to_branch?(@subject.ref)
     end
 
-    private
-
-    def can_user_update?
-      user_access.can_push_or_merge_to_branch?(pipeline.ref)
-    end
-
-    def user_access
-      @user_access ||= ::Gitlab::UserAccess
-        .new(user, project: pipeline.project)
-    end
-=======
-    delegate { @subject.project }
->>>>>>> 049d4bae
+    rule { user_cannot_update }.prevent :update_pipeline
   end
 end