module Ci
  class BuildPolicy < CommitStatusPolicy
<<<<<<< HEAD
    alias_method :build, :subject

    def rules
      super

      # If we can't read build we should also not have that
      # ability when looking at this in context of commit_status
      %w[read create update admin].each do |rule|
        cannot! :"#{rule}_commit_status" unless can? :"#{rule}_build"
      end

      if can?(:update_build) && !can_user_update?
        cannot! :update_build
      end
    end

    private

    def can_user_update?
      user_access.can_push_or_merge_to_branch?(build.ref)
    end

    def user_access
      @user_access ||= ::Gitlab::UserAccess
        .new(user, project: build.project)
=======
    condition(:protected_action) do
      next false unless @subject.action?

      !::Gitlab::UserAccess
        .new(@user, project: @subject.project)
        .can_merge_to_branch?(@subject.ref)
>>>>>>> 049d4bae
    end

    rule { protected_action }.prevent :update_build
  end
end<|MERGE_RESOLUTION|>--- conflicted
+++ resolved
@@ -1,41 +1,11 @@
 module Ci
   class BuildPolicy < CommitStatusPolicy
-<<<<<<< HEAD
-    alias_method :build, :subject
-
-    def rules
-      super
-
-      # If we can't read build we should also not have that
-      # ability when looking at this in context of commit_status
-      %w[read create update admin].each do |rule|
-        cannot! :"#{rule}_commit_status" unless can? :"#{rule}_build"
-      end
-
-      if can?(:update_build) && !can_user_update?
-        cannot! :update_build
-      end
+    condition(:user_cannot_update) do
+      !::Gitlab::UserAccess
+        .new(@user, project: @subject.project)
+        .can_push_or_merge_to_branch?(@subject.ref)
     end
 
-    private
-
-    def can_user_update?
-      user_access.can_push_or_merge_to_branch?(build.ref)
-    end
-
-    def user_access
-      @user_access ||= ::Gitlab::UserAccess
-        .new(user, project: build.project)
-=======
-    condition(:protected_action) do
-      next false unless @subject.action?
-
-      !::Gitlab::UserAccess
-        .new(@user, project: @subject.project)
-        .can_merge_to_branch?(@subject.ref)
->>>>>>> 049d4bae
-    end
-
-    rule { protected_action }.prevent :update_build
+    rule { user_cannot_update }.prevent :update_build
   end
 end