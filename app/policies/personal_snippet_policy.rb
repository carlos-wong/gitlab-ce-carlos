--- conflicted
+++ resolved
@@ -32,9 +32,6 @@
     enable :create_note
     enable :award_emoji
   end
-<<<<<<< HEAD
-=======
 
   rule { full_private_access }.enable :read_personal_snippet
->>>>>>> 22e1c70f
 end