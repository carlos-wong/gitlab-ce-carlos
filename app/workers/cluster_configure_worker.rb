--- conflicted
+++ resolved
@@ -5,11 +5,7 @@
   include ClusterQueue
 
   def perform(cluster_id)
-<<<<<<< HEAD
-    Clusters::Cluster.find_by_id(cluster_id).try do |cluster|
-=======
     Clusters::Cluster.managed.find_by_id(cluster_id).try do |cluster|
->>>>>>> d748f2a6
       if cluster.project_type? || Feature.disabled?(:ci_preparing_state, default_enabled: true)
         Clusters::RefreshService.create_or_update_namespaces_for_cluster(cluster)
       end
