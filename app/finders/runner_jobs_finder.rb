# frozen_string_literal: true

class RunnerJobsFinder
  attr_reader :runner, :params

<<<<<<< HEAD
  ALLOWED_INDEXED_COLUMNS = %w[id created_at].freeze
=======
  ALLOWED_INDEXED_COLUMNS = %w[id].freeze
>>>>>>> 031caf21

  def initialize(runner, params = {})
    @runner = runner
    @params = params
  end

  def execute
    items = @runner.builds
    items = by_status(items)
    sort_items(items)
  end

  private

  # rubocop: disable CodeReuse/ActiveRecord
  def by_status(items)
    return items unless HasStatus::AVAILABLE_STATUSES.include?(params[:status])

    items.where(status: params[:status])
  end
  # rubocop: enable CodeReuse/ActiveRecord

  # rubocop: disable CodeReuse/ActiveRecord
  def sort_items(items)
<<<<<<< HEAD
    order_by = if ALLOWED_INDEXED_COLUMNS.include?(params[:order_by])
                 params[:order_by]
               else
                 :id
               end

    sort = if params[:sort] =~ /\A(ASC|DESC)\z/i
=======
    return items unless ALLOWED_INDEXED_COLUMNS.include?(params[:order_by])

    order_by = params[:order_by]
    sort = if params[:sort].match?(/\A(ASC|DESC)\z/i)
>>>>>>> 031caf21
             params[:sort]
           else
             :desc
           end

    items.order(order_by => sort)
  end
  # rubocop: enable CodeReuse/ActiveRecord
end<|MERGE_RESOLUTION|>--- conflicted
+++ resolved
@@ -3,11 +3,7 @@
 class RunnerJobsFinder
   attr_reader :runner, :params
 
-<<<<<<< HEAD
-  ALLOWED_INDEXED_COLUMNS = %w[id created_at].freeze
-=======
   ALLOWED_INDEXED_COLUMNS = %w[id].freeze
->>>>>>> 031caf21
 
   def initialize(runner, params = {})
     @runner = runner
@@ -32,20 +28,10 @@
 
   # rubocop: disable CodeReuse/ActiveRecord
   def sort_items(items)
-<<<<<<< HEAD
-    order_by = if ALLOWED_INDEXED_COLUMNS.include?(params[:order_by])
-                 params[:order_by]
-               else
-                 :id
-               end
-
-    sort = if params[:sort] =~ /\A(ASC|DESC)\z/i
-=======
     return items unless ALLOWED_INDEXED_COLUMNS.include?(params[:order_by])
 
     order_by = params[:order_by]
-    sort = if params[:sort].match?(/\A(ASC|DESC)\z/i)
->>>>>>> 031caf21
+    sort = if params[:sort].to_s.match?(/\A(ASC|DESC)\z/i)
              params[:sort]
            else
              :desc
