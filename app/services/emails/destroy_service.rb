module Emails
  class DestroyService < ::Emails::BaseService
<<<<<<< HEAD
    def execute(email)
      email.destroy && update_secondary_emails!
=======
    def execute
      update_secondary_emails! if Email.find_by_email!(@email).destroy
>>>>>>> de01353b
    end

    private

    def update_secondary_emails!
      result = ::Users::UpdateService.new(@current_user, user: @user).execute do |user|
        user.update_secondary_emails!
      end

      result[:status] == 'success'
    end
  end
end<|MERGE_RESOLUTION|>--- conflicted
+++ resolved
@@ -1,12 +1,7 @@
 module Emails
   class DestroyService < ::Emails::BaseService
-<<<<<<< HEAD
     def execute(email)
       email.destroy && update_secondary_emails!
-=======
-    def execute
-      update_secondary_emails! if Email.find_by_email!(@email).destroy
->>>>>>> de01353b
     end
 
     private
