# frozen_string_literal: true

module Members
  class DestroyService < Members::BaseService
    def execute(member, skip_authorization: false, skip_subresources: false)
      raise Gitlab::Access::AccessDeniedError unless skip_authorization || can_destroy_member?(member)

      @skip_auth = skip_authorization

      return member if member.is_a?(GroupMember) && member.source.last_owner?(member.user)

      member.destroy

      member.user&.invalidate_cache_counts

      if member.request? && member.user != current_user
        notification_service.decline_access_request(member)
      end

<<<<<<< HEAD
      delete_subresources(member) unless skip_subresources
=======
>>>>>>> 3584ba13
      enqueue_delete_todos(member)

      after_execute(member: member)

      member
    end

    private

<<<<<<< HEAD
    def delete_subresources(member)
      return unless member.is_a?(GroupMember) && member.user && member.group

      delete_project_members(member)
      delete_subgroup_members(member) if Group.supports_nested_groups?
    end

    def delete_project_members(member)
      groups = member.group.self_and_descendants

      ProjectMember.in_namespaces(groups).with_user(member.user).each do |project_member|
        self.class.new(current_user).execute(project_member, skip_authorization: @skip_auth)
      end
    end

    def delete_subgroup_members(member)
      groups = member.group.descendants

      GroupMember.in_groups(groups).with_user(member.user).each do |group_member|
        self.class.new(current_user).execute(group_member, skip_authorization: @skip_auth, skip_subresources: true)
      end
    end

    def enqueue_delete_todos(member)
      type = member.is_a?(GroupMember) ? 'Group' : 'Project'
      # don't enqueue immediately to prevent todos removal in case of a mistake
      TodosDestroyer::EntityLeaveWorker.perform_in(1.hour, member.user_id, member.source_id, type)
    end

=======
>>>>>>> 3584ba13
    def can_destroy_member?(member)
      can?(current_user, destroy_member_permission(member), member)
    end

    def destroy_member_permission(member)
      case member
      when GroupMember
        :destroy_group_member
      when ProjectMember
        :destroy_project_member
      else
        raise "Unknown member type: #{member}!"
      end
    end
  end
end<|MERGE_RESOLUTION|>--- conflicted
+++ resolved
@@ -17,10 +17,6 @@
         notification_service.decline_access_request(member)
       end
 
-<<<<<<< HEAD
-      delete_subresources(member) unless skip_subresources
-=======
->>>>>>> 3584ba13
       enqueue_delete_todos(member)
 
       after_execute(member: member)
@@ -30,38 +26,6 @@
 
     private
 
-<<<<<<< HEAD
-    def delete_subresources(member)
-      return unless member.is_a?(GroupMember) && member.user && member.group
-
-      delete_project_members(member)
-      delete_subgroup_members(member) if Group.supports_nested_groups?
-    end
-
-    def delete_project_members(member)
-      groups = member.group.self_and_descendants
-
-      ProjectMember.in_namespaces(groups).with_user(member.user).each do |project_member|
-        self.class.new(current_user).execute(project_member, skip_authorization: @skip_auth)
-      end
-    end
-
-    def delete_subgroup_members(member)
-      groups = member.group.descendants
-
-      GroupMember.in_groups(groups).with_user(member.user).each do |group_member|
-        self.class.new(current_user).execute(group_member, skip_authorization: @skip_auth, skip_subresources: true)
-      end
-    end
-
-    def enqueue_delete_todos(member)
-      type = member.is_a?(GroupMember) ? 'Group' : 'Project'
-      # don't enqueue immediately to prevent todos removal in case of a mistake
-      TodosDestroyer::EntityLeaveWorker.perform_in(1.hour, member.user_id, member.source_id, type)
-    end
-
-=======
->>>>>>> 3584ba13
     def can_destroy_member?(member)
       can?(current_user, destroy_member_permission(member), member)
     end
