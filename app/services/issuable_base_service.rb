# frozen_string_literal: true

class IssuableBaseService < BaseService
  private

  attr_accessor :params, :skip_milestone_email

  def initialize(project, user = nil, params = {})
    super

    @skip_milestone_email = @params.delete(:skip_milestone_email)
  end

  def filter_params(issuable)
    ability_name = :"admin_#{issuable.to_ability_name}"

    unless can?(current_user, ability_name, issuable)
      params.delete(:milestone_id)
      params.delete(:labels)
      params.delete(:add_label_ids)
      params.delete(:remove_label_ids)
      params.delete(:label_ids)
      params.delete(:assignee_ids)
      params.delete(:assignee_id)
      params.delete(:due_date)
      params.delete(:canonical_issue_id)
      params.delete(:project)
      params.delete(:discussion_locked)
    end

    filter_assignee(issuable)
    filter_milestone
    filter_labels
  end

  def filter_assignee(issuable)
    return unless params[:assignee_id].present?

    assignee_id = params[:assignee_id]

    if assignee_id.to_s == IssuableFinder::NONE
      params[:assignee_id] = ""
    else
      params.delete(:assignee_id) unless assignee_can_read?(issuable, assignee_id)
    end
  end

  def assignee_can_read?(issuable, assignee_id)
    new_assignee = User.find_by_id(assignee_id)

    return false unless new_assignee

    ability_name = :"read_#{issuable.to_ability_name}"
    resource     = issuable.persisted? ? issuable : project

    can?(new_assignee, ability_name, resource)
  end

  def filter_milestone
    milestone_id = params[:milestone_id]
    return unless milestone_id

    params[:milestone_id] = '' if milestone_id == IssuableFinder::NONE
    groups = project.group&.self_and_ancestors&.select(:id)

    milestone =
      Milestone.for_projects_and_groups([project.id], groups).find_by_id(milestone_id)

    params[:milestone_id] = '' unless milestone
  end

  def filter_labels
    params[:add_label_ids] = labels_service.filter_labels_ids_in_param(:add_label_ids) if params[:add_label_ids]
    params[:remove_label_ids] = labels_service.filter_labels_ids_in_param(:remove_label_ids) if params[:remove_label_ids]

    if params[:label_ids]
      params[:label_ids] = labels_service.filter_labels_ids_in_param(:label_ids)
    elsif params[:labels]
      params[:label_ids] = labels_service.find_or_create_by_titles.map(&:id)
    end
  end

  def filter_labels_in_param(key)
    return if params[key].to_a.empty?

    params[key] = available_labels.id_in(params[key]).pluck_primary_key
  end

  def find_or_create_label_ids
    labels = params.delete(:labels)

    return unless labels

    params[:label_ids] = labels.map do |label_name|
      label = Labels::FindOrCreateService.new(
        current_user,
        parent,
        title: label_name.strip,
        available_labels: available_labels
      ).execute

      label.try(:id)
    end.compact
  end

  def labels_service
    @labels_service ||= ::Labels::AvailableLabelsService.new(current_user, parent, params)
  end

<<<<<<< HEAD
  def process_label_ids(attributes, existing_label_ids: nil)
=======
  def process_label_ids(attributes, existing_label_ids: nil, extra_label_ids: [])
>>>>>>> 8a802d1c
    label_ids = attributes.delete(:label_ids)
    add_label_ids = attributes.delete(:add_label_ids)
    remove_label_ids = attributes.delete(:remove_label_ids)

    new_label_ids = existing_label_ids || label_ids || []
    new_label_ids |= extra_label_ids

    if add_label_ids.blank? && remove_label_ids.blank?
      new_label_ids = label_ids if label_ids
    else
      new_label_ids |= add_label_ids if add_label_ids
      new_label_ids -= remove_label_ids if remove_label_ids
    end

<<<<<<< HEAD
    new_label_ids
=======
    new_label_ids.uniq
>>>>>>> 8a802d1c
  end

  def handle_quick_actions_on_create(issuable)
    merge_quick_actions_into_params!(issuable)
  end

  def merge_quick_actions_into_params!(issuable, only: nil)
    original_description = params.fetch(:description, issuable.description)

    description, command_params =
      QuickActions::InterpretService.new(project, current_user)
        .execute(original_description, issuable, only: only)

    # Avoid a description already set on an issuable to be overwritten by a nil
    params[:description] = description if description

    params.merge!(command_params)
  end

  def create(issuable)
    handle_quick_actions_on_create(issuable)
    filter_params(issuable)

    params.delete(:state_event)
    params[:author] ||= current_user
    params[:label_ids] = process_label_ids(params, extra_label_ids: issuable.label_ids.to_a)

    issuable.assign_attributes(params)

    before_create(issuable)

    if issuable.save
      ActiveRecord::Base.no_touching do
        Issuable::CommonSystemNotesService.new(project, current_user).execute(issuable, is_update: false)
      end

      after_create(issuable)
      execute_hooks(issuable)
      invalidate_cache_counts(issuable, users: issuable.assignees)
      issuable.update_project_counter_caches
    end

    issuable
  end

  def before_create(issuable)
    # To be overridden by subclasses
  end

  def after_create(issuable)
    # To be overridden by subclasses
  end

  def before_update(issuable)
    # To be overridden by subclasses
  end

  def after_update(issuable)
    # To be overridden by subclasses
  end

  def update(issuable)
    change_state(issuable)
    change_subscription(issuable)
    change_todo(issuable)
    toggle_award(issuable)
    filter_params(issuable)
    old_associations = associations_before_update(issuable)

    label_ids = process_label_ids(params, existing_label_ids: issuable.label_ids)
    if labels_changing?(issuable.label_ids, label_ids)
      params[:label_ids] = label_ids
      issuable.touch
    end

    if issuable.changed? || params.present?
      issuable.assign_attributes(params.merge(updated_by: current_user))

      if has_title_or_description_changed?(issuable)
        issuable.assign_attributes(last_edited_at: Time.now, last_edited_by: current_user)
      end

      before_update(issuable)

      # We have to perform this check before saving the issuable as Rails resets
      # the changed fields upon calling #save.
      update_project_counters = issuable.project && update_project_counter_caches?(issuable)

      if issuable.with_transaction_returning_status { issuable.save }
        # We do not touch as it will affect a update on updated_at field
        ActiveRecord::Base.no_touching do
          Issuable::CommonSystemNotesService.new(project, current_user).execute(issuable, old_labels: old_associations[:labels])
        end

        handle_changes(issuable, old_associations: old_associations)

        new_assignees = issuable.assignees.to_a
        affected_assignees = (old_associations[:assignees] + new_assignees) - (old_associations[:assignees] & new_assignees)

        invalidate_cache_counts(issuable, users: affected_assignees.compact)
        after_update(issuable)
        issuable.create_new_cross_references!(current_user)
        execute_hooks(
          issuable,
          'update',
          old_associations: old_associations
        )

        issuable.update_project_counter_caches if update_project_counters
      end
    end

    issuable
  end

  def update_task(issuable)
    filter_params(issuable)

    if issuable.changed? || params.present?
      issuable.assign_attributes(params.merge(updated_by: current_user,
                                              last_edited_at: Time.now,
                                              last_edited_by: current_user))

      before_update(issuable)

      if issuable.with_transaction_returning_status { issuable.save }
        # We do not touch as it will affect a update on updated_at field
        ActiveRecord::Base.no_touching do
          Issuable::CommonSystemNotesService.new(project, current_user).execute(issuable, old_labels: nil)
        end

        handle_task_changes(issuable)
        invalidate_cache_counts(issuable, users: issuable.assignees.to_a)
        after_update(issuable)
        execute_hooks(issuable, 'update', old_associations: nil)
      end
    end

    issuable
  end

  # Handle the `update_task` event sent from UI.  Attempts to update a specific
  # line in the markdown and cached html, bypassing any unnecessary updates or checks.
  def update_task_event(issuable)
    update_task_params = params.delete(:update_task)
    return unless update_task_params

    tasklist_toggler = TaskListToggleService.new(issuable.description, issuable.description_html,
                                                 line_source: update_task_params[:line_source],
                                                 line_number: update_task_params[:line_number].to_i,
                                                 toggle_as_checked: update_task_params[:checked])

    unless tasklist_toggler.execute
      # if we make it here, the data is much newer than we thought it was - fail fast
      raise ActiveRecord::StaleObjectError
    end

    # by updating the description_html field at the same time,
    # the markdown cache won't be considered invalid
    params[:description]      = tasklist_toggler.updated_markdown
    params[:description_html] = tasklist_toggler.updated_markdown_html

    # since we're updating a very specific line, we don't care whether
    # the `lock_version` sent from the FE is the same or not.  Just
    # make sure the data hasn't changed since we queried it
    params[:lock_version]     = issuable.lock_version

    update_task(issuable)
  end

  def labels_changing?(old_label_ids, new_label_ids)
    old_label_ids.sort != new_label_ids.sort
  end

  def has_title_or_description_changed?(issuable)
    issuable.title_changed? || issuable.description_changed?
  end

  def change_state(issuable)
    case params.delete(:state_event)
    when 'reopen'
      reopen_service.new(project, current_user, {}).execute(issuable)
    when 'close'
      close_service.new(project, current_user, {}).execute(issuable)
    end
  end

  def change_subscription(issuable)
    case params.delete(:subscription_event)
    when 'subscribe'
      issuable.subscribe(current_user, project)
    when 'unsubscribe'
      issuable.unsubscribe(current_user, project)
    end
  end

  # rubocop: disable CodeReuse/ActiveRecord
  def change_todo(issuable)
    case params.delete(:todo_event)
    when 'add'
      todo_service.mark_todo(issuable, current_user)
    when 'done'
      todo = TodosFinder.new(current_user).find_by(target: issuable)
      todo_service.mark_todos_as_done_by_ids(todo, current_user) if todo
    end
  end
  # rubocop: enable CodeReuse/ActiveRecord

  def toggle_award(issuable)
    award = params.delete(:emoji_award)
    if award
      todo_service.new_award_emoji(issuable, current_user)
      issuable.toggle_award_emoji(award, current_user)
    end
  end

  def associations_before_update(issuable)
    associations =
      {
        labels: issuable.labels.to_a,
        mentioned_users: issuable.mentioned_users.to_a,
        assignees: issuable.assignees.to_a
      }
    associations[:total_time_spent] = issuable.total_time_spent if issuable.respond_to?(:total_time_spent)

    associations
  end

  def has_changes?(issuable, old_labels: [], old_assignees: [])
    valid_attrs = [:title, :description, :assignee_id, :milestone_id, :target_branch]

    attrs_changed = valid_attrs.any? do |attr|
      issuable.previous_changes.include?(attr.to_s)
    end

    labels_changed = issuable.labels != old_labels

    assignees_changed = issuable.assignees != old_assignees

    attrs_changed || labels_changed || assignees_changed
  end

  def invalidate_cache_counts(issuable, users: [])
    users.each do |user|
      user.public_send("invalidate_#{issuable.model_name.singular}_cache_counts") # rubocop:disable GitlabSecurity/PublicSend
    end
  end

  # override if needed
  def handle_changes(issuable, options)
  end

  # override if needed
  def handle_task_changes(issuable)
  end

  # override if needed
  def execute_hooks(issuable, action = 'open', params = {})
  end

  def update_project_counter_caches?(issuable)
    issuable.state_changed?
  end

  def parent
    project
  end

  # we need to check this because milestone from milestone_id param is displayed on "new" page
  # where private project milestone could leak without this check
  def ensure_milestone_available(issuable)
    issuable.milestone_id = nil unless issuable.milestone_available?
  end
end<|MERGE_RESOLUTION|>--- conflicted
+++ resolved
@@ -107,11 +107,7 @@
     @labels_service ||= ::Labels::AvailableLabelsService.new(current_user, parent, params)
   end
 
-<<<<<<< HEAD
-  def process_label_ids(attributes, existing_label_ids: nil)
-=======
   def process_label_ids(attributes, existing_label_ids: nil, extra_label_ids: [])
->>>>>>> 8a802d1c
     label_ids = attributes.delete(:label_ids)
     add_label_ids = attributes.delete(:add_label_ids)
     remove_label_ids = attributes.delete(:remove_label_ids)
@@ -126,11 +122,7 @@
       new_label_ids -= remove_label_ids if remove_label_ids
     end
 
-<<<<<<< HEAD
-    new_label_ids
-=======
     new_label_ids.uniq
->>>>>>> 8a802d1c
   end
 
   def handle_quick_actions_on_create(issuable)
