# frozen_string_literal: true

# This service downloads and links lfs objects from a remote URL
module Projects
  module LfsPointers
    class LfsDownloadService < BaseService
      VALID_PROTOCOLS = %w[http https].freeze

      # rubocop: disable CodeReuse/ActiveRecord
      def execute(oid, url)
        return unless project&.lfs_enabled? && oid.present? && url.present?

        return if LfsObject.exists?(oid: oid)

<<<<<<< HEAD
        sanitized_uri = Gitlab::UrlSanitizer.new(url)
        Gitlab::UrlBlocker.validate!(sanitized_uri.sanitized_url, protocols: VALID_PROTOCOLS)
=======
        sanitized_uri = sanitize_url!(url)
>>>>>>> b0e6341a

        with_tmp_file(oid) do |file|
          download_and_save_file(file, sanitized_uri)
          lfs_object = LfsObject.new(oid: oid, size: file.size, file: file)

          project.all_lfs_objects << lfs_object
        end
      rescue Gitlab::UrlBlocker::BlockedUrlError => e
        Rails.logger.error("LFS file with oid #{oid} couldn't be downloaded: #{e.message}")
      rescue StandardError => e
        Rails.logger.error("LFS file with oid #{oid} couldn't be downloaded from #{sanitized_uri.sanitized_url}: #{e.message}")
      end
      # rubocop: enable CodeReuse/ActiveRecord

      private

      def sanitize_url!(url)
        Gitlab::UrlSanitizer.new(url).tap do |sanitized_uri|
          # Just validate that HTTP/HTTPS protocols are used. The
          # subsequent Gitlab::HTTP.get call will do network checks
          # based on the settings.
          Gitlab::UrlBlocker.validate!(sanitized_uri.sanitized_url,
                                       protocols: VALID_PROTOCOLS)
        end
      end

      def download_and_save_file(file, sanitized_uri)
        response = Gitlab::HTTP.get(sanitized_uri.sanitized_url, headers(sanitized_uri)) do |fragment|
          file.write(fragment)
        end

        raise StandardError, "Received error code #{response.code}" unless response.success?
      end

      def headers(sanitized_uri)
        query_options.tap do |headers|
          credentials = sanitized_uri.credentials

          if credentials[:user].present? || credentials[:password].present?
            # Using authentication headers in the request
            headers[:http_basic_authentication] = [credentials[:user], credentials[:password]]
          end
        end
      end

      def query_options
        { stream_body: true }
      end

      def with_tmp_file(oid)
        create_tmp_storage_dir

        File.open(File.join(tmp_storage_dir, oid), 'wb') { |file| yield file }
      end

      def create_tmp_storage_dir
        FileUtils.makedirs(tmp_storage_dir) unless Dir.exist?(tmp_storage_dir)
      end

      def tmp_storage_dir
        @tmp_storage_dir ||= File.join(storage_dir, 'tmp', 'download')
      end

      def storage_dir
        @storage_dir ||= Gitlab.config.lfs.storage_path
      end
    end
  end
end<|MERGE_RESOLUTION|>--- conflicted
+++ resolved
@@ -12,12 +12,7 @@
 
         return if LfsObject.exists?(oid: oid)
 
-<<<<<<< HEAD
-        sanitized_uri = Gitlab::UrlSanitizer.new(url)
-        Gitlab::UrlBlocker.validate!(sanitized_uri.sanitized_url, protocols: VALID_PROTOCOLS)
-=======
         sanitized_uri = sanitize_url!(url)
->>>>>>> b0e6341a
 
         with_tmp_file(oid) do |file|
           download_and_save_file(file, sanitized_uri)
