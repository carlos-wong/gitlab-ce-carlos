--- conflicted
+++ resolved
@@ -5,19 +5,13 @@
     include SpamCheckService
 
     def execute(issue)
-<<<<<<< HEAD
       if can?(current_user, :push_to_delete_protected_branch, @project)
+
         handle_move_between_ids(issue)
         filter_spam_check_params
         change_issue_duplicate(issue)
-        move_issue_to_new_project(issue) || update(issue)
+        move_issue_to_new_project(issue) || update_task_event(issue) || update(issue)
       end
-=======
-      handle_move_between_ids(issue)
-      filter_spam_check_params
-      change_issue_duplicate(issue)
-      move_issue_to_new_project(issue) || update_task_event(issue) || update(issue)
->>>>>>> 22e1c70f
     end
 
     def update(issue)
