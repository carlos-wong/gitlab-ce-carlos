--- conflicted
+++ resolved
@@ -21,13 +21,8 @@
           create_discussion_lock_note if issuable.previous_changes.include?('discussion_locked')
         end
 
-<<<<<<< HEAD
         create_due_date_note if issuable.previous_changes.include?('due_date') && can?(current_user, :change_due_date, issuable)
-        create_milestone_note if issuable.previous_changes.include?('milestone_id')
-=======
-        create_due_date_note if issuable.previous_changes.include?('due_date')
         create_milestone_note if has_milestone_changes?
->>>>>>> fab178d3
         create_labels_note(old_labels) if old_labels && issuable.labels != old_labels
       end
     end
