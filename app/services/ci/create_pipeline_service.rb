--- conflicted
+++ resolved
@@ -38,10 +38,7 @@
         project: project,
         current_user: current_user,
         push_options: params[:push_options],
-<<<<<<< HEAD
-=======
         chat_data: params[:chat_data],
->>>>>>> 8551049f
         **extra_options(options))
 
       sequence = Gitlab::Ci::Pipeline::Chain::Sequence
@@ -117,17 +114,10 @@
     def extra_options(options = {})
       # In Ruby 2.4, even when options is empty, f(**options) doesn't work when f
       # doesn't have any parameters. We reproduce the Ruby 2.5 behavior by
-<<<<<<< HEAD
-      # checking explicitely that no arguments are given.
-      raise ArgumentError if options.any?
-
-      {} # overriden in EE
-=======
       # checking explicitly that no arguments are given.
       raise ArgumentError if options.any?
 
       {} # overridden in EE
->>>>>>> 8551049f
     end
   end
 end