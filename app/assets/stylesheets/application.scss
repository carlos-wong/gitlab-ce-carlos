--- conflicted
+++ resolved
@@ -2,11 +2,6 @@
  * This is a manifest file that'll automatically include all the stylesheets available in this directory
  * and any sub-directories. You're free to add application-wide styles to this file and they'll appear at
  * the top of the compiled file, but it's generally better to create a new file per style scope.
-<<<<<<< HEAD
- *= require jquery.atwho
- *= require select2
-=======
->>>>>>> 8a802d1c
  *= require_self
  *= require cropper.css
 */
@@ -19,6 +14,7 @@
 @import "../../../node_modules/at.js/dist/css/jquery.atwho";
 @import "../../../node_modules/pikaday/scss/pikaday";
 @import "../../../node_modules/dropzone/dist/basic";
+@import "../../../node_modules/select2/select2";
 
 // GitLab UI framework
 @import "framework";
