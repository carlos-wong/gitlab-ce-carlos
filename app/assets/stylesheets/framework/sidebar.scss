--- conflicted
+++ resolved
@@ -97,14 +97,6 @@
 
 .issues-bulk-update.right-sidebar {
   @include maintain-sidebar-dimensions;
-<<<<<<< HEAD
-  transition: right $sidebar-transition-duration;
-  right: -$gutter-width;
-
-  &.right-sidebar-expanded {
-    @include maintain-sidebar-dimensions;
-    right: 0;
-=======
   width: 0;
   padding: 0;
   transition: width $sidebar-transition-duration;
@@ -112,17 +104,12 @@
   &.right-sidebar-expanded {
     @include maintain-sidebar-dimensions;
     width: $gutter-width;
->>>>>>> 134ba0b5
   }
 
   &.right-sidebar-collapsed {
     @include maintain-sidebar-dimensions;
-<<<<<<< HEAD
-    right: -$gutter-width;
-=======
     width: 0;
     padding: 0;
->>>>>>> 134ba0b5
 
     .block {
       padding: 16px 0;
@@ -133,9 +120,6 @@
 
   .issuable-sidebar {
     padding: 0 3px;
-<<<<<<< HEAD
-=======
     width: calc(100% + 35px);
->>>>>>> 134ba0b5
   }
 }