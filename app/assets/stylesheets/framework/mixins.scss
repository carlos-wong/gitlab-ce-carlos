--- conflicted
+++ resolved
@@ -31,14 +31,6 @@
   border: 0;
   border-color: $gl-gray-100;
 
-<<<<<<< HEAD
-  @supports (width: fit-content) {
-    display: block;
-    width: fit-content;
-  }
-
-=======
->>>>>>> 8551049f
   tr {
     th {
       border-bottom: solid 2px $gl-gray-100;
