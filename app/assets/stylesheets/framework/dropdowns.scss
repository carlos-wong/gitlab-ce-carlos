.dropdown {
  position: relative;

  .btn-link {
    &:hover {
      cursor: pointer;
    }
  }
}

@mixin chevron-active {
  .fa-chevron-down {
    color: $gray-darkest;
  }
}

@mixin set-visible {
  transform: translateY(0);
  visibility: visible;
  opacity: 1;
  transition-duration: 100ms, 150ms, 25ms;
  transition-delay: 35ms, 50ms, 25ms;
}

@mixin set-invisible {
  transform: translateY(-10px);
  visibility: hidden;
  opacity: 0;
  transition-property: opacity, transform, visibility;
  transition-duration: 70ms, 250ms, 250ms;
  transition-timing-function: linear, $dropdown-animation-timing;
  transition-delay: 25ms, 50ms, 0ms;
}

.open {
  .dropdown-menu,
  .dropdown-menu-nav {
    @include set-visible;
    display: block;

    @media (max-width: $screen-xs-max) {
      width: 100%;
    }
  }

  .dropdown-toggle,
  .dropdown-menu-toggle {
    @include chevron-active;
    border-color: $gray-darkest;
  }

  [data-toggle="dropdown"] {
    outline: 0;
  }
}

.dropdown-toggle {
  padding: 6px 8px 6px 10px;
  background-color: $white-light;
  color: $gl-text-color;
  font-size: 14px;
  text-align: left;
  border: 1px solid $border-color;
  border-radius: $border-radius-base;
  white-space: nowrap;

  &[disabled] {
    opacity: .65;
    cursor: not-allowed;
  }

  &.no-outline {
    outline: 0;
  }

  &.large {
    width: 200px;
  }

  &.wide {
    width: 100%;

    + .dropdown-select {
      width: 100%;
    }
  }

  // Allows dynamic-width text in the dropdown toggle.
  // Resizes to allow long text without overflowing the container.
  &.dynamic {
    width: auto;
    min-width: 160px;
    max-width: 100%;
    padding-right: 25px;
  }

  .fa {
    color: $gray-darkest;
  }

  .fa-chevron-down {
    font-size: $dropdown-chevron-size;
    position: relative;
    top: -2px;
    margin-left: 5px;
  }

  &:hover {
    @include chevron-active;
    border-color: $gray-darkest;
  }

  &:focus:active {
    @include chevron-active;
    border-color: $dropdown-toggle-active-border-color;
    outline: 0;
  }
}

.dropdown-menu-toggle {
  @extend .dropdown-toggle;
  padding-right: 25px;
  position: relative;
  width: 163px;
  text-overflow: ellipsis;
  overflow: hidden;

  .fa {
    position: absolute;

    &.fa-spinner {
      font-size: 16px;
      margin-top: -3px;
    }
  }

  .fa-chevron-down,
  .fa-spinner {
    position: absolute;
    top: 11px;
    right: 8px;
  }
}

@mixin dropdown-link {
  display: block;
  position: relative;
  padding: 5px 8px;
  color: $gl-text-color;
  line-height: initial;
  border-radius: 2px;
  white-space: nowrap;
  overflow: hidden;

  &:hover,
  &:focus,
  &.is-focused {
    background-color: $dropdown-link-hover-bg;
    text-decoration: none;

    .badge {
      background-color: darken($dropdown-link-hover-bg, 5%);
    }
  }

  &.dropdown-menu-empty-link {
    &.is-focused {
      background-color: $dropdown-empty-row-bg;
    }
  }

  &.dropdown-menu-user-link {
    line-height: 16px;
  }

  .icon-play {
    fill: $gl-text-color-secondary;
    margin-right: 6px;
    height: 12px;
    width: 11px;
  }
}

.dropdown-menu,
.dropdown-menu-nav {
  @include set-invisible;
  display: block;
  position: absolute;
  width: auto;
  top: 100%;
  left: 0;
  z-index: 200;
  min-width: 240px;
  max-width: 500px;
  margin-top: 2px;
  margin-bottom: 2px;
  font-size: 14px;
  font-weight: $gl-font-weight-normal;
  padding: 8px 0;
  background-color: $white-light;
  border: 1px solid $dropdown-border-color;
  border-radius: $border-radius-base;
  box-shadow: 0 2px 4px $dropdown-shadow-color;

  &.dropdown-open-left {
    right: 0;
    left: auto;
  }

  &.is-loading {
    .dropdown-content {
      display: none;
    }

    .dropdown-loading {
      display: block;
    }
  }

  .shortcut-mappings {
    display: none;
  }

  &.shortcuts .shortcut-mappings {
    display: inline-block;
    margin-right: 5px;
  }

  ul {
    margin: 0;
    padding: 0;
  }

  li {
    text-align: left;
    list-style: none;
    padding: 0 10px;
  }

  .divider {
    height: 1px;
    margin: 6px 10px;
    padding: 0;
    background-color: $dropdown-divider-color;
  }

  .separator {
    width: 100%;
    height: 1px;
    margin-top: 8px;
    margin-bottom: 8px;
    background-color: $dropdown-divider-color;
  }

  a {
    @include dropdown-link;
  }

  .dropdown-header {
    color: $gl-text-color-secondary;
    font-size: 13px;
    line-height: 22px;
    padding: 0 16px;
  }

  &.capitalize-header .dropdown-header {
    text-transform: capitalize;
  }

  .dropdown-bold-header {
    font-weight: $gl-font-weight-bold;
    line-height: 22px;
    padding: 0 16px;
  }

  .separator + .dropdown-header,
  .separator + .dropdown-bold-header {
    padding-top: 2px;
  }

  .unclickable {
    cursor: not-allowed;
    padding: 5px 8px;
    color: $gl-text-color-secondary;
  }

  .badge + span:not(.badge) {
    // Expects up to 3 digits on the badge
    margin-right: 40px;
  }
}

.droplab-dropdown {
  .dropdown-toggle > i {
    pointer-events: none;
  }

  .dropdown-menu li {
    padding: $gl-btn-padding;
    cursor: pointer;

    > a,
    > button {
      display: flex;
      margin: 0;
      padding: 0;
      border-radius: 0;
      text-overflow: inherit;
      background-color: inherit;
      color: inherit;
      border: inherit;
      text-align: left;

      &:hover,
      &:focus {
        background-color: inherit;
        color: inherit;
      }

      &.btn .fa:not(:last-child) {
        margin-left: 5px;
      }
    }

    &:hover,
    &:focus {
      background-color: $dropdown-hover-color;
      color: $white-light;
    }

    &.droplab-item-selected i {
      visibility: visible;
    }

    &.divider {
      margin: 0 8px;
      padding: 0;
      border-top: $gray-darkest;
    }

    .icon {
      visibility: hidden;
    }

    .description {
      display: inline-block;
      white-space: normal;
      margin-left: 5px;

      p {
        margin-bottom: 0;
      }
    }
  }

  .icon {
    display: inline-block;
    vertical-align: top;
    padding-top: 2px;
  }
}

.droplab-dropdown .dropdown-menu,
.droplab-dropdown .dropdown-menu-nav {
  display: none;
  opacity: 1;
  visibility: visible;
  transform: translateY(0);
}

.comment-type-dropdown.open .dropdown-menu {
  display: block;
}

.filtered-search-box-input-container {
  .dropdown-menu,
  .dropdown-menu-nav {
    max-width: 280px;
  }
}

.dropdown-menu-drop-up {
  top: auto;
  bottom: 100%;
}

.dropdown-menu-large {
  width: 340px;
}

.dropdown-menu-no-wrap {
  a {
    white-space: normal;
  }
}

.dropdown-menu-full-width {
  width: 100%;
}

.dropdown-menu-paging {
  .dropdown-page-two,
  .dropdown-menu-back {
    display: none;
  }

  &.is-page-two {
    .dropdown-page-one {
      display: none;
    }

    .dropdown-page-two,
    .dropdown-menu-back {
      display: block;
    }

    .dropdown-content {
      padding: 0 10px;
    }
  }
}

.dropdown-menu-user {
  .avatar {
    float: left;
    width: 2 * $gl-padding;
    height: 2 * $gl-padding;
    margin: 0 10px 0 0;
  }
}

.dropdown-menu-user-link {
  padding-top: 10px;
  padding-bottom: 7px;
}

.dropdown-menu-user-full-name {
  display: block;
  font-weight: $gl-font-weight-normal;
  line-height: 16px;
  text-overflow: ellipsis;
  overflow: hidden;
  white-space: nowrap;
}

.dropdown-menu-user-username {
  display: block;
  line-height: 16px;
  text-overflow: ellipsis;
  overflow: hidden;
  white-space: nowrap;
}

.dropdown-select {
  width: $dropdown-width;

  @media (max-width: $screen-sm-min) {
    width: 100%;
  }
}

.dropdown-menu-align-right {
  left: auto;
  right: 0;
  margin-top: -5px;
}

.dropdown-menu-selectable {
  a {
    padding-left: 26px;
    position: relative;

    &.is-indeterminate,
    &.is-active {
      font-weight: $gl-font-weight-bold;
      color: $gl-text-color;

      &::before {
        position: absolute;
        left: 6px;
        top: 50%;
        transform: translateY(-50%);
        font: normal normal normal 14px/1 FontAwesome;
        font-size: inherit;
        text-rendering: auto;
        -webkit-font-smoothing: antialiased;
        -moz-osx-font-smoothing: grayscale;
      }
    }

    &.is-indeterminate::before {
      content: "\f068";
    }

    &.is-active::before {
      content: "\f00c";
      position: absolute;
      top: 50%;
      transform: translateY(-50%);
    }
  }
}


.dropdown-title {
  position: relative;
  padding: 2px 25px 10px;
  margin: 0 10px 10px;
  font-weight: $gl-font-weight-bold;
  line-height: 1;
  text-align: center;
  text-overflow: ellipsis;
  white-space: nowrap;
  border-bottom: 1px solid $dropdown-divider-color;
  overflow: hidden;
}

.dropdown-title-button {
  position: absolute;
  top: 0;
  padding: 0;
  color: $dropdown-title-btn-color;
  font-size: 14px;
  border: 0;
  background: none;
  outline: 0;

  &:hover {
    color: darken($dropdown-title-btn-color, 15%);
  }
}

.dropdown-menu-close {
  right: 5px;
  width: 20px;
  height: 20px;
  top: -1px;
}

.dropdown-menu-back {
  left: 7px;
  top: 2px;
}

.dropdown-input {
  position: relative;
  margin-bottom: 10px;
  padding: 0 10px;

  .fa {
    position: absolute;
    top: 10px;
    right: 20px;
    color: $dropdown-input-fa-color;
    font-size: 12px;
    pointer-events: none;
  }

  .dropdown-input-clear {
    display: none;
    cursor: pointer;
    pointer-events: all;
    right: 22px;
    top: 9px;
    font-size: 14px;
  }

  &.has-value {
    .dropdown-input-clear {
      display: block;
    }

    .dropdown-input-search {
      display: none;
    }
  }
}

.dropdown-input-field,
.default-dropdown-input {
  display: block;
  width: 100%;
  min-height: 30px;
  padding: 0 7px;
  color: $dropdown-input-color;
  line-height: 30px;
  border: 1px solid $dropdown-divider-color;
  border-radius: 2px;
  outline: 0;

  &:focus {
    color: $dropdown-link-color;
    border-color: $dropdown-input-focus-border;
    box-shadow: 0 0 4px $dropdown-input-focus-shadow;

    ~ .fa {
      color: $dropdown-link-color;
    }
  }

  &:hover {
    ~ .fa {
      color: $dropdown-link-color;
    }
  }
}

.dropdown-content {
  max-height: 215px;
  overflow-y: auto;
}

.dropdown-info-note {
  color: $gl-text-color-secondary;
  text-align: center;
}

.dropdown-footer {
  padding-top: 10px;
  margin-top: 10px;
  font-size: 13px;
  border-top: 1px solid $dropdown-divider-color;
}

.dropdown-footer-content {
  padding-left: 10px;
  padding-right: 10px;
}

.dropdown-due-date-footer {
  padding-top: 0;
  margin-left: 10px;
  margin-right: 10px;
  border-top: 0;
}

.dropdown-footer-list {
  font-size: 14px;

  a {
    cursor: pointer;
    padding-left: 10px;
  }
}

.dropdown-loading {
  position: absolute;
  top: 0;
  right: 0;
  bottom: 0;
  left: 0;
  display: none;
  z-index: 9;
  background-color: $dropdown-loading-bg;
  font-size: 28px;

  .fa {
    position: absolute;
    top: 50%;
    left: 50%;
    margin-top: -14px;
    margin-left: -14px;
  }
}

.dropdown-label-box {
  position: relative;
  top: 3px;
  margin-right: 5px;
  display: inline-block;
  width: 15px;
  height: 15px;
  border-radius: $border-radius-base;
}

.dropdown-menu-due-date {
  .dropdown-content {
    max-height: 230px;
  }

  .pika-single {
    position: relative !important;
    top: 0 !important;
    border: 0;
    box-shadow: none;
  }

  .pika-lendar {
    margin-top: -5px;
    margin-bottom: 0;
  }
}

.dropdown-menu-inner-title {
  display: block;
  color: $gl-text-color;
  font-weight: $gl-font-weight-bold;
}

.dropdown-menu-inner-content {
  display: block;
  color: $gl-text-color-secondary;
}

.dropdown-toggle-text {
  &.is-default {
    color: $gl-text-color-secondary;
  }
}

.droplab-item-ignore {
  pointer-events: none;
}

.pika-single.animate-picker.is-bound,
.pika-single.animate-picker.is-bound.is-hidden {
  /*
   * Having `!important` is not recommended but
   * since `pikaday` sets positioning inline
   * there's no way it can be gracefully overridden
   * using config options.
   */
  position: absolute !important;
  display: block;
}

.pika-single.animate-picker.is-bound {
  @include set-visible;
}

.pika-single.animate-picker.is-bound.is-hidden {
  @include set-invisible;
  overflow: hidden;
}

// TODO: change global style and remove mixin
@mixin new-style-dropdown($selector: '') {
  #{$selector}.dropdown-menu,
  #{$selector}.dropdown-menu-nav {
    margin-bottom: 24px;

    li {
      display: block;
      padding: 0 1px;

      &:hover {
        background-color: transparent;
      }

      &.divider {
        margin: 6px 0;

        &:hover {
          background-color: $dropdown-divider-color;
        }
      }

      &.dropdown-header {
        padding: 8px 16px;
      }

      a,
      button,
      .menu-item {
        border-radius: 0;
        box-shadow: none;
        padding: 8px 16px;
        text-align: left;
        width: 100%;

        // make sure the text color is not overriden
        &.text-danger {
<<<<<<< HEAD
          // @extend .text-danger;
=======
          color: $brand-danger;
>>>>>>> d4ec6318
        }

        &.is-focused,
        &:hover,
        &:active,
        &:focus {
          background-color: $dropdown-item-hover-bg;
          color: $gl-text-color;

          // make sure the text color is not overriden
          &.text-danger {
            color: $brand-danger;
          }
        }

        &.is-active {
          font-weight: inherit;

          &::before {
            top: 16px;
          }

          &.dropdown-menu-user-link::before {
            top: 50%;
            transform: translateY(-50%);
          }
        }
      }
    }

    &.dropdown-menu-selectable {
      li {
        a {
          padding: 8px 40px;

          &.is-active::before {
            left: 16px;
          }
        }
      }
    }
  }

  #{$selector}.dropdown-menu-align-right {
    margin-top: 2px;
  }

  .open {
    #{$selector}.dropdown-menu,
    #{$selector}.dropdown-menu-nav {
      @media (max-width: $screen-xs-max) {
        max-width: 100%;
      }
    }
  }
}

@include new-style-dropdown('.breadcrumbs-list .dropdown ');
@include new-style-dropdown('.js-namespace-select + ');<|MERGE_RESOLUTION|>--- conflicted
+++ resolved
@@ -770,11 +770,7 @@
 
         // make sure the text color is not overriden
         &.text-danger {
-<<<<<<< HEAD
-          // @extend .text-danger;
-=======
           color: $brand-danger;
->>>>>>> d4ec6318
         }
 
         &.is-focused,
