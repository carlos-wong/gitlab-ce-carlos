--- conflicted
+++ resolved
@@ -72,16 +72,6 @@
       color: $black;
       font-weight: 600;
     }
-<<<<<<< HEAD
-=======
-
-    .badge {
-      font-weight: normal;
-      background-color: $nav-badge-bg;
-      color: $btn-transparent-color;
-      vertical-align: baseline;
-    }
->>>>>>> 89c7db6a
   }
 
   &.sub-nav {
