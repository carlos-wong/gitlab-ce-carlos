--- conflicted
+++ resolved
@@ -127,19 +127,7 @@
       @include media-breakpoint-up(md) { width: 200px; }
 
       /* Large devices (large desktops, 1200px and up) */
-<<<<<<< HEAD
       @include media-breakpoint-up(lg) { width: 250px; }
-
-      &.input-short {
-        /* Medium devices (desktops, 992px and up) */
-        @include media-breakpoint-up(md) { width: 170px; }
-
-        /* Large devices (large desktops, 1200px and up) */
-        @include media-breakpoint-up(lg) { width: 210px; }
-      }
-=======
-      @media (min-width: $screen-lg-min) { width: 250px; }
->>>>>>> 6c51e220
     }
 
     @include media-breakpoint-down(xs) {
