@import "framework/variables";
@import 'framework/tw_bootstrap_variables';
@import "bootstrap/variables";

$active-background: rgba(0, 0, 0, .04);
$active-border: $indigo-500;
$active-color: $indigo-700;
$active-hover-background: $active-background;
$active-hover-color: $gl-text-color;
$inactive-badge-background: rgba(0, 0, 0, .08);
$hover-background: $indigo-700;
$hover-color: $white-light;
$inactive-color: $gl-text-color-secondary;
$new-sidebar-width: 220px;

.page-with-new-sidebar {
  @media (min-width: $screen-sm-min) {
    padding-left: $new-sidebar-width;
  }

  // Override position: absolute
  .right-sidebar {
    position: fixed;
    height: 100%;
  }
}

.context-header {
  border-bottom: 1px solid $border-color;
  font-weight: 600;
  display: flex;
  align-items: center;
<<<<<<< HEAD
  padding: 10px 14px 9px;
=======
  padding: 10px 16px 10px 10px;
  color: $gl-text-color;
>>>>>>> 2b827d05

  .avatar-container {
    flex: 0 0 40px;
  }

  &:hover {
    background-color: $hover-background;
    color: $hover-color;
    border-color: $hover-background;

    .avatar-container {
      border-color: transparent;
    }

    .settings-avatar {
      background-color: $indigo-500;

      i {
        color: $hover-color;
      }
    }
  }

  .project-title,
  .group-title {
    overflow: hidden;
    text-overflow: ellipsis;
  }
}

.settings-avatar {
  background-color: $white-light;
  transition: background-color 100ms linear;

  i {
    font-size: 20px;
    width: 100%;
    color: $gl-text-color-secondary;
    text-align: center;
    align-self: center;
    transition: color 100ms linear;
  }
}

.nav-sidebar {
  position: fixed;
  z-index: 400;
  width: $new-sidebar-width;
  transition: width $sidebar-transition-duration;
  top: 50px;
  bottom: 0;
  left: 0;
  overflow: auto;
  background-color: $gray-normal;
  box-shadow: inset -2px 0 0 $border-color;

  a {
    text-decoration: none;
  }

  ul {
    padding-left: 0;
    list-style: none;
  }

  li {
    white-space: nowrap;

    a {
      display: block;
      padding: 12px 16px;
      color: $inactive-color;
    }
  }

  li.active {
    box-shadow: inset 4px 0 0 $active-border;

    > a {
      color: $active-color;
      font-weight: 700;
    }
  }

  @media (max-width: $screen-xs-max) {
    width: 0;
  }
}

.sidebar-sub-level-items {
  display: none;
  padding-bottom: 8px;

  > li {
    a {
      font-size: 12px;
      padding: 8px 16px 8px 24px;

      &:hover,
      &:focus {
        background: $active-hover-background;
        color: $active-hover-color;
      }
    }

    &.active {
      a {
        &,
        &:hover,
        &:focus {
          background: $active-background;
          color: $active-color;
        }
      }
    }
  }
}

.sidebar-top-level-items {
  > li {
    .badge {
      float: right;
      background-color: $inactive-badge-background;
      color: $inactive-color;
    }

    &.active {
      background: $active-background;

      .badge {
        color: $active-color;
        font-weight: 600;
      }

      .sidebar-sub-level-items {
        display: block;
      }
    }

    > a:hover {
      background-color: $hover-background;
      color: $hover-color;

      .badge {
        transition: background-color 100ms linear, color 100ms linear;
        background-color: $indigo-500;
        color: $hover-color;
      }
    }
  }
}


// Make issue boards full-height now that sub-nav is gone

.boards-list {
  height: calc(100vh - 50px);

  @media (min-width: $screen-sm-min) {
    height: 475px; // Needed for PhantomJS
    // scss-lint:disable DuplicateProperty
    height: calc(100vh - 120px);
    // scss-lint:enable DuplicateProperty
  }
}


// Change color of all horizontal tabs to match the new indigo color
.nav-links li.active a {
  border-bottom-color: $active-border;

  .badge {
    font-weight: 600;
  }
}<|MERGE_RESOLUTION|>--- conflicted
+++ resolved
@@ -30,12 +30,8 @@
   font-weight: 600;
   display: flex;
   align-items: center;
-<<<<<<< HEAD
-  padding: 10px 14px 9px;
-=======
-  padding: 10px 16px 10px 10px;
+  padding: 10px 16px 10px;
   color: $gl-text-color;
->>>>>>> 2b827d05
 
   .avatar-container {
     flex: 0 0 40px;
