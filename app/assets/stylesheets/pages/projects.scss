--- conflicted
+++ resolved
@@ -97,12 +97,7 @@
     margin-bottom: 0px;
 
     .btn {
-<<<<<<< HEAD
-      @include bnt-project;
-      @include btn-info;
-=======
       @include btn-gray;
->>>>>>> 5ad3a274
 
       .count {
         display: inline-block;
@@ -158,11 +153,7 @@
 
 .input-group-btn {
   .btn {
-<<<<<<< HEAD
-    @include bnt-project;
-=======
     @include btn-gray;
->>>>>>> 5ad3a274
     @include btn-middle;
 
     &:hover {
@@ -390,13 +381,8 @@
   }
 
   .nav > li > a {
-<<<<<<< HEAD
-    @include btn-info;
-    @include bnt-project;
-=======
     @include btn-default;
     @include btn-gray;
->>>>>>> 5ad3a274
 
     background-color: transparent;
     border: 1px solid #f7f8fa;
@@ -456,11 +442,7 @@
 
   .btn-remove {
     @include btn-middle;
-<<<<<<< HEAD
-    @include btn-remove;
-=======
     @include btn-red;
->>>>>>> 5ad3a274
 
     float: left !important;
   }
@@ -530,14 +512,6 @@
   }
 }
 
-<<<<<<< HEAD
-.project-show-files {
-  padding-top: 20px;
-}
-
-.inline-form {
-  display: inline-block;
-=======
 .project-last-commit {
   margin: 0 7px;
 
@@ -567,7 +541,10 @@
       font-weight: 600;
     }
   }
->>>>>>> 5ad3a274
+}
+
+.project-show-files {
+  padding-top: 20px;
 }
 
 .project-show-readme .readme-holder {
