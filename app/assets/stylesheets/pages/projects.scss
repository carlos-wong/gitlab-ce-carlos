.alert_holder {
  margin: -16px;

  .alert-link {
    font-weight: $gl-font-weight-normal;
  }
}

.new_project,
.edit-project,
.import-project {
  .form-text.text-muted {
    margin-bottom: 10px;
  }

  .project-path .form-control {
    border-radius: $border-radius-base;
  }

  .input-group {
    display: flex;

    .select2-container {
      display: unset;
      max-width: unset;
      width: unset !important;
      flex-grow: 1;
    }

    > div {
      &:last-child {
        padding-right: 0;
      }
    }
  }

  @include media-breakpoint-down(xs) {
    .input-group > div {
      &:last-child {
        margin-bottom: 0;
      }
    }

    fieldset > .form-group:first-child {
      padding-right: 0;
    }
  }

  .input-group-prepend,
  .input-group-append {
    overflow: hidden;
    text-overflow: ellipsis;
    line-height: unset;
    width: unset;
    max-width: 50%;
    text-align: left;

    &.static-namespace {
      height: 35px;
      border-radius: 3px;
      border: 1px solid $border-color;
      max-width: 100%;
      flex-grow: 1;
    }

    + .select2 a,
    + .btn-secondary {
      border-radius: 0 $border-radius-base $border-radius-base 0;
    }
  }
}

.toggle-wrapper {
  margin-top: 5px;
}

.project-feature-row > .toggle-wrapper {
  margin: 10px 0;
}

.project-visibility-setting,
.project-feature-settings {
  border: 1px solid $border-color;
  padding: 10px 32px;

  @include media-breakpoint-down(xs) {
    padding: 10px 20px;
  }
}

.project-visibility-setting .request-access {
  line-height: 2;
}

.project-feature-settings {
  background: $gray-lighter;
  border-top: 0;
  margin-bottom: 16px;
}

.project-repo-select {
  transition: background 2s ease-out;

  &:disabled {
    opacity: 0.5;
    pointer-events: none;
  }

  .highlight-changes & {
    background: $highlight-changes-color;
    transition: none;
  }
}

.project-feature-controls {
  display: flex;
  align-items: center;
  margin: 8px 0;
  max-width: 432px;

  .toggle-wrapper {
    flex: 0;
    margin-right: 10px;
  }

  .select-wrapper {
    flex: 1;
  }
}

.project-feature-setting-group {
  padding-left: 32px;

  .project-feature-controls {
    max-width: 400px;
  }

  @include media-breakpoint-down(xs) {
    padding-left: 20px;
  }
}

.project-home-panel,
.group-home-panel {
  padding-top: 24px;
  padding-bottom: 24px;

  @include media-breakpoint-up(sm) {
    border-bottom: 1px solid $border-color;
  }

  .project-avatar,
  .group-avatar {
    float: none;
    margin: 0 auto;

    &.identicon {
      border-radius: 50%;
    }
  }

  .project-title,
  .group-title {
    margin-top: 10px;
    margin-bottom: 10px;
    font-size: 24px;
    font-weight: $gl-font-weight-normal;
    line-height: 1;
    word-wrap: break-word;

    .fa {
      margin-left: 2px;
      font-size: 12px;
      vertical-align: middle;
    }
  }

  .project-home-desc,
  .group-home-desc {
    margin-left: auto;
    margin-right: auto;
    margin-bottom: 0;
    max-width: 700px;

    > p {
      margin-bottom: 0;
    }
  }

  .notifications-btn {
    .fa-bell,
    .fa-spinner {
      margin-right: 6px;
    }

    .fa-angle-down {
      margin-left: 6px;
    }
  }
}

.nav > .project-repo-buttons {
  margin-top: 0;
}

.project-repo-buttons,
.group-buttons {
  .btn {
    padding: 3px 10px;

    &:last-child {
      margin-left: 0;
    }

    .fa {
      color: $layout-link-gray;
    }

    svg {
      fill: $layout-link-gray;
    }

    .fa-caret-down {
      margin-left: 3px;
    }
  }

  .project-action-button {
    margin: 15px 5px 0;
    vertical-align: top;
  }

  .notification-dropdown .dropdown-menu {
    @extend .dropdown-menu-right;
  }

  .download-button {
    @include media-breakpoint-down(md) {
      margin-left: 0;
    }
  }

  .count-buttons {
    display: inline-block;
    vertical-align: top;
    margin-top: 15px;
  }

  .project-clone-holder {
    display: inline-block;
    margin: 15px 5px 0 0;

    input {
      height: 29px;
    }
  }

  .count-with-arrow {
    display: inline-block;
    position: relative;
    margin-left: 4px;

    .arrow {
      &::before {
        content: '';
        display: inline-block;
        position: absolute;
        width: 0;
        height: 0;
        border-color: transparent;
        border-style: solid;
        top: 50%;
        left: 0;
        margin-top: -6px;
        border-width: 7px 5px 7px 0;
        border-right-color: $count-arrow-border;
        pointer-events: none;
      }

      &::after {
        content: '';
        position: absolute;
        width: 0;
        height: 0;
        border-color: transparent;
        border-style: solid;
        top: 50%;
        left: 1px;
        margin-top: -9px;
        border-width: 10px 7px 10px 0;
        border-right-color: $white-light;
        pointer-events: none;
      }
    }

    .count {
      @include btn-white;
      display: inline-block;
      background: $white-light;
      border-radius: 2px;
      border-width: 1px;
      border-style: solid;
      font-size: 13px;
      font-weight: $gl-font-weight-bold;
      line-height: 13px;
      letter-spacing: 0.4px;
      padding: 6px 14px;
      text-align: center;
      vertical-align: middle;
      touch-action: manipulation;
      background-image: none;
      white-space: nowrap;
      margin: 0 10px 0 4px;

      a {
        color: inherit;
      }

      &:hover {
        background: $white-light;
      }
    }
  }

  .clone-dropdown-btn {
    background-color: $white-light;
  }

  .clone-options-dropdown {
    min-width: 240px;

    .dropdown-menu-inner-content {
      min-width: 320px;
    }
  }
}

.split-one {
  display: inline-table;
  margin-right: 12px;

  > a {
    margin: -1px;
  }
}

.save-project-loader {
  margin-top: 50px;
  margin-bottom: 50px;
  color: $save-project-loader-color;
}

.transfer-project .select2-container {
  min-width: 200px;
}

<<<<<<< HEAD
.deploy-key-content {
  @include media-breakpoint-up(sm) {
    float: left;
=======
.deploy-keys {
  .scrolling-tabs-container {
    position: relative;
  }
}
>>>>>>> 533593e9

.deploy-key {
  // Ensure that the fingerprint does not overflow on small screens
  .fingerprint {
    word-break: break-all;
    white-space: normal;
  }

  .deploy-project-label,
  .key-created-at {
    svg {
      vertical-align: text-top;
    }
  }

<<<<<<< HEAD
.deploy-key-projects {
  @include media-breakpoint-up(sm) {
    line-height: 42px;
=======
  .btn svg {
    vertical-align: top;
  }

  .key-created-at {
    line-height: unset;
>>>>>>> 533593e9
  }
}

.deploy-project-list {
  margin-bottom: -$gl-padding-4;

  a.deploy-project-label {
    margin-right: $gl-padding-4;
    margin-bottom: $gl-padding-4;
    color: $gl-text-color-secondary;
    background-color: $theme-gray-100;
    line-height: $gl-btn-line-height;

    &:hover {
      color: $gl-link-color;
    }
  }
}

.vs-public {
  color: $gl-primary;
}

.vs-internal {
  color: $gl-warning;
}

.vs-private {
  color: $gl-success;
}

.lfs-enabled {
  color: $gl-success;
}

.lfs-disabled {
  color: $gl-warning;
}

.breadcrumb.repo-breadcrumb {
  flex: 1;
  padding: 0;
  background: transparent;
  border: 0;
  line-height: 34px;
  margin: 0;

  > li + li::before {
    padding: 0 3px;
    color: $project-breadcrumb-color;
  }

  a {
    color: $gl-text-color;
  }

  .dropdown-menu {
    width: 240px;
  }
}

.fork-thumbnail {
  height: 200px;
  width: calc((100% / 2) - #{$gl-padding * 2});

  @include media-breakpoint-up(md) {
    width: calc((100% / 4) - #{$gl-padding * 2});
  }

  @include media-breakpoint-up(lg) {
    width: calc((100% / 5) - #{$gl-padding * 2});
  }

  &:hover:not(.disabled),
  &.forked {
    background-color: $row-hover;
    border-color: $row-hover-border;
  }

  .avatar-container,
  .identicon {
    float: none;
    margin-left: auto;
    margin-right: auto;
  }

  a {
    display: block;
    width: 100%;
    height: 100%;
    padding-top: $gl-padding;
    text-decoration: none;

    &.disabled {
      opacity: 0.3;
      cursor: not-allowed;
    }
  }
}

.fork-thumbnail-container {
  display: flex;
  flex-wrap: wrap;
  margin-left: -$gl-padding;
  margin-right: -$gl-padding;

  > h5 {
    width: 100%;
  }
}

.project-template {
  > .form-group {
    margin-bottom: 0;
  }

  .template-option {
    padding: $gl-padding $gl-padding $gl-padding ($gl-padding * 4);
    position: relative;

    &:not(:first-child) {
      border-top: 1px solid $border-color;
    }
  }

  .template-title {
    font-size: 16px;
  }

  .template-description {
    margin: 6px 0 12px;
  }

  .template-button {
    input {
      position: absolute;
      clip: rect(0, 0, 0, 0);
    }
  }

  svg {
    position: absolute;
    left: $gl-padding;
    top: $gl-padding;
  }

  .project-fields-form {
    display: none;

    &.selected {
      display: block;
      padding: $gl-padding;
    }
  }

  .template-input-group {
    position: relative;

    @include media-breakpoint-up(sm) {
      display: flex;
    }

    .input-group-prepend,
    .input-group-append {
      flex: 1;
      text-align: left;
      padding-left: ($gl-padding * 3);
      background-color: $white-light;
    }

    .selected-template {
      line-height: 20px;
    }

    .selected-icon {
      svg {
        display: none;
        top: 7px;
        height: 20px;
        width: 20px;

        &.active {
          display: block;
        }
      }
    }
  }
}

.gitlab-tab-content {
  .import-project-pane {
    padding-bottom: 6px;
  }
}

.project-import {
  .import-btn-container {
    margin-bottom: 0;
  }

  .toggle-import-form {
    padding-bottom: 10px;
  }

  .import-buttons {
    padding-left: 0;
    display: -webkit-flex;
    display: flex;
    -webkit-flex-wrap: wrap;
    flex-wrap: wrap;

    .btn {
      padding: 8px;
      margin-right: 10px;
    }

    .btn-template-icon {
      height: 24px;
      width: inherit;
      display: block;
      margin: 0 auto 4px;
      font-size: 24px;

      @media (min-width: map-get($grid-breakpoints, sm)-1) {
        top: 0;
      }
    }

    @include media-breakpoint-down(xs) {
      .btn-template-icon {
        display: inline-block;
        height: 14px;
        font-size: 14px;
        margin: 0;
      }
    }

    > div {
      margin-bottom: 10px;
      padding-left: 0;
    }
  }
}

.create-project-options {
  display: flex;

  @include media-breakpoint-down(xs) {
    display: block;
  }

  .first-column {
    @include media-breakpoint-up(xs) {
      max-width: 50%;
      padding-right: 30px;
    }

    @include media-breakpoint-down(xs) {
      max-width: 100%;
      width: 100%;
    }
  }

  .second-column {
    @include media-breakpoint-up(xs) {
      width: 50%;
      flex: 1;
      padding-left: 30px;
      position: relative;
    }

    @include media-breakpoint-down(xs) {
      max-width: 100%;
      width: 100%;
      padding-left: 0;
      position: relative;
    }

    // Mobile
    @include media-breakpoint-down(xs) {
      padding-top: 30px;
    }

    &::before {
      content: 'OR';
      position: absolute;
      left: -10px;
      top: 50%;
      z-index: 10;
      padding: 8px 0;
      text-align: center;
      background-color: $white-light;
      color: $gl-text-color-tertiary;
      transform: translateY(-50%);
      font-size: 12px;
      font-weight: $gl-font-weight-bold;
      line-height: 20px;

      // Mobile
      @include media-breakpoint-down(xs) {
        left: 50%;
        top: 0;
        transform: translateX(-50%);
        padding: 0 8px;
      }
    }

    &::after {
      content: '';
      position: absolute;
      background-color: $border-color;
      bottom: 0;
      left: 0;
      right: auto;
      height: 100%;
      width: 1px;
      top: 0;

      // Mobile
      @include media-breakpoint-down(xs) {
        top: 10px;
        left: 10px;
        right: 10px;
        height: 1px;
        width: auto;
      }
    }
  }
}

.project-empty-note-panel {
  border-bottom: 1px solid $border-color;
}

.project-stats {
  font-size: 0;
  text-align: center;
  max-width: 100%;
  border-bottom: 1px solid $border-color;

  .nav {
    margin-top: $gl-padding-8;
    margin-bottom: $gl-padding-8;

    > li {
      display: inline-block;
      margin-top: $gl-padding-4;
      margin-bottom: $gl-padding-4;

      &:not(:last-child) {
        margin-right: $gl-padding;
      }

      &.right {
        vertical-align: top;
        margin-top: 0;

        @include media-breakpoint-up(lg) {
          float: right;
        }
      }
    }

    .stat-text,
    .stat-link {
      padding: $gl-btn-vert-padding 0;
      background-color: transparent;
      font-size: $gl-font-size;
      line-height: $gl-btn-line-height;
      color: $notes-light-color;
    }

    .stat-link {
      &:hover,
      &:focus {
        color: $gl-text-color;
        text-decoration: underline;
      }
    }

    .btn {
      padding: $gl-btn-vert-padding $gl-btn-horz-padding;
      line-height: $gl-btn-line-height;
    }

    .btn-missing {
      @extend .btn-missing;
    }
  }
}

pre.light-well {
  border-color: $well-light-border;
}

.git-empty {
  margin-bottom: 7px;

  h5 {
    color: $gl-text-color;
  }

  .light-well {
    border-radius: 2px;

    color: $well-light-text-color;
    font-size: 13px;
    line-height: 1.6em;
  }
}

.project-footer {
  margin-top: 20px;

  .btn-remove {
    @include btn-middle;
    @include btn-red;

    float: left !important;
  }
}

/*
 * Projects list rendered on dashboard and user page
 */
.projects-list {
  @include basic-list;
  display: flex;
  flex-direction: column;

  // Disable Flexbox for admin page
  &.admin-projects {
    display: block;

    .project-row {
      display: block;
    }
  }

  .project-row {
    @include basic-list-stats;
    display: flex;
    align-items: center;
  }

  h3 {
    font-size: $gl-font-size;
  }

  .avatar-container,
  .controls {
    flex: 0 0 auto;
  }

  .avatar-container {
    align-self: flex-start;

    > a {
      width: 100%;
    }
  }

  .project-details {
    min-width: 0;

    p,
    .commit-row-message {
      @include str-truncated(100%);
      margin-bottom: 0;
    }
  }

  .controls {
    margin-left: auto;
    text-align: right;
  }

  .ci-status-link {
    display: inline-block;
    line-height: 17px;
    vertical-align: middle;

    &:hover {
      text-decoration: none;
    }
  }
}

.card .projects-list li {
  padding: 10px 15px;
  margin: 0;
}

.commits-search-form {
  .input-short {
    min-width: 200px;
  }
}

.git-clone-holder {
  width: 380px;

  .btn-clipboard {
    border: 1px solid $border-color;
  }

  .clone-options {
    display: table-cell;

    a.btn {
      width: 100%;
    }
  }

  .form-control {
    @extend .monospace;
    background: $white-light;
    font-size: 14px;
    margin-left: -1px;
    cursor: auto;
  }
}

.cannot-be-merged,
.cannot-be-merged:hover {
  color: $error-exclamation-point;
  margin-top: 2px;
}

.private-forks-notice .private-fork-icon {
  i:nth-child(1) {
    color: $project-private-forks-notice-odd;
  }

  i:nth-child(2) {
    color: $white-light;
  }
}

.new-protected-branch,
.new-protected-tag {
  label {
    margin-top: 6px;
    font-weight: $gl-font-weight-normal;
  }
}

.project-tip-command {
  > .input-group-prepend:first-child,
  > .input-group-append:first-child {
    width: auto;
  }
}

.protected-branches-list,
.protected-tags-list {
  margin-bottom: 30px;

  .settings-message {
    margin: 0;
    border-radius: 0 0 1px 1px;
    padding: 20px 0;
    border: 0;
  }

  .table-bordered {
    border-radius: 1px;

    th:not(:last-child),
    td:not(:last-child) {
      border-right: solid 1px transparent;
    }
  }

  .flash-container {
    padding: 0;
  }
}

.custom-notifications-form {
  .is-loading {
    .custom-notification-event-loading {
      display: inline-block;
    }
  }
}

.custom-notification-event-loading {
  display: none;
  margin-left: 5px;

  &.is-done {
    color: $gl-text-green;
  }
}

.project-refs-form .dropdown-menu,
.dropdown-menu-projects {
  width: 300px;

  @include media-breakpoint-up(sm) {
    width: 500px;
  }

  a {
    white-space: normal;
  }
}

.compare-form-group {
  .dropdown-menu,
  .inline-input-group {
    width: 100%;

    @include media-breakpoint-up(sm) {
      width: 300px;
    }
  }

  + .compare-ellipsis {
    width: 100%;
    vertical-align: middle;
    text-align: center;
    margin-top: -20px;

    @include media-breakpoint-up(sm) {
      margin-top: 0;
      width: auto;
    }
  }
}

.clearable-input {
  position: relative;

  .clear-icon {
    @extend .fa-times;
    display: none;
    position: absolute;
    right: 7px;
    top: 7px;
    color: $location-icon-color;

    &::before {
      font-family: FontAwesome;
      font-weight: $gl-font-weight-normal;
      font-style: normal;
    }
  }

  &.has-value {
    .clear-icon {
      cursor: pointer;
      display: block;
    }
  }
}

.project-path {
  .form-control {
    min-width: 100px;
  }

  &.form-group {
    @include media-breakpoint-up(sm) {
      margin-bottom: 0;
    }
  }

  .select2-choice {
    border-top-right-radius: 0;
    border-bottom-right-radius: 0;
  }
}

.project-home-empty {
  border-top: 0;

  .container-fluid {
    background: none;
  }

  p {
    margin-left: auto;
    margin-right: auto;
    max-width: 650px;
  }
}

.project-feature {
  padding-top: 10px;

  @include media-breakpoint-up(sm) {
    padding-left: 45px;
  }

  &.nested {
    @include media-breakpoint-up(sm) {
      padding-left: 90px;
    }
  }
}

.variables-table {
  table-layout: fixed;

  &.table-responsive {
    border: 0;
  }

  .variable-key {
    max-width: 120px;
    overflow: hidden;
    word-wrap: break-word;
    white-space: nowrap;
    text-overflow: ellipsis;
  }

  .variable-value {
    max-width: 150px;
    overflow: hidden;
    word-wrap: break-word;
    white-space: nowrap;
    text-overflow: ellipsis;
  }

  .variable-menu {
    text-align: right;
  }
}

.services-installation-info .row {
  margin-bottom: 10px;
}

.service-installation {
  padding: 32px;
  margin: 32px;
  border-radius: 3px;
  background-color: $white-light;

  h3 {
    margin-top: 0;
  }

  hr {
    margin: 32px 0;
    border-color: $border-color;
  }
}

.issuable-footer {
  padding-top: $gl-padding;
  padding-bottom: 37px;
}

.project-ci-body {
  .incorrect-syntax {
    font-size: 18px;
    color: $lint-incorrect-color;
  }

  .correct-syntax {
    font-size: 18px;
    color: $lint-correct-color;
  }
}

.project-ci-linter {
  .ci-editor {
    height: 400px;
  }

  .ci-template pre {
    white-space: pre-wrap;
  }
}

.project-badge {
  opacity: 0.9;

  &:hover {
    opacity: 1;
  }
}<|MERGE_RESOLUTION|>--- conflicted
+++ resolved
@@ -354,17 +354,11 @@
   min-width: 200px;
 }
 
-<<<<<<< HEAD
-.deploy-key-content {
-  @include media-breakpoint-up(sm) {
-    float: left;
-=======
 .deploy-keys {
   .scrolling-tabs-container {
     position: relative;
   }
 }
->>>>>>> 533593e9
 
 .deploy-key {
   // Ensure that the fingerprint does not overflow on small screens
@@ -380,18 +374,12 @@
     }
   }
 
-<<<<<<< HEAD
-.deploy-key-projects {
-  @include media-breakpoint-up(sm) {
-    line-height: 42px;
-=======
   .btn svg {
     vertical-align: top;
   }
 
   .key-created-at {
     line-height: unset;
->>>>>>> 533593e9
   }
 }
 
