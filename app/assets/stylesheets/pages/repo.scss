<<<<<<< HEAD
.modal.popup-dialog {
  display: block;
  background-color: $black-transparent;
  z-index: 2100;

  @media (min-width: $screen-md-min) {
    .modal-dialog {
      width: 600px;
      margin: 30px auto;
    }
  }
=======
.monaco-loader {
  position: absolute;
  top: 0;
  left: 0;
  right: 0;
  bottom: 0;
  background: $black-transparent;
>>>>>>> 6919f636
}

.project-refs-form,
.project-refs-target-form {
  display: inline-block;
}

.fade-enter,
.fade-leave-to {
  opacity: 0;
}

.commit-message {
  @include str-truncated(250px);
}

.editable-mode {
  display: inline-block;
}

@media (min-width: $screen-md-min) {
  .blob-viewer[data-type="rich"] {
    margin: 20px;
  }
}

.repository-view {
  border: 1px solid $border-color;
  border-radius: $border-radius-default;
  color: $almost-black;

  .code.white pre .hll {
    background-color: $well-light-border !important;
  }

  .tree-content-holder {
    display: flex;
    min-height: 300px;
  }

  .tree-content-holder-mini {
    height: 100vh;
  }

  .panel-right {
    display: flex;
    flex-direction: column;
    width: 80%;
    height: 100%;

    .monaco-editor.vs {
      .current-line {
        border: none;
        background: $well-light-border;
      }

      .line-numbers {
        cursor: pointer;

        &:hover {
          text-decoration: underline;
        }
      }
    }

    .blob-no-preview {
      .vertical-center {
        justify-content: center;
        width: 100%;
      }
    }

    &.blob-editor-container {
      overflow: hidden;
    }

    .blob-viewer-container {
      flex: 1;
      overflow: auto;

      > div,
      .file-content:not(.wiki) {
        display: flex;
      }

      > div,
      .file-content,
      .blob-viewer,
      .line-number,
      .blob-content,
      .code {
        min-height: 100%;
        width: 100%;
      }

      .line-numbers {
        min-width: 44px;
      }

      .blob-content {
        flex: 1;
        overflow-x: auto;
      }
    }

    #tabs {
      position: relative;
      flex-shrink: 0;
      display: flex;
      width: 100%;
      padding-left: 0;
      margin-bottom: 0;
      white-space: nowrap;
      overflow-y: hidden;
      overflow-x: auto;

      li {
        position: relative;
        background: $gray-normal;
        padding: #{$gl-padding / 2} $gl-padding;
        border-right: 1px solid $white-dark;
        border-bottom: 1px solid $white-dark;
        cursor: pointer;

        &.active {
          background: $white-light;
          border-bottom: none;
        }

        a {
          @include str-truncated(100px);
          color: $gl-text-color;
          vertical-align: middle;
          text-decoration: none;
          margin-right: 12px;
        }

        .close-btn {
          position: absolute;
          right: 8px;
          top: 50%;
          padding: 0;
          background: none;
          border: 0;
          font-size: $gl-font-size;
          transform: translateY(-50%);
        }

        .close-icon:hover {
          color: $hint-color;
        }

        .close-icon,
        .unsaved-icon {
          color: $gray-darkest;
        }

        .unsaved-icon {
          color: $brand-success;
        }

        &.tabs-divider {
          width: 100%;
          background-color: $white-light;
          border-right: none;
          border-top-right-radius: 2px;
        }
      }
    }

    .repo-file-buttons {
      background-color: $white-light;
      padding: 5px 10px;
      border-top: 1px solid $white-normal;
    }

    #binary-viewer {
      height: 80vh;
      overflow: auto;
      margin: 0;

      .blob-viewer {
        padding-top: 20px;
        padding-left: 20px;
      }

      .binary-unknown {
        text-align: center;
        padding-top: 100px;
        background: $gray-light;
        height: 100%;
        font-size: 17px;

        span {
          display: block;
        }
      }
    }
  }

  #commit-area {
    background: $gray-light;
    padding: 20px;

    .help-block {
      padding-top: 7px;
      margin-top: 0;
    }
  }

  #view-toggler {
    height: 41px;
    position: relative;
    display: block;
    border-bottom: 1px solid $white-normal;
    background: $white-light;
    margin-top: -5px;
  }

  #binary-viewer {
    img {
      max-width: 100%;
    }
  }

  #sidebar {
    flex: 1;
    height: 100%;

    &.sidebar-mini {
      width: 20%;
      border-right: 1px solid $white-normal;
      overflow: auto;
    }

    .table {
      margin-bottom: 0;
    }

    tr {
      .repo-file-options {
        padding: 2px 16px;
        width: 100%;
      }

      .title {
        font-size: 10px;
        text-transform: uppercase;
        white-space: nowrap;
        overflow: hidden;
        text-overflow: ellipsis;
        vertical-align: middle;
      }

      .file-icon {
        margin-right: 5px;
      }

      td {
        white-space: nowrap;
      }
    }

    .file {
      cursor: pointer;
    }

    a {
      @include str-truncated(250px);
      color: $almost-black;
    }
  }
}

.render-error {
  min-height: calc(100vh - 62px);

  p {
    width: 100%;
  }
}<|MERGE_RESOLUTION|>--- conflicted
+++ resolved
@@ -1,26 +1,3 @@
-<<<<<<< HEAD
-.modal.popup-dialog {
-  display: block;
-  background-color: $black-transparent;
-  z-index: 2100;
-
-  @media (min-width: $screen-md-min) {
-    .modal-dialog {
-      width: 600px;
-      margin: 30px auto;
-    }
-  }
-=======
-.monaco-loader {
-  position: absolute;
-  top: 0;
-  left: 0;
-  right: 0;
-  bottom: 0;
-  background: $black-transparent;
->>>>>>> 6919f636
-}
-
 .project-refs-form,
 .project-refs-target-form {
   display: inline-block;
