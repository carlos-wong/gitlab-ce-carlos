.pipelines {
  .stage {
    max-width: 90px;
    width: 90px;
    text-align: center;
    overflow: hidden;
    text-overflow: ellipsis;
    white-space: nowrap;
  }

  .commit-title {
    margin: 0;
  }

  .controls {
    white-space: nowrap;
  }

  .btn {
    margin: 4px;
  }

  .table.ci-table {
    min-width: 1200px;

    .pipeline-id {
      color: $black;
    }

    .branch-commit {
      width: 30%;

      .branch-name {
        max-width: 195px;
      }
    }
  }
}

@media (max-width: $screen-md-max) {
  .content-list {
    &.pipelines,
    &.builds-content-list {
      width: 100%;
      overflow: auto;
    }
  }
}

.pipeline-holder {
  width: 100%;
  overflow: auto;
}

.table.ci-table {
  min-width: 900px;

  &.pipeline {
    min-width: 650px;
  }

  &.builds-page {

    tr {
      height: 71px;
    }
  }

  tr {
    th {
      padding: 16px 8px;
      border: none;
    }

    td {
      padding: 10px 8px;
    }
  }

  tbody {
    border-top-width: 1px;
  }

  .build.retried {
    background-color: $gray-lightest;
  }

  .commit-link {
    a {
      &:focus {
        text-decoration: none;
      }
    }

    a:hover {
      text-decoration: none;
    }
  }

  .avatar {
    margin-left: 0;
    float: none;
  }

  .branch-commit {

    .branch-name {
      font-weight: bold;
      max-width: 150px;
      overflow: hidden;
      display: inline-block;
      white-space: nowrap;
      vertical-align: top;
      text-overflow: ellipsis;
    }

    svg {
      height: 14px;
      width: 14px;
      vertical-align: middle;
      fill: $table-text-gray;
    }

    .fa {
      font-size: 12px;
      color: $gl-text-color;
    }

    .commit-id {
      color: $gl-link-color;
    }

    .commit-title {
      margin-top: 4px;
      max-width: 300px;
      overflow: hidden;
      white-space: nowrap;
      text-overflow: ellipsis;
    }

    .label {
      margin-right: 4px;
    }

    .label-container {
      font-size: 0;

      .label {
        margin-top: 5px;
      }
    }
  }

  .icon-container {
    display: inline-block;
    width: 10px;

    &.commit-icon {
      width: 15px;
      text-align: center;
    }
  }

  .stage-cell {
    font-size: 0;

    svg {
      height: 18px;
      width: 18px;
      position: relative;
      z-index: 2;
      vertical-align: middle;
      overflow: visible;
    }

    .stage-container {
      display: inline-block;
      position: relative;
      margin-right: 6px;

      .tooltip {
        white-space: nowrap;
      }

      &:not(:last-child) {
        &::after {
          content: '';
          width: 8px;
          position: absolute;
          right: -7px;
          bottom: 9px;
          border-bottom: 2px solid $border-color;
        }
      }

      a {
        display: block;
      }
    }
  }

  .duration,
  .finished-at {
    color: $table-text-gray;
    margin: 4px 0;

    .fa {
      font-size: 12px;
      margin-right: 4px;
    }

    svg {
      width: 12px;
      height: 12px;
      vertical-align: middle;
      margin-right: 4px;
    }
  }

  .pipeline-actions {
    min-width: 140px;

    .btn {
      margin: 0;
      color: $table-text-gray;
    }

    .cancel-retry-btns {
      vertical-align: middle;

      .btn:not(:first-child) {
        margin-left: 8px;
      }
    }

    .dropdown-toggle,
    .dropdown-menu {
      color: $table-text-gray;

      .fa {
        color: $table-text-gray;
        font-size: 14px;
      }

      svg,
      .fa {
        margin-right: 0;
      }
    }

    .btn-remove {
      color: $white-light;
    }

    .btn-group {
      &.open {
        .btn-default {
          background-color: $white-normal;
          border-color: $border-white-normal;
        }
      }

      .btn {
        .icon-play {
          height: 13px;
          width: 12px;
        }
      }
    }
  }

  .build-link {

    a {
      color: $gl-dark-link-color;
    }
  }

  .btn-group.open .dropdown-toggle {
    box-shadow: none;
  }
}

.admin-builds-table {
  .ci-table td:last-child {
    min-width: 120px;
  }
}

// Pipeline visualization
.pipeline-actions {
  border-bottom: none;
}

.tab-pane {
  &.pipelines {
    .ci-table {
      min-width: 900px;
    }

    .content-list.pipelines {
      overflow: auto;
    }

    .stage {
      max-width: 100px;
      width: 100px;
    }

    .pipeline-actions {
      min-width: initial;
    }
  }

  &.builds {
    .ci-table {
      tr {
        height: 71px;
      }
    }
  }
}

// Pipeline graph
.pipeline-graph {
  width: 100%;
  background-color: $background-color;
  padding: $gl-padding;
  overflow: auto;
  white-space: nowrap;
  transition: max-height 0.3s, padding 0.3s;

  ul {
    padding: 0;
  }

  a {
    text-decoration: none;
    color: $gl-text-color-light;
  }

  svg {
    vertical-align: middle;
    margin-right: 3px;
  }

  .stage-column {
    display: inline-block;
    vertical-align: top;

    &:not(:last-child) {
      margin-right: 44px;
    }

    &.left-margin {
      &:not(:first-child) {
        margin-left: 44px;

        .left-connector {
          &::before {
            content: '';
            position: absolute;
            top: 48%;
            left: -48px;
            border-top: 2px solid $border-color;
            width: 48px;
            height: 1px;
          }
        }
      }
    }

    &.no-margin {
      margin: 0;
    }

    li {
      list-style: none;
    }

    &:last-child {
      .build {
        // Remove right connecting horizontal line from first build in last stage
        &:first-child {
          &::after {
            border: none;
          }
        }
        // Remove right curved connectors from all builds in last stage
        &:not(:first-child) {
          &::after {
            border: none;
          }
        }
        // Remove opposite curve
        .curve {
          &::before {
            display: none;
          }
        }
      }
    }

    &:first-child {
      .build {
        // Remove left curved connectors from all builds in first stage
        &:not(:first-child) {
          &::before {
            border: none;
          }
        }
        // Remove opposite curve
        .curve {
          &::after {
            display: none;
          }
        }
      }
    }

    // Curve first child connecting lines in opposite direction
    .curve {
      display: none;

      &::before,
      &::after {
        content: '';
        width: 21px;
        height: 25px;
        position: absolute;
        top: -32px;
        border-top: 2px solid $border-color;
      }

      &::after {
        left: -44px;
        border-right: 2px solid $border-color;
        border-radius: 0 20px;
      }

      &::before {
        right: -44px;
        border-left: 2px solid $border-color;
        border-radius: 20px 0 0;
      }
    }
  }

  .stage-name {
    margin: 0 0 15px 10px;
    font-weight: bold;
    width: 176px;
    white-space: nowrap;
    overflow: hidden;
    text-overflow: ellipsis;
  }

  .build {
    border: 1px solid $border-color;
    border-radius: 30px;
    background-color: $white-light;
    position: relative;
    padding: 8px 10px 9px;
    width: 186px;
    margin-bottom: 10px;

    &:hover {
      background-color: $stage-hover-bg;
      border: 1px solid $stage-hover-border;

      a,
      .dropdown-counter-badge,
      .dropdown-menu-toggle {
        color: $gl-text-color;
      }

      .grouped-pipeline-dropdown a {
        color: $gl-text-color-light;

        &:hover {
          color: $gl-text-color;
        }
      }
    }

    .ci-status-icon svg {
      height: 20px;
      width: 20px;
    }

    .arrow {
      &::before,
      &::after {
        content: '';
        display: inline-block;
        position: absolute;
        width: 0;
        height: 0;
        border-color: transparent;
        border-style: solid;
        top: 18px;
      }

      &::before {
        left: -5px;
        margin-top: -6px;
        border-width: 7px 5px 7px 0;
        border-right-color: $border-color;
      }

      &::after {
        left: -4px;
        margin-top: -9px;
        border-width: 10px 7px 10px 0;
        border-right-color: $white-light;
      }
    }

    // Connect first build in each stage with right horizontal line
    &:first-child {
      &::after {
        content: '';
        position: absolute;
        top: 48%;
        right: -49px;
        border-top: 2px solid $border-color;
        width: 48px;
        height: 1px;
      }
    }

    // Connect each build (except for first) with curved lines
    &:not(:first-child) {
      &::after,
      &::before {
        content: '';
        top: -49px;
        position: absolute;
        border-bottom: 2px solid $border-color;
        width: 25px;
        height: 69px;
      }

      // Right connecting curves
      &::after {
        right: -25px;
        border-right: 2px solid $border-color;
        border-radius: 0 0 20px;
      }

      // Left connecting curves
      &::before {
        left: -25px;
        border-left: 2px solid $border-color;
        border-radius: 0 0 0 20px;
      }
    }

    // Connect second build to first build with smaller curved line
    &:nth-child(2) {
      &::after,
      &::before {
        height: 29px;
        top: -9px;
      }

      .curve {
        display: block;
      }
    }
  }

  .ci-status-text {
    max-width: 110px;
    white-space: nowrap;
    overflow: hidden;
    text-overflow: ellipsis;
    vertical-align: bottom;
    display: inline-block;
    position: relative;
    font-weight: 100;
  }

  .dropdown-menu-toggle {
    background-color: transparent;
    border: none;
    padding: 0;
    color: $gl-text-color-light;
    flex-grow: 1;

    &:focus {
      outline: none;
    }

    &:hover {
      color: $gl-text-color;

      .dropdown-counter-badge {
        color: $gl-text-color;
      }
    }
  }

  .dropdown-counter-badge {
    float: right;
    color: $stage-badge-text;
    font-weight: 100;
    font-size: 13px;
    margin-top: 1px;
    margin-right: 2px;
  }

  .grouped-pipeline-dropdown {
    padding: 0;
    width: 191px;
    left: auto;
    right: -206px;
    top: -11px;
    box-shadow: 0 1px 5px $black-transparent;

    a {
      display: inline-block;

      &:hover {
        background-color: $stage-hover-bg;
      }
    }

<<<<<<< HEAD
    ul {
      max-height: 245px;
      overflow: auto;

      li {
        padding-top: 2px;
        margin: 0 5px;
      }

      li:first-child {
        padding-top: 6px;
      }

      li:last-child {
        padding-bottom: 6px;
      }
    }

    .dropdown-build {
      color: $gl-text-color-light;

      a.ci-action-icon-container {
        padding: 0;
        font-size: 11px;
        float: right;
        margin-top: 5px;

        i {
          font-size: 11px;
          margin-top: 0;
        }
      }

      &:hover {
        background-color: $stage-hover-bg;
        border-radius: 3px;
        color: $gl-text-color;
      }
=======
    .stage {
      max-width: 100px;
      width: 100px;
>>>>>>> 3e90aa11
    }

    .ci-status-icon svg {
      height: 18px;
      width: 18px;
    }
  }
}

// Action Icons
.ci-action-icon-container .ci-action-icon-wrapper {
  float: right;
  margin-top: -1px;

  i {
    color: $stage-badge-text;
    border-radius: 100%;
    border: 1px solid $stage-badge-text;
    padding: 5px 6px;
    font-size: 13px;
    background: $white-light;

    &:hover {
      color: $gl-text-color;
      background-color: $stage-hover-bg;
      border: 1px solid $stage-hover-bg;
    }
  }

  .ci-play-icon {
    padding: 5px 5px 5px 7px;
  }
}<|MERGE_RESOLUTION|>--- conflicted
+++ resolved
@@ -626,7 +626,6 @@
       }
     }
 
-<<<<<<< HEAD
     ul {
       max-height: 245px;
       overflow: auto;
@@ -665,11 +664,10 @@
         border-radius: 3px;
         color: $gl-text-color;
       }
-=======
+
     .stage {
       max-width: 100px;
       width: 100px;
->>>>>>> 3e90aa11
     }
 
     .ci-status-icon svg {
