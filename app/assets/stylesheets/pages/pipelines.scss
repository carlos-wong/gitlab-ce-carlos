--- conflicted
+++ resolved
@@ -292,16 +292,11 @@
   border-bottom: none;
 }
 
-<<<<<<< HEAD
 .tab-pane {
   &.pipelines {
     .ci-table {
       min-width: 900px;
     }
-=======
-.toggle-pipeline-btn {
-  background-color: $white-normal;
->>>>>>> ada8b026
 
     .content-list.pipelines {
       overflow: auto;
@@ -671,18 +666,11 @@
         display: inline-block;
         position: relative;
 
-<<<<<<< HEAD
         i {
           font-size: 11px;
           margin-top: 0;
         }
       }
-=======
-  .fa {
-    color: $gl-gray-light;
-  }
-}
->>>>>>> ada8b026
 
       &:hover {
         background-color: $stage-hover-bg;
