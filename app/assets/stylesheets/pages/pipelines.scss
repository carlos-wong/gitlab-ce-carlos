--- conflicted
+++ resolved
@@ -230,7 +230,6 @@
   }
 }
 
-<<<<<<< HEAD
 // Pipeline visualization
 
 .toggle-pipeline-btn {
@@ -409,7 +408,9 @@
 
   .fa {
     color: $dropdown-header-color;
-=======
+  }
+}
+
 .pipelines.tab-pane {
 
   .content-list.pipelines {
@@ -419,6 +420,5 @@
   .stage {
     max-width: 60px;
     width: 60px;
->>>>>>> 095fcfc4
   }
 }