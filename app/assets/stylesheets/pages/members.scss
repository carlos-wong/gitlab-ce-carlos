.project-members-title {
  padding-bottom: 10px;
  border-bottom: 1px solid $border-color;
}

.users-project-form {
  .btn-create {
    margin-right: 10px;
  }
}

.member {
  .list-item-name {
    @include media-breakpoint-up(sm) {
      float: left;
      width: 50%;
    }

    strong {
      font-weight: $gl-font-weight-bold;
    }
  }

  .controls {
    @include media-breakpoint-up(sm) {
      display: -webkit-flex;
      display: flex;
    }

    .dropdown-menu.dropdown-menu-right {
      margin-top: -2px;
    }
  }

  .form-horizontal {
    margin-top: 20px;

    @include media-breakpoint-up(sm) {
      display: -webkit-flex;
      display: flex;
      margin-top: 3px;
    }
  }

  .btn-remove {
    width: 100%;

    @include media-breakpoint-up(sm) {
      width: auto;
    }
  }

  &.existing-title {
    @include media-breakpoint-up(sm) {
      float: left;
    }
  }
}

.member-form-control {
  @include media-breakpoint-down(xs) {
    padding-bottom: 5px;
    margin-left: 0;
    margin-right: 0;
  }
}

.member-access-text {
  margin-left: auto;
  line-height: 43px;
}

.member-search-form {
  position: relative;

  @include media-breakpoint-up(sm) {
    float: right;
  }

  .dropdown {
    width: 100%;
    margin-top: 5px;

    .dropdown-menu-toggle {
      vertical-align: middle;
      width: 100%;
    }

    @include media-breakpoint-up(sm) {
      margin-top: 0;
      width: 155px;
    }
  }

  .form-control {
    width: 100%;
    padding-right: 35px;

    @include media-breakpoint-up(sm) {
      width: 250px;
    }
<<<<<<< HEAD

    &.input-short {
      @include media-breakpoint-up(md) {
        width: 170px;
      }

      @include media-breakpoint-up(lg) {
        width: 210px;
      }
    }
=======
>>>>>>> 6c51e220
  }
}

.member-search-btn {
  position: absolute;
  right: 4px;
  top: 0;
  height: 35px;
  padding-left: 10px;
  padding-right: 10px;
  color: $gray-darkest;
  background: transparent;
  border: 0;
  outline: 0;

  @include media-breakpoint-up(sm) {
    right: 160px;
  }
}

.flex-project-members-panel {
  display: flex;
  flex-direction: row;
  align-items: center;
  justify-content: center;

  @include media-breakpoint-down(sm) {
    display: block;

    .flex-project-title {
      vertical-align: top;
      display: inline-block;
      max-width: 90%;
    }
  }

  .flex-project-title {
    overflow: hidden;
    white-space: nowrap;
    text-overflow: ellipsis;
  }

  .badge.badge-pill {
    height: 17px;
    line-height: 16px;
    margin-right: 5px;
    padding-top: 1px;
    padding-bottom: 1px;
  }

  .flex-project-members-form {
    flex-wrap: nowrap;
    white-space: nowrap;
    margin-left: auto;
  }
}

.card {
  .card-header {
    .badge.badge-pill {
      margin-top: 0;
    }

    @include media-breakpoint-down(sm) {
      .badge.badge-pill {
        margin-right: 0;
        margin-left: 0;
      }
    }
  }
}

.content-list.members-list li {
  display: flex;
  justify-content: space-between;

  .list-item-name {
    float: none;
    display: flex;
    flex: 1;
  }

  .user-info {
    padding-right: 10px;
  }

  .member {
    font-weight: $gl-font-weight-bold;
    overflow-wrap: break-word;
    word-break: break-all;
  }

  .member-group-link {
    display: inline-block;
  }

  .form-control {
    width: inherit;
  }

  .btn {
    align-self: flex-start;
  }

  .form-horizontal ~ .btn {
    margin-right: 0;
  }

  @include media-breakpoint-down(xs) {
    display: block;

    .controls > .btn {
      margin-left: 0;
      margin-right: 0;
      display: block;
    }

    .form-control {
      width: 100%;
    }

    .member-access-text {
      line-height: 0;
      margin-left: 50px;
    }

    .member-controls {
      margin-top: 5px;
    }

    .form-horizontal {
      margin-top: 10px;
    }
  }
}

.card-mobile {
  .content-list.members-list li {
    display: block;

    .member-controls {
      float: none;
      display: block;
    }

    .dropdown-menu-toggle,
    .dropdown-menu,
    .form-control,
    .list-item-name {
      width: 100%;
    }

    .dropdown-menu {
      margin-top: 0;
    }

    .form-horizontal {
      display: block;
    }

    .member-form-control {
      margin: 5px 0;
    }

    .btn {
      width: 100%;
      margin-left: 0;
    }
  }
}<|MERGE_RESOLUTION|>--- conflicted
+++ resolved
@@ -99,19 +99,6 @@
     @include media-breakpoint-up(sm) {
       width: 250px;
     }
-<<<<<<< HEAD
-
-    &.input-short {
-      @include media-breakpoint-up(md) {
-        width: 170px;
-      }
-
-      @include media-breakpoint-up(lg) {
-        width: 210px;
-      }
-    }
-=======
->>>>>>> 6c51e220
   }
 }
 
