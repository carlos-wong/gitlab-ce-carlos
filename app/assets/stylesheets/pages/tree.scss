.tree-holder {
<<<<<<< HEAD
  .tree_progress {
    display: none;
    margin: 20px;
    &.loading {
      display: block;
    }
=======
  .tree-table-holder {
    margin-left: -$gl-padding;
    margin-right: -$gl-padding;
>>>>>>> 8adeda37
  }

  .tree-table {
    margin-bottom: 0;

    tr {
      > td, > th {
        line-height: 32px;
      }

      &:hover {
        td {
          background: $hover;
          border-top: 1px solid #ADF;
          border-bottom: 1px solid #ADF;
        }
        cursor: pointer;
      }
      &.selected {
        td {
          background: $gray-dark;
          border-top: 1px solid $border-gray-dark;
          border-bottom: 1px solid $border-gray-dark;
        }
      }
    }
  }

  .tree-item {
    .tree-item-file-name {
      max-width: 320px;
      vertical-align: middle;

      i, a {
        color: $gl-link-color;
      }

      img {
        position: relative;
        top:-1px;
      }
    }

    .tree_commit {
      max-width: 320px;
    }

    .tree_time_ago {
      min-width: 135px;
    }
  }

  .tree_author {
    padding-right: 8px;

    .commit-author-name {
      color: $gl-gray;
    }
  }

  .tree_commit {
    color: $gl-gray;

    .tree-commit-link {
      color: $gl-gray;

      &:hover {
        text-decoration: underline;
      }
    }
  }
}

.tree-ref-holder {
  float: left;
  margin-right: 15px;
}

.blob-commit-info {
  list-style: none;
  margin: 0;
  padding: 0;
  margin-bottom: 5px;

  .commit {
    padding: $gl-padding 0;

    .commit-row-title {
      .commit-row-message {
        font-weight: normal;
      }
    }
  }
}

#modal-remove-blob > .modal-dialog { width: 850px; }

.blob-upload-dropzone-previews {
  text-align: center;
  border: 2px;
  border-style: dashed;
  border-color: $border-color;
  min-height: 200px;
}

.upload-link {
  font-weight: normal;
  color: $md-link-color;
}<|MERGE_RESOLUTION|>--- conflicted
+++ resolved
@@ -1,17 +1,4 @@
 .tree-holder {
-<<<<<<< HEAD
-  .tree_progress {
-    display: none;
-    margin: 20px;
-    &.loading {
-      display: block;
-    }
-=======
-  .tree-table-holder {
-    margin-left: -$gl-padding;
-    margin-right: -$gl-padding;
->>>>>>> 8adeda37
-  }
 
   .tree-table {
     margin-bottom: 0;
