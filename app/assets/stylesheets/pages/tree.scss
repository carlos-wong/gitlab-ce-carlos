--- conflicted
+++ resolved
@@ -11,23 +11,10 @@
     }
   }
 
-<<<<<<< HEAD
-=======
   .add-to-tree {
     vertical-align: top;
   }
 
-  .last-commit {
-    max-width: 506px;
-
-    .last-commit-content {
-      @include str-truncated;
-      width: calc(100% - 140px);
-      margin-left: 3px;
-    }
-  }
-
->>>>>>> beb0b666
   .tree-table {
     margin-bottom: 0;
 
