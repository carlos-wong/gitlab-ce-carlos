/**
 * Notes
 */

@-webkit-keyframes targe3-note {
  from { background: $note-targe3-outside; }
  50% { background: $note-targe3-inside; }
  to { background: $note-targe3-outside; }
}

ul.notes {
  display: block;
  list-style: none;
  margin: 0;
  padding: 0;

<<<<<<< HEAD
  .timeline-content {
    margin-left: 55px;

    &.timeline-content-form {
      @include notes-media('max', $screen-sm-max) {
        margin-left: 0;
      }
    }
  }

=======
>>>>>>> 134ba0b5
  .note-created-ago,
  .note-updated-at {
    white-space: nowrap;
  }

  .discussion-body {
    padding-top: 8px;

    .panel {
      margin-bottom: 0;
    }
  }

  .discussion {
    display: block;
    position: relative;

    .diff-content {
      overflow: visible;
    }
  }

<<<<<<< HEAD
  > li {
    padding: $gl-padding $gl-btn-padding;
=======
  > li { // .timeline-entry
    padding: 0;
>>>>>>> 134ba0b5
    display: block;
    position: relative;
    border-bottom: 0;

    @include notes-media('min', $screen-sm-min) {
      padding-left: $note-icon-gutter-width;
    }

    .timeline-entry-inner {
      padding: $gl-padding $gl-btn-padding;
      border-bottom: 1px solid $white-normal;
    }

    &:target,
    &.target {
      border-bottom: 1px solid $white-normal;

      &:not(:first-child) {
        border-top: 1px solid $white-normal;
        margin-top: -1px;
      }

      .timeline-entry-inner {
        border-bottom: 0;
      }
    }

    .timeline-icon {
      @include notes-media('min', $screen-sm-min) {
        margin-left: -$note-icon-gutter-width;
      }
    }

    .timeline-content {
      margin-left: $note-icon-gutter-width;

      @include notes-media('min', $screen-sm-min) {
        margin-left: 0;
      }
    }

    &:last-child {
      // Override `.timeline > li:last-child { border-bottom: none; }`
      border-bottom: 1px solid $white-normal;
    }

    &.being-posted {
      pointer-events: none;
      opacity: 0.5;

      .dummy-avatar {
        background-color: $kdb-border;
        border: 1px solid darken($kdb-border, 25%);
      }

      .note-headline-light,
      .fa-spinner {
        margin-left: 3px;
      }
    }

    &.note-discussion {
      .timeline-entry-inner {
        padding: $gl-padding 10px;
      }
    }

    &.is-editing {
      .note-header,
      .note-text,
      .edited-text {
        display: none;
      }

      .note-edit-form {
        display: block;

        &.current-note-edit-form + .note-awards {
          display: none;
        }
      }
    }

    .note-body {
      overflow-x: auto;
      overflow-y: hidden;

      .note-text {
        word-wrap: break-word;
        @include md-typography;
        // Reset ul style types since we're nested inside a ul already
        @include bulleted-list;
        ul.task-list {
          ul:not(.task-list) {
            padding-left: 1.3em;
          }
        }

        table {
          @include markdown-table;
        }
      }
    }

    .note-awards {
      .js-awards-block {
        margin-top: 16px;
      }
    }

    .note-header {

      @include notes-media('max', $screen-xs-min) {
        .inline {
          display: block;
        }
      }
    }

    .note-emoji-button {
      position: relative;
      line-height: 1;

      .fa-spinner {
        display: none;
      }

      &.is-loading {
        .fa-smile-o {
          display: none;
        }

        .fa-spinner {
          display: inline-block;
        }
      }
    }
  }

  .system-note {
    font-size: 14px;
<<<<<<< HEAD
    padding-left: 0;
    clear: both;

    @include notes-media('min', $screen-sm-min) {
      margin-left: 65px;
    }

=======
    clear: both;

>>>>>>> 134ba0b5
    .note-header-info {
      padding-bottom: 0;
    }

    &.timeline-entry::after {
      clear: none;
    }

    .system-note-message {
      display: inline;

      &::first-letter {
        text-transform: lowercase;
      }

      a {
        color: $gl-link-color;
        text-decoration: none;
      }

      p {
        display: inline;
        margin: 0;

        &::first-letter {
          text-transform: lowercase;
        }
      }
    }

    .timeline-icon {
      float: left;

<<<<<<< HEAD
=======
      @include notes-media('min', $screen-sm-min) {
        margin-left: 0;
        width: auto;
      }

>>>>>>> 134ba0b5
      svg {
        width: 16px;
        height: 16px;
        fill: $gray-darkest;
<<<<<<< HEAD
        position: absolute;
        left: 0;
        top: 2px;
=======
        margin-top: 2px;
>>>>>>> 134ba0b5
      }
    }

    .timeline-content {
      @include notes-media('min', $screen-sm-min) {
        margin-left: 30px;
      }
    }

    .note-header {
      padding-bottom: 0;
    }

    .note-body {
      overflow: hidden;

      .system-note-commit-list-toggler {
        color: $gl-link-color;
        display: none;
        padding: 10px 0 0;
        cursor: pointer;
        position: relative;
        z-index: 2;

        &:hover {
          color: $gl-link-color;
          text-decoration: underline;
        }
      }

      .note-text {
        & p:first-child {
          display: none;
        }

        &.system-note-commit-list {
          max-height: 70px;
          overflow: hidden;
          display: block;

          ul {
            margin: 3px 0 3px 16px !important;
          }

          p:first-child {
            display: none;
          }

          &::after {
            content: '';
            width: 100%;
            height: 70px;
            position: absolute;
            left: 0;
            bottom: 0;
            background: linear-gradient(rgba($white-light, 0.1) -100px, $white-light 100%);
          }

          &.hide-shade {
            max-height: 100%;
            overflow: auto;

            &::after {
              display: none;
              background: transparent;
            }
          }
        }
      }
    }
  }
}

// Diff code in discussion view
.discussion-body .diff-file {
  .file-title {
    cursor: default;

    &:hover {
      background-color: $gray-light;
    }
  }

  .line_content {
    white-space: pre-wrap;
  }
}

.diff-file .notes_holder {
  font-family: $regular_font;

  td {
    border: 1px solid $white-normal;
    border-left: none;

    &.notes_line {
      vertical-align: middle;
      text-align: center;
      padding: 10px 0;
      background: $gray-light;
      color: $text-color;
    }

    &.notes_line2 {
      text-align: center;
      padding: 10px 0;
      border-left: 1px solid $note-line2-border !important;
    }

    &.notes_content {
      background-color: $gray-light;
      border-width: 1px 0;
      padding: 0;
      vertical-align: top;
      white-space: normal;

      &.parallel {
        border-width: 1px;
      }

      .discussion-notes {
        &:not(:first-child) {
          border-top: 1px solid $white-normal;
          margin-top: 20px;
        }

        &:not(:last-child) {
          border-bottom: 1px solid $white-normal;
          margin-bottom: 20px;
        }
      }

      .notes {
        background-color: $white-light;
      }

      a code {
        top: 0;
        margin-right: 0;
      }
    }
  }
}

.discussion-header,
.note-header {
  position: relative;

  a {
    color: inherit;

    &:hover {
      color: $gl-link-color;
    }

    &:focus,
    &:hover {
      text-decoration: none;
    }
  }

  .author_link {
    color: $gl-text-color;
  }
}

.discussion-header {
  font-size: 14px;
}

.note-header {
  display: flex;
  justify-content: space-between;

  @include notes-media('max', $screen-xs-max) {
    flex-flow: row wrap;
  }
}

.note-header-info {
  min-width: 0;
  padding-bottom: 8px;
}

.system-note .note-header-info {
  padding-bottom: 0;
}

.note-header-author-name {
  @include notes-media('max', $screen-xs-max) {
    display: none;
  }
}

.note-headline-light {
  display: inline;

  @include notes-media('max', $screen-xs-min) {
    display: block;
  }
}

.note-headline-light,
.discussion-headline-light {
  color: $notes-light-color;
}

.discussion-headline-light {
  a {
    color: $gl-link-color;
  }
}

.note-headline-meta {
  display: inline-block;
  white-space: nowrap;

  .system-note-message {
    white-space: normal;
  }
}

/**
 * Actions for Discussions/Notes
 */

.discussion-actions {
  float: right;
  margin-left: 10px;
  color: $gray-darkest;
}

.note-actions {
  flex-shrink: 0;
  // For PhantomJS that does not support flex
  float: right;
  margin-left: 10px;
  color: $gray-darkest;

  @include notes-media('max', $screen-xs-max) {
    float: none;
    margin-left: 0;
  }

  .note-action-button {
    margin-left: 8px;
  }

  .more-actions-toggle {
    margin-left: 2px;
  }
}

.more-actions {
  display: inline;

  .tooltip {
    white-space: nowrap;
  }
}

.more-actions-toggle {
  padding: 0;

  &:hover .icon,
  &:focus .icon {
    color: $blue-600;
  }

  .icon {
    padding: 0 6px;
  }
}

.more-actions-dropdown {
  width: 180px;
  min-width: 180px;
  margin-top: $gl-btn-padding;

  li > a,
  li > .btn {
    color: $gl-text-color;
    padding: $gl-btn-padding;
    width: 100%;
    text-align: left;

    &:hover,
    &:focus {
      color: $gl-text-color;
      background-color: $blue-25;
      border-radius: $border-radius-default;
    }
  }
}

.discussion-actions {
  @include notes-media('max', $screen-md-max) {
    float: none;
    margin-left: 0;

    .note-action-button {
      margin-left: 0;
    }
  }
}

.note-action-button {
  display: inline;
  line-height: 20px;

<<<<<<< HEAD
  @include notes-media('min', $screen-sm-min) {
    margin-left: 10px;
    line-height: 24px;
  }

=======
>>>>>>> 134ba0b5
  .fa {
    color: $gray-darkest;
    position: relative;
    font-size: 17px;
  }

  svg {
    height: 16px;
    width: 16px;
    fill: $gray-darkest;
    vertical-align: text-top;
  }

  .award-control-icon-positive,
  .award-control-icon-super-positive {
    position: absolute;
    top: 0;
    left: 0;
    opacity: 0;
  }

  &:hover,
  &.is-active {
    .danger-highlight {
      color: $gl-text-red;
    }

    .link-highlight {
      color: $gl-link-color;

      svg {
        fill: $gl-link-color;
      }
    }

    .award-control-icon-neutral {
      opacity: 0;
    }

    .award-control-icon-positive {
      opacity: 1;
    }
  }

  &.is-active {
    .award-control-icon-positive {
      opacity: 0;
    }

    .award-control-icon-super-positive {
      opacity: 1;
    }
  }
}

.discussion-toggle-button {
  padding: 0;
  background-color: transparent;
  border: 0;
  line-height: 20px;
  font-size: 13px;
  transition: color 0.1s linear;

  &:hover {
    color: $gl-link-color;
  }

  &:focus {
    text-decoration: underline;
    outline: none;
    color: $gl-link-color;
  }

  .fa {
    margin-right: 3px;
    font-size: 10px;
    line-height: 18px;
    vertical-align: top;
  }
}

.note-role {
  position: relative;
  top: -2px;
  display: inline-block;
  padding-left: 7px;
  padding-right: 7px;
  color: $notes-role-color;
  font-size: 12px;
  line-height: 20px;
  border: 1px solid $border-color;
  border-radius: $label-border-radius;
}


/**
 * Line note button on the side of diffs
 */

.add-diff-note {
  display: none;
  margin-top: -2px;
  border-radius: 50%;
  background: $white-light;
  padding: 1px 5px;
  font-size: 12px;
  color: $blue-500;
  margin-left: -55px;
  position: absolute;
  z-index: 10;
  width: 23px;
  height: 23px;
  border: 1px solid $blue-500;
  transition: transform .1s ease-in-out;

  &:hover {
    background: $blue-500;
    border-color: $blue-600;
    color: $white-light;
    transform: scale(1.15);
  }

  &:active {
    outline: 0;
  }
}

.discussion-body,
.diff-file {
  .notes .note {
<<<<<<< HEAD
    padding-left: $gl-padding;
    padding-right: $gl-padding;

    &.system-note {
      padding-left: 0;

      @media (min-width: $screen-sm-min) {
        margin-left: 70px;
      }
=======
    border-bottom: 1px solid $white-normal;

    .timeline-entry-inner {
      padding-left: $gl-padding;
      padding-right: $gl-padding;
      border-bottom: none;
>>>>>>> 134ba0b5
    }
  }
}

.diff-file {
  .is-over {
    .add-diff-note {
      display: inline-block;
    }
  }
}

.disabled-comment {
  background-color: $gray-light;
  border-radius: $border-radius-base;
  border: 1px solid $border-gray-normal;
  color: $note-disabled-comment-color;
  padding: 90px 0;

  a {
    color: $gl-link-color;
  }
}

.line-resolve-all-container {
  @include notes-media('min', $screen-sm-min) {
    margin-right: 0;
    padding-left: $gl-padding;
  }

  > div {
    white-space: nowrap;
  }

  .btn-group {
    margin-left: -4px;
  }

  .discussion-next-btn {
    border-top-left-radius: 0;
    border-bottom-left-radius: 0;
  }

  .btn.discussion-create-issue-btn {
    margin-left: -4px;
    border-radius: 0;
    border-right: 0;

    a {
      padding: 0;
      line-height: 0;

      &:hover {
        text-decoration: none;
        border: 0;
      }
    }

    .new-issue-for-discussion path {
      fill: $gray-darkest;
    }
  }
}

.line-resolve-all {
  vertical-align: middle;
  display: inline-block;
  padding: 5px 10px 6px;
  background-color: $gray-light;
  border: 1px solid $border-color;
  border-radius: $border-radius-default;

  &.has-next-btn {
    border-top-right-radius: 0;
    border-bottom-right-radius: 0;
    border-right: 0;
  }

  .line-resolve-btn {
    margin-right: 5px;

    svg {
      vertical-align: middle;
    }
  }
}

.line-resolve-btn {
  position: relative;
  top: 0;
  padding: 0;
  background-color: transparent;
  border: none;
  outline: 0;

  &.is-disabled {
    cursor: default;
  }

  &:not(.is-disabled):hover,
  &.is-active {
    color: $gl-text-green;

    svg {
      fill: $gl-text-green;
    }
  }

  svg {
    fill: $gray-darkest;
    height: 16px;
    width: 16px;
  }

  .loading {
    margin: 0;
    height: auto;
  }
}

.line-resolve-text {
  vertical-align: middle;
}

.discussion-next-btn {
  svg {
    margin: 0;

    path {
      fill: $gray-darkest;
    }
  }
}

.discussion-notes .flash-container {
  margin-bottom: 0;
}

// Merge request notes in diffs
.diff-file {
  // Diff is inline
  .notes_content .note-header .note-headline-light {
    display: inline-block;
    position: relative;
  }
}<|MERGE_RESOLUTION|>--- conflicted
+++ resolved
@@ -14,19 +14,6 @@
   margin: 0;
   padding: 0;
 
-<<<<<<< HEAD
-  .timeline-content {
-    margin-left: 55px;
-
-    &.timeline-content-form {
-      @include notes-media('max', $screen-sm-max) {
-        margin-left: 0;
-      }
-    }
-  }
-
-=======
->>>>>>> 134ba0b5
   .note-created-ago,
   .note-updated-at {
     white-space: nowrap;
@@ -49,13 +36,8 @@
     }
   }
 
-<<<<<<< HEAD
-  > li {
-    padding: $gl-padding $gl-btn-padding;
-=======
   > li { // .timeline-entry
     padding: 0;
->>>>>>> 134ba0b5
     display: block;
     position: relative;
     border-bottom: 0;
@@ -95,11 +77,6 @@
       @include notes-media('min', $screen-sm-min) {
         margin-left: 0;
       }
-    }
-
-    &:last-child {
-      // Override `.timeline > li:last-child { border-bottom: none; }`
-      border-bottom: 1px solid $white-normal;
     }
 
     &.being-posted {
@@ -197,18 +174,8 @@
 
   .system-note {
     font-size: 14px;
-<<<<<<< HEAD
-    padding-left: 0;
     clear: both;
 
-    @include notes-media('min', $screen-sm-min) {
-      margin-left: 65px;
-    }
-
-=======
-    clear: both;
-
->>>>>>> 134ba0b5
     .note-header-info {
       padding-bottom: 0;
     }
@@ -242,25 +209,16 @@
     .timeline-icon {
       float: left;
 
-<<<<<<< HEAD
-=======
       @include notes-media('min', $screen-sm-min) {
         margin-left: 0;
         width: auto;
       }
 
->>>>>>> 134ba0b5
       svg {
         width: 16px;
         height: 16px;
         fill: $gray-darkest;
-<<<<<<< HEAD
-        position: absolute;
-        left: 0;
-        top: 2px;
-=======
         margin-top: 2px;
->>>>>>> 134ba0b5
       }
     }
 
@@ -571,14 +529,6 @@
   display: inline;
   line-height: 20px;
 
-<<<<<<< HEAD
-  @include notes-media('min', $screen-sm-min) {
-    margin-left: 10px;
-    line-height: 24px;
-  }
-
-=======
->>>>>>> 134ba0b5
   .fa {
     color: $gray-darkest;
     position: relative;
@@ -709,24 +659,12 @@
 .discussion-body,
 .diff-file {
   .notes .note {
-<<<<<<< HEAD
-    padding-left: $gl-padding;
-    padding-right: $gl-padding;
-
-    &.system-note {
-      padding-left: 0;
-
-      @media (min-width: $screen-sm-min) {
-        margin-left: 70px;
-      }
-=======
     border-bottom: 1px solid $white-normal;
 
     .timeline-entry-inner {
       padding-left: $gl-padding;
       padding-right: $gl-padding;
       border-bottom: none;
->>>>>>> 134ba0b5
     }
   }
 }
