--- conflicted
+++ resolved
@@ -205,7 +205,7 @@
     text-align: center;
   }
 }
-<<<<<<< HEAD
+
 .personal-access-tokens-revoked-label {
   color: #bbb;
 }
@@ -216,7 +216,7 @@
 
 .personal-access-tokens-token-column {
   max-width: 500px
-=======
+}
 
 .user-profile {
   @media (max-width: $screen-xs-max) {
@@ -234,5 +234,4 @@
       }
     }
   }
->>>>>>> f7d2297c
 }