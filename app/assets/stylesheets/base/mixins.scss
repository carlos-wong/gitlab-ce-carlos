/**
 * Generic mixins
 */
 @mixin box-shadow($shadow) {
  -webkit-box-shadow: $shadow;
  -moz-box-shadow: $shadow;
  -ms-box-shadow: $shadow;
  -o-box-shadow: $shadow;
  box-shadow: $shadow;
}

@mixin border-radius($radius) {
  -webkit-border-radius: $radius;
  -moz-border-radius: $radius;
  -ms-border-radius: $radius;
  -o-border-radius: $radius;
  border-radius: $radius;
}

@mixin border-radius-left($radius) {
  @include border-radius($radius 0 0 $radius)
}

@mixin border-radius-right($radius) {
  @include border-radius(0 0 $radius $radius)
}

@mixin linear-gradient($from, $to) {
  background-image: -webkit-gradient(linear, 0 0, 0 100%, from($from), to($to));
  background-image: -webkit-linear-gradient($from, $to);
  background-image: -moz-linear-gradient($from, $to);
  background-image: -ms-linear-gradient($from, $to);
  background-image: -o-linear-gradient($from, $to);
}

@mixin transition($transition) {
  -webkit-transition: $transition;
  -moz-transition: $transition;
  -ms-transition: $transition;
  -o-transition: $transition;
  transition: $transition;
}

/**
 * Prefilled mixins
 * Mixins with fixed values
 */

@mixin shade {
  @include box-shadow(0 0 3px #ddd);
}

@mixin solid-shade {
  @include box-shadow(0 0 0 3px #f1f1f1);
}

@mixin md-typography {
  color: $md-text-color;

  a {
    color: $md-link-color;
  }

  img {
    max-width: 100%;
  }

  *:first-child {
    margin-top: 0;
  }

  code {
    font-family: $monospace_font;
    white-space: pre;
    word-wrap: normal;
    padding: 1px 2px;
  }

  kbd {
    display: inline-block;
    padding: 3px 5px;
    font-size: 11px;
    line-height: 10px;
    color: #555;
    vertical-align: middle;
    background-color: #FCFCFC;
    border-width: 1px;
    border-style: solid;
    border-color: #CCC #CCC #BBB;
    border-image: none;
    border-radius: 3px;
    box-shadow: 0px -1px 0px #BBB inset;
  }

  h1 {
    font-size: 1.3em;
    font-weight: 600;
    margin: 24px 0 12px 0;
    padding: 0 0 10px 0;
    border-bottom: 1px solid #e7e9ed;
    color: #313236;
  }

  h2 {
    font-size: 1.2em;
    font-weight: 600;
    margin: 24px 0 12px 0;
    color: #313236;
  }

  h3 {
    margin: 24px 0 12px 0;
    font-size: 1.25em;
  }

  h4 {
    margin: 24px 0 12px 0;
    font-size: 1.1em;
  }
  
  h5 {
    margin: 24px 0 12px 0;
    font-size: 1em;
  }
  
  h6 {
    margin: 24px 0 12px 0;
    font-size: 0.90em;
  }

  blockquote {
    padding: 8px 21px;
    margin: 12px 0 12px;
    border-left: 3px solid #e7e9ed;
  }
  
  blockquote p {
    color: #7f8fa4 !important;
    font-size: 15px;
    line-height: 1.5;
  }
  
  p {
    color:#5c5d5e;
    margin:6px 0 0 0;
  }
  
  table {
    @extend .table;
    @extend .table-bordered;
    margin: 12px 0 12px 0;
    color: #5c5d5e;
    th {
      background: #f8fafc;
    } 
  }
  
  pre {
<<<<<<< HEAD
    margin: 12px 0 12px 0 !important;
    background-color: #f8fafc !important;
    font-size: 13px !important;
    color: #5b6169 !important;
    line-height: 1.6em !important;
=======
    @include border-radius(2px);
>>>>>>> ad679127
  }

  p > code {
    font-weight: inherit;
  }


  ul {
    color: #5c5d5e;
  }
  
  li {
    line-height: 1.6em;
  }

  a[href*="/uploads/"], a[href*="storage.googleapis.com/google-code-attachments/"] {
    &:before {
      margin-right: 4px;

      font: normal normal normal 14px/1 FontAwesome;
      font-size: inherit;
      text-rendering: auto;
      -webkit-font-smoothing: antialiased;
      content: "\f0c6";
    }

    &:hover:before {
      text-decoration: none;
    }
  }
}


@mixin str-truncated($max_width: 82%) {
  display: inline-block;
  overflow: hidden;
  text-overflow: ellipsis;
  vertical-align: top;
  white-space: nowrap;
  max-width: $max_width;
}

/*
 * Base mixin for lists in GitLab
 */
@mixin basic-list {
  margin: 5px 0px;
  padding: 0px;
  list-style: none;

  > li {
    padding: 10px 0;
    border-bottom: 1px solid #EEE;
    overflow: hidden;
    display: block;
    margin: 0px;

    &:last-child {
      border-bottom: none;
    }

    &.active {
      background: #f9f9f9;
      a {
        font-weight: 600;
      }
    }

    &.hide {
      display: none;
    }

    &.light {
      a {
        color: $gl-gray;
      }
    }
  }
}

@mixin input-big {
  height: 36px;
  padding: 5px 10px;
  font-size: 16px;
  line-height: 24px;
  color: #7f8fa4;
  background-color: #fff;
  border-color: #e7e9ed;
}

@mixin btn-big {
  height: 36px;
  padding: 5px 10px;
  font-size: 16px;
  line-height: 24px;
}

@mixin nav-menu {
  padding: 0;
  margin: 0;
  list-style: none;
  margin-top: 5px;
  height: 56px;

  li {
    display: inline-block;

    a {
      padding: 14px;
      font-size: 17px;
      line-height: 28px;
      color: #7f8fa4;
      border-bottom: 2px solid transparent;

      &:hover, &:active, &:focus {
        text-decoration: none;
      }
    }

    &.active a {
      color: #4c4e54;
      border-bottom: 2px solid #1cacfc;
    }

    .badge {
      font-weight: normal;
      background-color: #fff;
      background-color: #eee;
      color: #78a;
    }
  }
}

.fa-align {
  top: 20px;
  position: relative;
}<|MERGE_RESOLUTION|>--- conflicted
+++ resolved
@@ -117,12 +117,12 @@
     margin: 24px 0 12px 0;
     font-size: 1.1em;
   }
-  
+
   h5 {
     margin: 24px 0 12px 0;
     font-size: 1em;
   }
-  
+
   h6 {
     margin: 24px 0 12px 0;
     font-size: 0.90em;
@@ -133,18 +133,18 @@
     margin: 12px 0 12px;
     border-left: 3px solid #e7e9ed;
   }
-  
+
   blockquote p {
     color: #7f8fa4 !important;
     font-size: 15px;
     line-height: 1.5;
   }
-  
+
   p {
     color:#5c5d5e;
     margin:6px 0 0 0;
   }
-  
+
   table {
     @extend .table;
     @extend .table-bordered;
@@ -152,19 +152,16 @@
     color: #5c5d5e;
     th {
       background: #f8fafc;
-    } 
-  }
-  
+    }
+  }
+
   pre {
-<<<<<<< HEAD
     margin: 12px 0 12px 0 !important;
     background-color: #f8fafc !important;
     font-size: 13px !important;
     color: #5b6169 !important;
     line-height: 1.6em !important;
-=======
     @include border-radius(2px);
->>>>>>> ad679127
   }
 
   p > code {
@@ -175,7 +172,7 @@
   ul {
     color: #5c5d5e;
   }
-  
+
   li {
     line-height: 1.6em;
   }
