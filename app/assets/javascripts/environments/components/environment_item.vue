--- conflicted
+++ resolved
@@ -542,13 +542,6 @@
         {{createdDate}}
       </span>
     </div>
-<<<<<<< HEAD
-
-    <div class="table-section section-30 environments-actions table-button-footer" role="gridcell">
-      <div
-        v-if="!model.isFolder"
-        class="btn-group environment-action-buttons"
-=======
 
     <div
       v-if="!model.isFolder && displayEnvironmentActions"
@@ -557,7 +550,6 @@
 
       <div
         class="btn-group table-action-buttons"
->>>>>>> 134ba0b5
         role="group">
 
         <actions-component
