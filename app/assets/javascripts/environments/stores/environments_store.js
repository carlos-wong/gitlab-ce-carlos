import '~/lib/utils/common_utils';
/**
 * Environments Store.
 *
 * Stores received environments, count of stopped environments and count of
 * available environments.
 */
export default class EnvironmentsStore {
  constructor() {
    this.state = {};
    this.state.environments = [];
    this.state.stoppedCounter = 0;
    this.state.availableCounter = 0;
    this.state.paginationInformation = {};

    return this;
  }

  /**
   *
   * Stores the received environments.
   *
   * In the main environments endpoint, each environment has the following schema
   * { name: String, size: Number, latest: Object }
   * In the endpoint to retrieve environments from each folder, the environment does
   * not have the `latest` key and the data is all in the root level.
   * To avoid doing this check in the view, we store both cases the same by extracting
   * what is inside the `latest` key.
   *
   * If the `size` is bigger than 1, it means it should be rendered as a folder.
   * In those cases we add `isFolder` key in order to render it properly.
   *
   * @param  {Array} environments
   * @returns {Array}
   */
  storeEnvironments(environments = []) {
    const filteredEnvironments = environments.map((env) => {
      let filtered = {};

      if (env.size > 1) {
        filtered = Object.assign({}, env, {
          isFolder: true,
          folderName: env.name,
          isOpen: false,
          children: [],
        });
      }

      if (env.latest) {
        filtered = Object.assign(filtered, env, env.latest);
        delete filtered.latest;
      } else {
        filtered = Object.assign(filtered, env);
      }

      return filtered;
    });

    this.state.environments = filteredEnvironments;

    return filteredEnvironments;
  }

  setPagination(pagination = {}) {
    const normalizedHeaders = gl.utils.normalizeHeaders(pagination);
    const paginationInformation = gl.utils.parseIntPagination(normalizedHeaders);

    this.state.paginationInformation = paginationInformation;
    return paginationInformation;
  }

  /**
   * Stores the number of available environments.
   *
   * @param  {Number} count = 0
   * @return {Number}
   */
  storeAvailableCount(count = 0) {
    this.state.availableCounter = count;
    return count;
  }

  /**
   * Stores the number of closed environments.
   *
   * @param  {Number} count = 0
   * @return {Number}
   */
  storeStoppedCount(count = 0) {
    this.state.stoppedCounter = count;
    return count;
  }

  /**
    * Toggles folder open property for the given folder.
    *
    * @param  {Object} folder
    * @return {Array}
    */
  toggleFolder(folder) {
    return this.updateFolder(folder, 'isOpen', !folder.isOpen);
  }

  /**
   * Updates the folder with the received environments.
   *
   *
   * @param  {Object} folder       Folder to update
   * @param  {Array} environments Received environments
   * @return {Object}
   */
  setfolderContent(folder, environments) {
    const updatedEnvironments = environments.map((env) => {
      let updated = env;

      if (env.latest) {
        updated = Object.assign({}, env, env.latest);
        delete updated.latest;
      } else {
        updated = env;
      }

      updated.isChildren = true;

      return updated;
    });

    return this.updateFolder(folder, 'children', updatedEnvironments);
  }

  /**
   * Given a folder a prop and a new value updates the correct folder.
   *
   * @param  {Object} folder
   * @param  {String} prop
   * @param  {String|Boolean|Object|Array} newValue
   * @return {Array}
   */
  updateFolder(folder, prop, newValue) {
    const environments = this.state.environments;

    const updatedEnvironments = environments.map((env) => {
      const updateEnv = Object.assign({}, env);
      if (env.isFolder && env.id === folder.id) {
        updateEnv[prop] = newValue;
      }

      return updateEnv;
    });

    this.state.environments = updatedEnvironments;

    return updatedEnvironments;
  }

  getOpenFolders() {
    const environments = this.state.environments;

    return environments.filter(env => env.isFolder && env.isOpen);
  }
<<<<<<< HEAD

=======
>>>>>>> 134ba0b5
}<|MERGE_RESOLUTION|>--- conflicted
+++ resolved
@@ -158,8 +158,4 @@
 
     return environments.filter(env => env.isFolder && env.isOpen);
   }
-<<<<<<< HEAD
-
-=======
->>>>>>> 134ba0b5
 }