<script>
import { s__ } from '../../locale';
import eventHub from '../event_hub';
import loadingButton from '../../vue_shared/components/loading_button.vue';
import {
  APPLICATION_NOT_INSTALLABLE,
  APPLICATION_SCHEDULED,
  APPLICATION_INSTALLABLE,
  APPLICATION_INSTALLING,
  APPLICATION_INSTALLED,
  APPLICATION_ERROR,
  REQUEST_LOADING,
  REQUEST_SUCCESS,
  REQUEST_FAILURE,
} from '../constants';

export default {
  props: {
    id: {
      type: String,
      required: true,
    },
    title: {
      type: String,
      required: true,
    },
    titleLink: {
      type: String,
      required: false,
    },
    description: {
      type: String,
      required: true,
    },
    status: {
      type: String,
      required: false,
    },
    statusReason: {
      type: String,
      required: false,
    },
    requestStatus: {
      type: String,
      required: false,
    },
    requestReason: {
      type: String,
      required: false,
    },
  },
  components: {
    loadingButton,
  },
  computed: {
    rowJsClass() {
      return `js-cluster-application-row-${this.id}`;
    },
    titleElementType() {
      return this.titleLink ? 'a' : 'span';
    },
    installButtonLoading() {
      return !this.status ||
        this.status === APPLICATION_SCHEDULED ||
        this.status === APPLICATION_INSTALLING ||
        this.requestStatus === REQUEST_LOADING;
    },
    installButtonDisabled() {
      // Avoid the potential for the real-time data to say APPLICATION_INSTALLABLE but
      // we already made a request to install and are just waiting for the real-time
      // to sync up.
      return this.status !== APPLICATION_INSTALLABLE ||
        this.requestStatus === REQUEST_LOADING ||
        this.requestStatus === REQUEST_SUCCESS;
    },
    installButtonLabel() {
      let label;
<<<<<<< HEAD
      if (this.status === APPLICATION_INSTALLABLE || this.status === APPLICATION_ERROR || this.status === APPLICATION_NOT_INSTALLABLE) {
=======
      if (
        this.status === APPLICATION_NOT_INSTALLABLE ||
        this.status === APPLICATION_INSTALLABLE ||
        this.status === APPLICATION_ERROR
      ) {
>>>>>>> f4fb0340
        label = s__('ClusterIntegration|Install');
      } else if (this.status === APPLICATION_SCHEDULED || this.status === APPLICATION_INSTALLING) {
        label = s__('ClusterIntegration|Installing');
      } else if (this.status === APPLICATION_INSTALLED) {
        label = s__('ClusterIntegration|Installed');
      }

      return label;
    },
    hasError() {
      return this.status === APPLICATION_ERROR || this.requestStatus === REQUEST_FAILURE;
    },
  },
  methods: {
    installClicked() {
      eventHub.$emit('installApplication', this.id);
    },
  },
};
</script>

<template>
  <div
    class="gl-responsive-table-row gl-responsive-table-row-col-span"
    :class="rowJsClass"
  >
    <div
      class="gl-responsive-table-row-layout"
      role="row"
    >
      <component
        :is="titleElementType"
        :href="titleLink"
        target="blank"
        rel="noopener noreferrer"
        role="gridcell"
        class="table-section section-15 section-align-top js-cluster-application-title"
      >
        {{ title }}
      </component>
      <div
        class="table-section section-wrap"
        role="gridcell"
      >
        <div v-html="description"></div>
      </div>
      <div
        class="table-section table-button-footer section-15 section-align-top"
        role="gridcell"
      >
        <div class="btn-group table-action-buttons">
          <loading-button
            class="js-cluster-application-install-button"
            :loading="installButtonLoading"
            :disabled="installButtonDisabled"
            :label="installButtonLabel"
            @click="installClicked"
          />
        </div>
      </div>
    </div>
    <div
      v-if="hasError"
      class="gl-responsive-table-row-layout"
      role="row"
    >
      <div
        class="alert alert-danger alert-block append-bottom-0 table-section section-100"
        role="gridcell"
      >
        <div>
          <p class="js-cluster-application-general-error-message">
            Something went wrong while installing {{ title }}
          </p>
          <ul v-if="statusReason || requestReason">
            <li
              v-if="statusReason"
              class="js-cluster-application-status-error-message"
            >
              {{ statusReason }}
            </li>
            <li
              v-if="requestReason"
              class="js-cluster-application-request-error-message"
            >
              {{ requestReason }}
            </li>
          </ul>
        </div>
      </div>
    </div>
  </div>
</template><|MERGE_RESOLUTION|>--- conflicted
+++ resolved
@@ -75,15 +75,11 @@
     },
     installButtonLabel() {
       let label;
-<<<<<<< HEAD
-      if (this.status === APPLICATION_INSTALLABLE || this.status === APPLICATION_ERROR || this.status === APPLICATION_NOT_INSTALLABLE) {
-=======
       if (
         this.status === APPLICATION_NOT_INSTALLABLE ||
         this.status === APPLICATION_INSTALLABLE ||
         this.status === APPLICATION_ERROR
       ) {
->>>>>>> f4fb0340
         label = s__('ClusterIntegration|Install');
       } else if (this.status === APPLICATION_SCHEDULED || this.status === APPLICATION_INSTALLING) {
         label = s__('ClusterIntegration|Installing');
