/* eslint-disable */
// Creates the variables for setting up GFM auto-completion
(function() {
  if (window.GitLab == null) {
    window.GitLab = {};
  }

  GitLab.GfmAutoComplete = {
    dataLoading: false,
    dataLoaded: false,
    cachedData: {},
    dataSource: '',
    // Emoji
    Emoji: {
      template: '<li>${name} <img alt="${name}" height="20" src="${path}" width="20" /></li>'
    },
    // Team Members
    Members: {
      template: '<li>${username} <small>${title}</small></li>'
    },
    Labels: {
      template: '<li><span class="dropdown-label-box" style="background: ${color}"></span> ${title}</li>'
    },
    // Issues and MergeRequests
    Issues: {
      template: '<li><small>${id}</small> ${title}</li>'
    },
    // Milestones
    Milestones: {
      template: '<li>${title}</li>'
    },
    Loading: {
      template: '<li><i class="fa fa-refresh fa-spin"></i> Loading...</li>'
    },
    DefaultOptions: {
      sorter: function(query, items, searchKey) {
        // Highlight first item only if at least one char was typed
        this.setting.highlightFirst = query.length > 0;
        if ((items[0].name != null) && items[0].name === 'loading') {
          return items;
        }
        return $.fn.atwho["default"].callbacks.sorter(query, items, searchKey);
      },
      filter: function(query, data, searchKey) {
        if (data[0] === 'loading') {
          return data;
        }
        return $.fn.atwho["default"].callbacks.filter(query, data, searchKey);
      },
      beforeInsert: function(value) {
        if (!GitLab.GfmAutoComplete.dataLoaded) {
          return this.at;
        } else {
          return value;
        }
      },
      matcher: function (flag, subtext) {
        // The below is taken from At.js source
        // Tweaked to commands to start without a space only if char before is a non-word character
        // https://github.com/ichord/At.js
        var _a, _y, regexp, match;
        flag = flag.replace(/[\-\[\]\/\{\}\(\)\*\+\?\.\\\^\$\|]/g, "\\$&");

        _a = decodeURI("%C3%80");
        _y = decodeURI("%C3%BF");

        regexp = new RegExp("(?:\\B|\\W|\\s)" + flag + "([A-Za-z" + _a + "-" + _y + "0-9_\'\.\+\-]*)|([^\\x00-\\xff]*)$", 'gi');

        match = regexp.exec(subtext);

        if (match) {
          return match[2] || match[1];
        } else {
          return null;
        }
      }
    },
    setup: _.debounce(function(input) {
      // Add GFM auto-completion to all input fields, that accept GFM input.
      this.input = input || $('.js-gfm-input');
      // destroy previous instances
      this.destroyAtWho();
      // set up instances
      this.setupAtWho();

      if (this.dataSource && !this.dataLoading && !this.cachedData) {
        this.dataLoading = true;
        return this.fetchData(this.dataSource)
          .done((data) => {
            this.dataLoading = false;
            this.loadData(data);
          });
        };

      if (this.cachedData != null) {
        return this.loadData(this.cachedData);
      }
    }, 1000),
    setupAtWho: function() {
      // Emoji
      this.input.atwho({
        at: ':',
        displayTpl: (function(_this) {
          return function(value) {
            if (value.path != null) {
              return _this.Emoji.template;
            } else {
              return _this.Loading.template;
            }
          };
        })(this),
        insertTpl: ':${name}:',
        data: ['loading'],
        startWithSpace: false,
        callbacks: {
          sorter: this.DefaultOptions.sorter,
          filter: this.DefaultOptions.filter,
          beforeInsert: this.DefaultOptions.beforeInsert,
          matcher: this.DefaultOptions.matcher
        }
      });
      // Team Members
      this.input.atwho({
        at: '@',
        displayTpl: (function(_this) {
          return function(value) {
            if (value.username != null) {
              return _this.Members.template;
            } else {
              return _this.Loading.template;
            }
          };
        })(this),
        insertTpl: '${atwho-at}${username}',
        searchKey: 'search',
        data: ['loading'],
        startWithSpace: false,
        callbacks: {
          sorter: this.DefaultOptions.sorter,
          filter: this.DefaultOptions.filter,
          beforeInsert: this.DefaultOptions.beforeInsert,
          matcher: this.DefaultOptions.matcher,
          beforeSave: function(members) {
            return $.map(members, function(m) {
              var title;
              if (m.username == null) {
                return m;
              }
              title = m.name;
              if (m.count) {
                title += " (" + m.count + ")";
              }
              return {
                username: m.username,
                title: gl.utils.sanitize(title),
                search: gl.utils.sanitize(m.username + " " + m.name)
              };
            });
          }
        }
      });
      this.input.atwho({
        at: '#',
        alias: 'issues',
        searchKey: 'search',
        displayTpl: (function(_this) {
          return function(value) {
            if (value.title != null) {
              return _this.Issues.template;
            } else {
              return _this.Loading.template;
            }
          };
        })(this),
        data: ['loading'],
        insertTpl: '${atwho-at}${id}',
        startWithSpace: false,
        callbacks: {
          sorter: this.DefaultOptions.sorter,
          filter: this.DefaultOptions.filter,
          beforeInsert: this.DefaultOptions.beforeInsert,
          matcher: this.DefaultOptions.matcher,
          beforeSave: function(issues) {
            return $.map(issues, function(i) {
              if (i.title == null) {
                return i;
              }
              return {
                id: i.iid,
                title: gl.utils.sanitize(i.title),
                search: i.iid + " " + i.title
              };
            });
          }
        }
      });
      this.input.atwho({
        at: '%',
        alias: 'milestones',
        searchKey: 'search',
        displayTpl: (function(_this) {
          return function(value) {
            if (value.title != null) {
              return _this.Milestones.template;
            } else {
              return _this.Loading.template;
            }
          };
        })(this),
        insertTpl: '${atwho-at}"${title}"',
        data: ['loading'],
        startWithSpace: false,
        callbacks: {
<<<<<<< HEAD
          matcher: this.DefaultOptions.matcher,
=======
          sorter: this.DefaultOptions.sorter,
>>>>>>> d96ec63e
          beforeSave: function(milestones) {
            return $.map(milestones, function(m) {
              if (m.title == null) {
                return m;
              }
              return {
                id: m.iid,
                title: gl.utils.sanitize(m.title),
                search: "" + m.title
              };
            });
          }
        }
      });
      this.input.atwho({
        at: '!',
        alias: 'mergerequests',
        searchKey: 'search',
        displayTpl: (function(_this) {
          return function(value) {
            if (value.title != null) {
              return _this.Issues.template;
            } else {
              return _this.Loading.template;
            }
          };
        })(this),
        data: ['loading'],
        startWithSpace: false,
        insertTpl: '${atwho-at}${id}',
        callbacks: {
          sorter: this.DefaultOptions.sorter,
          filter: this.DefaultOptions.filter,
          beforeInsert: this.DefaultOptions.beforeInsert,
          matcher: this.DefaultOptions.matcher,
          beforeSave: function(merges) {
            return $.map(merges, function(m) {
              if (m.title == null) {
                return m;
              }
              return {
                id: m.iid,
                title: gl.utils.sanitize(m.title),
                search: m.iid + " " + m.title
              };
            });
          }
        }
      });
      this.input.atwho({
        at: '~',
        alias: 'labels',
        searchKey: 'search',
        displayTpl: this.Labels.template,
        insertTpl: '${atwho-at}${title}',
        startWithSpace: false,
        callbacks: {
<<<<<<< HEAD
          matcher: this.DefaultOptions.matcher,
=======
          sorter: this.DefaultOptions.sorter,
>>>>>>> d96ec63e
          beforeSave: function(merges) {
            var sanitizeLabelTitle;
            sanitizeLabelTitle = function(title) {
              if (/[\w\?&]+\s+[\w\?&]+/g.test(title)) {
                return "\"" + (gl.utils.sanitize(title)) + "\"";
              } else {
                return gl.utils.sanitize(title);
              }
            };
            return $.map(merges, function(m) {
              return {
                title: sanitizeLabelTitle(m.title),
                color: m.color,
                search: "" + m.title
              };
            });
          }
        }
      });
      // We don't instantiate the slash commands autocomplete for note and issue/MR edit forms
      this.input.filter('[data-supports-slash-commands="true"]').atwho({
        at: '/',
        alias: 'commands',
        searchKey: 'search',
        displayTpl: function(value) {
          var tpl = '<li>/${name}';
          if (value.aliases.length > 0) {
            tpl += ' <small>(or /<%- aliases.join(", /") %>)</small>';
          }
          if (value.params.length > 0) {
            tpl += ' <small><%- params.join(" ") %></small>';
          }
          if (value.description !== '') {
            tpl += '<small class="description"><i><%- description %></i></small>';
          }
          tpl += '</li>';
          return _.template(tpl)(value);
        },
        insertTpl: function(value) {
          var tpl = "/${name} ";
          var reference_prefix = null;
          if (value.params.length > 0) {
            reference_prefix = value.params[0][0];
            if (/^[@%~]/.test(reference_prefix)) {
              tpl += '<%- reference_prefix %>';
            }
          }
          return _.template(tpl)({ reference_prefix: reference_prefix });
        },
        suffix: '',
        callbacks: {
          sorter: this.DefaultOptions.sorter,
          filter: this.DefaultOptions.filter,
          beforeInsert: this.DefaultOptions.beforeInsert,
          beforeSave: function(commands) {
            return $.map(commands, function(c) {
              var search = c.name;
              if (c.aliases.length > 0) {
                search = search + " " + c.aliases.join(" ");
              }
              return {
                name: c.name,
                aliases: c.aliases,
                params: c.params,
                description: c.description,
                search: search
              };
            });
          },
          matcher: function(flag, subtext, should_startWithSpace, acceptSpaceBar) {
            var regexp = /(?:^|\n)\/([A-Za-z_]*)$/gi
            var match = regexp.exec(subtext);
            if (match) {
              return match[1];
            } else {
              return null;
            }
          }
        }
      });
      return;
    },
    destroyAtWho: function() {
      return this.input.atwho('destroy');
    },
    fetchData: function(dataSource) {
      return $.getJSON(dataSource);
    },
    loadData: function(data) {
      this.cachedData = data;
      this.dataLoaded = true;
      // load members
      this.input.atwho('load', '@', data.members);
      // load issues
      this.input.atwho('load', 'issues', data.issues);
      // load milestones
      this.input.atwho('load', 'milestones', data.milestones);
      // load merge requests
      this.input.atwho('load', 'mergerequests', data.mergerequests);
      // load emojis
      this.input.atwho('load', ':', data.emojis);
      // load labels
      this.input.atwho('load', '~', data.labels);
      // load commands
      this.input.atwho('load', '/', data.commands);
      // This trigger at.js again
      // otherwise we would be stuck with loading until the user types
      return $(':focus').trigger('keyup');
    }
  };

}).call(this);<|MERGE_RESOLUTION|>--- conflicted
+++ resolved
@@ -211,11 +211,8 @@
         data: ['loading'],
         startWithSpace: false,
         callbacks: {
-<<<<<<< HEAD
-          matcher: this.DefaultOptions.matcher,
-=======
-          sorter: this.DefaultOptions.sorter,
->>>>>>> d96ec63e
+          matcher: this.DefaultOptions.matcher,
+          sorter: this.DefaultOptions.sorter,
           beforeSave: function(milestones) {
             return $.map(milestones, function(m) {
               if (m.title == null) {
@@ -273,11 +270,8 @@
         insertTpl: '${atwho-at}${title}',
         startWithSpace: false,
         callbacks: {
-<<<<<<< HEAD
-          matcher: this.DefaultOptions.matcher,
-=======
-          sorter: this.DefaultOptions.sorter,
->>>>>>> d96ec63e
+          matcher: this.DefaultOptions.matcher,
+          sorter: this.DefaultOptions.sorter,
           beforeSave: function(merges) {
             var sanitizeLabelTitle;
             sanitizeLabelTitle = function(title) {
