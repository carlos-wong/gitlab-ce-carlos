--- conflicted
+++ resolved
@@ -119,16 +119,11 @@
             />
           </span>
           <changed-file-icon
-<<<<<<< HEAD
-            v-else-if="file.changed || file.tempFile"
-            :file="file"
-=======
-            v-if="file.changed || file.tempFile || file.staged"
+            v-else-if="file.changed || file.tempFile || file.staged"
             :file="file"
             :show-tooltip="true"
             :show-staged-icon="true"
             class="prepend-top-5 pull-right"
->>>>>>> 54e26296
           />
         </span>
         <new-dropdown
