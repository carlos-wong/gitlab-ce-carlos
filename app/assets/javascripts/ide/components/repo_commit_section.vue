<script>
import { mapState, mapActions, mapGetters } from 'vuex';
import tooltip from '~/vue_shared/directives/tooltip';
import Icon from '~/vue_shared/components/icon.vue';
import DeprecatedModal from '~/vue_shared/components/deprecated_modal.vue';
import CommitFilesList from './commit_sidebar/list.vue';
import EmptyState from './commit_sidebar/empty_state.vue';
import * as consts from '../stores/modules/commit/constants';
import { activityBarViews, stageKeys } from '../constants';

export default {
  components: {
    DeprecatedModal,
    Icon,
    CommitFilesList,
    EmptyState,
  },
  directives: {
    tooltip,
  },
  computed: {
    ...mapState([
      'changedFiles',
      'stagedFiles',
      'rightPanelCollapsed',
      'lastCommitMsg',
      'unusedSeal',
    ]),
    ...mapState('commit', ['commitMessage', 'submitCommitLoading']),
    ...mapGetters(['lastOpenedFile', 'hasChanges', 'someUncommitedChanges', 'activeFile']),
    ...mapGetters('commit', ['commitButtonDisabled', 'discardDraftButtonDisabled']),
    showStageUnstageArea() {
      return !!(this.someUncommitedChanges || this.lastCommitMsg || !this.unusedSeal);
    },
    activeFileKey() {
      return this.activeFile ? this.activeFile.key : null;
    },
  },
  watch: {
    hasChanges() {
      if (!this.hasChanges) {
        this.updateActivityBarView(activityBarViews.edit);
      }
    },
  },
  mounted() {
    if (this.lastOpenedFile) {
      this.openPendingTab({
        file: this.lastOpenedFile,
        keyPrefix: this.lastOpenedFile.changed ? stageKeys.unstaged : stageKeys.staged,
      })
        .then(changeViewer => {
          if (changeViewer) {
            this.updateViewer('diff');
          }
        })
        .catch(e => {
          throw e;
        });
    }
  },
  methods: {
    ...mapActions(['openPendingTab', 'updateViewer', 'updateActivityBarView']),
    ...mapActions('commit', ['commitChanges', 'updateCommitAction']),
    forceCreateNewBranch() {
      return this.updateCommitAction(consts.COMMIT_TO_NEW_BRANCH).then(() => this.commitChanges());
    },
  },
  stageKeys,
};
</script>

<template>
  <div
    class="multi-file-commit-panel-section"
  >
    <deprecated-modal
      id="ide-create-branch-modal"
      :primary-button-label="__('Create new branch')"
      :title="__('Branch has changed')"
      kind="success"
      @submit="forceCreateNewBranch"
    >
      <template slot="body">
        {{ __(`This branch has changed since you started editing.
          Would you like to create a new branch?`) }}
      </template>
    </deprecated-modal>
    <template
      v-if="showStageUnstageArea"
    >
      <commit-files-list
        :title="__('Unstaged')"
        :key-prefix="$options.stageKeys.unstaged"
        :file-list="changedFiles"
        :action-btn-text="__('Stage all')"
        class="is-first"
        icon-name="unstaged"
        action="stageAllChanges"
        item-action-component="stage-button"
        :active-file-key="activeFileKey"
      />
      <commit-files-list
        :title="__('Staged')"
        :key-prefix="$options.stageKeys.staged"
        :file-list="stagedFiles"
        :action-btn-text="__('Unstage all')"
        :staged-list="true"
<<<<<<< HEAD
        icon-name="staged"
        action="unstageAllChanges"
        item-action-component="unstage-button"
=======
        :active-file-key="activeFileKey"
>>>>>>> f23dbfd6
      />
    </template>
    <empty-state
      v-if="unusedSeal"
    />
  </div>
</template><|MERGE_RESOLUTION|>--- conflicted
+++ resolved
@@ -106,13 +106,10 @@
         :file-list="stagedFiles"
         :action-btn-text="__('Unstage all')"
         :staged-list="true"
-<<<<<<< HEAD
         icon-name="staged"
         action="unstageAllChanges"
         item-action-component="unstage-button"
-=======
         :active-file-key="activeFileKey"
->>>>>>> f23dbfd6
       />
     </template>
     <empty-state
