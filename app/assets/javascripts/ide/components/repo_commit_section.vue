<script>
import { mapState, mapActions, mapGetters } from 'vuex';
import tooltip from '~/vue_shared/directives/tooltip';
import icon from '~/vue_shared/components/icon.vue';
import DeprecatedModal from '~/vue_shared/components/deprecated_modal.vue';
import LoadingButton from '~/vue_shared/components/loading_button.vue';
import commitFilesList from './commit_sidebar/list.vue';
import EmptyState from './commit_sidebar/empty_state.vue';
import Actions from './commit_sidebar/actions.vue';
import * as consts from '../stores/modules/commit/constants';

export default {
  components: {
    DeprecatedModal,
    icon,
    commitFilesList,
    EmptyState,
    Actions,
    LoadingButton,
  },
  directives: {
    tooltip,
  },
  props: {
    noChangesStateSvgPath: {
      type: String,
      required: true,
    },
    committedStateSvgPath: {
      type: String,
      required: true,
    },
  },
  computed: {
<<<<<<< HEAD
    ...mapState(['changedFiles', 'stagedFiles', 'rightPanelCollapsed']),
=======
    ...mapState([
      'currentProjectId',
      'currentBranchId',
      'rightPanelCollapsed',
      'lastCommitMsg',
      'changedFiles',
    ]),
>>>>>>> 1d7ca033
    ...mapState('commit', ['commitMessage', 'submitCommitLoading']),
    ...mapGetters('commit', [
      'commitButtonDisabled',
      'discardDraftButtonDisabled',
      'branchName',
    ]),
<<<<<<< HEAD
  },
  methods: {
=======
    statusSvg() {
      return this.lastCommitMsg
        ? this.committedStateSvgPath
        : this.noChangesStateSvgPath;
    },
  },
  methods: {
    ...mapActions(['setPanelCollapsedStatus']),
>>>>>>> 1d7ca033
    ...mapActions('commit', [
      'updateCommitMessage',
      'discardDraft',
      'commitChanges',
      'updateCommitAction',
    ]),
    forceCreateNewBranch() {
      return this.updateCommitAction(consts.COMMIT_TO_NEW_BRANCH).then(() =>
        this.commitChanges(),
      );
    },
  },
};
</script>

<template>
  <div
    class="multi-file-commit-panel-section"
  >
    <deprecated-modal
      id="ide-create-branch-modal"
      :primary-button-label="__('Create new branch')"
      kind="success"
      :title="__('Branch has changed')"
      @submit="forceCreateNewBranch"
    >
      <template slot="body">
        {{ __(`This branch has changed since you started editing.
          Would you like to create a new branch?`) }}
      </template>
<<<<<<< HEAD
    </modal>
=======
    </deprecated-modal>
    <commit-files-list
      title="Staged"
      :file-list="changedFiles"
      :collapsed="rightPanelCollapsed"
      @toggleCollapsed="toggleCollapsed"
    />
>>>>>>> 1d7ca033
    <template
      v-if="changedFiles.length || stagedFiles.length"
    >
      <commit-files-list
        icon="unstaged"
        :title="__('Unstaged')"
        :file-list="changedFiles"
        action="stageAllChanges"
        :action-btn-text="__('Stage all')"
        item-action-component="stage-button"
      />
      <commit-files-list
        icon="staged"
        :title="__('Staged')"
        :file-list="stagedFiles"
        action="unstageAllChanges"
        :action-btn-text="__('Unstage all')"
        item-action-component="unstage-button"
        :show-toggle="false"
      />
      <form
        class="form-horizontal multi-file-commit-form"
        @submit.prevent.stop="commitChanges"
        v-if="!rightPanelCollapsed"
      >
        <div class="multi-file-commit-fieldset">
          <textarea
            class="form-control multi-file-commit-message"
            name="commit-message"
            :value="commitMessage"
            :placeholder="__('Write a commit message...')"
            @input="updateCommitMessage($event.target.value)"
          >
          </textarea>
        </div>
        <div class="clearfix prepend-top-15">
          <actions />
          <loading-button
            :loading="submitCommitLoading"
            :disabled="commitButtonDisabled"
            container-class="btn btn-success btn-sm pull-left"
            :label="__('Commit')"
            @click="commitChanges"
          />
          <button
            v-if="!discardDraftButtonDisabled"
            type="button"
            class="btn btn-default btn-sm pull-right"
            @click="discardDraft"
          >
            {{ __('Discard draft') }}
          </button>
        </div>
      </form>
    </template>
    <empty-state
      v-else
      :no-changes-state-svg-path="noChangesStateSvgPath"
      :committed-state-svg-path="committedStateSvgPath"
    />
  </div>
</template><|MERGE_RESOLUTION|>--- conflicted
+++ resolved
@@ -32,36 +32,11 @@
     },
   },
   computed: {
-<<<<<<< HEAD
     ...mapState(['changedFiles', 'stagedFiles', 'rightPanelCollapsed']),
-=======
-    ...mapState([
-      'currentProjectId',
-      'currentBranchId',
-      'rightPanelCollapsed',
-      'lastCommitMsg',
-      'changedFiles',
-    ]),
->>>>>>> 1d7ca033
     ...mapState('commit', ['commitMessage', 'submitCommitLoading']),
-    ...mapGetters('commit', [
-      'commitButtonDisabled',
-      'discardDraftButtonDisabled',
-      'branchName',
-    ]),
-<<<<<<< HEAD
+    ...mapGetters('commit', ['commitButtonDisabled', 'discardDraftButtonDisabled', 'branchName']),
   },
   methods: {
-=======
-    statusSvg() {
-      return this.lastCommitMsg
-        ? this.committedStateSvgPath
-        : this.noChangesStateSvgPath;
-    },
-  },
-  methods: {
-    ...mapActions(['setPanelCollapsedStatus']),
->>>>>>> 1d7ca033
     ...mapActions('commit', [
       'updateCommitMessage',
       'discardDraft',
@@ -69,9 +44,7 @@
       'updateCommitAction',
     ]),
     forceCreateNewBranch() {
-      return this.updateCommitAction(consts.COMMIT_TO_NEW_BRANCH).then(() =>
-        this.commitChanges(),
-      );
+      return this.updateCommitAction(consts.COMMIT_TO_NEW_BRANCH).then(() => this.commitChanges());
     },
   },
 };
@@ -92,17 +65,7 @@
         {{ __(`This branch has changed since you started editing.
           Would you like to create a new branch?`) }}
       </template>
-<<<<<<< HEAD
-    </modal>
-=======
     </deprecated-modal>
-    <commit-files-list
-      title="Staged"
-      :file-list="changedFiles"
-      :collapsed="rightPanelCollapsed"
-      @toggleCollapsed="toggleCollapsed"
-    />
->>>>>>> 1d7ca033
     <template
       v-if="changedFiles.length || stagedFiles.length"
     >
