--- conflicted
+++ resolved
@@ -74,21 +74,8 @@
       @submit.prevent="createEntryInStore"
       class="form-group row append-bottom-0"
     >
-<<<<<<< HEAD
-      <label class="label-light col-form-label col-sm-3">
-        {{ formLabelName }}
-      </label>
-      <div class="col-sm-9">
-        <input
-          type="text"
-          class="form-control"
-          v-model="entryName"
-          ref="fieldName"
-        />
-      </div>
-=======
       <fieldset class="form-group append-bottom-0">
-        <label class="label-light col-sm-3 ide-new-modal-label">
+        <label class="label-light col-form-label col-sm-3 ide-new-modal-label">
           {{ __('Name') }}
         </label>
         <div class="col-sm-9">
@@ -100,7 +87,6 @@
           />
         </div>
       </fieldset>
->>>>>>> c73b5d31
     </form>
   </deprecated-modal>
 </template>