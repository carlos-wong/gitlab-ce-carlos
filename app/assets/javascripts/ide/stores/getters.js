import { __ } from '~/locale';

export const activeFile = state => state.openFiles.find(file => file.active) || null;

export const addedFiles = state => state.changedFiles.filter(f => f.tempFile);

export const modifiedFiles = state => state.changedFiles.filter(f => !f.tempFile);

export const projectsWithTrees = state =>
  Object.keys(state.projects).map(projectId => {
    const project = state.projects[projectId];

    return {
      ...project,
      branches: Object.keys(project.branches).map(branchId => {
        const branch = project.branches[branchId];

        return {
          ...branch,
          tree: state.trees[branch.treeId],
        };
      }),
    };
  });

export const currentMergeRequest = state => {
  if (state.projects[state.currentProjectId]) {
    return state.projects[state.currentProjectId].mergeRequests[state.currentMergeRequestId];
  }
  return null;
};

// eslint-disable-next-line no-confusing-arrow
export const collapseButtonIcon = state =>
  state.rightPanelCollapsed ? 'angle-double-left' : 'angle-double-right';

export const hasChanges = state => !!state.changedFiles.length || !!state.stagedFiles.length;

// eslint-disable-next-line no-confusing-arrow
export const collapseButtonTooltip = state =>
  state.rightPanelCollapsed ? __('Expand sidebar') : __('Collapse sidebar');

export const hasMergeRequest = state => !!state.currentMergeRequestId;

<<<<<<< HEAD
export const hasMergeRequest = state => !!state.currentMergeRequestId;

export const getChangesInFolder = state => path =>
  state.changedFiles.filter(f => f.path.replace(new RegExp(`/${f.name}$`), '') === path).length;
=======
export const getStagedFile = state => path => state.stagedFiles.find(f => f.path === path);
>>>>>>> 54e26296
<|MERGE_RESOLUTION|>--- conflicted
+++ resolved
@@ -42,11 +42,7 @@
 
 export const hasMergeRequest = state => !!state.currentMergeRequestId;
 
-<<<<<<< HEAD
-export const hasMergeRequest = state => !!state.currentMergeRequestId;
-
 export const getChangesInFolder = state => path =>
   state.changedFiles.filter(f => f.path.replace(new RegExp(`/${f.name}$`), '') === path).length;
-=======
-export const getStagedFile = state => path => state.stagedFiles.find(f => f.path === path);
->>>>>>> 54e26296
+
+export const getStagedFile = state => path => state.stagedFiles.find(f => f.path === path);