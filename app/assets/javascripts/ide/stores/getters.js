--- conflicted
+++ resolved
@@ -54,13 +54,11 @@
 
 export const getStagedFile = state => path => state.stagedFiles.find(f => f.path === path);
 
-<<<<<<< HEAD
 export const lastOpenedFile = state =>
   [...state.changedFiles, ...state.stagedFiles].sort((a, b) => b.lastOpenedAt - a.lastOpenedAt)[0];
-=======
+
 export const isEditModeActive = state => state.currentActivityView === activityBarViews.edit;
 export const isCommitModeActive = state => state.currentActivityView === activityBarViews.commit;
->>>>>>> 363ebd3e
 
 // prevent babel-plugin-rewire from generating an invalid default during karma tests
 export default () => {};