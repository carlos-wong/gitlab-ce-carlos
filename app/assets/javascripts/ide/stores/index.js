--- conflicted
+++ resolved
@@ -10,19 +10,6 @@
 
 Vue.use(Vuex);
 
-<<<<<<< HEAD
-export default new Vuex.Store({
-  state: state(),
-  actions,
-  mutations,
-  getters,
-  modules: {
-    commit: commitModule,
-    pipelines,
-    mergeRequests,
-  },
-});
-=======
 export const createStore = () =>
   new Vuex.Store({
     state: state(),
@@ -32,8 +19,8 @@
     modules: {
       commit: commitModule,
       pipelines,
+      mergeRequests,
     },
   });
 
-export default createStore();
->>>>>>> e206e328
+export default createStore();