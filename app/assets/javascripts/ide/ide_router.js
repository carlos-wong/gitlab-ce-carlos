--- conflicted
+++ resolved
@@ -77,15 +77,11 @@
               if (to.params[0]) {
                 const path =
                   to.params[0].slice(-1) === '/' ? to.params[0].slice(0, -1) : to.params[0];
-<<<<<<< HEAD
                 const treeEntryKey = Object.keys(store.state.entries).find(
                   key => key === path && !store.state.entries[key].pending,
                 );
                 const treeEntry = store.state.entries[treeEntryKey];
 
-=======
-                const treeEntry = store.state.entries[path];
->>>>>>> 8dca091f
                 if (treeEntry) {
                   store.dispatch('handleTreeEntryAction', treeEntry);
                 }
