--- conflicted
+++ resolved
@@ -63,13 +63,7 @@
     const tokenValueElement = tokenValueContainer.querySelector('.value');
     tokenValueElement.innerText = tokenValue;
 
-<<<<<<< HEAD
-    if (['none', 'any'].includes(tokenValue.toLowerCase())) {
-      return;
-    }
-=======
     const visualTokenValue = new VisualTokenValue(tokenValue, tokenType);
->>>>>>> 8551049f
 
     visualTokenValue.render(tokenValueContainer, tokenValueElement);
   }
