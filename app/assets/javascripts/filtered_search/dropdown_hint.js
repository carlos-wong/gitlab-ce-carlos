--- conflicted
+++ resolved
@@ -55,20 +55,6 @@
   renderContent() {
     const dropdownData = [];
 
-<<<<<<< HEAD
-      [].forEach.call(this.input.closest('.filtered-search-box-input-container').querySelectorAll('.dropdown-menu'), (dropdownMenu) => {
-        const { icon, hint, tag, type } = dropdownMenu.dataset;
-        if (icon && hint && tag) {
-          dropdownData.push(
-            Object.assign({
-              icon: `fa-${icon}`,
-              hint,
-              tag: `<${tag}>`,
-            }, type && { type }),
-          );
-        }
-      });
-=======
     [].forEach.call(this.input.closest('.filtered-search-box-input-container').querySelectorAll('.dropdown-menu'), (dropdownMenu) => {
       const { icon, hint, tag, type } = dropdownMenu.dataset;
       if (icon && hint && tag) {
@@ -76,12 +62,11 @@
           Object.assign({
             icon: `fa-${icon}`,
             hint,
-            tag: `&lt;${tag}&gt;`,
+            tag: `<${tag}>`,
           }, type && { type }),
         );
       }
     });
->>>>>>> c7680264
 
     this.droplab.changeHookList(this.hookId, this.dropdown, [Filter], this.config);
     this.droplab.setData(this.hookId, dropdownData);
