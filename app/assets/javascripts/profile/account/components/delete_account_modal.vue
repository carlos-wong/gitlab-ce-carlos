--- conflicted
+++ resolved
@@ -4,9 +4,6 @@
   import csrf from '~/lib/utils/csrf';
 
   export default {
-    components: {
-      modal,
-    },
     props: {
       actionUrl: {
         type: String,
@@ -26,6 +23,9 @@
         enteredPassword: '',
         enteredUsername: '',
       };
+    },
+    components: {
+      modal,
     },
     computed: {
       csrfToken() {
@@ -50,8 +50,7 @@
       text() {
         return sprintf(
           s__(`Profiles|
-You are about to permanently delete %{yourAccount}, and all of the issues, merge requests,
-and groups linked to your account.
+You are about to permanently delete %{yourAccount}, and all of the issues, merge requests, and groups linked to your account.
 Once you confirm %{deleteAccount}, it cannot be undone or recovered.`),
           {
             yourAccount: `<strong>${s__('Profiles|your account')}</strong>`,
@@ -77,22 +76,6 @@
 </script>
 
 <template>
-<<<<<<< HEAD
-  <div>
-    <modal
-      v-if="isOpen"
-      :title="s__('Profiles|Delete your account?')"
-      :text="text"
-      :kind="`danger ${!canSubmit() && 'disabled'}`"
-      :primary-button-label="s__('Profiles|Delete account')"
-      @toggle="toggleOpen"
-      @submit="onSubmit">
-
-      <template
-        slot="body"
-        slot-scope="props">
-        <p v-html="props.text"></p>
-=======
   <modal
     id="delete-account-modal"
     :title="s__('Profiles|Delete your account?')"
@@ -101,48 +84,10 @@
     :primary-button-label="s__('Profiles|Delete account')"
     @submit="onSubmit"
     :submit-disabled="!canSubmit()">
->>>>>>> 3d162d19
 
     <template slot="body" slot-scope="props">
       <p v-html="props.text"></p>
 
-<<<<<<< HEAD
-          <input
-            type="hidden"
-            name="_method"
-            value="delete"
-          />
-          <input
-            type="hidden"
-            name="authenticity_token"
-            :value="csrfToken"
-          />
-
-          <p
-            id="input-label"
-            v-html="inputLabel"
-          >
-          </p>
-
-          <input
-            v-if="confirmWithPassword"
-            name="password"
-            class="form-control"
-            type="password"
-            v-model="enteredPassword"
-            aria-labelledby="input-label"
-          />
-          <input
-            v-else
-            name="username"
-            class="form-control"
-            type="text"
-            v-model="enteredUsername"
-            aria-labelledby="input-label"
-          />
-        </form>
-      </template>
-=======
       <form
         ref="form"
         :action="actionUrl"
@@ -158,7 +103,6 @@
           :value="csrfToken" />
 
         <p id="input-label" v-html="inputLabel"></p>
->>>>>>> 3d162d19
 
         <input
           v-if="confirmWithPassword"
@@ -177,16 +121,5 @@
       </form>
     </template>
 
-<<<<<<< HEAD
-    <button
-      type="button"
-      class="btn btn-danger"
-      @click="toggleOpen(true)"
-    >
-      {{ s__('Profiles|Delete account') }}
-    </button>
-  </div>
-=======
   </modal>
->>>>>>> 3d162d19
 </template>