--- conflicted
+++ resolved
@@ -31,15 +31,12 @@
       type: String,
       required: true,
     },
-<<<<<<< HEAD
-=======
 
     requestFinishedFor: {
       type: String,
       required: false,
       default: '',
     },
->>>>>>> 3d12ce95
   },
   data() {
     return {
@@ -53,15 +50,6 @@
       const actionIconDash = dasherize(this.actionIcon);
       return `${actionIconDash} js-icon-${actionIconDash}`;
     },
-<<<<<<< HEAD
-  },
-  created() {
-    eventHub.$on('graphActionFinished', this.updateDisabled);
-  },
-  beforeDestroy() {
-    eventHub.$off('graphActionFinished', this.updateDisabled);
-  },
-=======
   },
   watch: {
     requestFinishedFor() {
@@ -70,21 +58,12 @@
       }
     },
   },
->>>>>>> 3d12ce95
   methods: {
     onClickAction() {
       $(this.$el).tooltip('hide');
       eventHub.$emit('graphAction', this.link);
       this.linkRequested = this.link;
       this.isDisabled = true;
-<<<<<<< HEAD
-    },
-    updateDisabled(actionUrl) {
-      if (actionUrl === this.linkRequested) {
-        this.isDisabled = false;
-      }
-=======
->>>>>>> 3d12ce95
     },
   },
 };
@@ -95,13 +74,8 @@
     @click="onClickAction"
     v-tooltip
     :title="tooltipText"
-<<<<<<< HEAD
-    class="js-ci-action btn btn-blank btn-transparent
-ci-action-icon-container ci-action-icon-wrapper"
-=======
     class="js-ci-action btn btn-blank
 btn-transparent ci-action-icon-container ci-action-icon-wrapper"
->>>>>>> 3d12ce95
     :class="cssClass"
     data-container="body"
     :disabled="isDisabled"
