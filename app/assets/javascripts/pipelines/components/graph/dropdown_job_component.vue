--- conflicted
+++ resolved
@@ -42,16 +42,6 @@
       type: Object,
       required: true,
     },
-<<<<<<< HEAD
-  },
-
-  computed: {
-    tooltipText() {
-      return `${this.job.name} - ${this.job.status.label}`;
-    },
-  },
-
-=======
     requestFinishedFor: {
       type: String,
       required: false,
@@ -65,22 +55,15 @@
     },
   },
 
->>>>>>> 3d12ce95
   mounted() {
     this.stopDropdownClickPropagation();
   },
 
   methods: {
     /**
-<<<<<<< HEAD
-     * When the user right clicks or cmd/ctrl + click in the job name
-     * the dropdown should not be closed and the link should open in another tab,
-     * so we stop propagation of the click event inside the dropdown.
-=======
      * When the user right clicks or cmd/ctrl + click in the job name or the action icon
      * the dropdown should not be closed so we stop propagation
      * of the click event inside the dropdown.
->>>>>>> 3d12ce95
      *
      * Since this component is rendered multiple times per page we need to guarantee we only
      * target the click event of this component.
