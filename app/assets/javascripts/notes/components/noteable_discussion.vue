<script>
import _ from 'underscore';
import { mapActions, mapGetters } from 'vuex';
import { GlTooltipDirective } from '@gitlab/ui';
import { truncateSha } from '~/lib/utils/text_utility';
import { s__, __, sprintf } from '~/locale';
import systemNote from '~/vue_shared/components/notes/system_note.vue';
import icon from '~/vue_shared/components/icon.vue';
import diffLineNoteFormMixin from 'ee_else_ce/notes/mixins/diff_line_note_form';
import TimelineEntryItem from '~/vue_shared/components/notes/timeline_entry_item.vue';
import Flash from '../../flash';
import { SYSTEM_NOTE } from '../constants';
import userAvatarLink from '../../vue_shared/components/user_avatar/user_avatar_link.vue';
import noteableNote from './noteable_note.vue';
import noteHeader from './note_header.vue';
import resolveDiscussionButton from './discussion_resolve_button.vue';
import toggleRepliesWidget from './toggle_replies_widget.vue';
import noteSignedOutWidget from './note_signed_out_widget.vue';
import noteEditedText from './note_edited_text.vue';
import noteForm from './note_form.vue';
import diffWithNote from './diff_with_note.vue';
import placeholderNote from '../../vue_shared/components/notes/placeholder_note.vue';
import placeholderSystemNote from '../../vue_shared/components/notes/placeholder_system_note.vue';
import autosave from '../mixins/autosave';
import noteable from '../mixins/noteable';
import resolvable from '../mixins/resolvable';
import discussionNavigation from '../mixins/discussion_navigation';
import ReplyPlaceholder from './discussion_reply_placeholder.vue';
import ResolveWithIssueButton from './discussion_resolve_with_issue_button.vue';
import jumpToNextDiscussionButton from './discussion_jump_to_next_button.vue';
import eventHub from '../event_hub';

export default {
  name: 'NoteableDiscussion',
  components: {
    icon,
    noteableNote,
    userAvatarLink,
    noteHeader,
    noteSignedOutWidget,
    noteEditedText,
    noteForm,
    resolveDiscussionButton,
    jumpToNextDiscussionButton,
    toggleRepliesWidget,
    ReplyPlaceholder,
    placeholderNote,
    placeholderSystemNote,
    ResolveWithIssueButton,
    systemNote,
    DraftNote: () => import('ee_component/batch_comments/components/draft_note.vue'),
    TimelineEntryItem,
  },
  directives: {
    GlTooltip: GlTooltipDirective,
  },
  mixins: [autosave, noteable, resolvable, discussionNavigation, diffLineNoteFormMixin],
  props: {
    discussion: {
      type: Object,
      required: true,
    },
    line: {
      type: Object,
      required: false,
      default: null,
    },
    renderDiffFile: {
      type: Boolean,
      required: false,
      default: true,
    },
    alwaysExpanded: {
      type: Boolean,
      required: false,
      default: false,
    },
    discussionsByDiffOrder: {
      type: Boolean,
      required: false,
      default: false,
    },
    helpPagePath: {
      type: String,
      required: false,
      default: '',
    },
  },
  data() {
    const { diff_discussion: isDiffDiscussion, resolved } = this.discussion;

    return {
      isReplying: false,
      isResolving: false,
      resolveAsThread: true,
      isRepliesCollapsed: Boolean(!isDiffDiscussion && resolved),
    };
  },
  computed: {
    ...mapGetters([
      'convertedDisscussionIds',
      'getNoteableData',
      'nextUnresolvedDiscussionId',
      'unresolvedDiscussionsCount',
      'hasUnresolvedDiscussions',
      'showJumpToNextDiscussion',
    ]),
    author() {
      return this.initialDiscussion.author;
    },
    canReply() {
      return this.getNoteableData.current_user.can_create_note;
    },
    newNotePath() {
      return this.getNoteableData.create_note_path;
    },
    hasReplies() {
      return this.discussion.notes.length > 1;
    },
    initialDiscussion() {
      return this.discussion.notes.slice(0, 1)[0];
    },
    replies() {
      return this.discussion.notes.slice(1);
    },
    lastUpdatedBy() {
      const { notes } = this.discussion;

      if (notes.length > 1) {
        return notes[notes.length - 1].author;
      }

      return null;
    },
    lastUpdatedAt() {
      const { notes } = this.discussion;

      if (notes.length > 1) {
        return notes[notes.length - 1].created_at;
      }

      return null;
    },
    resolvedText() {
      return this.discussion.resolved_by_push ? __('Automatically resolved') : __('Resolved');
    },
    shouldShowJumpToNextDiscussion() {
      return this.showJumpToNextDiscussion(
        this.discussion.id,
        this.discussionsByDiffOrder ? 'diff' : 'discussion',
      );
    },
    shouldRenderDiffs() {
      return this.discussion.diff_discussion && this.renderDiffFile;
    },
    shouldGroupReplies() {
      return !this.shouldRenderDiffs && !this.discussion.diff_discussion;
    },
    wrapperComponent() {
      return this.shouldRenderDiffs ? diffWithNote : 'div';
    },
    wrapperComponentProps() {
      if (this.shouldRenderDiffs) {
        return { discussion: this.discussion };
      }

      return {};
    },
    componentClassName() {
      if (this.shouldRenderDiffs) {
        if (!this.lastUpdatedAt && !this.discussion.resolved) {
          return 'unresolved';
        }
      }

      return '';
    },
    shouldShowDiscussions() {
      const { expanded, resolved } = this.discussion;
      const isResolvedNonDiffDiscussion = !this.discussion.diff_discussion && resolved;

      return expanded || this.alwaysExpanded || isResolvedNonDiffDiscussion;
    },
    actionText() {
      const linkStart = `<a href="${_.escape(this.discussion.discussion_path)}">`;
      const linkEnd = '</a>';

      let { commit_id: commitId } = this.discussion;
      if (commitId) {
        commitId = `<span class="commit-sha">${truncateSha(commitId)}</span>`;
      }

      const {
        for_commit: isForCommit,
        diff_discussion: isDiffDiscussion,
        active: isActive,
      } = this.discussion;

      let text = s__('MergeRequests|started a discussion');
      if (isForCommit) {
        text = s__(
          'MergeRequests|started a discussion on commit %{linkStart}%{commitId}%{linkEnd}',
        );
      } else if (isDiffDiscussion && commitId) {
        text = isActive
          ? s__('MergeRequests|started a discussion on commit %{linkStart}%{commitId}%{linkEnd}')
          : s__(
              'MergeRequests|started a discussion on an outdated change in commit %{linkStart}%{commitId}%{linkEnd}',
            );
      } else if (isDiffDiscussion) {
        text = isActive
          ? s__('MergeRequests|started a discussion on %{linkStart}the diff%{linkEnd}')
          : s__(
              'MergeRequests|started a discussion on %{linkStart}an old version of the diff%{linkEnd}',
            );
      }

      return sprintf(text, { commitId, linkStart, linkEnd }, false);
    },
    diffLine() {
      if (this.line) {
        return this.line;
      }

      if (this.discussion.diff_discussion && this.discussion.truncated_diff_lines) {
        return this.discussion.truncated_diff_lines.slice(-1)[0];
      }

      return null;
    },
    commit() {
      if (!this.discussion.for_commit) {
        return null;
      }

      return {
        id: this.discussion.commit_id,
        url: this.discussion.discussion_path,
      };
    },
<<<<<<< HEAD
    diffLine() {
      if (this.discussion.diff_discussion && this.discussion.truncated_diff_lines) {
        return this.discussion.truncated_diff_lines.slice(-1)[0];
      }

      return this.line;
=======
    resolveWithIssuePath() {
      return !this.discussionResolved && this.discussion.resolve_with_issue_path;
>>>>>>> 8551049f
    },
  },
  watch: {
    isReplying() {
      if (this.isReplying) {
        this.$nextTick(() => {
          // Pass an extra key to separate reply and note edit forms
          this.initAutoSave({ ...this.initialDiscussion, ...this.discussion }, ['Reply']);
        });
      } else {
        this.disposeAutoSave();
      }
    },
  },
  created() {
    eventHub.$on('startReplying', this.onStartReplying);
  },
  beforeDestroy() {
    eventHub.$off('startReplying', this.onStartReplying);
  },
  methods: {
    ...mapActions([
      'saveNote',
      'toggleDiscussion',
      'removePlaceholderNotes',
      'toggleResolveNote',
      'expandDiscussion',
      'removeConvertedDiscussion',
    ]),
    truncateSha,
    componentName(note) {
      if (note.isPlaceholderNote) {
        if (note.placeholderType === SYSTEM_NOTE) {
          return placeholderSystemNote;
        }

        return placeholderNote;
      }

      if (note.system) {
        return systemNote;
      }

      return noteableNote;
    },
    componentData(note) {
      return note.isPlaceholderNote ? note.notes[0] : note;
    },
    toggleDiscussionHandler() {
      this.toggleDiscussion({ discussionId: this.discussion.id });
    },
    toggleReplies() {
      this.isRepliesCollapsed = !this.isRepliesCollapsed;
    },
    showReplyForm() {
      this.isReplying = true;
    },
    cancelReplyForm(shouldConfirm, isDirty) {
      if (shouldConfirm && isDirty) {
        const msg = s__('Notes|Are you sure you want to cancel creating this comment?');

        // eslint-disable-next-line no-alert
        if (!window.confirm(msg)) {
          return;
        }
      }

      if (this.convertedDisscussionIds.includes(this.discussion.id)) {
        this.removeConvertedDiscussion(this.discussion.id);
      }

      this.isReplying = false;
      this.resetAutoSave();
    },
    saveReply(noteText, form, callback) {
      const postData = {
        in_reply_to_discussion_id: this.discussion.reply_id,
        target_type: this.getNoteableData.targetType,
        note: { note: noteText },
      };

      if (this.convertedDisscussionIds.includes(this.discussion.id)) {
        postData.return_discussion = true;
      }

      if (this.discussion.for_commit) {
        postData.note_project_id = this.discussion.project_id;
      }

      const replyData = {
        endpoint: this.newNotePath,
        flashContainer: this.$el,
        data: postData,
      };

      this.isReplying = false;
      this.saveNote(replyData)
        .then(() => {
          this.resetAutoSave();
          callback();
        })
        .catch(err => {
          this.removePlaceholderNotes();
          this.isReplying = true;
          this.$nextTick(() => {
            const msg = `Your comment could not be submitted!
Please check your network connection and try again.`;
            Flash(msg, 'alert', this.$el);
            this.$refs.noteForm.note = noteText;
            callback(err);
          });
        });
    },
    jumpToNextDiscussion() {
      const nextId = this.nextUnresolvedDiscussionId(
        this.discussion.id,
        this.discussionsByDiffOrder,
      );

      this.jumpToDiscussion(nextId);
    },
    deleteNoteHandler(note) {
      this.$emit('noteDeleted', this.discussion, note);
    },
    onStartReplying(discussionId) {
      if (this.discussion.id === discussionId) {
        this.showReplyForm();
      }
    },
  },
};
</script>

<template>
  <timeline-entry-item class="note note-discussion" :class="componentClassName">
    <div class="timeline-content">
      <div :data-discussion-id="discussion.id" class="discussion js-discussion-container">
        <div v-if="shouldRenderDiffs" class="discussion-header note-wrapper">
          <div v-once class="timeline-icon">
            <user-avatar-link
              v-if="author"
              :link-href="author.path"
              :img-src="author.avatar_url"
              :img-alt="author.name"
              :img-size="40"
            />
          </div>
          <div class="timeline-content">
            <note-header
              :author="author"
              :created-at="initialDiscussion.created_at"
              :note-id="initialDiscussion.id"
              :include-toggle="true"
              :expanded="discussion.expanded"
              @toggleHandler="toggleDiscussionHandler"
            >
              <span v-html="actionText"></span>
            </note-header>
            <note-edited-text
              v-if="discussion.resolved"
              :edited-at="discussion.resolved_at"
              :edited-by="discussion.resolved_by"
              :action-text="resolvedText"
              class-name="discussion-headline-light js-discussion-headline"
            />
            <note-edited-text
              v-else-if="lastUpdatedAt"
              :edited-at="lastUpdatedAt"
              :edited-by="lastUpdatedBy"
              action-text="Last updated"
              class-name="discussion-headline-light js-discussion-headline"
            />
          </div>
        </div>
        <div v-if="shouldShowDiscussions" class="discussion-body">
          <component
            :is="wrapperComponent"
            v-bind="wrapperComponentProps"
            class="card discussion-wrapper"
          >
            <div class="discussion-notes">
              <ul class="notes">
                <template v-if="shouldGroupReplies">
                  <component
                    :is="componentName(initialDiscussion)"
                    :note="componentData(initialDiscussion)"
                    :line="line"
                    :commit="commit"
                    :help-page-path="helpPagePath"
                    :show-reply-button="canReply"
                    @handleDeleteNote="deleteNoteHandler"
                    @startReplying="showReplyForm"
                  >
                    <note-edited-text
                      v-if="discussion.resolved"
                      slot="discussion-resolved-text"
                      :edited-at="discussion.resolved_at"
                      :edited-by="discussion.resolved_by"
                      :action-text="resolvedText"
                      class-name="discussion-headline-light js-discussion-headline discussion-resolved-text"
                    />
                    <slot slot="avatar-badge" name="avatar-badge"></slot>
                  </component>
                  <toggle-replies-widget
                    v-if="hasReplies"
                    :collapsed="isRepliesCollapsed"
                    :replies="replies"
                    @toggle="toggleReplies"
                  />
                  <template v-if="!isRepliesCollapsed">
                    <component
                      :is="componentName(note)"
                      v-for="note in replies"
                      :key="note.id"
                      :note="componentData(note)"
                      :help-page-path="helpPagePath"
                      :line="line"
                      @handleDeleteNote="deleteNoteHandler"
                    />
                  </template>
                </template>
                <template v-else>
                  <component
                    :is="componentName(note)"
                    v-for="(note, index) in discussion.notes"
                    :key="note.id"
                    :note="componentData(note)"
                    :help-page-path="helpPagePath"
                    :line="diffLine"
                    @handleDeleteNote="deleteNoteHandler"
                  >
                    <slot v-if="index === 0" slot="avatar-badge" name="avatar-badge"></slot>
                  </component>
                </template>
              </ul>
              <div
                v-if="!isRepliesCollapsed || !hasReplies"
                :class="{ 'is-replying': isReplying }"
                class="discussion-reply-holder"
              >
                <template v-if="!isReplying && canReply">
                  <div class="discussion-with-resolve-btn">
                    <reply-placeholder class="qa-discussion-reply" @onClick="showReplyForm" />
                    <resolve-discussion-button
                      v-if="discussion.resolvable"
                      :is-resolving="isResolving"
                      :button-title="resolveButtonTitle"
                      @onClick="resolveHandler"
                    />
                    <div
                      v-if="discussion.resolvable"
                      class="btn-group discussion-actions ml-sm-2"
                      role="group"
                    >
                      <resolve-with-issue-button
                        v-if="resolveWithIssuePath"
                        :url="resolveWithIssuePath"
                      />
                      <jump-to-next-discussion-button
                        v-if="shouldShowJumpToNextDiscussion"
                        @onClick="jumpToNextDiscussion"
                      />
                    </div>
                  </div>
                </template>
                <note-form
                  v-if="isReplying"
                  ref="noteForm"
                  :discussion="discussion"
                  :is-editing="false"
                  :line="diffLine"
                  save-button-title="Comment"
                  @handleFormUpdateAddToReview="addReplyToReview"
                  @handleFormUpdate="saveReply"
                  @cancelForm="cancelReplyForm"
                />
                <note-signed-out-widget v-if="!canReply" />
              </div>
            </div>
          </component>
        </div>
      </div>
    </div>
  </timeline-entry-item>
</template><|MERGE_RESOLUTION|>--- conflicted
+++ resolved
@@ -238,17 +238,8 @@
         url: this.discussion.discussion_path,
       };
     },
-<<<<<<< HEAD
-    diffLine() {
-      if (this.discussion.diff_discussion && this.discussion.truncated_diff_lines) {
-        return this.discussion.truncated_diff_lines.slice(-1)[0];
-      }
-
-      return this.line;
-=======
     resolveWithIssuePath() {
       return !this.discussionResolved && this.discussion.resolve_with_issue_path;
->>>>>>> 8551049f
     },
   },
   watch: {
