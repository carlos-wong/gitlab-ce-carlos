<script>
import { mapGetters } from 'vuex';
import Icon from '~/vue_shared/components/icon.vue';
import { GlLoadingIcon, GlTooltipDirective } from '@gitlab/ui';
import ReplyButton from './note_actions/reply_button.vue';

export default {
  name: 'NoteActions',
  components: {
    Icon,
    ReplyButton,
    GlLoadingIcon,
  },
  directives: {
    GlTooltip: GlTooltipDirective,
  },
  props: {
    authorId: {
      type: Number,
      required: true,
    },
    noteId: {
      type: [String, Number],
      required: true,
    },
    noteUrl: {
      type: String,
      required: false,
      default: '',
    },
    accessLevel: {
      type: String,
      required: false,
      default: '',
    },
    reportAbusePath: {
      type: String,
      required: false,
      default: null,
    },
    showReply: {
      type: Boolean,
      required: true,
    },
    canEdit: {
      type: Boolean,
      required: true,
    },
    canAwardEmoji: {
      type: Boolean,
      required: true,
    },
    canDelete: {
      type: Boolean,
      required: true,
    },
    canResolve: {
      type: Boolean,
      required: false,
      default: false,
    },
    resolvable: {
      type: Boolean,
      required: false,
      default: false,
    },
    isResolved: {
      type: Boolean,
      required: false,
      default: false,
    },
    isResolving: {
      type: Boolean,
      required: false,
      default: false,
    },
    resolvedBy: {
      type: Object,
      required: false,
      default: () => ({}),
    },
    canReportAsAbuse: {
      type: Boolean,
      required: true,
    },
  },
  computed: {
    ...mapGetters(['getUserDataByProp']),
    shouldShowActionsDropdown() {
      return this.currentUserId && (this.canEdit || this.canReportAsAbuse);
    },
    showDeleteAction() {
      return this.canDelete && !this.canReportAsAbuse && !this.noteUrl;
    },
    isAuthoredByCurrentUser() {
      return this.authorId === this.currentUserId;
    },
    currentUserId() {
      return this.getUserDataByProp('id');
    },
    resolveButtonTitle() {
      let title = 'Mark as resolved';

      if (this.resolvedBy) {
        title = `Resolved by ${this.resolvedBy.name}`;
      }

      return title;
    },
  },
  methods: {
    onEdit() {
      this.$emit('handleEdit');
    },
    onDelete() {
      this.$emit('handleDelete');
    },
    onResolve() {
      this.$emit('handleResolve');
    },
    closeTooltip() {
      this.$nextTick(() => {
        this.$root.$emit('bv::hide::tooltip');
      });
    },
  },
};
</script>

<template>
  <div class="note-actions">
    <span v-if="accessLevel" class="note-role user-access-role">{{ accessLevel }}</span>
    <div v-if="canResolve" class="note-actions-item">
      <button
        ref="resolveButton"
        v-gl-tooltip
        :class="{ 'is-disabled': !resolvable, 'is-active': isResolved }"
        :title="resolveButtonTitle"
        :aria-label="resolveButtonTitle"
        type="button"
        class="line-resolve-btn note-action-button"
        @click="onResolve"
      >
        <template v-if="!isResolving">
          <icon name="check-circle" />
        </template>
        <gl-loading-icon v-else inline />
      </button>
    </div>
    <div v-if="canAwardEmoji" class="note-actions-item">
      <a
        v-gl-tooltip
        :class="{ 'js-user-authored': isAuthoredByCurrentUser }"
        class="note-action-button note-emoji-button js-add-award js-note-emoji"
        href="#"
        title="Add reaction"
      >
        <icon
          css-classes="link-highlight award-control-icon-neutral"
          name="emoji_slightly_smiling_face"
        />
        <icon css-classes="link-highlight award-control-icon-positive" name="emoji_smiley" />
        <icon css-classes="link-highlight award-control-icon-super-positive" name="emoji_smiley" />
      </a>
    </div>
<<<<<<< HEAD
=======
    <reply-button
      v-if="showReply"
      ref="replyButton"
      class="js-reply-button"
      @startReplying="$emit('startReplying')"
    />
    <div v-if="canEdit" class="note-actions-item">
      <button
        v-gl-tooltip
        type="button"
        title="Edit comment"
        class="note-action-button js-note-edit btn btn-transparent"
        @click="onEdit"
      >
        <icon name="pencil" css-classes="link-highlight" />
      </button>
    </div>
    <div v-if="showDeleteAction" class="note-actions-item">
      <button
        v-gl-tooltip
        type="button"
        title="Delete comment"
        class="note-action-button js-note-delete btn btn-transparent"
        @click="onDelete"
      >
        <icon name="remove" class="link-highlight" />
      </button>
    </div>
>>>>>>> 8a802d1c
    <div v-else-if="shouldShowActionsDropdown" class="dropdown more-actions note-actions-item">
      <button
        v-gl-tooltip
        type="button"
        title="More actions"
        class="note-action-button more-actions-toggle btn btn-transparent"
        data-toggle="dropdown"
        @click="closeTooltip"
      >
        <icon css-classes="icon" name="ellipsis_v" />
      </button>
      <ul class="dropdown-menu more-actions-dropdown dropdown-open-left">
        <li v-if="canReportAsAbuse">
          <a :href="reportAbusePath">{{ __('Report abuse to GitLab') }}</a>
        </li>
        <li v-if="noteUrl">
          <button
            :data-clipboard-text="noteUrl"
            type="button"
            class="btn-default btn-transparent js-btn-copy-note-link"
          >
            {{ __('Copy link') }}
          </button>
        </li>
      </ul>
    </div>
  </div>
</template><|MERGE_RESOLUTION|>--- conflicted
+++ resolved
@@ -110,10 +110,8 @@
   },
   methods: {
     onEdit() {
-      this.$emit('handleEdit');
     },
     onDelete() {
-      this.$emit('handleDelete');
     },
     onResolve() {
       this.$emit('handleResolve');
@@ -163,37 +161,12 @@
         <icon css-classes="link-highlight award-control-icon-super-positive" name="emoji_smiley" />
       </a>
     </div>
-<<<<<<< HEAD
-=======
     <reply-button
       v-if="showReply"
       ref="replyButton"
       class="js-reply-button"
       @startReplying="$emit('startReplying')"
     />
-    <div v-if="canEdit" class="note-actions-item">
-      <button
-        v-gl-tooltip
-        type="button"
-        title="Edit comment"
-        class="note-action-button js-note-edit btn btn-transparent"
-        @click="onEdit"
-      >
-        <icon name="pencil" css-classes="link-highlight" />
-      </button>
-    </div>
-    <div v-if="showDeleteAction" class="note-actions-item">
-      <button
-        v-gl-tooltip
-        type="button"
-        title="Delete comment"
-        class="note-action-button js-note-delete btn btn-transparent"
-        @click="onDelete"
-      >
-        <icon name="remove" class="link-highlight" />
-      </button>
-    </div>
->>>>>>> 8a802d1c
     <div v-else-if="shouldShowActionsDropdown" class="dropdown more-actions note-actions-item">
       <button
         v-gl-tooltip
