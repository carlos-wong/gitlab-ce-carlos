<script>
import { mapGetters } from 'vuex';
import Icon from '~/vue_shared/components/icon.vue';
import { GlLoadingIcon, GlTooltipDirective } from '@gitlab/ui';
import ReplyButton from './note_actions/reply_button.vue';

export default {
  name: 'NoteActions',
  components: {
    Icon,
    ReplyButton,
    GlLoadingIcon,
  },
  directives: {
    GlTooltip: GlTooltipDirective,
  },
  props: {
    authorId: {
      type: Number,
      required: true,
    },
    noteId: {
      type: [String, Number],
      required: true,
    },
    discussionId: {
      type: String,
      required: false,
      default: '',
    },
    noteUrl: {
      type: String,
      required: false,
      default: '',
    },
    accessLevel: {
      type: String,
      required: false,
      default: '',
    },
    reportAbusePath: {
      type: String,
      required: false,
      default: null,
    },
    showReply: {
      type: Boolean,
      required: true,
    },
    canEdit: {
      type: Boolean,
      required: true,
    },
    canAwardEmoji: {
      type: Boolean,
      required: true,
    },
    canDelete: {
      type: Boolean,
      required: true,
    },
    canResolve: {
      type: Boolean,
      required: false,
      default: false,
    },
    resolvable: {
      type: Boolean,
      required: false,
      default: false,
    },
    isResolved: {
      type: Boolean,
      required: false,
      default: false,
    },
    isResolving: {
      type: Boolean,
      required: false,
      default: false,
    },
    resolvedBy: {
      type: Object,
      required: false,
      default: () => ({}),
    },
    canReportAsAbuse: {
      type: Boolean,
      required: true,
    },
  },
  computed: {
    ...mapGetters(['getUserDataByProp']),
    showReplyButton() {
      return gon.features && gon.features.replyToIndividualNotes && this.showReply;
    },
    shouldShowActionsDropdown() {
      return this.currentUserId && (this.canEdit || this.canReportAsAbuse);
    },
    showDeleteAction() {
      return this.canDelete && !this.canReportAsAbuse && !this.noteUrl;
    },
    isAuthoredByCurrentUser() {
      return this.authorId === this.currentUserId;
    },
    currentUserId() {
      return this.getUserDataByProp('id');
    },
    resolveButtonTitle() {
      let title = 'Mark as resolved';

      if (this.resolvedBy) {
        title = `Resolved by ${this.resolvedBy.name}`;
      }

      return title;
    },
  },
  methods: {
    onEdit() {
      this.$emit('handleEdit');
    },
    onDelete() {
      this.$emit('handleDelete');
    },
    onResolve() {
      this.$emit('handleResolve');
    },
  },
};
</script>

<template>
  <div class="note-actions">
    <span v-if="accessLevel" class="note-role user-access-role">{{ accessLevel }}</span>
    <div v-if="canResolve" class="note-actions-item">
      <button
        v-gl-tooltip
        :class="{ 'is-disabled': !resolvable, 'is-active': isResolved }"
        :title="resolveButtonTitle"
        :aria-label="resolveButtonTitle"
        type="button"
        class="line-resolve-btn note-action-button"
        @click="onResolve"
      >
        <template v-if="!isResolving">
          <icon name="check-circle" />
        </template>
        <gl-loading-icon v-else inline />
      </button>
    </div>
    <div v-if="canAwardEmoji" class="note-actions-item">
      <a
        v-gl-tooltip
        :class="{ 'js-user-authored': isAuthoredByCurrentUser }"
        class="note-action-button note-emoji-button js-add-award js-note-emoji"
        href="#"
        title="Add reaction"
      >
        <gl-loading-icon inline />
        <icon
          css-classes="link-highlight award-control-icon-neutral"
          name="emoji_slightly_smiling_face"
        />
        <icon css-classes="link-highlight award-control-icon-positive" name="emoji_smiley" />
        <icon css-classes="link-highlight award-control-icon-super-positive" name="emoji_smiley" />
      </a>
    </div>
<<<<<<< HEAD
=======
    <reply-button
      v-if="showReplyButton"
      ref="replyButton"
      class="js-reply-button"
      :note-id="discussionId"
    />
    <div v-if="canEdit" class="note-actions-item">
      <button
        v-gl-tooltip
        type="button"
        title="Edit comment"
        class="note-action-button js-note-edit btn btn-transparent"
        @click="onEdit"
      >
        <icon name="pencil" css-classes="link-highlight" />
      </button>
    </div>
    <div v-if="showDeleteAction" class="note-actions-item">
      <button
        v-gl-tooltip
        type="button"
        title="Delete comment"
        class="note-action-button js-note-delete btn btn-transparent"
        @click="onDelete"
      >
        <icon name="remove" class="link-highlight" />
      </button>
    </div>
>>>>>>> 22e1c70f
    <div v-else-if="shouldShowActionsDropdown" class="dropdown more-actions note-actions-item">
      <button
        v-gl-tooltip
        type="button"
        title="More actions"
        class="note-action-button more-actions-toggle btn btn-transparent"
        data-toggle="dropdown"
      >
        <icon css-classes="icon" name="ellipsis_v" />
      </button>
      <ul class="dropdown-menu more-actions-dropdown dropdown-open-left">
        <li v-if="canReportAsAbuse">
          <a :href="reportAbusePath">{{ __('Report abuse to GitLab') }}</a>
        </li>
        <li v-if="noteUrl">
          <button
            :data-clipboard-text="noteUrl"
            type="button"
            class="btn-default btn-transparent js-btn-copy-note-link"
          >
            {{ __('Copy link') }}
          </button>
        </li>
      </ul>
    </div>
  </div>
</template><|MERGE_RESOLUTION|>--- conflicted
+++ resolved
@@ -166,37 +166,6 @@
         <icon css-classes="link-highlight award-control-icon-super-positive" name="emoji_smiley" />
       </a>
     </div>
-<<<<<<< HEAD
-=======
-    <reply-button
-      v-if="showReplyButton"
-      ref="replyButton"
-      class="js-reply-button"
-      :note-id="discussionId"
-    />
-    <div v-if="canEdit" class="note-actions-item">
-      <button
-        v-gl-tooltip
-        type="button"
-        title="Edit comment"
-        class="note-action-button js-note-edit btn btn-transparent"
-        @click="onEdit"
-      >
-        <icon name="pencil" css-classes="link-highlight" />
-      </button>
-    </div>
-    <div v-if="showDeleteAction" class="note-actions-item">
-      <button
-        v-gl-tooltip
-        type="button"
-        title="Delete comment"
-        class="note-action-button js-note-delete btn btn-transparent"
-        @click="onDelete"
-      >
-        <icon name="remove" class="link-highlight" />
-      </button>
-    </div>
->>>>>>> 22e1c70f
     <div v-else-if="shouldShowActionsDropdown" class="dropdown more-actions note-actions-item">
       <button
         v-gl-tooltip
