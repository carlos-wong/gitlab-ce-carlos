<script>
import { mapGetters } from 'vuex';
import emojiSmiling from 'icons/_emoji_slightly_smiling_face.svg';
import emojiSmile from 'icons/_emoji_smile.svg';
import emojiSmiley from 'icons/_emoji_smiley.svg';
import editSvg from 'icons/_icon_pencil.svg';
import resolveDiscussionSvg from 'icons/_icon_resolve_discussion.svg';
import resolvedDiscussionSvg from 'icons/_icon_status_success_solid.svg';
import ellipsisSvg from 'icons/_ellipsis_v.svg';
import loadingIcon from '~/vue_shared/components/loading_icon.vue';
import tooltip from '~/vue_shared/directives/tooltip';

export default {
  name: 'NoteActions',
  directives: {
    tooltip,
  },
  components: {
    loadingIcon,
  },
  props: {
    authorId: {
      type: Number,
      required: true,
    },
    noteId: {
      type: Number,
      required: true,
    },
    noteUrl: {
      type: String,
      required: true,
    },
    accessLevel: {
      type: String,
      required: false,
      default: '',
    },
    reportAbusePath: {
      type: String,
      required: true,
    },
    canEdit: {
      type: Boolean,
      required: true,
    },
    canAwardEmoji: {
      type: Boolean,
      required: true,
    },
    canDelete: {
      type: Boolean,
      required: true,
    },
    canResolve: {
      type: Boolean,
      required: false,
      default: false,
    },
    resolvable: {
      type: Boolean,
      required: false,
      default: false,
    },
    isResolved: {
      type: Boolean,
      required: false,
      default: false,
    },
    isResolving: {
      type: Boolean,
      required: false,
      default: false,
    },
    resolvedBy: {
      type: Object,
      required: false,
      default: () => ({}),
    },
    canReportAsAbuse: {
      type: Boolean,
      required: true,
    },
  },
  computed: {
    ...mapGetters(['getUserDataByProp']),
    shouldShowActionsDropdown() {
      return this.currentUserId && (this.canEdit || this.canReportAsAbuse);
    },
    isAuthoredByCurrentUser() {
      return this.authorId === this.currentUserId;
    },
    currentUserId() {
      return this.getUserDataByProp('id');
    },
    resolveButtonTitle() {
      let title = 'Mark as resolved';

      if (this.resolvedBy) {
        title = `Resolved by ${this.resolvedBy.name}`;
      }

      return title;
    },
  },
  created() {
    this.emojiSmiling = emojiSmiling;
    this.emojiSmile = emojiSmile;
    this.emojiSmiley = emojiSmiley;
    this.editSvg = editSvg;
    this.ellipsisSvg = ellipsisSvg;
    this.resolveDiscussionSvg = resolveDiscussionSvg;
    this.resolvedDiscussionSvg = resolvedDiscussionSvg;
  },
  methods: {
    onEdit() {
      this.$emit('handleEdit');
    },
    onDelete() {
      this.$emit('handleDelete');
    },
    onResolve() {
      this.$emit('handleResolve');
    },
  },
};
</script>

<template>
  <div class="note-actions">
    <span
      v-if="accessLevel"
      class="note-role user-access-role">
      {{ accessLevel }}
    </span>
    <div
      v-if="canResolve"
      class="note-actions-item">
      <button
        v-tooltip
        :class="{ 'is-disabled': !resolvable, 'is-active': isResolved }"
        :title="resolveButtonTitle"
        :aria-label="resolveButtonTitle"
        type="button"
        class="line-resolve-btn note-action-button"
        @click="onResolve">
        <template v-if="!isResolving">
          <div
            v-if="isResolved"
            v-html="resolvedDiscussionSvg"></div>
          <div
            v-else
            v-html="resolveDiscussionSvg"></div>
        </template>
        <loading-icon
          v-else
          :inline="true"
        />
      </button>
    </div>
    <div
      v-if="canAwardEmoji"
      class="note-actions-item">
      <a
        v-tooltip
        :class="{ 'js-user-authored': isAuthoredByCurrentUser }"
        class="note-action-button note-emoji-button js-add-award js-note-emoji"
        data-position="right"
        data-placement="bottom"
        data-container="body"
        href="#"
        title="Add reaction"
      >
        <loading-icon :inline="true" />
        <span
          class="link-highlight award-control-icon-neutral"
          v-html="emojiSmiling">
        </span>
        <span
          class="link-highlight award-control-icon-positive"
          v-html="emojiSmiley">
        </span>
        <span
          class="link-highlight award-control-icon-super-positive"
          v-html="emojiSmile">
        </span>
      </a>
    </div>
    <div
<<<<<<< HEAD
      v-if="canEdit"
      class="note-actions-item">
      <button
        v-tooltip
        type="button"
        title="Edit comment"
        class="note-action-button js-note-edit btn btn-transparent"
        data-container="body"
        data-placement="bottom"
        @click="onEdit">
        <span
          class="link-highlight"
          v-html="editSvg">
        </span>
      </button>
    </div>
    <div
=======
>>>>>>> afc9c266
      v-if="shouldShowActionsDropdown"
      class="dropdown more-actions note-actions-item">
      <button
        v-tooltip
        type="button"
        title="More actions"
        class="note-action-button more-actions-toggle btn btn-transparent"
        data-toggle="dropdown"
        data-container="body"
        data-placement="bottom">
        <span
          class="icon"
          v-html="ellipsisSvg">
        </span>
      </button>
      <ul class="dropdown-menu more-actions-dropdown dropdown-open-left">
        <li v-if="canReportAsAbuse">
          <a :href="reportAbusePath">
            Report as abuse
          </a>
        </li>
<<<<<<< HEAD
        <li>
          <button
            :data-clipboard-text="noteUrl"
            type="button"
            css-class="btn-default btn-transparent"
          >
            Copy link
          </button>
        </li>
        <li v-if="canEdit">
          <button
            class="btn btn-transparent js-note-delete js-note-delete"
            type="button"
            @click.prevent="onDelete">
            <span class="text-danger">
              Delete comment
            </span>
          </button>
        </li>
=======
>>>>>>> afc9c266
      </ul>
    </div>
  </div>
</template><|MERGE_RESOLUTION|>--- conflicted
+++ resolved
@@ -187,26 +187,6 @@
       </a>
     </div>
     <div
-<<<<<<< HEAD
-      v-if="canEdit"
-      class="note-actions-item">
-      <button
-        v-tooltip
-        type="button"
-        title="Edit comment"
-        class="note-action-button js-note-edit btn btn-transparent"
-        data-container="body"
-        data-placement="bottom"
-        @click="onEdit">
-        <span
-          class="link-highlight"
-          v-html="editSvg">
-        </span>
-      </button>
-    </div>
-    <div
-=======
->>>>>>> afc9c266
       v-if="shouldShowActionsDropdown"
       class="dropdown more-actions note-actions-item">
       <button
@@ -228,28 +208,6 @@
             Report as abuse
           </a>
         </li>
-<<<<<<< HEAD
-        <li>
-          <button
-            :data-clipboard-text="noteUrl"
-            type="button"
-            css-class="btn-default btn-transparent"
-          >
-            Copy link
-          </button>
-        </li>
-        <li v-if="canEdit">
-          <button
-            class="btn btn-transparent js-note-delete js-note-delete"
-            type="button"
-            @click.prevent="onDelete">
-            <span class="text-danger">
-              Delete comment
-            </span>
-          </button>
-        </li>
-=======
->>>>>>> afc9c266
       </ul>
     </div>
   </div>
