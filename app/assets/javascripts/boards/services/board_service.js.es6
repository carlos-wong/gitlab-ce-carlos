class BoardService {
<<<<<<< HEAD
  constructor (root) {
    this.lists = Vue.resource(`${root}/lists{/id}`, {}, {
=======
  constructor (root, boardId) {
    Vue.http.options.root = root;

    this.lists = Vue.resource(`${root}/${boardId}/lists{/id}`, {}, {
>>>>>>> f64e36c4
      generate: {
        method: 'POST',
        url: `${root}/${boardId}/lists/generate.json`
      }
    });
    this.issue = Vue.resource(`${root}/${boardId}/issues{/id}`, {});
    this.issues = Vue.resource(`${root}/${boardId}/lists{/id}/issues`, {});

    Vue.http.interceptors.push((request, next) => {
      request.headers['X-CSRF-Token'] = $.rails.csrfToken();
      next();
    });
  }

  all () {
    return this.lists.get();
  }

  generateDefaultLists () {
    return this.lists.generate({});
  }

  createList (label_id) {
    return this.lists.save({}, {
      list: {
        label_id
      }
    });
  }

  updateList (id, position) {
    return this.lists.update({ id }, {
      list: {
        position
      }
    });
  }

  destroyList (id) {
    return this.lists.delete({ id });
  }

  getIssuesForList (id, filter = {}) {
    let data = { id };
    Object.keys(filter).forEach((key) => { data[key] = filter[key]; });

    return this.issues.get(data);
  }

  moveIssue (id, from_list_id, to_list_id) {
    return this.issue.update({ id }, {
      from_list_id,
      to_list_id
    });
  }

  newIssue (id, issue) {
    return this.issues.save({ id }, {
      issue
    });
  }
};<|MERGE_RESOLUTION|>--- conflicted
+++ resolved
@@ -1,13 +1,6 @@
 class BoardService {
-<<<<<<< HEAD
-  constructor (root) {
-    this.lists = Vue.resource(`${root}/lists{/id}`, {}, {
-=======
   constructor (root, boardId) {
-    Vue.http.options.root = root;
-
     this.lists = Vue.resource(`${root}/${boardId}/lists{/id}`, {}, {
->>>>>>> f64e36c4
       generate: {
         method: 'POST',
         url: `${root}/${boardId}/lists/generate.json`
