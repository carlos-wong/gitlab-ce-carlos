--- conflicted
+++ resolved
@@ -135,8 +135,6 @@
     isModeChanged() {
       return this.diffFile.viewer.name === diffViewerModes.mode_changed;
     },
-<<<<<<< HEAD
-=======
     showExpandDiffToFullFileEnabled() {
       return gon.features.expandDiffFullFile && !this.diffFile.is_fully_expanded;
     },
@@ -146,7 +144,6 @@
       }
       return s__('MRDiff|Show full file');
     },
->>>>>>> 8a802d1c
   },
   mounted() {
     polyfillSticky(this.$refs.header);
@@ -268,42 +265,6 @@
             <icon name="comment" />
           </button>
 
-<<<<<<< HEAD
-        <edit-button
-          v-if="!diffFile.deleted_file"
-          :can-current-user-fork="canCurrentUserFork"
-          :edit-path="diffFile.edit_path"
-          :can-modify-blob="diffFile.can_modify_blob"
-          @showForkMessage="showForkMessage"
-        />
-      </template>
-
-      <a
-        v-if="diffFile.replaced_view_path"
-        :href="diffFile.replaced_view_path"
-        class="btn view-file js-view-replaced-file"
-        v-html="viewReplacedFileButtonText"
-      >
-      </a>
-      <gl-tooltip :target="() => $refs.viewButton" placement="bottom">
-        <span v-html="viewFileButtonText"></span>
-      </gl-tooltip>
-      <gl-button
-        ref="viewButton"
-        :href="diffFile.view_path"
-        target="blank"
-        class="view-file js-view-file-button"
-      >
-        <icon name="external-link" />
-      </gl-button>
-      <gl-button
-        v-if="!diffFile.is_fully_expanded"
-        class="expand-file js-expand-file"
-        @click="toggleFullDiff(diffFile.file_path)"
-      >
-        <template v-if="diffFile.isShowingFullFile">
-          {{ s__('MRDiff|Show changes only') }}
-=======
           <edit-button
             v-if="!diffFile.deleted_file"
             :can-current-user-fork="canCurrentUserFork"
@@ -311,7 +272,6 @@
             :can-modify-blob="diffFile.can_modify_blob"
             @showForkMessage="showForkMessage"
           />
->>>>>>> 8a802d1c
         </template>
 
         <a
