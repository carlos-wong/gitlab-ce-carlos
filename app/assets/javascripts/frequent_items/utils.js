--- conflicted
+++ resolved
@@ -1,9 +1,5 @@
 import _ from 'underscore';
-<<<<<<< HEAD
-import bp from '~/breakpoints';
-=======
 import { GlBreakpointInstance as bp } from '@gitlab/ui/dist/utils';
->>>>>>> a5f0a62d
 import sanitize from 'sanitize-html';
 import { FREQUENT_ITEMS, HOUR_IN_MS } from './constants';
 
