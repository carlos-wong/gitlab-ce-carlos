--- conflicted
+++ resolved
@@ -160,7 +160,6 @@
       return decodeURIComponent(results[2].replace(/\+/g, ' '));
     };
 
-<<<<<<< HEAD
     w.gl.utils.getSelectedFragment = () => {
       const selection = window.getSelection();
       const documentFragment = selection.getRangeAt(0).cloneContents();
@@ -215,7 +214,8 @@
 
       const matchingNodes = parentNode.querySelectorAll(selector);
       return Array.prototype.indexOf.call(matchingNodes, node) !== -1;
-=======
+    };
+
     /**
       this will take in the headers from an API response and normalize them
       this way we don't run into production issues when nginx gives us lowercased header keys
@@ -228,7 +228,6 @@
       });
 
       return upperCaseHeaders;
->>>>>>> b55c1bc4
     };
   })(window);
 }).call(this);