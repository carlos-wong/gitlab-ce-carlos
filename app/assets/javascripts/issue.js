/* eslint-disable no-var, one-var, no-unused-vars, consistent-return */

import $ from 'jquery';
import axios from './lib/utils/axios_utils';
import { addDelimiter } from './lib/utils/text_utility';
import flash from './flash';
import TaskList from './task_list';
import CreateMergeRequestDropdown from './create_merge_request_dropdown';
import IssuablesHelper from './helpers/issuables_helper';

export default class Issue {
  constructor() {
    if ($('a.btn-close').length) this.initIssueBtnEventListeners();

    Issue.$btnNewBranch = $('#new-branch');
    Issue.createMrDropdownWrap = document.querySelector('.create-mr-dropdown-wrap');

<<<<<<< HEAD
    Issue.initMergeRequests();
=======
>>>>>>> 8a802d1c
    if (document.querySelector('#related-branches')) {
      Issue.initRelatedBranches();
    }

    this.closeButtons = $('a.btn-close');
    this.reopenButtons = $('a.btn-reopen');

    this.initCloseReopenReport();

    if (Issue.createMrDropdownWrap) {
      this.createMergeRequestDropdown = new CreateMergeRequestDropdown(Issue.createMrDropdownWrap);
    }

    // Listen to state changes in the Vue app
    document.addEventListener('issuable_vue_app:change', event => {
      this.updateTopState(event.detail.isClosed, event.detail.data);
    });
  }

  /**
   * This method updates the top area of the issue.
   *
   * Once the issue state changes, either through a click on the top area (jquery)
   * or a click on the bottom area (Vue) we need to update the top area.
   *
   * @param {Boolean} isClosed
   * @param {Array} data
   * @param {String} issueFailMessage
   */
  updateTopState(isClosed, data, issueFailMessage = 'Unable to update this issue at this time.') {
    if ('id' in data) {
      const isClosedBadge = $('div.status-box-issue-closed');
      const isOpenBadge = $('div.status-box-open');
      const projectIssuesCounter = $('.issue_counter');

      isClosedBadge.toggleClass('hidden', !isClosed);
      isOpenBadge.toggleClass('hidden', isClosed);

      $(document).trigger('issuable:change', isClosed);
      this.toggleCloseReopenButton(isClosed);

      let numProjectIssues = Number(
        projectIssuesCounter
          .first()
          .text()
          .trim()
          .replace(/[^\d]/, ''),
      );
      numProjectIssues = isClosed ? numProjectIssues - 1 : numProjectIssues + 1;
      projectIssuesCounter.text(addDelimiter(numProjectIssues));

      if (this.createMergeRequestDropdown) {
        if (isClosed) {
          this.createMergeRequestDropdown.unavailable();
          this.createMergeRequestDropdown.disable();
        } else {
          // We should check in case a branch was created in another tab
          this.createMergeRequestDropdown.checkAbilityToCreateBranch();
        }
      }
    } else {
      flash(issueFailMessage);
    }
  }

  initIssueBtnEventListeners() {
    const issueFailMessage = 'Unable to update this issue at this time.';

    return $(document).on(
      'click',
      '.js-issuable-actions a.btn-close, .js-issuable-actions a.btn-reopen',
      e => {
        var $button, shouldSubmit, url;
        e.preventDefault();
        e.stopImmediatePropagation();
        $button = $(e.currentTarget);
        shouldSubmit = $button.hasClass('btn-comment');
        if (shouldSubmit) {
          Issue.submitNoteForm($button.closest('form'));
        }

        this.disableCloseReopenButton($button);

        url = $button.attr('href');
        return axios
          .put(url)
          .then(({ data }) => {
            const isClosed = $button.hasClass('btn-close');
            this.updateTopState(isClosed, data);
          })
          .catch(() => flash(issueFailMessage))
          .then(() => {
            this.disableCloseReopenButton($button, false);
          });
      },
    );
  }

  initCloseReopenReport() {
    this.closeReopenReportToggle = IssuablesHelper.initCloseReopenReport();

    if (this.closeButtons) this.closeButtons = this.closeButtons.not('.issuable-close-button');
    if (this.reopenButtons) this.reopenButtons = this.reopenButtons.not('.issuable-close-button');
  }

  disableCloseReopenButton($button, shouldDisable) {
    if (this.closeReopenReportToggle) {
      this.closeReopenReportToggle.setDisable(shouldDisable);
    } else {
      $button.prop('disabled', shouldDisable);
    }
  }

  toggleCloseReopenButton(isClosed) {
    if (this.closeReopenReportToggle) this.closeReopenReportToggle.updateButton(isClosed);
    this.closeButtons.toggleClass('hidden', isClosed);
    this.reopenButtons.toggleClass('hidden', !isClosed);
  }

  static submitNoteForm(form) {
    var noteText;
    noteText = form.find('textarea.js-note-text').val();
    if (noteText && noteText.trim().length > 0) {
      return form.submit();
    }
  }

  static initRelatedBranches() {
    var $container;
    $container = $('#related-branches');
    return axios
      .get($container.data('url'))
      .then(({ data }) => {
        if ('html' in data) {
          $container.html(data.html);
        }
      })
      .catch(() => flash('Failed to load related branches'));
  }
}<|MERGE_RESOLUTION|>--- conflicted
+++ resolved
@@ -15,10 +15,6 @@
     Issue.$btnNewBranch = $('#new-branch');
     Issue.createMrDropdownWrap = document.querySelector('.create-mr-dropdown-wrap');
 
-<<<<<<< HEAD
-    Issue.initMergeRequests();
-=======
->>>>>>> 8a802d1c
     if (document.querySelector('#related-branches')) {
       Issue.initRelatedBranches();
     }
