(function() {
  this.MilestoneSelect = (function() {
    function MilestoneSelect(currentProject) {
      var _this;
      if (currentProject != null) {
        _this = this;
        this.currentProject = JSON.parse(currentProject);
      }
      $('.js-milestone-select').each(function(i, dropdown) {
        var $block, $dropdown, $loading, $selectbox, $sidebarCollapsedValue, $value, abilityName, collapsedSidebarLabelTemplate, defaultLabel, issuableId, issueUpdateURL, milestoneLinkNoneTemplate, milestoneLinkTemplate, milestonesUrl, projectId, selectedMilestone, showAny, showNo, showUpcoming, useId, showMenuAbove;
        $dropdown = $(dropdown);
        projectId = $dropdown.data('project-id');
        milestonesUrl = $dropdown.data('milestones');
        issueUpdateURL = $dropdown.data('issueUpdate');
        selectedMilestone = $dropdown.data('selected');
        showNo = $dropdown.data('show-no');
        showAny = $dropdown.data('show-any');
        showMenuAbove = $dropdown.data('showMenuAbove');
        showUpcoming = $dropdown.data('show-upcoming');
        useId = $dropdown.data('use-id');
        defaultLabel = $dropdown.data('default-label');
        issuableId = $dropdown.data('issuable-id');
        abilityName = $dropdown.data('ability-name');
        $selectbox = $dropdown.closest('.selectbox');
        $block = $selectbox.closest('.block');
        $sidebarCollapsedValue = $block.find('.sidebar-collapsed-icon');
        $value = $block.find('.value');
        $loading = $block.find('.block-loading').fadeOut();
        if (issueUpdateURL) {
          milestoneLinkTemplate = _.template('<a href="/<%- namespace %>/<%- path %>/milestones/<%- iid %>" class="bold has-tooltip" data-container="body" title="<%- remaining %>"><%- title %></a>');
          milestoneLinkNoneTemplate = '<span class="no-value">None</span>';
          collapsedSidebarLabelTemplate = _.template('<span class="has-tooltip" data-container="body" title="<%- remaining %>" data-placement="left"> <%- title %> </span>');
        }
        return $dropdown.glDropdown({
          showMenuAbove: showMenuAbove,
          data: function(term, callback) {
            return $.ajax({
              url: milestonesUrl
            }).done(function(data) {
              var extraOptions = [];
              if (showAny) {
                extraOptions.push({
                  id: 0,
                  name: '',
                  title: 'Any Milestone'
                });
              }
              if (showNo) {
                extraOptions.push({
                  id: -1,
                  name: 'No Milestone',
                  title: 'No Milestone'
                });
              }
              if (showUpcoming) {
                extraOptions.push({
                  id: -2,
                  name: '#upcoming',
                  title: 'Upcoming'
                });
              }
              if (extraOptions.length) {
                extraOptions.push('divider');
              }

              callback(extraOptions.concat(data));
              if (showMenuAbove) {
                $dropdown.data('glDropdown').positionMenuAbove();
              }
            });
          },
          filterable: true,
          search: {
            fields: ['title']
          },
          selectable: true,
          toggleLabel: function(selected, el, e) {
            if (selected && 'id' in selected && $(el).hasClass('is-active')) {
              return selected.title;
            } else {
              return defaultLabel;
            }
          },
          defaultLabel: defaultLabel,
          fieldName: $dropdown.data('field-name'),
          text: function(milestone) {
            return _.escape(milestone.title);
          },
          id: function(milestone) {
            if (!useId && !$dropdown.is('.js-issuable-form-dropdown')) {
              return milestone.name;
            } else {
              return milestone.id;
            }
          },
          isSelected: function(milestone) {
            return milestone.name === selectedMilestone;
          },
          hidden: function() {
            $selectbox.hide();
            // display:block overrides the hide-collapse rule
            return $value.css('display', '');
          },
          vue: $dropdown.hasClass('js-issue-board-sidebar'),
          clicked: function(selected, $el, e) {
            var data, isIssueIndex, isMRIndex, page;
            page = $('body').data('page');
            isIssueIndex = page === 'projects:issues:index';
            isMRIndex = (page === page && page === 'projects:merge_requests:index');
            if ($dropdown.hasClass('js-filter-bulk-update') || $dropdown.hasClass('js-issuable-form-dropdown')) {
              e.preventDefault();
              return;
            }
<<<<<<< HEAD
            if (page === 'projects:boards:show' && !$dropdown.hasClass('js-issue-board-sidebar')) {
=======
            if ($('html').hasClass('issue-boards-page')) {
>>>>>>> f64e36c4
              gl.issueBoards.BoardsStore.state.filters[$dropdown.data('field-name')] = selected.name;
              gl.issueBoards.BoardsStore.updateFiltersUrl();
              e.preventDefault();
            } else if ($dropdown.hasClass('js-filter-submit') && (isIssueIndex || isMRIndex)) {
              if (selected.name != null) {
                selectedMilestone = selected.name;
              } else {
                selectedMilestone = '';
              }
              return Issuable.filterResults($dropdown.closest('form'));
            } else if ($dropdown.hasClass('js-filter-submit')) {
              return $dropdown.closest('form').submit();
            } else if ($dropdown.hasClass('js-issue-board-sidebar')) {
              if (selected.id !== -1) {
                Vue.set(gl.issueBoards.BoardsStore.detail.issue, 'milestone', new ListMilestone({
                  id: selected.id,
                  title: selected.name
                }));
              } else {
                Vue.delete(gl.issueBoards.BoardsStore.detail.issue, 'milestone');
              }

              $dropdown.trigger('loading.gl.dropdown');
              $loading.fadeIn();

              gl.issueBoards.BoardsStore.detail.issue.update(issueUpdateURL)
                .then(function () {
                  $dropdown.trigger('loaded.gl.dropdown');
                  $loading.fadeOut();
                });
            } else {
              selected = $selectbox.find('input[type="hidden"]').val();
              data = {};
              data[abilityName] = {};
              data[abilityName].milestone_id = selected != null ? selected : null;
              $loading.fadeIn();
              $dropdown.trigger('loading.gl.dropdown');
              return $.ajax({
                type: 'PUT',
                url: issueUpdateURL,
                data: data
              }).done(function(data) {
                $dropdown.trigger('loaded.gl.dropdown');
                $loading.fadeOut();
                $selectbox.hide();
                $value.css('display', '');
                if (data.milestone != null) {
                  data.milestone.namespace = _this.currentProject.namespace;
                  data.milestone.path = _this.currentProject.path;
                  data.milestone.remaining = $.timefor(data.milestone.due_date);
                  $value.html(milestoneLinkTemplate(data.milestone));
                  return $sidebarCollapsedValue.find('span').html(collapsedSidebarLabelTemplate(data.milestone));
                } else {
                  $value.html(milestoneLinkNoneTemplate);
                  return $sidebarCollapsedValue.find('span').text('No');
                }
              });
            }
          }
        });
      });
    }

    return MilestoneSelect;

  })();

}).call(this);<|MERGE_RESOLUTION|>--- conflicted
+++ resolved
@@ -111,11 +111,7 @@
               e.preventDefault();
               return;
             }
-<<<<<<< HEAD
-            if (page === 'projects:boards:show' && !$dropdown.hasClass('js-issue-board-sidebar')) {
-=======
-            if ($('html').hasClass('issue-boards-page')) {
->>>>>>> f64e36c4
+            if ($('html').hasClass('issue-boards-page') && !$dropdown.hasClass('js-issue-board-sidebar')) {
               gl.issueBoards.BoardsStore.state.filters[$dropdown.data('field-name')] = selected.name;
               gl.issueBoards.BoardsStore.updateFiltersUrl();
               e.preventDefault();
