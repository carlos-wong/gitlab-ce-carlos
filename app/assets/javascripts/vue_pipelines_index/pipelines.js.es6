/* global Vue, gl */
/* eslint-disable no-param-reassign */

window.Vue = require('vue');
require('../vue_shared/components/table_pagination');
require('./store');
require('../vue_shared/components/pipelines_table');
const CommitPipelinesStoreWithTimeAgo = require('../commit/pipelines/pipelines_store');

((gl) => {
  gl.VuePipelines = Vue.extend({

    components: {
      'gl-pagination': gl.VueGlPagination,
      'pipelines-table-component': gl.pipelines.PipelinesTableComponent,
    },

    data() {
      return {
        pipelines: [],
        timeLoopInterval: '',
        intervalId: '',
        apiScope: 'all',
        pageInfo: {},
        pagenum: 1,
        count: { all: 0, running_or_pending: 0 },
        pageRequest: false,
      };
    },
    props: ['scope', 'store', 'svgs'],
    created() {
      const pagenum = gl.utils.getParameterByName('page');
      const scope = gl.utils.getParameterByName('scope');
      if (pagenum) this.pagenum = pagenum;
      if (scope) this.apiScope = scope;

      this.store.fetchDataLoop.call(this, Vue, this.pagenum, this.scope, this.apiScope);
    },

    beforeUpdate() {
      if (this.pipelines.length && this.$children) {
        CommitPipelinesStoreWithTimeAgo.startTimeAgoLoops.call(this, Vue);
      }
    },

    methods: {
<<<<<<< HEAD
      change(pagenum, apiScope) {
        gl.utils.visitUrl(`?scope=${apiScope}&page=${pagenum}`);
=======

      /**
       * Changes the URL according to the pagination component.
       *
       * If no scope is provided, 'all' is assumed.
       *
       * @param  {Number} pagenum
       * @param  {String} apiScope = 'all'
       */
      change(pagenum, apiScope = 'all') {
        gl.utils.visitUrl(`?scope=${apiScope}&p=${pagenum}`);
>>>>>>> 0aaf22de
      },
    },
    template: `
      <div>
        <div class="pipelines realtime-loading" v-if='pageRequest'>
          <i class="fa fa-spinner fa-spin"></i>
        </div>

        <div class="blank-state blank-state-no-icon"
          v-if="!pageRequest && pipelines.length === 0">
          <h2 class="blank-state-title js-blank-state-title">
            No pipelines to show
          </h2>
        </div>

        <div class="table-holder" v-if='!pageRequest && pipelines.length'>
          <pipelines-table-component
            :pipelines='pipelines'
            :svgs='svgs'>
          </pipelines-table-component>
        </div>

        <gl-pagination
          v-if='!pageRequest && pipelines.length && pageInfo.total > pageInfo.perPage'
          :pagenum='pagenum'
          :change='change'
          :count='count.all'
          :pageInfo='pageInfo'
        >
        </gl-pagination>
      </div>
    `,
  });
})(window.gl || (window.gl = {}));<|MERGE_RESOLUTION|>--- conflicted
+++ resolved
@@ -44,11 +44,6 @@
     },
 
     methods: {
-<<<<<<< HEAD
-      change(pagenum, apiScope) {
-        gl.utils.visitUrl(`?scope=${apiScope}&page=${pagenum}`);
-=======
-
       /**
        * Changes the URL according to the pagination component.
        *
@@ -58,8 +53,7 @@
        * @param  {String} apiScope = 'all'
        */
       change(pagenum, apiScope = 'all') {
-        gl.utils.visitUrl(`?scope=${apiScope}&p=${pagenum}`);
->>>>>>> 0aaf22de
+        gl.utils.visitUrl(`?scope=${apiScope}&page=${pagenum}`);
       },
     },
     template: `
