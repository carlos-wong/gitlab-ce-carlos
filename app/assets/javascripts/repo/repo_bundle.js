--- conflicted
+++ resolved
@@ -1,23 +1,11 @@
-<<<<<<< HEAD
 import Tabs from './repo_tabs';
 import Sidebar from './repo_sidebar';
 import Editor from './repo_editor';
+import FileButtons from './repo_file_buttons';
 import BinaryViewer from './repo_binary_viewer';
-import ViewToggler from './repo_view_toggler';
 import Service from './repo_service';
 import Store from './repo_store';
 import Helper from './repo_helper';
-=======
-import Tabs from './repo_tabs'
-import Sidebar from './repo_sidebar'
-import Editor from './repo_editor'
-import FileButtons from './repo_file_buttons'
-import BinaryViewer from './repo_binary_viewer'
-import ViewToggler from './repo_view_toggler'
-import Service from './repo_service'
-import Store from './repo_store'
-import Helper from './repo_helper'
->>>>>>> 631ee31f
 
 export default class RepoBundle {
   constructor() {
