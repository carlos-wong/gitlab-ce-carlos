--- conflicted
+++ resolved
@@ -98,9 +98,8 @@
 
   removeChildFilesOfTree(tree) {
     let foundTree = false;
-<<<<<<< HEAD
-    let treetoClose = tree;
-    this.files = this.files.filter((file) => {
+    const treetoClose = tree;
+    RepoStore.files = RepoStore.files.filter((file) => {
       if (file.url === treetoClose.url) foundTree = true;
 
       if (foundTree) return file.level <= treetoClose.level;
@@ -110,21 +109,6 @@
     treetoClose.opened = false;
     treetoClose.icon = 'fa-folder';
     return treetoClose;
-=======
-    const newTree = tree;
-
-    RepoStore.files = RepoStore.files.filter((file) => {
-      if (file.url === newTree.url) foundTree = true;
-
-      if (foundTree) return file.level <= newTree.level;
-      return true;
-    });
-
-    newTree.opened = false;
-    newTree.icon = 'fa-folder';
-
-    return newTree;
->>>>>>> 31480210
   },
 
   removeFromOpenedFiles(file) {
