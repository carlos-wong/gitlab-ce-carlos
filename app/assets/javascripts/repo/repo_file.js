const RepoFile = {
  template: `
  <tr v-if='!loading.tree || hasFiles' :class='{"active": activeFile.url === file.url}'>
    <td>
      <i class='fa' :class='file.icon' :style='{"margin-left": file.level * 10 + "px"}'></i>
      <a :href='file.url' @click.prevent='linkClicked(file)' class='repo-file-name' :title='file.url'>{{file.name}}</a>
    </td>
    <td v-if='!isMini' class='hidden-sm hidden-xs'>
      <div class='commit-message'>{{file.lastCommitMessage}}</div>
    </td>
    <td v-if='!isMini' class='hidden-xs'>
      <span>{{file.lastCommitUpdate}}</span>
    </td>
  </tr>
  `,
  props: {
    name: 'repo-file',
    file: Object,
    isTree: Boolean,
    isMini: Boolean,
    loading: Object,
    hasFiles: Boolean,
<<<<<<< HEAD
=======
    activeFile: Object
>>>>>>> 631ee31f
  },

  methods: {
    linkClicked(file) {
      this.$emit('linkclicked', file);
    },
  },
};
export default RepoFile;<|MERGE_RESOLUTION|>--- conflicted
+++ resolved
@@ -20,10 +20,7 @@
     isMini: Boolean,
     loading: Object,
     hasFiles: Boolean,
-<<<<<<< HEAD
-=======
-    activeFile: Object
->>>>>>> 631ee31f
+    activeFile: Object,
   },
 
   methods: {
