--- conflicted
+++ resolved
@@ -75,20 +75,5 @@
       v-html="titleHtml"
     >
     </h2>
-<<<<<<< HEAD
-    <button
-      v-tooltip
-      v-if="showInlineEditButton && canUpdate"
-      type="button"
-      class="btn btn-default btn-edit btn-svg js-issuable-edit"
-      title="Edit title and description"
-      data-placement="bottom"
-      data-container="body"
-      @click="edit"
-      v-html="pencilIcon"
-    >
-    </button>
-=======
->>>>>>> afc9c266
   </div>
 </template>