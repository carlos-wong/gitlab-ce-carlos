--- conflicted
+++ resolved
@@ -1,14 +1,5 @@
 <script>
-<<<<<<< HEAD
-  import { dateFormatWithName, timeFormat } from '../../utils/date_time_formatters';
-  import icon from '../../../vue_shared/components/icon.vue';
-
-=======
->>>>>>> df744610
   export default {
-    components: {
-      icon,
-    },
     props: {
       deploymentData: {
         type: Array,
@@ -22,13 +13,6 @@
         type: Number,
         required: true,
       },
-<<<<<<< HEAD
-      graphWidth: {
-        type: Number,
-        required: true,
-      },
-=======
->>>>>>> df744610
     },
 
     computed: {
@@ -49,129 +33,39 @@
     <g
       v-for="(deployment, index) in deploymentData"
       :key="index"
-<<<<<<< HEAD
-      :class="nameDeploymentClass(deployment)"
-      :transform="transformDeploymentGroup(deployment)"
-    >
-=======
       :transform="transformDeploymentGroup(deployment)">
->>>>>>> df744610
       <rect
         x="0"
         y="0"
         :height="calculatedHeight"
         width="3"
-        fill="url(#shadow-gradient)"
-      />
+        fill="url(#shadow-gradient)">
+      </rect>
       <line
         class="deployment-line"
         x1="0"
         y1="0"
         x2="0"
         :y2="calculatedHeight"
-<<<<<<< HEAD
-        stroke="#000"
-      />
-      <svg
-        v-if="deployment.showDeploymentFlag"
-        class="js-deploy-info-box"
-        :x="positionFlag(deployment)"
-        y="0"
-        width="134"
-        :height="svgContainerHeight(deployment.tag)"
-      >
-        <rect
-          class="rect-text-metric deploy-info-rect rect-metric"
-          x="1"
-          y="1"
-          rx="2"
-          width="132"
-          :height="svgContainerHeight(deployment.tag) - 2"
-        />
-        <text
-          class="deploy-info-text text-metric-bold"
-          transform="translate(5, 2)"
-        >
-          Deployed
-        </text>
-        <!--The date info-->
-        <g transform="translate(5, 20)">
-          <text class="deploy-info-text">
-            {{ formatDate(deployment.time) }}
-          </text>
-          <text
-            class="deploy-info-text text-metric-bold"
-            x="62"
-          >
-            {{ formatTime(deployment.time) }}
-          </text>
-        </g>
-        <line
-          class="divider-line"
-          x1="0"
-          y1="38"
-          x2="132"
-          :y2="38"
-          stroke="#000"
-        />
-        <!--Commit information-->
-        <g transform="translate(5, 40)">
-          <icon
-            name="commit"
-            :width="12"
-            :height="12"
-            :y="3"
-          />
-          <a :xlink:href="deployment.commitUrl">
-            <text
-              class="deploy-info-text deploy-info-text-link"
-              transform="translate(20, 2)">
-              {{ refText(deployment) }}
-            </text>
-          </a>
-        </g>
-        <!--Tag information-->
-        <g
-          transform="translate(5, 55)"
-          v-if="deployment.tag">
-          <icon
-            name="label"
-            :width="12"
-            :height="12"
-            :y="5"
-          />
-          <a :xlink:href="deployment.tagUrl">
-            <text
-              class="deploy-info-text deploy-info-text-link"
-              transform="translate(20, 2)"
-              y="2"
-            >
-              {{ deployment.tag }}
-            </text>
-          </a>
-        </g>
-      </svg>
-=======
         stroke="#000">
       </line>
->>>>>>> df744610
     </g>
     <svg
       height="0"
-      width="0"
-    >
+      width="0">
       <defs>
-        <linearGradient id="shadow-gradient">
+        <linearGradient
+          id="shadow-gradient">
           <stop
             offset="0%"
             stop-color="#000"
-            stop-opacity="0.4"
-          />
+            stop-opacity="0.4">
+          </stop>
           <stop
             offset="100%"
             stop-color="#000"
-            stop-opacity="0"
-          />
+            stop-opacity="0">
+          </stop>
         </linearGradient>
       </defs>
     </svg>
