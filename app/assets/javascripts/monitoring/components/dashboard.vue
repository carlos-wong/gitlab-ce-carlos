--- conflicted
+++ resolved
@@ -7,7 +7,7 @@
   import EmptyState from './empty_state.vue';
   import MonitoringStore from '../stores/monitoring_store';
   import eventHub from '../event_hub';
-  import { backOff, convertPermissionToBoolean } from '../../lib/utils/common_utils';
+  import { convertPermissionToBoolean } from '../../lib/utils/common_utils';
 
   export default {
 
@@ -39,50 +39,6 @@
     methods: {
       getGraphsData() {
         this.state = 'loading';
-<<<<<<< HEAD
-        backOff((next, stop) => {
-          this.service.get().then((resp) => {
-            if (resp.status === statusCodes.NO_CONTENT) {
-              this.backOffRequestCounter = this.backOffRequestCounter += 1;
-              if (this.backOffRequestCounter < maxNumberOfRequests) {
-                next();
-              } else {
-                stop(new Error('Failed to connect to the prometheus server'));
-              }
-            } else {
-              stop(resp);
-            }
-          }).catch(stop);
-        })
-        .then((resp) => {
-          if (resp.status === statusCodes.NO_CONTENT) {
-            this.state = 'unableToConnect';
-            return false;
-          }
-          return resp.json();
-        })
-        .then((metricGroupsData) => {
-          if (!metricGroupsData) return false;
-          this.store.storeMetrics(metricGroupsData.data);
-          return this.getDeploymentData();
-        })
-        .then((deploymentData) => {
-          if (deploymentData !== false) {
-            this.store.storeDeploymentData(deploymentData.deployments);
-            this.showEmptyState = false;
-          }
-          return {};
-        })
-        .catch(() => {
-          this.state = 'unableToConnect';
-        });
-      },
-
-      getDeploymentData() {
-        return this.service.getDeploymentData(this.deploymentEndpoint)
-          .then(resp => resp.json())
-          .catch(() => new Flash('Error getting deployment information.'));
-=======
         Promise.all([
           this.service.getGraphsData()
             .then(data => this.store.storeMetrics(data)),
@@ -92,7 +48,6 @@
         ])
           .then(() => { this.showEmptyState = false; })
           .catch(() => { this.state = 'unableToConnect'; });
->>>>>>> 4cadf22e
       },
 
       resize() {
