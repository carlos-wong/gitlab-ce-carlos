<script>
import {
  GlButton,
  GlDropdown,
  GlDropdownItem,
  GlModal,
  GlModalDirective,
  GlLink,
} from '@gitlab/ui';
import _ from 'underscore';
import { s__ } from '~/locale';
import Icon from '~/vue_shared/components/icon.vue';
import '~/vue_shared/mixins/is_ee';
import { getParameterValues } from '~/lib/utils/url_utility';
import Flash from '../../flash';
import MonitoringService from '../services/monitoring_service';
import MonitorAreaChart from './charts/area.vue';
import GraphGroup from './graph_group.vue';
import EmptyState from './empty_state.vue';
import MonitoringStore from '../stores/monitoring_store';
import { timeWindows, timeWindowsKeyNames } from '../constants';
import { getTimeDiff } from '../utils';

const sidebarAnimationDuration = 150;
let sidebarMutationObserver;

export default {
  components: {
    MonitorAreaChart,
    GraphGroup,
    EmptyState,
    Icon,
    GlButton,
    GlDropdown,
    GlDropdownItem,
    GlLink,
    GlModal,
  },
  directives: {
    GlModalDirective,
  },
  props: {
    externalDashboardPath: {
      type: String,
      required: false,
      default: '',
    },
    hasMetrics: {
      type: Boolean,
      required: false,
      default: true,
    },
    showPanels: {
      type: Boolean,
      required: false,
      default: true,
    },
    documentationPath: {
      type: String,
      required: true,
    },
    settingsPath: {
      type: String,
      required: true,
    },
    clustersPath: {
      type: String,
      required: true,
    },
    tagsPath: {
      type: String,
      required: true,
    },
    projectPath: {
      type: String,
      required: true,
    },
    metricsEndpoint: {
      type: String,
      required: true,
    },
    deploymentEndpoint: {
      type: String,
      required: false,
      default: null,
    },
    emptyGettingStartedSvgPath: {
      type: String,
      required: true,
    },
    emptyLoadingSvgPath: {
      type: String,
      required: true,
    },
    emptyNoDataSvgPath: {
      type: String,
      required: true,
    },
    emptyUnableToConnectSvgPath: {
      type: String,
      required: true,
    },
    environmentsEndpoint: {
      type: String,
      required: true,
    },
    currentEnvironmentName: {
      type: String,
      required: true,
    },
    showTimeWindowDropdown: {
      type: Boolean,
      required: true,
    },
    customMetricsAvailable: {
      type: Boolean,
      required: false,
      default: false,
    },
    customMetricsPath: {
      type: String,
      required: true,
    },
    validateQueryPath: {
      type: String,
      required: true,
    },
  },
  data() {
    return {
      store: new MonitoringStore(),
      state: 'gettingStarted',
      showEmptyState: true,
      elWidth: 0,
      selectedTimeWindow: '',
      selectedTimeWindowKey: '',
      formIsValid: null,
    };
  },
  computed: {
    canAddMetrics() {
      return this.customMetricsAvailable && this.customMetricsPath.length;
    },
  },
  created() {
    this.service = new MonitoringService({
      metricsEndpoint: this.metricsEndpoint,
      deploymentEndpoint: this.deploymentEndpoint,
      environmentsEndpoint: this.environmentsEndpoint,
    });
    this.timeWindows = timeWindows;
    this.selectedTimeWindowKey =
      _.escape(getParameterValues('time_window')[0]) || timeWindowsKeyNames.eightHours;

    // Set default time window if the selectedTimeWindowKey is bogus
    if (!Object.keys(this.timeWindows).includes(this.selectedTimeWindowKey)) {
      this.selectedTimeWindowKey = timeWindowsKeyNames.eightHours;
    }

    this.selectedTimeWindow = this.timeWindows[this.selectedTimeWindowKey];
  },
  beforeDestroy() {
    if (sidebarMutationObserver) {
      sidebarMutationObserver.disconnect();
    }
  },
  mounted() {
    const startEndWindow = getTimeDiff(this.timeWindows[this.selectedTimeWindowKey]);
    this.servicePromises = [
      this.service
        .getGraphsData(startEndWindow)
        .then(data => this.store.storeMetrics(data))
        .catch(() => Flash(s__('Metrics|There was an error while retrieving metrics'))),
      this.service
        .getDeploymentData()
        .then(data => this.store.storeDeploymentData(data))
        .catch(() => Flash(s__('Metrics|There was an error getting deployment information.'))),
    ];
    if (!this.hasMetrics) {
      this.state = 'gettingStarted';
    } else {
      if (this.environmentsEndpoint) {
        this.servicePromises.push(
          this.service
            .getEnvironmentsData()
            .then(data => this.store.storeEnvironmentsData(data))
            .catch(() =>
              Flash(s__('Metrics|There was an error getting environments information.')),
            ),
        );
      }
      this.getGraphsData();
      sidebarMutationObserver = new MutationObserver(this.onSidebarMutation);
      sidebarMutationObserver.observe(document.querySelector('.layout-page'), {
        attributes: true,
        childList: false,
        subtree: false,
      });
    }
  },
  methods: {
    getGraphAlerts(queries) {
      if (!this.allAlerts) return {};
      const metricIdsForChart = queries.map(q => q.metricId);
      return _.pick(this.allAlerts, alert => metricIdsForChart.includes(alert.metricId));
    },
    getGraphAlertValues(queries) {
      return Object.values(this.getGraphAlerts(queries));
    },
    getGraphsData() {
      this.state = 'loading';
      Promise.all(this.servicePromises)
        .then(() => {
          if (this.store.groups.length < 1) {
            this.state = 'noData';
            return;
          }

          this.showEmptyState = false;
        })
        .catch(() => {
          this.state = 'unableToConnect';
        });
    },
    hideAddMetricModal() {
      this.$refs.addMetricModal.hide();
    },
    onSidebarMutation() {
      setTimeout(() => {
        this.elWidth = this.$el.clientWidth;
      }, sidebarAnimationDuration);
    },
    setFormValidity(isValid) {
      this.formIsValid = isValid;
    },
    submitCustomMetricsForm() {
      this.$refs.customMetricsForm.submit();
    },
    activeTimeWindow(key) {
      return this.timeWindows[key] === this.selectedTimeWindow;
    },
    setTimeWindowParameter(key) {
      return `?time_window=${key}`;
    },
  },
  addMetric: {
    title: s__('Metrics|Add metric'),
    modalId: 'add-metric',
  },
};
</script>

<template>
<<<<<<< HEAD
  <div v-if="!showEmptyState" class="prometheus-graphs prepend-top-default">
    <div
      v-if="environmentsEndpoint"
      class="dropdowns d-flex align-items-center justify-content-between"
    >
      <div class="d-flex align-items-center">
        <strong>{{ s__('Metrics|Environment') }}</strong>
        <gl-dropdown
          class="prepend-left-10 js-environments-dropdown"
          toggle-class="dropdown-menu-toggle"
          :text="currentEnvironmentName"
          :disabled="store.environmentsData.length === 0"
        >
          <gl-dropdown-item
            v-for="environment in store.environmentsData"
            :key="environment.id"
            :href="environment.metrics_path"
            :active="environment.name === currentEnvironmentName"
            active-class="is-active"
            >{{ environment.name }}</gl-dropdown-item
=======
  <div v-if="!showEmptyState" class="prometheus-graphs">
    <div class="gl-p-3 border-bottom bg-gray-light d-flex justify-content-between">
      <div
        v-if="environmentsEndpoint"
        class="dropdowns d-flex align-items-center justify-content-between"
      >
        <div class="d-flex align-items-center">
          <strong>{{ s__('Metrics|Environment') }}</strong>
          <gl-dropdown
            class="prepend-left-10 js-environments-dropdown"
            toggle-class="dropdown-menu-toggle"
            :text="currentEnvironmentName"
            :disabled="store.environmentsData.length === 0"
>>>>>>> d748f2a6
          >
            <gl-dropdown-item
              v-for="environment in store.environmentsData"
              :key="environment.id"
              :active="environment.name === currentEnvironmentName"
              active-class="is-active"
              >{{ environment.name }}</gl-dropdown-item
            >
          </gl-dropdown>
        </div>
        <div v-if="showTimeWindowDropdown" class="d-flex align-items-center">
          <strong>{{ s__('Metrics|Show last') }}</strong>
          <gl-dropdown
            class="prepend-left-10 js-time-window-dropdown"
            toggle-class="dropdown-menu-toggle"
            :text="selectedTimeWindow"
          >
            <gl-dropdown-item
              v-for="(value, key) in timeWindows"
              :key="key"
              :active="activeTimeWindow(key)"
              ><gl-link :href="setTimeWindowParameter(key)">{{ value }}</gl-link></gl-dropdown-item
            >
          </gl-dropdown>
        </div>
      </div>
      <div class="d-flex">
        <div v-if="isEE && canAddMetrics">
          <gl-button
            v-gl-modal-directive="$options.addMetric.modalId"
            class="js-add-metric-button text-success border-success"
          >
            {{ $options.addMetric.title }}
          </gl-button>
          <gl-modal
            ref="addMetricModal"
            :modal-id="$options.addMetric.modalId"
            :title="$options.addMetric.title"
          >
            <form ref="customMetricsForm" :action="customMetricsPath" method="post">
              <custom-metrics-form-fields
                :validate-query-path="validateQueryPath"
                form-operation="post"
                @formValidation="setFormValidity"
              />
            </form>
            <div slot="modal-footer">
              <gl-button @click="hideAddMetricModal">
                {{ __('Cancel') }}
              </gl-button>
              <gl-button
                :disabled="!formIsValid"
                variant="success"
                @click="submitCustomMetricsForm"
              >
                {{ __('Save changes') }}
              </gl-button>
            </div>
          </gl-modal>
        </div>
        <gl-button
          v-if="externalDashboardPath.length"
          class="js-external-dashboard-link prepend-left-8"
          variant="primary"
          :href="externalDashboardPath"
        >
          {{ __('View full dashboard') }}
          <icon name="external-link" />
        </gl-button>
      </div>
    </div>
    <graph-group
      v-for="(groupData, index) in store.groups"
      :key="index"
      :name="groupData.group"
      :show-panels="showPanels"
    >
      <monitor-area-chart
        v-for="(graphData, graphIndex) in groupData.metrics"
        :key="graphIndex"
        :graph-data="graphData"
        :deployment-data="store.deploymentData"
        :thresholds="getGraphAlertValues(graphData.queries)"
        :container-width="elWidth"
        group-id="monitor-area-chart"
      >
        <alert-widget
          v-if="isEE && prometheusAlertsAvailable && alertsEndpoint && graphData"
          :alerts-endpoint="alertsEndpoint"
          :relevant-queries="graphData.queries"
          :alerts-to-manage="getGraphAlerts(graphData.queries)"
          @setAlerts="setAlerts"
        />
      </monitor-area-chart>
    </graph-group>
  </div>
  <empty-state
    v-else
    :selected-state="state"
    :documentation-path="documentationPath"
    :settings-path="settingsPath"
    :clusters-path="clustersPath"
    :empty-getting-started-svg-path="emptyGettingStartedSvgPath"
    :empty-loading-svg-path="emptyLoadingSvgPath"
    :empty-no-data-svg-path="emptyNoDataSvgPath"
    :empty-unable-to-connect-svg-path="emptyUnableToConnectSvgPath"
  />
</template><|MERGE_RESOLUTION|>--- conflicted
+++ resolved
@@ -251,28 +251,6 @@
 </script>
 
 <template>
-<<<<<<< HEAD
-  <div v-if="!showEmptyState" class="prometheus-graphs prepend-top-default">
-    <div
-      v-if="environmentsEndpoint"
-      class="dropdowns d-flex align-items-center justify-content-between"
-    >
-      <div class="d-flex align-items-center">
-        <strong>{{ s__('Metrics|Environment') }}</strong>
-        <gl-dropdown
-          class="prepend-left-10 js-environments-dropdown"
-          toggle-class="dropdown-menu-toggle"
-          :text="currentEnvironmentName"
-          :disabled="store.environmentsData.length === 0"
-        >
-          <gl-dropdown-item
-            v-for="environment in store.environmentsData"
-            :key="environment.id"
-            :href="environment.metrics_path"
-            :active="environment.name === currentEnvironmentName"
-            active-class="is-active"
-            >{{ environment.name }}</gl-dropdown-item
-=======
   <div v-if="!showEmptyState" class="prometheus-graphs">
     <div class="gl-p-3 border-bottom bg-gray-light d-flex justify-content-between">
       <div
@@ -286,7 +264,6 @@
             toggle-class="dropdown-menu-toggle"
             :text="currentEnvironmentName"
             :disabled="store.environmentsData.length === 0"
->>>>>>> d748f2a6
           >
             <gl-dropdown-item
               v-for="environment in store.environmentsData"
