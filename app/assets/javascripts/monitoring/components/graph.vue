--- conflicted
+++ resolved
@@ -3,10 +3,10 @@
   import { axisLeft, axisBottom } from 'd3-axis';
   import { max, extent } from 'd3-array';
   import { select } from 'd3-selection';
-  import graphLegend from './graph/legend.vue';
-  import graphFlag from './graph/flag.vue';
-  import graphDeployment from './graph/deployment.vue';
-  import graphPath from './graph/path.vue';
+  import GraphLegend from './graph/legend.vue';
+  import GraphFlag from './graph/flag.vue';
+  import GraphDeployment from './graph/deployment.vue';
+  import GraphPath from './graph/path.vue';
   import MonitoringMixin from '../mixins/monitoring_mixins';
   import eventHub from '../event_hub';
   import measurements from '../utils/measurements';
@@ -17,15 +17,6 @@
   const d3 = { scaleLinear, scaleTime, axisLeft, axisBottom, max, extent, select };
 
   export default {
-    components: {
-      graphLegend,
-      graphFlag,
-      graphDeployment,
-      graphPath,
-    },
-
-    mixins: [MonitoringMixin],
-
     props: {
       graphData: {
         type: Object,
@@ -53,6 +44,8 @@
         required: true,
       },
     },
+
+    mixins: [MonitoringMixin],
 
     data() {
       return {
@@ -81,6 +74,13 @@
       };
     },
 
+    components: {
+      GraphLegend,
+      GraphFlag,
+      GraphDeployment,
+      GraphPath,
+    },
+
     computed: {
       outerViewBox() {
         return `0 0 ${this.baseGraphWidth} ${this.baseGraphHeight}`;
@@ -103,26 +103,6 @@
       deploymentFlagData() {
         return this.reducedDeploymentData.find(deployment => deployment.showDeploymentFlag);
       },
-    },
-
-    watch: {
-      updateAspectRatio() {
-        if (this.updateAspectRatio) {
-          this.graphHeight = 450;
-          this.graphWidth = 600;
-          this.measurements = measurements.large;
-          this.draw();
-          eventHub.$emit('toggleAspectRatio');
-        }
-      },
-
-      hoverData() {
-        this.positionFlag();
-      },
-    },
-
-    mounted() {
-      this.draw();
     },
 
     methods: {
@@ -217,6 +197,26 @@
           }); // This will select all of the ticks once they're rendered
       },
     },
+
+    watch: {
+      updateAspectRatio() {
+        if (this.updateAspectRatio) {
+          this.graphHeight = 450;
+          this.graphWidth = 600;
+          this.measurements = measurements.large;
+          this.draw();
+          eventHub.$emit('toggleAspectRatio');
+        }
+      },
+
+      hoverData() {
+        this.positionFlag();
+      },
+    },
+
+    mounted() {
+      this.draw();
+    },
   };
 </script>
 
@@ -226,7 +226,7 @@
     @mouseover="showFlagContent = true"
     @mouseleave="showFlagContent = false">
     <h5 class="text-center graph-title">
-      {{ graphData.title }}
+      {{graphData.title}}
     </h5>
     <div
       class="prometheus-svg-container"
@@ -236,12 +236,12 @@
         ref="baseSvg">
         <g
           class="x-axis"
-          :transform="axisTransform"
-        />
+          :transform="axisTransform">
+        </g>
         <g
           class="y-axis"
-          transform="translate(70, 20)"
-        />
+          transform="translate(70, 20)">
+        </g>
         <graph-legend
           :graph-width="graphWidth"
           :graph-height="graphHeight"
@@ -256,43 +256,6 @@
         <svg
           class="graph-data"
           :viewBox="innerViewBox"
-<<<<<<< HEAD
-          ref="graphData"
-        >
-          <graph-path
-            v-for="(path, index) in timeSeries"
-            :key="index"
-            :generated-line-path="path.linePath"
-            :generated-area-path="path.areaPath"
-            :line-style="path.lineStyle"
-            :line-color="path.lineColor"
-            :area-color="path.areaColor"
-          />
-          <rect
-            class="prometheus-graph-overlay"
-            :width="(graphWidth - 70)"
-            :height="(graphHeight - 100)"
-            transform="translate(-5, 20)"
-            ref="graphOverlay"
-            @mousemove="handleMouseOverGraph($event)"
-          />
-          <graph-deployment
-            :show-deploy-info="showDeployInfo"
-            :deployment-data="reducedDeploymentData"
-            :graph-width="graphWidth"
-            :graph-height="graphHeight"
-            :graph-height-offset="graphHeightOffset"
-          />
-          <graph-flag
-            v-if="showFlag"
-            :current-x-coordinate="currentXCoordinate"
-            :current-data="currentData"
-            :current-flag-position="currentFlagPosition"
-            :graph-height="graphHeight"
-            :graph-height-offset="graphHeightOffset"
-            :show-flag-content="showFlagContent"
-          />
-=======
           ref="graphData">
             <graph-path
               v-for="(path, index) in timeSeries"
@@ -316,7 +279,6 @@
               ref="graphOverlay"
               @mousemove="handleMouseOverGraph($event)">
             </rect>
->>>>>>> df744610
         </svg>
       </svg>
       <graph-flag
