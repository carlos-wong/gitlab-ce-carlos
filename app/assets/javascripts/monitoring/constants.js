import { __ } from '~/locale';

export const chartHeight = 300;

export const graphTypes = {
  deploymentData: 'scatter',
};

export const lineTypes = {
  default: 'solid',
};

export const timeWindows = {
  thirtyMinutes: __('30 minutes'),
  threeHours: __('3 hours'),
  eightHours: __('8 hours'),
  oneDay: __('1 day'),
  threeDays: __('3 days'),
  oneWeek: __('1 week'),
<<<<<<< HEAD
=======
};

export const timeWindowsKeyNames = {
  thirtyMinutes: 'thirtyMinutes',
  threeHours: 'threeHours',
  eightHours: 'eightHours',
  oneDay: 'oneDay',
  threeDays: 'threeDays',
  oneWeek: 'oneWeek',
>>>>>>> d748f2a6
};<|MERGE_RESOLUTION|>--- conflicted
+++ resolved
@@ -17,8 +17,6 @@
   oneDay: __('1 day'),
   threeDays: __('3 days'),
   oneWeek: __('1 week'),
-<<<<<<< HEAD
-=======
 };
 
 export const timeWindowsKeyNames = {
@@ -28,5 +26,4 @@
   oneDay: 'oneDay',
   threeDays: 'threeDays',
   oneWeek: 'oneWeek',
->>>>>>> d748f2a6
 };