--- conflicted
+++ resolved
@@ -93,15 +93,12 @@
           new MergedButtons();
           break;
         case "projects:merge_requests:conflicts":
-<<<<<<< HEAD
-          new MergeConflictResolver()
+          window.mcui = new MergeConflictResolver()
+          break;
         case 'projects:merge_requests:index':
           shortcut_handler = new ShortcutsNavigation();
           Issuable.init();
           break;
-=======
-          window.mcui = new MergeConflictResolver()
->>>>>>> 95b9421a
         case 'dashboard:activity':
           new Activities();
           break;
