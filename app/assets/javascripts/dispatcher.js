--- conflicted
+++ resolved
@@ -46,144 +46,6 @@
         case 'projects:merge_requests:index':
         case 'projects:issues:index':
         case 'projects:issues:show':
-<<<<<<< HEAD
-          shortcut_handler = true;
-          break;
-        case 'projects:milestones:index':
-          import('./pages/projects/milestones/index')
-            .then(callDefault)
-            .catch(fail);
-          break;
-        case 'projects:milestones:show':
-          import('./pages/projects/milestones/show')
-            .then(callDefault)
-            .catch(fail);
-          break;
-        case 'groups:milestones:show':
-          import('./pages/groups/milestones/show')
-            .then(callDefault)
-            .catch(fail);
-          break;
-        case 'dashboard:milestones:show':
-          import('./pages/dashboard/milestones/show')
-            .then(callDefault)
-            .catch(fail);
-          break;
-        case 'dashboard:issues':
-          import('./pages/dashboard/issues')
-            .then(callDefault)
-            .catch(fail);
-          break;
-        case 'dashboard:merge_requests':
-          import('./pages/dashboard/merge_requests')
-            .then(callDefault)
-            .catch(fail);
-          break;
-        case 'groups:issues':
-          import('./pages/groups/issues')
-            .then(callDefault)
-            .catch(fail);
-          break;
-        case 'groups:merge_requests':
-          import('./pages/groups/merge_requests')
-            .then(callDefault)
-            .catch(fail);
-          break;
-        case 'dashboard:todos:index':
-          import('./pages/dashboard/todos/index')
-            .then(callDefault)
-            .catch(fail);
-          break;
-        case 'admin:jobs:index':
-          import('./pages/admin/jobs/index')
-            .then(callDefault)
-            .catch(fail);
-          break;
-        case 'admin:projects:index':
-          import('./pages/admin/projects/index/index')
-            .then(callDefault)
-            .catch(fail);
-          break;
-        case 'admin:users:index':
-          import('./pages/admin/users/shared')
-            .then(callDefault)
-            .catch(fail);
-          break;
-        case 'admin:users:show':
-          import('./pages/admin/users/shared')
-            .then(callDefault)
-            .catch(fail);
-          break;
-        case 'dashboard:projects:index':
-        case 'dashboard:projects:starred':
-          import('./pages/dashboard/projects')
-            .then(callDefault)
-            .catch(fail);
-          break;
-        case 'explore:projects:index':
-        case 'explore:projects:trending':
-        case 'explore:projects:starred':
-          import('./pages/explore/projects')
-            .then(callDefault)
-            .catch(fail);
-          break;
-        case 'explore:groups:index':
-          import('./pages/explore/groups')
-            .then(callDefault)
-            .catch(fail);
-          break;
-        case 'projects:milestones:new':
-        case 'projects:milestones:create':
-          import('./pages/projects/milestones/new')
-            .then(callDefault)
-            .catch(fail);
-          break;
-        case 'projects:milestones:edit':
-        case 'projects:milestones:update':
-          import('./pages/projects/milestones/edit')
-            .then(callDefault)
-            .catch(fail);
-          break;
-        case 'groups:milestones:new':
-        case 'groups:milestones:create':
-          import('./pages/groups/milestones/new')
-            .then(callDefault)
-            .catch(fail);
-          break;
-        case 'groups:milestones:edit':
-        case 'groups:milestones:update':
-          import('./pages/groups/milestones/edit')
-            .then(callDefault)
-            .catch(fail);
-          break;
-        case 'projects:compare:show':
-          import('./pages/projects/compare/show')
-            .then(callDefault)
-            .catch(fail);
-          break;
-        case 'projects:branches:new':
-          import('./pages/projects/branches/new')
-            .then(callDefault)
-            .catch(fail);
-          break;
-        case 'projects:branches:create':
-          import('./pages/projects/branches/new')
-            .then(callDefault)
-            .catch(fail);
-          break;
-        case 'projects:branches:index':
-          import('./pages/projects/branches/index')
-            .then(callDefault)
-            .catch(fail);
-          break;
-        case 'projects:boards:show':
-        case 'projects:boards:index':
-          import('./pages/projects/boards')
-            .then(callDefault)
-            .catch(fail);
-          break;
-=======
->>>>>>> b44b4d4d
         case 'projects:issues:new':
         case 'projects:issues:edit':
         case 'projects:merge_requests:creations:new':
