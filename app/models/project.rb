# == Schema Information
#
# Table name: projects
#
#  id                     :integer          not null, primary key
#  name                   :string(255)
#  path                   :string(255)
#  description            :text
#  created_at             :datetime         not null
#  updated_at             :datetime         not null
#  creator_id             :integer
#  issues_enabled         :boolean          default(TRUE), not null
#  wall_enabled           :boolean          default(TRUE), not null
#  merge_requests_enabled :boolean          default(TRUE), not null
#  wiki_enabled           :boolean          default(TRUE), not null
#  namespace_id           :integer
#  issues_tracker         :string(255)      default("gitlab"), not null
#  issues_tracker_id      :string(255)
#  snippets_enabled       :boolean          default(TRUE), not null
#  last_activity_at       :datetime
#  imported               :boolean          default(FALSE), not null
#  import_url             :string(255)
#  visibility_level       :integer          default(0), not null
#

class Project < ActiveRecord::Base
  include Gitlab::ShellAdapter
  include Gitlab::VisibilityLevel
  extend Enumerize

  ActsAsTaggableOn.strict_case_match = true

  attr_accessible :name, :path, :description, :issues_tracker, :label_list,
    :issues_enabled, :wall_enabled, :merge_requests_enabled, :snippets_enabled, :issues_tracker_id,
    :wiki_enabled, :visibility_level, :import_url, :last_activity_at, as: [:default, :admin]

  attr_accessible :namespace_id, :creator_id, as: :admin

  acts_as_taggable_on :labels, :issues_default_labels

  attr_accessor :new_default_branch

  # Relations
  belongs_to :creator,      foreign_key: "creator_id", class_name: "User"
  belongs_to :group,        foreign_key: "namespace_id", conditions: "type = 'Group'"
  belongs_to :namespace

  has_one :last_event, class_name: 'Event', order: 'events.created_at DESC', foreign_key: 'project_id'
  has_one :gitlab_ci_service, dependent: :destroy
  has_one :campfire_service, dependent: :destroy
  has_one :pivotaltracker_service, dependent: :destroy
  has_one :hipchat_service, dependent: :destroy
  has_one :flowdock_service, dependent: :destroy
  has_one :assembla_service, dependent: :destroy
  has_one :forked_project_link, dependent: :destroy, foreign_key: "forked_to_project_id"
  has_one :forked_from_project, through: :forked_project_link

  has_many :services,           dependent: :destroy
  has_many :events,             dependent: :destroy
  has_many :merge_requests,     dependent: :destroy, foreign_key: "target_project_id"
  has_many :fork_merge_requests,dependent: :destroy, foreign_key: "source_project_id", class_name: MergeRequest
  has_many :issues,             dependent: :destroy, order: "state DESC, created_at DESC"
  has_many :milestones,         dependent: :destroy
  has_many :notes,              dependent: :destroy
  has_many :snippets,           dependent: :destroy, class_name: "ProjectSnippet"
  has_many :hooks,              dependent: :destroy, class_name: "ProjectHook"
  has_many :protected_branches, dependent: :destroy

  has_many :users_projects, dependent: :destroy
  has_many :users, through: :users_projects

  has_many :deploy_keys_projects, dependent: :destroy
  has_many :deploy_keys, through: :deploy_keys_projects

  delegate :name, to: :owner, allow_nil: true, prefix: true
  delegate :members, to: :team, prefix: true

  # Validations
  validates :creator, presence: true
  validates :description, length: { within: 0..2000 }
  validates :name, presence: true, length: { within: 0..255 },
            format: { with: Gitlab::Regex.project_name_regex,
                      message: "only letters, digits, spaces & '_' '-' '.' allowed. Letter or digit should be first" }
  validates :path, presence: true, length: { within: 0..255 },
            exclusion: { in: Gitlab::Blacklist.path },
            format: { with: Gitlab::Regex.path_regex,
                      message: "only letters, digits & '_' '-' '.' allowed. Letter or digit should be first" }
  validates :issues_enabled, :wall_enabled, :merge_requests_enabled,
            :wiki_enabled, inclusion: { in: [true, false] }
  validates :issues_tracker_id, length: { within: 0..255 }

  validates :namespace, presence: true
  validates_uniqueness_of :name, scope: :namespace_id
  validates_uniqueness_of :path, scope: :namespace_id

  validates :import_url,
    format: { with: URI::regexp(%w(git http https)), message: "should be a valid url" },
    if: :import?

  validate :check_limit, on: :create

  # Scopes
  scope :without_user, ->(user)  { where("projects.id NOT IN (:ids)", ids: user.authorized_projects.map(&:id) ) }
  scope :without_team, ->(team) { team.projects.present? ? where("projects.id NOT IN (:ids)", ids: team.projects.map(&:id)) : scoped  }
  scope :not_in_group, ->(group) { where("projects.id NOT IN (:ids)", ids: group.project_ids ) }
  scope :in_team, ->(team) { where("projects.id IN (:ids)", ids: team.projects.map(&:id)) }
  scope :in_namespace, ->(namespace) { where(namespace_id: namespace.id) }
  scope :in_group_namespace, -> { joins(:group) }
  scope :sorted_by_activity, -> { reorder("projects.last_activity_at DESC") }
  scope :personal, ->(user) { where(namespace_id: user.namespace_id) }
  scope :joined, ->(user) { where("namespace_id != ?", user.namespace_id) }
  scope :public_only, -> { where(visibility_level: PUBLIC) }
  scope :public_or_internal_only, ->(user) { where("visibility_level IN (:levels)", levels: user ? [ INTERNAL, PUBLIC ] : [ PUBLIC ]) }

  enumerize :issues_tracker, in: (Gitlab.config.issues_tracker.keys).append(:gitlab), default: :gitlab

  class << self
    def abandoned
      where('projects.last_activity_at < ?', 6.months.ago)
    end

    def with_push
      includes(:events).where('events.action = ?', Event::PUSHED)
    end

    def active
      joins(:issues, :notes, :merge_requests).order("issues.created_at, notes.created_at, merge_requests.created_at DESC")
    end

    def search query
      joins(:namespace).where("projects.name LIKE :query OR projects.path LIKE :query OR namespaces.name LIKE :query OR projects.description LIKE :query", query: "%#{query}%")
    end

    def find_with_namespace(id)
      if id.include?("/")
        id = id.split("/")
        namespace = Namespace.find_by_path(id.first)
        return nil unless namespace

        where(namespace_id: namespace.id).find_by_path(id.second)
      else
        where(path: id, namespace_id: nil).last
      end
    end
    
    def visibility_levels
      Gitlab::VisibilityLevel.options
    end
  end

  def team
    @team ||= ProjectTeam.new(self)
  end

  def repository
    @repository ||= Repository.new(path_with_namespace)
  end

  def saved?
    id && persisted?
  end

  def import?
    import_url.present?
  end

  def imported?
    imported
  end

  def check_limit
    unless creator.can_create_project?
      errors[:limit_reached] << ("Your own projects limit is #{creator.projects_limit}! Please contact administrator to increase it")
    end
  rescue
    errors[:base] << ("Can't check your ability to create project")
  end

  def to_param
    namespace.path + "/" + path
  end

  def web_url
    [Gitlab.config.gitlab.url, path_with_namespace].join("/")
  end

  def build_commit_note(commit)
    notes.new(commit_id: commit.id, noteable_type: "Commit")
  end

  def last_activity
    last_event
  end

  def last_activity_date
    last_activity_at || updated_at
  end

  def project_id
    self.id
  end

  def issues_labels
    @issues_labels ||= (issues_default_labels + issues.tags_on(:labels)).uniq.sort_by(&:name)
  end

  def issue_exists?(issue_id)
    if used_default_issues_tracker?
      self.issues.where(iid: issue_id).first.present?
    else
      true
    end
  end

  def used_default_issues_tracker?
    self.issues_tracker == Project.issues_tracker.default_value
  end

  def can_have_issues_tracker_id?
    self.issues_enabled && !self.used_default_issues_tracker?
  end

  def build_missing_services
    available_services_names.each do |service_name|
      service = services.find { |service| service.to_param == service_name }

      # If service is available but missing in db
      # we should create an instance. Ex `create_gitlab_ci_service`
      service = self.send :"create_#{service_name}_service" if service.nil?
    end
  end

  def available_services_names
    %w(gitlab_ci campfire hipchat pivotaltracker flowdock assembla)
  end

  def gitlab_ci?
    gitlab_ci_service && gitlab_ci_service.active
  end

  # For compatibility with old code
  def code
    path
  end

  def items_for entity
    case entity
    when 'issue' then
      issues
    when 'merge_request' then
      merge_requests
    end
  end

  def send_move_instructions
    team.members.each do |user|
      Notify.delay.project_was_moved_email(self.id, user.id)
    end
  end

  def owner
    if group
      group
    else
      namespace.try(:owner)
    end
  end

  def team_member_by_name_or_email(name = nil, email = nil)
    user = users.where("name like ? or email like ?", name, email).first
    users_projects.where(user: user) if user
  end

  # Get Team Member record by user id
  def team_member_by_id(user_id)
    users_projects.find_by_user_id(user_id)
  end

  def name_with_namespace
    @name_with_namespace ||= begin
                               if namespace
                                 namespace.human_name + " / " + name
                               else
                                 name
                               end
                             end
  end

  def path_with_namespace
    if namespace
      namespace.path + '/' + path
    else
      path
    end
  end

  def transfer(new_namespace)
    ProjectTransferService.new.transfer(self, new_namespace)
  end

  def execute_hooks(data)
    hooks.each { |hook| hook.async_execute(data) }
  end

  def execute_services(data)
    services.each do |service|

      # Call service hook only if it is active
      service.execute(data) if service.active
    end
  end

  def update_merge_requests(oldrev, newrev, ref, user)
    return true unless ref =~ /heads/
    branch_name = ref.gsub("refs/heads/", "")
    c_ids = self.repository.commits_between(oldrev, newrev).map(&:id)

    # Update code for merge requests into project between project branches
    mrs = self.merge_requests.opened.by_branch(branch_name).all
    # Update code for merge requests between project and project fork
    mrs += self.fork_merge_requests.opened.by_branch(branch_name).all

    mrs.each { |merge_request| merge_request.reload_code; merge_request.mark_as_unchecked }

    # Close merge requests
    mrs = self.merge_requests.opened.where(target_branch: branch_name).all
    mrs = mrs.select(&:last_commit).select { |mr| c_ids.include?(mr.last_commit.id) }
    mrs.each { |merge_request| merge_request.merge!(user.id) }

    true
  end

  def valid_repo?
    repository.exists?
  rescue
    errors.add(:path, "Invalid repository path")
    false
  end

  def empty_repo?
    !repository.exists? || repository.empty?
  end

  def ensure_satellite_exists
    self.satellite.create unless self.satellite.exists?
  end

  def satellite
    @satellite ||= Gitlab::Satellite::Satellite.new(self)
  end

  def repo
    repository.raw
  end

  def url_to_repo
    gitlab_shell.url_to_repo(path_with_namespace)
  end

  def namespace_dir
    namespace.try(:path) || ''
  end

  def repo_exists?
    @repo_exists ||= repository.exists?
  rescue
    @repo_exists = false
  end

  def open_branches
    all_branches = repository.branches

    if protected_branches.present?
      all_branches.reject! do |branch|
        protected_branches_names.include?(branch.name)
      end
    end

    all_branches
  end

  def protected_branches_names
    @protected_branches_names ||= protected_branches.map(&:name)
  end

  def root_ref?(branch)
    repository.root_ref == branch
  end

  def ssh_url_to_repo
    url_to_repo
  end

  def http_url_to_repo
    http_url = [Gitlab.config.gitlab.url, "/", path_with_namespace, ".git"].join('')
  end

  # Check if current branch name is marked as protected in the system
  def protected_branch? branch_name
    protected_branches_names.include?(branch_name)
  end

  def forked?
    !(forked_project_link.nil? || forked_project_link.forked_from_project.nil?)
  end

  def personal?
    !group
  end

  def rename_repo
    old_path_with_namespace = File.join(namespace_dir, path_was)
    new_path_with_namespace = File.join(namespace_dir, path)

    if gitlab_shell.mv_repository(old_path_with_namespace, new_path_with_namespace)
      # If repository moved successfully we need to remove old satellite
      # and send update instructions to users.
      # However we cannot allow rollback since we moved repository
      # So we basically we mute exceptions in next actions
      begin
        gitlab_shell.mv_repository("#{old_path_with_namespace}.wiki", "#{new_path_with_namespace}.wiki")
        gitlab_shell.rm_satellites(old_path_with_namespace)
        ensure_satellite_exists
        send_move_instructions
        reset_events_cache
      rescue
        # Returning false does not rollback after_* transaction but gives
        # us information about failing some of tasks
        false
      end
    else
      # if we cannot move namespace directory we should rollback
      # db changes in order to prevent out of sync between db and fs
      raise Exception.new('repository cannot be renamed')
    end
  end

  # Reset events cache related to this project
  #
  # Since we do cache @event we need to reset cache in special cases:
  # * when project was moved
  # * when project was renamed
  # Events cache stored like  events/23-20130109142513.
  # The cache key includes updated_at timestamp.
  # Thus it will automatically generate a new fragment
  # when the event is updated because the key changes.
  def reset_events_cache
    Event.where(project_id: self.id).
      order('id DESC').limit(100).
      update_all(updated_at: Time.now)
  end

  def project_member(user)
    users_projects.where(user_id: user).first
  end

  def default_branch
    @default_branch ||= repository.root_ref if repository.exists?
  end
<<<<<<< HEAD

  def reload_default_branch
    @default_branch = nil
    default_branch
=======
  
  def visibility_level_field
    visibility_level
>>>>>>> d9bb4230
  end
end<|MERGE_RESOLUTION|>--- conflicted
+++ resolved
@@ -142,7 +142,7 @@
         where(path: id, namespace_id: nil).last
       end
     end
-    
+
     def visibility_levels
       Gitlab::VisibilityLevel.options
     end
@@ -457,15 +457,13 @@
   def default_branch
     @default_branch ||= repository.root_ref if repository.exists?
   end
-<<<<<<< HEAD
 
   def reload_default_branch
     @default_branch = nil
     default_branch
-=======
-  
+  end
+
   def visibility_level_field
     visibility_level
->>>>>>> d9bb4230
   end
 end