# frozen_string_literal: true

class Label < ApplicationRecord
  include CacheMarkdownField
  include Referable
  include Subscribable
  include Gitlab::SQL::Pattern
  include OptionallySearch
  include Sortable
  include FromUnion

  cache_markdown_field :description, pipeline: :single_line

  DEFAULT_COLOR = '#428BCA'
  NONE = 'no label'

  default_value_for :color, DEFAULT_COLOR

  has_many :lists, dependent: :destroy # rubocop:disable Cop/ActiveRecordDependent
  has_many :priorities, class_name: 'LabelPriority'
  has_many :label_links, dependent: :destroy # rubocop:disable Cop/ActiveRecordDependent
  has_many :issues, through: :label_links, source: :target, source_type: 'Issue'
  has_many :merge_requests, through: :label_links, source: :target, source_type: 'MergeRequest'

  before_validation :strip_whitespace_from_title_and_color

  validates :color, color: true, allow_blank: false

  # Don't allow ',' for label titles
  validates :title, presence: true, format: { with: /\A[^,]+\z/ }
  validates :title, uniqueness: { scope: [:group_id, :project_id] }
  validates :title, length: { maximum: 255 }

  default_scope { order(title: :asc) }

  scope :templates, -> { where(template: true) }
  scope :with_title, ->(title) { where(title: title) }
  scope :with_lists_and_board, -> { joins(lists: :board).merge(List.movable) }
  scope :on_project_boards, ->(project_id) { with_lists_and_board.where(boards: { project_id: project_id }) }
  scope :on_board, ->(board_id) { with_lists_and_board.where(boards: { id: board_id }) }
  scope :order_name_asc, -> { reorder(title: :asc) }
  scope :order_name_desc, -> { reorder(title: :desc) }
  scope :subscribed_by, ->(user_id) { joins(:subscriptions).where(subscriptions: { user_id: user_id, subscribed: true }) }

  def self.prioritized(project)
    joins(:priorities)
      .where(label_priorities: { project_id: project })
      .reorder('label_priorities.priority ASC, labels.title ASC')
  end

  def self.unprioritized(project)
    labels = Label.arel_table
    priorities = LabelPriority.arel_table

    label_priorities = labels.join(priorities, Arel::Nodes::OuterJoin)
                              .on(labels[:id].eq(priorities[:label_id]).and(priorities[:project_id].eq(project.id)))
                              .join_sources

    joins(label_priorities).where(priorities[:priority].eq(nil))
  end

  def self.left_join_priorities
    labels = Label.arel_table
    priorities = LabelPriority.arel_table

    label_priorities = labels.join(priorities, Arel::Nodes::OuterJoin)
                              .on(labels[:id].eq(priorities[:label_id]))
                              .join_sources

    joins(label_priorities)
  end

  def self.optionally_subscribed_by(user_id)
    if user_id
      subscribed_by(user_id)
    else
      all
    end
  end

  alias_attribute :name, :title

  def self.reference_prefix
    '~'
  end

  ##
  # Pattern used to extract label references from text
  #
  # This pattern supports cross-project references.
  #
  def self.reference_pattern
    # NOTE: The id pattern only matches when all characters on the expression
    # are digits, so it will match ~2 but not ~2fa because that's probably a
    # label name and we want it to be matched as such.
    @reference_pattern ||= %r{
      (#{Project.reference_pattern})?
      #{Regexp.escape(reference_prefix)}
      (?:
          (?<label_id>\d+(?!\S\w)\b)
        | # Integer-based label ID, or
          (?<label_name>
              # String-based single-word label title, or
              [A-Za-z0-9_\-\?\.&]+
              (?<!\.|\?)
            |
              # String-based multi-word label surrounded in quotes
              ".+?"
          )
      )
    }x
  end

  def self.link_reference_pattern
    nil
  end

  # Searches for labels with a matching title or description.
  #
  # This method uses ILIKE on PostgreSQL and LIKE on MySQL.
  #
  # query - The search query as a String.
  #
  # Returns an ActiveRecord::Relation.
  def self.search(query)
    fuzzy_search(query, [:title, :description])
  end

<<<<<<< HEAD
=======
  # Override Gitlab::SQL::Pattern.min_chars_for_partial_matching as
  # label queries are never global, and so will not use a trigram
  # index. That means we can have just one character in the LIKE.
  def self.min_chars_for_partial_matching
    1
  end

>>>>>>> 8a802d1c
  def self.by_ids(ids)
    where(id: ids)
  end

  def open_issues_count(user = nil)
    issues_count(user, state: 'opened')
  end

  def closed_issues_count(user = nil)
    issues_count(user, state: 'closed')
  end

  def open_merge_requests_count(user = nil)
    params = {
      subject_foreign_key => subject.id,
      label_name: title,
      scope: 'all',
      state: 'opened'
    }

    MergeRequestsFinder.new(user, params.with_indifferent_access).execute.count
  end

  def prioritize!(project, value)
    label_priority = priorities.find_or_initialize_by(project_id: project.id)
    label_priority.priority = value
    label_priority.save!
  end

  def unprioritize!(project)
    priorities.where(project: project).delete_all
  end

  def priority(project)
    priority = if priorities.loaded?
                 priorities.first { |p| p.project == project }
               else
                 priorities.find_by(project: project)
               end

    priority.try(:priority)
  end

  def priority?
    priorities.present?
  end

  def template?
    template
  end

  def color
    super || DEFAULT_COLOR
  end

  def text_color
    LabelsHelper.text_color_for_bg(self.color)
  end

  def title=(value)
    write_attribute(:title, sanitize_title(value)) if value.present?
  end

  ##
  # Returns the String necessary to reference this Label in Markdown
  #
  # format - Symbol format to use (default: :id, optional: :name)
  #
  # Examples:
  #
  #   Label.first.to_reference                                     # => "~1"
  #   Label.first.to_reference(format: :name)                      # => "~\"bug\""
  #   Label.first.to_reference(project, target_project: same_namespace_project)    # => "gitlab-ce~1"
  #   Label.first.to_reference(project, target_project: another_namespace_project) # => "gitlab-org/gitlab-ce~1"
  #
  # Returns a String
  #
  def to_reference(from = nil, target_project: nil, format: :id, full: false)
    format_reference = label_format_reference(format)
    reference = "#{self.class.reference_prefix}#{format_reference}"

    if from
      "#{from.to_reference(target_project, full: full)}#{reference}"
    else
      reference
    end
  end

  def as_json(options = {})
    super(options).tap do |json|
      json[:type] = self.try(:type)
      json[:priority] = priority(options[:project]) if options.key?(:project)
      json[:textColor] = text_color
    end
  end

  def hook_attrs
    attributes
  end

  private

  def issues_count(user, params = {})
    params.merge!(subject_foreign_key => subject.id, label_name: title, scope: 'all')
    IssuesFinder.new(user, params.with_indifferent_access).execute.count
  end

  def label_format_reference(format = :id)
    raise StandardError, 'Unknown format' unless [:id, :name].include?(format)

    if format == :name && !name.include?('"')
      %("#{name}")
    else
      id
    end
  end

  def sanitize_title(value)
    CGI.unescapeHTML(Sanitize.clean(value.to_s))
  end

  def strip_whitespace_from_title_and_color
    %w(color title).each { |attr| self[attr] = self[attr]&.strip }
  end
end<|MERGE_RESOLUTION|>--- conflicted
+++ resolved
@@ -126,8 +126,6 @@
     fuzzy_search(query, [:title, :description])
   end
 
-<<<<<<< HEAD
-=======
   # Override Gitlab::SQL::Pattern.min_chars_for_partial_matching as
   # label queries are never global, and so will not use a trigram
   # index. That means we can have just one character in the LIKE.
@@ -135,7 +133,6 @@
     1
   end
 
->>>>>>> 8a802d1c
   def self.by_ids(ids)
     where(id: ids)
   end
