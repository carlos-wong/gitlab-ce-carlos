require 'carrierwave/orm/activerecord'

class Issue < ActiveRecord::Base
  include InternalId
  include Issuable
  include Noteable
  include Referable
  include Sortable
  include Spammable
  include FasterCacheKeys
  include RelativePositioning
  include CreatedAtFilterable

  DueDateStruct = Struct.new(:title, :name).freeze
  NoDueDate     = DueDateStruct.new('No Due Date', '0').freeze
  AnyDueDate    = DueDateStruct.new('Any Due Date', '').freeze
  Overdue       = DueDateStruct.new('Overdue', 'overdue').freeze
  DueThisWeek   = DueDateStruct.new('Due This Week', 'week').freeze
  DueThisMonth  = DueDateStruct.new('Due This Month', 'month').freeze

  belongs_to :project
  belongs_to :moved_to, class_name: 'Issue'

  has_many :events, as: :target, dependent: :destroy # rubocop:disable Cop/ActiveRecordDependent

  has_many :merge_requests_closing_issues,
    class_name: 'MergeRequestsClosingIssues',
    dependent: :delete_all # rubocop:disable Cop/ActiveRecordDependent

  has_many :issue_assignees
  has_many :assignees, class_name: "User", through: :issue_assignees

  has_many :issue_assignees
  has_many :assignees, class_name: "User", through: :issue_assignees

  validates :project, presence: true

  scope :in_projects, ->(project_ids) { where(project_id: project_ids) }

  scope :assigned, -> { where('EXISTS (SELECT TRUE FROM issue_assignees WHERE issue_id = issues.id)') }
  scope :unassigned, -> { where('NOT EXISTS (SELECT TRUE FROM issue_assignees WHERE issue_id = issues.id)') }
  scope :assigned_to, ->(u) { where('EXISTS (SELECT TRUE FROM issue_assignees WHERE user_id = ? AND issue_id = issues.id)', u.id)}

  scope :without_due_date, -> { where(due_date: nil) }
  scope :due_before, ->(date) { where('issues.due_date < ?', date) }
  scope :due_between, ->(from_date, to_date) { where('issues.due_date >= ?', from_date).where('issues.due_date <= ?', to_date) }

  scope :order_due_date_asc, -> { reorder('issues.due_date IS NULL, issues.due_date ASC') }
  scope :order_due_date_desc, -> { reorder('issues.due_date IS NULL, issues.due_date DESC') }

  scope :preload_associations, -> { preload(:labels, project: :namespace) }

  scope :public_only, -> { where(confidential: false) }

  after_save :expire_etag_cache
  after_commit :update_project_counter_caches, on: :destroy

  attr_spammable :title, spam_title: true
  attr_spammable :description, spam_description: true

  participant :assignees

  state_machine :state, initial: :opened do
    event :close do
      transition [:opened] => :closed
    end

    event :reopen do
      transition closed: :opened
    end

    state :opened
    state :closed

    before_transition any => :closed do |issue|
      issue.closed_at = Time.zone.now
    end
  end

  def hook_attrs
    assignee_ids = self.assignee_ids

    attrs = {
      total_time_spent: total_time_spent,
      human_total_time_spent: human_total_time_spent,
      human_time_estimate: human_time_estimate,
      assignee_ids: assignee_ids,
      assignee_id: assignee_ids.first # This key is deprecated
    }

    attributes.merge!(attrs)
  end

  def self.reference_prefix
    '#'
  end

  # Pattern used to extract `#123` issue references from text
  #
  # This pattern supports cross-project references.
  def self.reference_pattern
    @reference_pattern ||= %r{
      (#{Project.reference_pattern})?
      #{Regexp.escape(reference_prefix)}(?<issue>\d+)
    }x
  end

  def self.link_reference_pattern
    @link_reference_pattern ||= super("issues", /(?<issue>\d+)/)
  end

  def self.reference_valid?(reference)
    reference.to_i > 0 && reference.to_i <= Gitlab::Database::MAX_INT_VALUE
  end

  def self.project_foreign_key
    'project_id'
  end

  def self.sort(method, excluded_labels: [])
    case method.to_s
    when 'due_date_asc' then order_due_date_asc
    when 'due_date_desc' then order_due_date_desc
    else
      super
    end
  end

  def self.order_by_position_and_priority
    order_labels_priority
      .reorder(Gitlab::Database.nulls_last_order('relative_position', 'ASC'),
              Gitlab::Database.nulls_last_order('highest_priority', 'ASC'),
              "id DESC")
  end

  # Returns a Hash of attributes to be used for Twitter card metadata
  def card_attributes
    {
      'Author'   => author.try(:name),
      'Assignee' => assignee_list
    }
  end

  def assignee_or_author?(user)
    author_id == user.id || assignees.exists?(user.id)
  end

  def assignee_list
    assignees.map(&:name).to_sentence
  end

  # `from` argument can be a Namespace or Project.
  def to_reference(from = nil, full: false)
    reference = "#{self.class.reference_prefix}#{iid}"

    "#{project.to_reference(from, full: full)}#{reference}"
  end

  def referenced_merge_requests(current_user = nil)
    ext = all_references(current_user)

    notes_with_associations.each do |object|
      object.all_references(current_user, extractor: ext)
    end

    ext.merge_requests.sort_by(&:iid)
  end

  # All branches containing the current issue's ID, except for
  # those with a merge request open referencing the current issue.
  def related_branches(current_user)
    branches_with_iid = project.repository.branch_names.select do |branch|
      branch =~ /\A#{iid}-(?!\d+-stable)/i
    end

    branches_with_merge_request = self.referenced_merge_requests(current_user).map(&:source_branch)

    branches_with_iid - branches_with_merge_request
  end

  # Returns boolean if a related branch exists for the current issue
  # ignores merge requests branchs
  def has_related_branch?
    project.repository.branch_names.any? do |branch|
      /\A#{iid}-(?!\d+-stable)/i =~ branch
    end
  end

  # To allow polymorphism with MergeRequest.
  def source_project
    project
  end

  # From all notes on this issue, we'll select the system notes about linked
  # merge requests. Of those, the MRs closing `self` are returned.
  def closed_by_merge_requests(current_user = nil)
    return [] unless open?

    ext = all_references(current_user)

    notes.system.each do |note|
      note.all_references(current_user, extractor: ext)
    end

    merge_requests = ext.merge_requests.select(&:open?)
    if merge_requests.any?
      ids = MergeRequestsClosingIssues.where(merge_request_id: merge_requests.map(&:id), issue_id: id).pluck(:merge_request_id)
      merge_requests.select { |mr| mr.id.in?(ids) }
    else
      []
    end
  end

  def moved?
    !moved_to.nil?
  end

  def can_move?(user, to_project = nil)
    if to_project
      return false unless user.can?(:admin_issue, to_project)
    end

    !moved? && persisted? &&
      user.can?(:admin_issue, self.project)
  end

  def to_branch_name
    if self.confidential?
      "#{iid}-confidential-issue"
    else
      "#{iid}-#{title.parameterize}"
    end
  end

  def can_be_worked_on?(current_user)
    !self.closed? &&
      !self.project.forked? &&
      self.related_branches(current_user).empty? &&
      self.closed_by_merge_requests(current_user).empty?
  end

  # Returns `true` if the current issue can be viewed by either a logged in User
  # or an anonymous user.
  def visible_to_user?(user = nil)
    return false unless project && project.feature_available?(:issues, user)

    user ? readable_by?(user) : publicly_visible?
  end

  def overdue?
    due_date.try(:past?) || false
  end

  def check_for_spam?
    project.public? && (title_changed? || description_changed?)
  end

  def as_json(options = {})
    super(options).tap do |json|
      json[:subscribed] = subscribed?(options[:user], project) if options.key?(:user) && options[:user]

      if options.key?(:labels)
        json[:labels] = labels.as_json(
          project: project,
          only: [:id, :title, :description, :color, :priority],
          methods: [:text_color]
        )
      end
    end
  end

<<<<<<< HEAD
  def discussions_rendered_on_frontend?
    true
=======
  def update_project_counter_caches?
    state_changed? || confidential_changed?
>>>>>>> 9aef0427
  end

  def update_project_counter_caches
    return unless update_project_counter_caches?

    Projects::OpenIssuesCountService.new(project).refresh_cache
  end

  private

  # Returns `true` if the given User can read the current Issue.
  #
  # This method duplicates the same check of issue_policy.rb
  # for performance reasons, check commit: 002ad215818450d2cbbc5fa065850a953dc7ada8
  # Make sure to sync this method with issue_policy.rb
  def readable_by?(user)
    if user.admin?
      true
    elsif project.owner == user
      true
    elsif confidential?
      author == user ||
        assignees.include?(user) ||
        project.team.member?(user, Gitlab::Access::REPORTER)
    else
      project.public? ||
        project.internal? && !user.external? ||
        project.team.member?(user)
    end
  end

  # Returns `true` if this Issue is visible to everybody.
  def publicly_visible?
    project.public? && !confidential?
  end

  def expire_etag_cache
    key = Gitlab::Routing.url_helpers.realtime_changes_project_issue_path(project, self)
    Gitlab::EtagCaching::Store.new.touch(key)
  end
end<|MERGE_RESOLUTION|>--- conflicted
+++ resolved
@@ -269,13 +269,12 @@
     end
   end
 
-<<<<<<< HEAD
   def discussions_rendered_on_frontend?
     true
-=======
+  end
+
   def update_project_counter_caches?
     state_changed? || confidential_changed?
->>>>>>> 9aef0427
   end
 
   def update_project_counter_caches
