module Ci
  class Variable < ActiveRecord::Base
    extend Ci::Model
    include HasVariable

    belongs_to :project

<<<<<<< HEAD
    validates :key,
      presence: true,
      uniqueness: { scope: [:project_id, :environment_scope] },
      length: { maximum: 255 },
      format: { with: /\A[a-zA-Z0-9_]+\z/,
                message: "can contain only letters, digits and '_'." }
=======
    validates :key, uniqueness: { scope: :project_id }
>>>>>>> efb7b2d3

    scope :unprotected, -> { where(protected: false) }
  end
end<|MERGE_RESOLUTION|>--- conflicted
+++ resolved
@@ -5,16 +5,7 @@
 
     belongs_to :project
 
-<<<<<<< HEAD
-    validates :key,
-      presence: true,
-      uniqueness: { scope: [:project_id, :environment_scope] },
-      length: { maximum: 255 },
-      format: { with: /\A[a-zA-Z0-9_]+\z/,
-                message: "can contain only letters, digits and '_'." }
-=======
-    validates :key, uniqueness: { scope: :project_id }
->>>>>>> efb7b2d3
+    validates :key, uniqueness: { scope: [:project_id, :environment_scope] }
 
     scope :unprotected, -> { where(protected: false) }
   end
