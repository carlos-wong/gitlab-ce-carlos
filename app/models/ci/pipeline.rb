module Ci
  class Pipeline < ActiveRecord::Base
    extend Ci::Model
    include HasStatus
    include Importable
    include AfterCommitQueue
    include Presentable

    belongs_to :project
    belongs_to :user
    belongs_to :auto_canceled_by, class_name: 'Ci::Pipeline'
    belongs_to :pipeline_schedule, class_name: 'Ci::PipelineSchedule'

    has_many :stages
    has_many :statuses, class_name: 'CommitStatus', foreign_key: :commit_id
    has_many :builds, foreign_key: :commit_id
    has_many :trigger_requests, dependent: :destroy, foreign_key: :commit_id

    # Merge requests for which the current pipeline is running against
    # the merge request's latest commit.
    has_many :merge_requests, foreign_key: "head_pipeline_id"

    has_many :pending_builds, -> { pending }, foreign_key: :commit_id, class_name: 'Ci::Build'
    has_many :retryable_builds, -> { latest.failed_or_canceled }, foreign_key: :commit_id, class_name: 'Ci::Build'
    has_many :cancelable_statuses, -> { cancelable }, foreign_key: :commit_id, class_name: 'CommitStatus'
    has_many :manual_actions, -> { latest.manual_actions.includes(:project) }, foreign_key: :commit_id, class_name: 'Ci::Build'
    has_many :artifacts, -> { latest.with_artifacts_not_expired.includes(:project) }, foreign_key: :commit_id, class_name: 'Ci::Build'

    has_many :auto_canceled_pipelines, class_name: 'Ci::Pipeline', foreign_key: 'auto_canceled_by_id'
    has_many :auto_canceled_jobs, class_name: 'CommitStatus', foreign_key: 'auto_canceled_by_id'

    delegate :id, to: :project, prefix: true

    validates :source, exclusion: { in: %w(unknown), unless: :importing? }, on: :create
    validates :sha, presence: { unless: :importing? }
    validates :ref, presence: { unless: :importing? }
    validates :status, presence: { unless: :importing? }
    validate :valid_commit_sha, unless: :importing?

    after_create :keep_around_commits, unless: :importing?

    enum source: {
      unknown: nil,
      push: 1,
      web: 2,
      trigger: 3,
      schedule: 4,
      api: 5,
      external: 6
    }

    state_machine :status, initial: :created do
      event :enqueue do
        transition created: :pending
        transition [:success, :failed, :canceled, :skipped] => :running
      end

      event :run do
        transition any - [:running] => :running
      end

      event :skip do
        transition any - [:skipped] => :skipped
      end

      event :drop do
        transition any - [:failed] => :failed
      end

      event :succeed do
        transition any - [:success] => :success
      end

      event :cancel do
        transition any - [:canceled] => :canceled
      end

      event :block do
        transition any - [:manual] => :manual
      end

      # IMPORTANT
      # Do not add any operations to this state_machine
      # Create a separate worker for each new operation

      before_transition [:created, :pending] => :running do |pipeline|
        pipeline.started_at = Time.now
      end

      before_transition any => [:success, :failed, :canceled] do |pipeline|
        pipeline.finished_at = Time.now
        pipeline.update_duration
      end

      before_transition any => [:manual] do |pipeline|
        pipeline.update_duration
      end

      before_transition canceled: any - [:canceled] do |pipeline|
        pipeline.auto_canceled_by = nil
      end

      after_transition [:created, :pending] => :running do |pipeline|
        pipeline.run_after_commit { PipelineMetricsWorker.perform_async(pipeline.id) }
      end

      after_transition any => [:success] do |pipeline|
        pipeline.run_after_commit { PipelineMetricsWorker.perform_async(pipeline.id) }
      end

      after_transition [:created, :pending, :running] => :success do |pipeline|
        pipeline.run_after_commit { PipelineSuccessWorker.perform_async(pipeline.id) }
      end

      after_transition do |pipeline, transition|
        next if transition.loopback?

        pipeline.run_after_commit do
          PipelineHooksWorker.perform_async(pipeline.id)
          ExpirePipelineCacheWorker.perform_async(pipeline.id)
        end
      end

      after_transition any => [:success, :failed] do |pipeline|
        pipeline.run_after_commit do
          PipelineNotificationWorker.perform_async(pipeline.id)
        end
      end
    end

    # ref can't be HEAD or SHA, can only be branch/tag name
    scope :latest, ->(ref = nil) do
      max_id = unscope(:select)
        .select("max(#{quoted_table_name}.id)")
        .group(:ref, :sha)

      if ref
        where(ref: ref, id: max_id.where(ref: ref))
      else
        where(id: max_id)
      end
    end

    def self.latest_status(ref = nil)
      latest(ref).status
    end

    def self.latest_successful_for(ref)
      success.latest(ref).order(id: :desc).first
    end

    def self.latest_successful_for_refs(refs)
      success.latest(refs).order(id: :desc).each_with_object({}) do |pipeline, hash|
        hash[pipeline.ref] ||= pipeline
      end
    end

    def self.truncate_sha(sha)
      sha[0...8]
    end

    def self.total_duration
      where.not(duration: nil).sum(:duration)
    end

<<<<<<< HEAD
    def self.allowed_to_create?(user, project, ref)
      repo = project.repository
      access = Gitlab::UserAccess.new(user, project: project)

      Ability.allowed?(user, :create_pipeline, project) &&
        if repo.ref_exists?("#{Gitlab::Git::BRANCH_REF_PREFIX}#{ref}")
          access.can_merge_to_branch?(ref)
        elsif repo.ref_exists?("#{Gitlab::Git::TAG_REF_PREFIX}#{ref}")
          access.can_create_tag?(ref)
        else
          false
        end
    end

    def stage(name)
      stage = Ci::Stage.new(self, name: name)
      stage unless stage.statuses_count.zero?
    end

=======
>>>>>>> 83ae38f6
    def stages_count
      statuses.select(:stage).distinct.count
    end

    def stages_names
      statuses.order(:stage_idx).distinct
        .pluck(:stage, :stage_idx).map(&:first)
    end

    def legacy_stage(name)
      stage = Ci::LegacyStage.new(self, name: name)
      stage unless stage.statuses_count.zero?
    end

    def legacy_stages
      # TODO, this needs refactoring, see gitlab-ce#26481.

      stages_query = statuses
        .group('stage').select(:stage).order('max(stage_idx)')

      status_sql = statuses.latest.where('stage=sg.stage').status_sql

      warnings_sql = statuses.latest.select('COUNT(*)')
        .where('stage=sg.stage').failed_but_allowed.to_sql

      stages_with_statuses = CommitStatus.from(stages_query, :sg)
        .pluck('sg.stage', status_sql, "(#{warnings_sql})")

      stages_with_statuses.map do |stage|
        Ci::LegacyStage.new(self, Hash[%i[name status warnings].zip(stage)])
      end
    end

    def valid_commit_sha
      if self.sha == Gitlab::Git::BLANK_SHA
        self.errors.add(:sha, " cant be 00000000 (branch removal)")
      end
    end

    def git_author_name
      commit.try(:author_name)
    end

    def git_author_email
      commit.try(:author_email)
    end

    def git_commit_message
      commit.try(:message)
    end

    def git_commit_title
      commit.try(:title)
    end

    def short_sha
      Ci::Pipeline.truncate_sha(sha)
    end

    def commit
      @commit ||= project.commit(sha)
    rescue
      nil
    end

    def branch?
      !tag?
    end

    def stuck?
      pending_builds.any?(&:stuck?)
    end

    def retryable?
      retryable_builds.any?
    end

    def cancelable?
      cancelable_statuses.any?
    end

    def auto_canceled?
      canceled? && auto_canceled_by_id?
    end

    def cancel_running
      Gitlab::OptimisticLocking.retry_lock(cancelable_statuses) do |cancelable|
        cancelable.find_each do |job|
          yield(job) if block_given?
          job.cancel
        end
      end
    end

    def auto_cancel_running(pipeline)
      update(auto_canceled_by: pipeline)

      cancel_running do |job|
        job.auto_canceled_by = pipeline
      end
    end

    def retry_failed(current_user)
      Ci::RetryPipelineService.new(project, current_user)
        .execute(self)
    end

    def mark_as_processable_after_stage(stage_idx)
      builds.skipped.after_stage(stage_idx).find_each(&:process)
    end

    def latest?
      return false unless ref
      commit = project.commit(ref)
      return false unless commit
      commit.sha == sha
    end

    def retried
      @retried ||= (statuses.order(id: :desc) - statuses.latest)
    end

    def coverage
      coverage_array = statuses.latest.map(&:coverage).compact
      if coverage_array.size >= 1
        '%.2f' % (coverage_array.reduce(:+) / coverage_array.size)
      end
    end

    def stage_seeds
      return [] unless config_processor

      @stage_seeds ||= config_processor.stage_seeds(self)
    end

    def has_stage_seeds?
      stage_seeds.any?
    end

    def has_warnings?
      builds.latest.failed_but_allowed.any?
    end

    def config_processor
      return unless ci_yaml_file
      return @config_processor if defined?(@config_processor)

      @config_processor ||= begin
        Ci::GitlabCiYamlProcessor.new(ci_yaml_file, project.path_with_namespace)
      rescue Ci::GitlabCiYamlProcessor::ValidationError, Psych::SyntaxError => e
        self.yaml_errors = e.message
        nil
      rescue
        self.yaml_errors = 'Undefined error'
        nil
      end
    end

    def ci_yaml_file
      return @ci_yaml_file if defined?(@ci_yaml_file)

      @ci_yaml_file = project.repository.gitlab_ci_yml_for(sha) rescue nil
    end

    def has_yaml_errors?
      yaml_errors.present?
    end

    def environments
      builds.where.not(environment: nil).success.pluck(:environment).uniq
    end

    # Manually set the notes for a Ci::Pipeline
    # There is no ActiveRecord relation between Ci::Pipeline and notes
    # as they are related to a commit sha. This method helps importing
    # them using the +Gitlab::ImportExport::RelationFactory+ class.
    def notes=(notes)
      notes.each do |note|
        note[:id] = nil
        note[:commit_id] = sha
        note[:noteable_id] = self['id']
        note.save!
      end
    end

    def notes
      Note.for_commit_id(sha)
    end

    def process!
      Ci::ProcessPipelineService.new(project, user).execute(self)
    end

    def update_status
      Gitlab::OptimisticLocking.retry_lock(self) do
        case latest_builds_status
        when 'pending' then enqueue
        when 'running' then run
        when 'success' then succeed
        when 'failed' then drop
        when 'canceled' then cancel
        when 'skipped' then skip
        when 'manual' then block
        end
      end
    end

    def predefined_variables
      [
        { key: 'CI_PIPELINE_ID', value: id.to_s, public: true }
      ]
    end

    def queued_duration
      return unless started_at

      seconds = (started_at - created_at).to_i
      seconds unless seconds.zero?
    end

    def update_duration
      return unless started_at

      self.duration = Gitlab::Ci::PipelineDuration.from_pipeline(self)
    end

    def execute_hooks
      data = pipeline_data
      project.execute_hooks(data, :pipeline_hooks)
      project.execute_services(data, :pipeline_hooks)
    end

    # All the merge requests for which the current pipeline runs/ran against
    def all_merge_requests
      @all_merge_requests ||= project.merge_requests.where(source_branch: ref)
    end

    def detailed_status(current_user)
      Gitlab::Ci::Status::Pipeline::Factory
        .new(self, current_user)
        .fabricate!
    end

    private

    def pipeline_data
      Gitlab::DataBuilder::Pipeline.build(self)
    end

    def latest_builds_status
      return 'failed' unless yaml_errors.blank?

      statuses.latest.status || 'skipped'
    end

    def keep_around_commits
      return unless project

      project.repository.keep_around(self.sha)
      project.repository.keep_around(self.before_sha)
    end
  end
end<|MERGE_RESOLUTION|>--- conflicted
+++ resolved
@@ -163,7 +163,6 @@
       where.not(duration: nil).sum(:duration)
     end
 
-<<<<<<< HEAD
     def self.allowed_to_create?(user, project, ref)
       repo = project.repository
       access = Gitlab::UserAccess.new(user, project: project)
@@ -178,13 +177,6 @@
         end
     end
 
-    def stage(name)
-      stage = Ci::Stage.new(self, name: name)
-      stage unless stage.statuses_count.zero?
-    end
-
-=======
->>>>>>> 83ae38f6
     def stages_count
       statuses.select(:stage).distinct.count
     end
