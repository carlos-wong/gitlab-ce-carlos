module Ci
  class Pipeline < ActiveRecord::Base
    extend Ci::Model
    include Statuseable

    self.table_name = 'ci_commits'

    belongs_to :project, class_name: '::Project', foreign_key: :gl_project_id
    belongs_to :user

    has_many :statuses, class_name: 'CommitStatus', foreign_key: :commit_id
    has_many :builds, class_name: 'Ci::Build', foreign_key: :commit_id
    has_many :trigger_requests, dependent: :destroy, class_name: 'Ci::TriggerRequest', foreign_key: :commit_id

    validates_presence_of :sha
    validates_presence_of :ref
    validates_presence_of :status
    validate :valid_commit_sha

    after_save :keep_around_commits

<<<<<<< HEAD
    delegate :stages, to: :statuses
=======
    state_machine :status, initial: :created do
      event :queue do
        transition :created => :pending
        transition any - [:created, :pending] => :running
      end

      event :run do
        transition any => :running
      end

      event :skip do
        transition any => :skipped
      end

      event :drop do
        transition any => :failed
      end

      event :succeed do
        transition any => :success
      end

      event :cancel do
        transition any => :canceled
      end

      before_transition [:created, :pending] => :running do |pipeline|
        pipeline.started_at = Time.now
      end

      before_transition any => [:success, :failed, :canceled] do |pipeline|
        pipeline.finished_at = Time.now
      end

      before_transition do |pipeline|
        pipeline.update_duration
      end
    end
>>>>>>> ad3e1edc

    # ref can't be HEAD or SHA, can only be branch/tag name
    scope :latest_successful_for, ->(ref = default_branch) do
      where(ref: ref).success.order(id: :desc).limit(1)
    end

    def self.truncate_sha(sha)
      sha[0...8]
    end

    def self.stages
      # We use pluck here due to problems with MySQL which doesn't allow LIMIT/OFFSET in queries
      CommitStatus.where(pipeline: pluck(:id)).stages
    end

    def project_id
      project.id
    end

    def valid_commit_sha
      if self.sha == Gitlab::Git::BLANK_SHA
        self.errors.add(:sha, " cant be 00000000 (branch removal)")
      end
    end

    def git_author_name
      commit.try(:author_name)
    end

    def git_author_email
      commit.try(:author_email)
    end

    def git_commit_message
      commit.try(:message)
    end

    def git_commit_title
      commit.try(:title)
    end

    def short_sha
      Ci::Pipeline.truncate_sha(sha)
    end

    def commit
      @commit ||= project.commit(sha)
    rescue
      nil
    end

    def branch?
      !tag?
    end

    def manual_actions
      builds.latest.manual_actions
    end

    def retryable?
      builds.latest.any? do |build|
        build.failed? && build.retryable?
      end
    end

    def cancelable?
      builds.running_or_pending.any?
    end

    def cancel_running
      builds.running_or_pending.each(&:cancel)
    end

    def retry_failed(user)
      builds.latest.failed.select(&:retryable?).each do |build|
        Ci::Build.retry(build, user)
      end
    end

    def latest?
      return false unless ref
      commit = project.commit(ref)
      return false unless commit
      commit.sha == sha
    end

    def triggered?
      trigger_requests.any?
    end

    def retried
      @retried ||= (statuses.order(id: :desc) - statuses.latest)
    end

    def coverage
      coverage_array = statuses.latest.map(&:coverage).compact
      if coverage_array.size >= 1
        '%.2f' % (coverage_array.reduce(:+) / coverage_array.size)
      end
    end

    def config_builds_attributes
      return [] unless config_processor

      config_processor.
        builds_for_ref(ref, tag?, trigger_requests.first).
        sort_by { |build| build[:stage_idx] }
    end

    def has_warnings?
      builds.latest.ignored.any?
    end

    def config_processor
      return nil unless ci_yaml_file
      return @config_processor if defined?(@config_processor)

      @config_processor ||= begin
        Ci::GitlabCiYamlProcessor.new(ci_yaml_file, project.path_with_namespace)
      rescue Ci::GitlabCiYamlProcessor::ValidationError, Psych::SyntaxError => e
        self.yaml_errors = e.message
        nil
      rescue
        self.yaml_errors = 'Undefined error'
        nil
      end
    end

    def ci_yaml_file
      return @ci_yaml_file if defined?(@ci_yaml_file)

      @ci_yaml_file ||= begin
        blob = project.repository.blob_at(sha, '.gitlab-ci.yml')
        blob.load_all_data!(project.repository)
        blob.data
      rescue
        nil
      end
    end

    def environments
      builds.where.not(environment: nil).success.pluck(:environment).uniq
    end

    # Manually set the notes for a Ci::Pipeline
    # There is no ActiveRecord relation between Ci::Pipeline and notes
    # as they are related to a commit sha. This method helps importing
    # them using the +Gitlab::ImportExport::RelationFactory+ class.
    def notes=(notes)
      notes.each do |note|
        note[:id] = nil
        note[:commit_id] = sha
        note[:noteable_id] = self['id']
        note.save!
      end
    end

    def notes
      Note.for_commit_id(sha)
    end

    def process!
      Ci::ProcessPipelineService.new(project, user).execute(self)
<<<<<<< HEAD

      reload_status!
=======
    end

    def build_updated
      case latest_builds_status
      when 'pending'
        queue
      when 'running'
        run
      when 'success'
        succeed
      when 'failed'
        drop
      when 'canceled'
        cancel
      when 'skipped'
        skip
      end
>>>>>>> ad3e1edc
    end

    def predefined_variables
      [
        { key: 'CI_PIPELINE_ID', value: id.to_s, public: true }
      ]
    end

<<<<<<< HEAD
    def reload_status!
      reload
      self.status =
        if yaml_errors.blank?
          statuses.latest.status || 'skipped'
        else
          'failed'
        end
      self.started_at = statuses.started_at
      self.finished_at = statuses.finished_at
      self.duration = statuses.latest.duration

      should_execute_hooks = status_changed?
      save
      execute_hooks if should_execute_hooks
=======
    def update_duration
      self.duration = statuses.latest.duration
>>>>>>> ad3e1edc
    end

    private

<<<<<<< HEAD
    def execute_hooks
      project.execute_hooks(pipeline_data, :pipeline_hooks)
      project.execute_services(pipeline_data, :pipeline_hooks)
    end

    def pipeline_data
      Gitlab::DataBuilder::Pipeline.build(self)
=======
    def latest_builds_status
      return 'failed' unless yaml_errors.blank?

      statuses.latest.status || 'skipped'
>>>>>>> ad3e1edc
    end

    def keep_around_commits
      return unless project

      project.repository.keep_around(self.sha)
      project.repository.keep_around(self.before_sha)
    end
  end
end<|MERGE_RESOLUTION|>--- conflicted
+++ resolved
@@ -19,9 +19,8 @@
 
     after_save :keep_around_commits
 
-<<<<<<< HEAD
     delegate :stages, to: :statuses
-=======
+
     state_machine :status, initial: :created do
       event :queue do
         transition :created => :pending
@@ -59,8 +58,11 @@
       before_transition do |pipeline|
         pipeline.update_duration
       end
-    end
->>>>>>> ad3e1edc
+
+      after_transition do |pipeline, transition|
+        pipeline.execute_hooks unless transition.loopback?
+      end
+    end
 
     # ref can't be HEAD or SHA, can only be branch/tag name
     scope :latest_successful_for, ->(ref = default_branch) do
@@ -224,10 +226,6 @@
 
     def process!
       Ci::ProcessPipelineService.new(project, user).execute(self)
-<<<<<<< HEAD
-
-      reload_status!
-=======
     end
 
     def build_updated
@@ -245,7 +243,6 @@
       when 'skipped'
         skip
       end
->>>>>>> ad3e1edc
     end
 
     def predefined_variables
@@ -254,31 +251,12 @@
       ]
     end
 
-<<<<<<< HEAD
-    def reload_status!
-      reload
-      self.status =
-        if yaml_errors.blank?
-          statuses.latest.status || 'skipped'
-        else
-          'failed'
-        end
-      self.started_at = statuses.started_at
-      self.finished_at = statuses.finished_at
-      self.duration = statuses.latest.duration
-
-      should_execute_hooks = status_changed?
-      save
-      execute_hooks if should_execute_hooks
-=======
     def update_duration
       self.duration = statuses.latest.duration
->>>>>>> ad3e1edc
     end
 
     private
 
-<<<<<<< HEAD
     def execute_hooks
       project.execute_hooks(pipeline_data, :pipeline_hooks)
       project.execute_services(pipeline_data, :pipeline_hooks)
@@ -286,12 +264,12 @@
 
     def pipeline_data
       Gitlab::DataBuilder::Pipeline.build(self)
-=======
+    end
+
     def latest_builds_status
       return 'failed' unless yaml_errors.blank?
 
       statuses.latest.status || 'skipped'
->>>>>>> ad3e1edc
     end
 
     def keep_around_commits
