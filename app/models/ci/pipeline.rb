--- conflicted
+++ resolved
@@ -228,7 +228,6 @@
     end
 
     def cancel_running
-<<<<<<< HEAD
       Gitlab::OptimisticLocking.retry_lock(
         statuses.cancelable) do |cancelable|
           cancelable.find_each do |job|
@@ -236,11 +235,6 @@
             job.cancel
           end
         end
-=======
-      Gitlab::OptimisticLocking.retry_lock(cancelable_statuses) do |cancelable|
-        cancelable.find_each(&:cancel)
-      end
->>>>>>> 6ea35f98
     end
 
     def auto_cancel_running(pipeline)
