# frozen_string_literal: true

module Ci
  class Pipeline < ApplicationRecord
    extend Gitlab::Ci::Model
    include HasStatus
    include Importable
    include AfterCommitQueue
    include Presentable
    include Gitlab::OptimisticLocking
    include Gitlab::Utils::StrongMemoize
    include AtomicInternalId
    include EnumWithNil
    include HasRef
    include ShaAttribute
    include FromUnion

    sha_attribute :source_sha
    sha_attribute :target_sha

    belongs_to :project, inverse_of: :all_pipelines
    belongs_to :user
    belongs_to :auto_canceled_by, class_name: 'Ci::Pipeline'
    belongs_to :pipeline_schedule, class_name: 'Ci::PipelineSchedule'
    belongs_to :merge_request, class_name: 'MergeRequest'

    has_internal_id :iid, scope: :project, presence: false, init: ->(s) do
      s&.project&.all_pipelines&.maximum(:iid) || s&.project&.all_pipelines&.count
    end

    has_many :stages, -> { order(position: :asc) }, inverse_of: :pipeline
    has_many :statuses, class_name: 'CommitStatus', foreign_key: :commit_id, inverse_of: :pipeline
    has_many :processables, -> { processables },
             class_name: 'CommitStatus', foreign_key: :commit_id, inverse_of: :pipeline
    has_many :builds, foreign_key: :commit_id, inverse_of: :pipeline
    has_many :trigger_requests, dependent: :destroy, foreign_key: :commit_id # rubocop:disable Cop/ActiveRecordDependent
    has_many :variables, class_name: 'Ci::PipelineVariable'
    has_many :deployments, through: :builds
    has_many :environments, -> { distinct }, through: :deployments

    # Merge requests for which the current pipeline is running against
    # the merge request's latest commit.
    has_many :merge_requests_as_head_pipeline, foreign_key: "head_pipeline_id", class_name: 'MergeRequest'

    has_many :pending_builds, -> { pending }, foreign_key: :commit_id, class_name: 'Ci::Build'
    has_many :retryable_builds, -> { latest.failed_or_canceled.includes(:project) }, foreign_key: :commit_id, class_name: 'Ci::Build'
    has_many :cancelable_statuses, -> { cancelable }, foreign_key: :commit_id, class_name: 'CommitStatus'
    has_many :manual_actions, -> { latest.manual_actions.includes(:project) }, foreign_key: :commit_id, class_name: 'Ci::Build'
    has_many :scheduled_actions, -> { latest.scheduled_actions.includes(:project) }, foreign_key: :commit_id, class_name: 'Ci::Build'
    has_many :artifacts, -> { latest.with_artifacts_not_expired.includes(:project) }, foreign_key: :commit_id, class_name: 'Ci::Build'

    has_many :auto_canceled_pipelines, class_name: 'Ci::Pipeline', foreign_key: 'auto_canceled_by_id'
    has_many :auto_canceled_jobs, class_name: 'CommitStatus', foreign_key: 'auto_canceled_by_id'

    has_one :chat_data, class_name: 'Ci::PipelineChatData'

    accepts_nested_attributes_for :variables, reject_if: :persisted?

    delegate :id, to: :project, prefix: true
    delegate :full_path, to: :project, prefix: true

    validates :sha, presence: { unless: :importing? }
    validates :ref, presence: { unless: :importing? }
    validates :merge_request, presence: { if: :merge_request_event? }
    validates :merge_request, absence: { unless: :merge_request_event? }
    validates :tag, inclusion: { in: [false], if: :merge_request_event? }
    validates :status, presence: { unless: :importing? }
    validate :valid_commit_sha, unless: :importing?
    validates :source, exclusion: { in: %w(unknown), unless: :importing? }, on: :create

    after_create :keep_around_commits, unless: :importing?

    # We use `Ci::PipelineEnums.sources` here so that EE can more easily extend
    # this `Hash` with new values.
    enum_with_nil source: ::Ci::PipelineEnums.sources

    enum_with_nil config_source: ::Ci::PipelineEnums.config_sources

    # We use `Ci::PipelineEnums.failure_reasons` here so that EE can more easily
    # extend this `Hash` with new values.
    enum failure_reason: ::Ci::PipelineEnums.failure_reasons

    state_machine :status, initial: :created do
      event :enqueue do
        transition [:created, :preparing, :skipped, :scheduled] => :pending
        transition [:success, :failed, :canceled] => :running
      end

      event :prepare do
        transition any - [:preparing] => :preparing
      end

      event :run do
        transition any - [:running] => :running
      end

      event :skip do
        transition any - [:skipped] => :skipped
      end

      event :drop do
        transition any - [:failed] => :failed
      end

      event :succeed do
        transition any - [:success] => :success
      end

      event :cancel do
        transition any - [:canceled] => :canceled
      end

      event :block do
        transition any - [:manual] => :manual
      end

      event :delay do
        transition any - [:scheduled] => :scheduled
      end

      # IMPORTANT
      # Do not add any operations to this state_machine
      # Create a separate worker for each new operation

      before_transition [:created, :preparing, :pending] => :running do |pipeline|
        pipeline.started_at = Time.now
      end

      before_transition any => [:success, :failed, :canceled] do |pipeline|
        pipeline.finished_at = Time.now
        pipeline.update_duration
      end

      before_transition any => [:manual] do |pipeline|
        pipeline.update_duration
      end

      before_transition canceled: any - [:canceled] do |pipeline|
        pipeline.auto_canceled_by = nil
      end

      before_transition any => :failed do |pipeline, transition|
        transition.args.first.try do |reason|
          pipeline.failure_reason = reason
        end
      end

      after_transition [:created, :preparing, :pending] => :running do |pipeline|
        pipeline.run_after_commit { PipelineMetricsWorker.perform_async(pipeline.id) }
      end

      after_transition any => [:success] do |pipeline|
        pipeline.run_after_commit { PipelineMetricsWorker.perform_async(pipeline.id) }
      end

      after_transition [:created, :preparing, :pending, :running] => :success do |pipeline|
        pipeline.run_after_commit { PipelineSuccessWorker.perform_async(pipeline.id) }
      end

      after_transition do |pipeline, transition|
        next if transition.loopback?

        pipeline.run_after_commit do
          PipelineHooksWorker.perform_async(pipeline.id)
          ExpirePipelineCacheWorker.perform_async(pipeline.id)
        end
      end

      after_transition any => [:success, :failed] do |pipeline|
        pipeline.run_after_commit do
          PipelineNotificationWorker.perform_async(pipeline.id)
        end
      end

      after_transition any => [:failed] do |pipeline|
        next unless pipeline.auto_devops_source?

        pipeline.run_after_commit { AutoDevops::DisableWorker.perform_async(pipeline.id) }
      end
    end

    scope :internal, -> { where(source: internal_sources) }
    scope :ci_sources, -> { where(config_source: ci_sources_values) }

    scope :sort_by_merge_request_pipelines, -> do
      sql = 'CASE ci_pipelines.source WHEN (?) THEN 0 ELSE 1 END, ci_pipelines.id DESC'
      query = ApplicationRecord.send(:sanitize_sql_array, [sql, sources[:merge_request_event]]) # rubocop:disable GitlabSecurity/PublicSend

      order(query)
    end

    scope :for_user, -> (user) { where(user: user) }
    scope :for_sha, -> (sha) { where(sha: sha) }
    scope :for_source_sha, -> (source_sha) { where(source_sha: source_sha) }
    scope :for_sha_or_source_sha, -> (sha) { for_sha(sha).or(for_source_sha(sha)) }

    scope :triggered_by_merge_request, -> (merge_request) do
      where(source: :merge_request_event, merge_request: merge_request)
    end

    scope :detached_merge_request_pipelines, -> (merge_request, sha) do
      triggered_by_merge_request(merge_request).for_sha(sha)
    end

    scope :merge_request_pipelines, -> (merge_request, source_sha) do
      triggered_by_merge_request(merge_request).for_source_sha(source_sha)
    end

    scope :triggered_for_branch, -> (ref) do
      where(source: branch_pipeline_sources).where(ref: ref, tag: false)
    end

    scope :with_reports, -> (reports_scope) do
      where('EXISTS (?)', ::Ci::Build.latest.with_reports(reports_scope).where('ci_pipelines.id=ci_builds.commit_id').select(1))
    end

    # Returns the pipelines in descending order (= newest first), optionally
    # limited to a number of references.
    #
    # ref - The name (or names) of the branch(es)/tag(s) to limit the list of
    #       pipelines to.
    # limit - This limits a backlog search, default to 100.
    def self.newest_first(ref: nil, limit: 100)
      relation = order(id: :desc)
      relation = relation.where(ref: ref) if ref

      if limit
        ids = relation.limit(limit).select(:id)
        # MySQL does not support limit in subquery
        ids = ids.pluck(:id) if Gitlab::Database.mysql?
        relation = relation.where(id: ids)
      end

      relation
    end

    def self.latest_status(ref = nil)
      newest_first(ref: ref).pluck(:status).first
    end

    def self.latest_successful_for(ref)
      newest_first(ref: ref).success.take
    end

    def self.latest_successful_for_refs(refs)
      relation = newest_first(ref: refs).success

      relation.each_with_object({}) do |pipeline, hash|
        hash[pipeline.ref] ||= pipeline
      end
    end

    # Returns a Hash containing the latest pipeline status for every given
    # commit.
    #
    # The keys of this Hash are the commit SHAs, the values the statuses.
    #
    # commits - The list of commit SHAs to get the status for.
    # ref - The ref to scope the data to (e.g. "master"). If the ref is not
    #       given we simply get the latest status for the commits, regardless
    #       of what refs their pipelines belong to.
    def self.latest_status_per_commit(commits, ref = nil)
      p1 = arel_table
      p2 = arel_table.alias

      # This LEFT JOIN will filter out all but the newest row for every
      # combination of (project_id, sha) or (project_id, sha, ref) if a ref is
      # given.
      cond = p1[:sha].eq(p2[:sha])
        .and(p1[:project_id].eq(p2[:project_id]))
        .and(p1[:id].lt(p2[:id]))

      cond = cond.and(p1[:ref].eq(p2[:ref])) if ref
      join = p1.join(p2, Arel::Nodes::OuterJoin).on(cond)

      relation = select(:sha, :status)
        .where(sha: commits)
        .where(p2[:id].eq(nil))
        .joins(join.join_sources)

      relation = relation.where(ref: ref) if ref

      relation.each_with_object({}) do |row, hash|
        hash[row[:sha]] = row[:status]
      end
    end

    def self.latest_successful_ids_per_project
      success.group(:project_id).select('max(id) as id')
    end

    def self.truncate_sha(sha)
      sha[0...8]
    end

    def self.total_duration
      where.not(duration: nil).sum(:duration)
    end

    def self.internal_sources
      sources.reject { |source| source == "external" }.values
    end

    def self.branch_pipeline_sources
      @branch_pipeline_sources ||= sources.reject { |source| source == 'merge_request_event' }.values
    end

    def self.ci_sources_values
      config_sources.values_at(:repository_source, :auto_devops_source, :unknown_source)
    end

    def stages_count
      statuses.select(:stage).distinct.count
    end

    def total_size
      statuses.count(:id)
    end

    def stages_names
      statuses.order(:stage_idx).distinct
        .pluck(:stage, :stage_idx).map(&:first)
    end

    def legacy_stage(name)
      stage = Ci::LegacyStage.new(self, name: name)
      stage unless stage.statuses_count.zero?
    end

    def ref_exists?
      project.repository.ref_exists?(git_ref)
    rescue Gitlab::Git::Repository::NoRepository
      false
    end

    ##
    # TODO We do not completely switch to persisted stages because of
    # race conditions with setting statuses gitlab-ce#23257.
    #
    def ordered_stages
      return legacy_stages unless complete?

      if Feature.enabled?('ci_pipeline_persisted_stages', default_enabled: true)
        stages
      else
        legacy_stages
      end
    end

    def legacy_stages
      # TODO, this needs refactoring, see gitlab-ce#26481.

      stages_query = statuses
        .group('stage').select(:stage).order('max(stage_idx)')

      status_sql = statuses.latest.where('stage=sg.stage').status_sql

      warnings_sql = statuses.latest.select('COUNT(*)')
        .where('stage=sg.stage').failed_but_allowed.to_sql

      stages_with_statuses = CommitStatus.from(stages_query, :sg)
        .pluck('sg.stage', status_sql, "(#{warnings_sql})")

      stages_with_statuses.map do |stage|
        Ci::LegacyStage.new(self, Hash[%i[name status warnings].zip(stage)])
      end
    end

    def valid_commit_sha
      if self.sha == Gitlab::Git::BLANK_SHA
        self.errors.add(:sha, " cant be 00000000 (branch removal)")
      end
    end

    def git_author_name
      strong_memoize(:git_author_name) do
        commit.try(:author_name)
      end
    end

    def git_author_email
      strong_memoize(:git_author_email) do
        commit.try(:author_email)
      end
    end

    def git_commit_message
      strong_memoize(:git_commit_message) do
        commit.try(:message)
      end
    end

    def git_commit_title
      strong_memoize(:git_commit_title) do
        commit.try(:title)
      end
    end

    def git_commit_full_title
      strong_memoize(:git_commit_full_title) do
        commit.try(:full_title)
      end
    end

    def git_commit_description
      strong_memoize(:git_commit_description) do
        commit.try(:description)
      end
    end

    def short_sha
      Ci::Pipeline.truncate_sha(sha)
    end

    # NOTE: This is loaded lazily and will never be nil, even if the commit
    # cannot be found.
    #
    # Use constructs like: `pipeline.commit.present?`
    def commit
      @commit ||= Commit.lazy(project, sha)
    end

    def stuck?
      pending_builds.any?(&:stuck?)
    end

    def retryable?
      retryable_builds.any?
    end

    def cancelable?
      cancelable_statuses.any?
    end

    def auto_canceled?
      canceled? && auto_canceled_by_id?
    end

    def cancel_running
      retry_optimistic_lock(cancelable_statuses) do |cancelable|
        cancelable.find_each do |job|
          yield(job) if block_given?
          job.cancel
        end
      end
    end

    def auto_cancel_running(pipeline)
      update(auto_canceled_by: pipeline)

      cancel_running do |job|
        job.auto_canceled_by = pipeline
      end
    end

    # rubocop: disable CodeReuse/ServiceClass
    def retry_failed(current_user)
      Ci::RetryPipelineService.new(project, current_user)
        .execute(self)
    end
    # rubocop: enable CodeReuse/ServiceClass

    def mark_as_processable_after_stage(stage_idx)
      builds.skipped.after_stage(stage_idx).find_each(&:process)
    end

    def latest?
      return false unless git_ref && commit.present?

      project.commit(git_ref) == commit
    end

    def retried
      @retried ||= (statuses.order(id: :desc) - statuses.latest)
    end

    def coverage
      coverage_array = statuses.latest.map(&:coverage).compact
      if coverage_array.size >= 1
        '%.2f' % (coverage_array.reduce(:+) / coverage_array.size)
      end
    end

    def stage_seeds
      return [] unless config_processor

      strong_memoize(:stage_seeds) do
        seeds = config_processor.stages_attributes.map do |attributes|
          Gitlab::Ci::Pipeline::Seed::Stage.new(self, attributes)
        end

        seeds.select(&:included?)
      end
    end

    def seeds_size
      stage_seeds.sum(&:size)
    end

    def has_kubernetes_active?
      project.deployment_platform&.active?
    end

    def has_warnings?
      number_of_warnings.positive?
    end

    def number_of_warnings
      BatchLoader.for(id).batch(default_value: 0) do |pipeline_ids, loader|
        ::Ci::Build.where(commit_id: pipeline_ids)
          .latest
          .failed_but_allowed
          .group(:commit_id)
          .count
          .each { |id, amount| loader.call(id, amount) }
      end
    end

    def set_config_source
      if ci_yaml_from_repo
        self.config_source = :repository_source
      elsif implied_ci_yaml_file
        self.config_source = :auto_devops_source
      end
    end

    ##
    # TODO, setting yaml_errors should be moved to the pipeline creation chain.
    #
    def config_processor
      return unless ci_yaml_file
      return @config_processor if defined?(@config_processor)

      @config_processor ||= begin
        ::Gitlab::Ci::YamlProcessor.new(ci_yaml_file, { project: project, sha: sha, user: user })
      rescue Gitlab::Ci::YamlProcessor::ValidationError => e
        self.yaml_errors = e.message
        nil
      rescue
        self.yaml_errors = 'Undefined error'
        nil
      end
    end

    def ci_yaml_file_path
      return unless repository_source? || unknown_source?

      if project.ci_config_path.blank?
        '.gitlab-ci.yml'
      else
        project.ci_config_path
      end
    end

    def ci_yaml_file
      return @ci_yaml_file if defined?(@ci_yaml_file)

      @ci_yaml_file =
        if auto_devops_source?
          implied_ci_yaml_file
        else
          ci_yaml_from_repo
        end

      if @ci_yaml_file
        @ci_yaml_file
      else
        self.yaml_errors = "Failed to load CI/CD config file for #{sha}"
        nil
      end
    end

    def has_yaml_errors?
      yaml_errors.present?
    end

    # Manually set the notes for a Ci::Pipeline
    # There is no ActiveRecord relation between Ci::Pipeline and notes
    # as they are related to a commit sha. This method helps importing
    # them using the +Gitlab::ImportExport::RelationFactory+ class.
    def notes=(notes)
      notes.each do |note|
        note[:id] = nil
        note[:commit_id] = sha
        note[:noteable_id] = self['id']
        note.save!
      end
    end

    def notes
      project.notes.for_commit_id(sha)
    end

    # rubocop: disable CodeReuse/ServiceClass
    def process!
      Ci::ProcessPipelineService.new(project, user).execute(self)
    end
    # rubocop: enable CodeReuse/ServiceClass

    def update_status
      retry_optimistic_lock(self) do
        case latest_builds_status.to_s
        when 'created' then nil
        when 'preparing' then prepare
        when 'pending' then enqueue
        when 'running' then run
        when 'success' then succeed
        when 'failed' then drop
        when 'canceled' then cancel
        when 'skipped' then skip
        when 'manual' then block
        when 'scheduled' then delay
        else
          raise HasStatus::UnknownStatusError,
                "Unknown status `#{latest_builds_status}`"
        end
      end
    end

    def protected_ref?
      strong_memoize(:protected_ref) { project.protected_for?(git_ref) }
    end

    def legacy_trigger
      strong_memoize(:legacy_trigger) { trigger_requests.first }
    end

    def persisted_variables
      Gitlab::Ci::Variables::Collection.new.tap do |variables|
        break variables unless persisted?

        variables.append(key: 'CI_PIPELINE_ID', value: id.to_s)
        variables.append(key: 'CI_PIPELINE_URL', value: Gitlab::Routing.url_helpers.project_pipeline_url(project, self))
      end
    end

    def predefined_variables
      Gitlab::Ci::Variables::Collection.new.tap do |variables|
        variables.append(key: 'CI_PIPELINE_IID', value: iid.to_s)
        variables.append(key: 'CI_CONFIG_PATH', value: ci_yaml_file_path)
        variables.append(key: 'CI_PIPELINE_SOURCE', value: source.to_s)
        variables.append(key: 'CI_COMMIT_MESSAGE', value: git_commit_message.to_s)
        variables.append(key: 'CI_COMMIT_TITLE', value: git_commit_full_title.to_s)
        variables.append(key: 'CI_COMMIT_DESCRIPTION', value: git_commit_description.to_s)
        variables.append(key: 'CI_COMMIT_REF_PROTECTED', value: (!!protected_ref?).to_s)

        if merge_request_event? && merge_request
          variables.append(key: 'CI_MERGE_REQUEST_SOURCE_BRANCH_SHA', value: source_sha.to_s)
          variables.append(key: 'CI_MERGE_REQUEST_TARGET_BRANCH_SHA', value: target_sha.to_s)
          variables.concat(merge_request.predefined_variables)
        end
      end
    end

    def queued_duration
      return unless started_at

      seconds = (started_at - created_at).to_i
      seconds unless seconds.zero?
    end

    def update_duration
      return unless started_at

      self.duration = Gitlab::Ci::Pipeline::Duration.from_pipeline(self)
    end

    def execute_hooks
      data = pipeline_data
      project.execute_hooks(data, :pipeline_hooks)
      project.execute_services(data, :pipeline_hooks)
    end

    # All the merge requests for which the current pipeline runs/ran against
    def all_merge_requests
      @all_merge_requests ||=
        if merge_request_event?
          MergeRequest.where(id: merge_request_id)
        else
          MergeRequest.where(source_project_id: project_id, source_branch: ref)
        end
    end

    def detailed_status(current_user)
      Gitlab::Ci::Status::Pipeline::Factory
        .new(self, current_user)
        .fabricate!
    end

    def latest_builds_with_artifacts
      # We purposely cast the builds to an Array here. Because we always use the
      # rows if there are more than 0 this prevents us from having to run two
      # queries: one to get the count and one to get the rows.
      @latest_builds_with_artifacts ||= builds.latest.with_artifacts_not_expired.to_a
    end

    def has_reports?(reports_scope)
      complete? && builds.latest.with_reports(reports_scope).exists?
    end

    def test_reports
      Gitlab::Ci::Reports::TestReports.new.tap do |test_reports|
        builds.latest.with_reports(Ci::JobArtifact.test_reports).each do |build|
          build.collect_test_reports!(test_reports)
        end
      end
    end

    def branch_updated?
      strong_memoize(:branch_updated) do
        push_details.branch_updated?
      end
    end

    # Returns the modified paths.
    #
    # The returned value is
    # * Array: List of modified paths that should be evaluated
    # * nil: Modified path can not be evaluated
    def modified_paths
      strong_memoize(:modified_paths) do
        if merge_request_event?
          merge_request.modified_paths
        elsif branch_updated?
          push_details.modified_paths
        end
      end
    end

    def default_branch?
      ref == project.default_branch
    end

    def triggered_by_merge_request?
      merge_request_event? && merge_request_id.present?
    end

    def detached_merge_request_pipeline?
      triggered_by_merge_request? && target_sha.nil?
    end

    def legacy_detached_merge_request_pipeline?
      detached_merge_request_pipeline? && !merge_request_ref?
    end

    def merge_request_pipeline?
      triggered_by_merge_request? && target_sha.present?
    end

    def merge_request_ref?
      MergeRequest.merge_request_ref?(ref)
    end

    def matches_sha_or_source_sha?(sha)
      self.sha == sha || self.source_sha == sha
    end

    def triggered_by?(current_user)
      user == current_user
    end

    def source_ref
      if triggered_by_merge_request?
        merge_request.source_branch
      else
        ref
      end
    end

    def source_ref_slug
      Gitlab::Utils.slugify(source_ref.to_s)
    end

<<<<<<< HEAD
=======
    def find_stage_by_name!(name)
      stages.find_by!(name: name)
    end

>>>>>>> d748f2a6
    private

    def ci_yaml_from_repo
      return unless project
      return unless sha
      return unless ci_yaml_file_path

      project.repository.gitlab_ci_yml_for(sha, ci_yaml_file_path)
    rescue GRPC::NotFound, GRPC::Internal
      nil
    end

    def implied_ci_yaml_file
      return unless project

      if project.auto_devops_enabled?
        Gitlab::Template::GitlabCiYmlTemplate.find('Auto-DevOps').content
      end
    end

    def pipeline_data
      Gitlab::DataBuilder::Pipeline.build(self)
    end

    def push_details
      strong_memoize(:push_details) do
        Gitlab::Git::Push.new(project, before_sha, sha, git_ref)
      end
    end

    def git_ref
      strong_memoize(:git_ref) do
        if merge_request_event?
          ##
          # In the future, we're going to change this ref to
          # merge request's merged reference, such as "refs/merge-requests/:iid/merge".
          # In order to do that, we have to update GitLab-Runner's source pulling
          # logic.
          # See https://gitlab.com/gitlab-org/gitlab-runner/merge_requests/1092
          Gitlab::Git::BRANCH_REF_PREFIX + ref.to_s
        else
          super
        end
      end
    end

    def latest_builds_status
      return 'failed' unless yaml_errors.blank?

      statuses.latest.status || 'skipped'
    end

    def keep_around_commits
      return unless project

      project.repository.keep_around(self.sha, self.before_sha)
    end
  end
end<|MERGE_RESOLUTION|>--- conflicted
+++ resolved
@@ -771,13 +771,10 @@
       Gitlab::Utils.slugify(source_ref.to_s)
     end
 
-<<<<<<< HEAD
-=======
     def find_stage_by_name!(name)
       stages.find_by!(name: name)
     end
 
->>>>>>> d748f2a6
     private
 
     def ci_yaml_from_repo
