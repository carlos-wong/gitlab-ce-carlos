--- conflicted
+++ resolved
@@ -86,7 +86,6 @@
       end
     end
 
-<<<<<<< HEAD
     def latest?
       return false unless ref
       commit = project.commit(ref)
@@ -98,15 +97,6 @@
       trigger_requests.any?
     end
 
-    def invalidate
-      write_attribute(:status, nil)
-      write_attribute(:started_at, nil)
-      write_attribute(:finished_at, nil)
-      write_attribute(:duration, nil)
-    end
-
-=======
->>>>>>> ae24b257
     def create_builds(user, trigger_request = nil)
       return unless config_processor
       config_processor.stages.any? do |stage|
