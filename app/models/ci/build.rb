module Ci
  class Build < CommitStatus
    belongs_to :runner, class_name: 'Ci::Runner'
    belongs_to :trigger_request, class_name: 'Ci::TriggerRequest'
    belongs_to :erased_by, class_name: 'User'

    serialize :options

    validates :coverage, numericality: true, allow_blank: true
    validates_presence_of :ref

    scope :unstarted, ->() { where(runner_id: nil) }
    scope :ignore_failures, ->() { where(allow_failure: false) }
    scope :with_artifacts, ->() { where.not(artifacts_file: nil) }
    scope :with_expired_artifacts, ->() { with_artifacts.where('artifacts_expire_at < ?', Time.now) }

    mount_uploader :artifacts_file, ArtifactUploader
    mount_uploader :artifacts_metadata, ArtifactUploader

    acts_as_taggable

    before_destroy { project }

    after_create :execute_hooks

    class << self
      def last_month
        where('created_at > ?', Date.today - 1.month)
      end

      def first_pending
        pending.unstarted.order('created_at ASC').first
      end

      def create_from(build)
        new_build = build.dup
        new_build.status = 'pending'
        new_build.runner_id = nil
        new_build.trigger_request_id = nil
        new_build.save
      end

      def retry(build)
        new_build = Ci::Build.new(status: 'pending')
        new_build.ref = build.ref
        new_build.tag = build.tag
        new_build.options = build.options
        new_build.commands = build.commands
        new_build.tag_list = build.tag_list
        new_build.project = build.project
        new_build.pipeline = build.pipeline
        new_build.name = build.name
        new_build.allow_failure = build.allow_failure
        new_build.stage = build.stage
        new_build.stage_idx = build.stage_idx
        new_build.trigger_request = build.trigger_request
        new_build.save
        MergeRequests::AddTodoWhenBuildFailsService.new(build.project, nil).close(new_build)
        new_build
      end
    end

    state_machine :status, initial: :pending do
      after_transition pending: :running do |build|
        build.execute_hooks
      end

      # We use around_transition to create builds for next stage as soon as possible, before the `after_*` is executed
      around_transition any => [:success, :failed, :canceled] do |build, block|
        block.call
        build.pipeline.create_next_builds(build) if build.pipeline
      end

      after_transition any => [:success, :failed, :canceled] do |build|
        build.update_coverage
        build.execute_hooks
      end
    end

    def retryable?
      project.builds_enabled? && commands.present?
    end

    def retried?
      !self.pipeline.statuses.latest.include?(self)
    end

    def retry
      Ci::Build.retry(self)
    end

    def depends_on_builds
      # Get builds of the same type
      latest_builds = self.pipeline.builds.latest

      # Return builds from previous stages
      latest_builds.where('stage_idx < ?', stage_idx)
    end

    def trace_html
      trace_with_state[:html] || ''
    end

    def trace_with_state(state = nil)
      trace_with_state = Ci::Ansi2html::convert(trace, state) if trace.present?
      trace_with_state || {}
    end

    def timeout
      project.build_timeout
    end

    def variables
      predefined_variables + yaml_variables + project_variables + trigger_variables
    end

    def merge_request
      merge_requests = MergeRequest.includes(:merge_request_diff)
                                   .where(source_branch: ref, source_project_id: pipeline.gl_project_id)
                                   .reorder(iid: :asc)

      merge_requests.find do |merge_request|
        merge_request.commits.any? { |ci| ci.id == pipeline.sha }
      end
    end

    def project_id
      pipeline.project_id
    end

    def project_name
      project.name
    end

    def repo_url
      auth = "gitlab-ci-token:#{token}@"
      project.http_url_to_repo.sub(/^https?:\/\//) do |prefix|
        prefix + auth
      end
    end

    def allow_git_fetch
      project.build_allow_git_fetch
    end

    def update_coverage
      return unless project
      coverage_regex = project.build_coverage_regex
      return unless coverage_regex
      coverage = extract_coverage(trace, coverage_regex)

      if coverage.is_a? Numeric
        update_attributes(coverage: coverage)
      end
    end

    def extract_coverage(text, regex)
      begin
        matches = text.scan(Regexp.new(regex)).last
        matches = matches.last if matches.kind_of?(Array)
        coverage = matches.gsub(/\d+(\.\d+)?/).first

        if coverage.present?
          coverage.to_f
        end
      rescue
        # if bad regex or something goes wrong we dont want to interrupt transition
        # so we just silentrly ignore error for now
      end
    end

    def has_trace?
      raw_trace.present?
    end

    def raw_trace
      if File.file?(path_to_trace)
        File.read(path_to_trace)
      elsif project.ci_id && File.file?(old_path_to_trace)
        # Temporary fix for build trace data integrity
        File.read(old_path_to_trace)
      else
        # backward compatibility
        read_attribute :trace
      end
    end

    def trace
      trace = raw_trace
      if project && trace.present? && project.runners_token.present?
        trace.gsub(project.runners_token, 'xxxxxx')
      else
        trace
      end
    end

    def trace_length
      if raw_trace
        raw_trace.bytesize
      else
        0
      end
    end

    def trace=(trace)
      recreate_trace_dir
      File.write(path_to_trace, trace)
    end

    def recreate_trace_dir
      unless Dir.exist?(dir_to_trace)
        FileUtils.mkdir_p(dir_to_trace)
      end
    end
    private :recreate_trace_dir

    def append_trace(trace_part, offset)
      recreate_trace_dir

      File.truncate(path_to_trace, offset) if File.exist?(path_to_trace)
      File.open(path_to_trace, 'ab') do |f|
        f.write(trace_part)
      end
    end

    def dir_to_trace
      File.join(
        Settings.gitlab_ci.builds_path,
        created_at.utc.strftime("%Y_%m"),
        project.id.to_s
      )
    end

    def path_to_trace
      "#{dir_to_trace}/#{id}.log"
    end

    ##
    # Deprecated
    #
    # This is a hotfix for CI build data integrity, see #4246
    # Should be removed in 8.4, after CI files migration has been done.
    #
    def old_dir_to_trace
      File.join(
        Settings.gitlab_ci.builds_path,
        created_at.utc.strftime("%Y_%m"),
        project.ci_id.to_s
      )
    end

    ##
    # Deprecated
    #
    # This is a hotfix for CI build data integrity, see #4246
    # Should be removed in 8.4, after CI files migration has been done.
    #
    def old_path_to_trace
      "#{old_dir_to_trace}/#{id}.log"
    end

    ##
    # Deprecated
    #
    # This contains a hotfix for CI build data integrity, see #4246
    #
    # This method is used by `ArtifactUploader` to create a store_dir.
    # Warning: Uploader uses it after AND before file has been stored.
    #
    # This method returns old path to artifacts only if it already exists.
    #
    def artifacts_path
      old = File.join(created_at.utc.strftime('%Y_%m'),
                      project.ci_id.to_s,
                      id.to_s)

      old_store = File.join(ArtifactUploader.artifacts_path, old)
      return old if project.ci_id && File.directory?(old_store)

      File.join(
        created_at.utc.strftime('%Y_%m'),
        project.id.to_s,
        id.to_s
      )
    end

    def token
      project.runners_token
    end

    def valid_token?(token)
<<<<<<< HEAD
      project.valid_runners_token?(token)
=======
      project.valid_runners_token? token
>>>>>>> bf4455d1
    end

    def can_be_served?(runner)
      return false unless has_tags? || runner.run_untagged?

      (tag_list - runner.tag_list).empty?
    end

    def has_tags?
      tag_list.any?
    end

    def any_runners_online?
      project.any_runners? { |runner| runner.active? && runner.online? && can_be_served?(runner) }
    end

    def stuck?
      pending? && !any_runners_online?
    end

    def execute_hooks
      return unless project
      build_data = Gitlab::BuildDataBuilder.build(self)
      project.execute_hooks(build_data.dup, :build_hooks)
      project.execute_services(build_data.dup, :build_hooks)
      project.running_or_pending_build_count(force: true)
    end

    def artifacts?
      !artifacts_expired? && artifacts_file.exists?
    end

    def artifacts_metadata?
      artifacts? && artifacts_metadata.exists?
    end

    def artifacts_metadata_entry(path, **options)
      Gitlab::Ci::Build::Artifacts::Metadata.new(artifacts_metadata.path, path, **options).to_entry
    end

    def erase_artifacts!
      remove_artifacts_file!
      remove_artifacts_metadata!
    end

    def erase(opts = {})
      return false unless erasable?

      erase_artifacts!
      erase_trace!
      update_erased!(opts[:erased_by])
    end

    def erasable?
      complete? && (artifacts? || has_trace?)
    end

    def erased?
      !self.erased_at.nil?
    end

    def artifacts_expired?
      artifacts_expire_at && artifacts_expire_at < Time.now
    end

    def artifacts_expire_in
      artifacts_expire_at - Time.now if artifacts_expire_at
    end

    def artifacts_expire_in=(value)
      self.artifacts_expire_at =
        if value
          Time.now + ChronicDuration.parse(value)
        end
    end

    def keep_artifacts!
      self.update(artifacts_expire_at: nil)
    end

    private

    def erase_trace!
      self.trace = nil
    end

    def update_erased!(user = nil)
      self.update(erased_by: user, erased_at: Time.now, artifacts_expire_at: nil)
    end

    def yaml_variables
      global_yaml_variables + job_yaml_variables
    end

    def global_yaml_variables
      if pipeline.config_processor
        pipeline.config_processor.global_variables.map do |key, value|
          { key: key, value: value, public: true }
        end
      else
        []
      end
    end

    def job_yaml_variables
      if pipeline.config_processor
        pipeline.config_processor.job_variables(name).map do |key, value|
          { key: key, value: value, public: true }
        end
      else
        []
      end
    end

    def project_variables
      project.variables.map do |variable|
        { key: variable.key, value: variable.value, public: false }
      end
    end

    def trigger_variables
      if trigger_request && trigger_request.variables
        trigger_request.variables.map do |key, value|
          { key: key, value: value, public: false }
        end
      else
        []
      end
    end

    def predefined_variables
      variables = []
      variables << { key: :CI_BUILD_TAG, value: ref, public: true } if tag?
      variables << { key: :CI_BUILD_NAME, value: name, public: true }
      variables << { key: :CI_BUILD_STAGE, value: stage, public: true }
      variables << { key: :CI_BUILD_TRIGGERED, value: 'true', public: true } if trigger_request
      variables
    end
  end
end<|MERGE_RESOLUTION|>--- conflicted
+++ resolved
@@ -289,11 +289,7 @@
     end
 
     def valid_token?(token)
-<<<<<<< HEAD
       project.valid_runners_token?(token)
-=======
-      project.valid_runners_token? token
->>>>>>> bf4455d1
     end
 
     def can_be_served?(runner)
