module Ci
  class Build < CommitStatus
    prepend ArtifactMigratable
    include TokenAuthenticatable
    include AfterCommitQueue
    include ObjectStorage::BackgroundMove
    include Presentable
    include Importable

    MissingDependenciesError = Class.new(StandardError)

    belongs_to :project, inverse_of: :builds
    belongs_to :runner
    belongs_to :trigger_request
    belongs_to :erased_by, class_name: 'User'

    has_many :deployments, as: :deployable

    has_one :last_deployment, -> { order('deployments.id DESC') }, as: :deployable, class_name: 'Deployment'
    has_many :trace_sections, class_name: 'Ci::BuildTraceSection'

    has_many :job_artifacts, class_name: 'Ci::JobArtifact', foreign_key: :job_id, dependent: :destroy # rubocop:disable Cop/ActiveRecordDependent
    has_one :job_artifacts_archive, -> { where(file_type: Ci::JobArtifact.file_types[:archive]) }, class_name: 'Ci::JobArtifact', inverse_of: :job, foreign_key: :job_id
    has_one :job_artifacts_metadata, -> { where(file_type: Ci::JobArtifact.file_types[:metadata]) }, class_name: 'Ci::JobArtifact', inverse_of: :job, foreign_key: :job_id
    has_one :job_artifacts_trace, -> { where(file_type: Ci::JobArtifact.file_types[:trace]) }, class_name: 'Ci::JobArtifact', inverse_of: :job, foreign_key: :job_id

<<<<<<< HEAD
    ##
    # The "environment" field for builds is a String, and is the unexpanded name!
    #
=======
    has_one :metadata, class_name: 'Ci::BuildMetadata'

    delegate :timeout, to: :metadata, prefix: true, allow_nil: true

    # The "environment" field for builds is a String, and is the unexpanded name
>>>>>>> 8230b774
    def persisted_environment
      @persisted_environment ||= Environment.find_by(
        name: expanded_environment_name,
        project: project
      )
    end

    serialize :options # rubocop:disable Cop/ActiveRecordSerialize
    serialize :yaml_variables, Gitlab::Serializer::Ci::Variables # rubocop:disable Cop/ActiveRecordSerialize

    delegate :name, to: :project, prefix: true

    validates :coverage, numericality: true, allow_blank: true
    validates :ref, presence: true

    scope :unstarted, ->() { where(runner_id: nil) }
    scope :ignore_failures, ->() { where(allow_failure: false) }
    scope :with_artifacts_archive, ->() do
      where('(artifacts_file IS NOT NULL AND artifacts_file <> ?) OR EXISTS (?)',
        '', Ci::JobArtifact.select(1).where('ci_builds.id = ci_job_artifacts.job_id').archive)
    end
    scope :with_artifacts_stored_locally, -> { with_artifacts_archive.where(artifacts_file_store: [nil, LegacyArtifactUploader::Store::LOCAL]) }
    scope :with_artifacts_not_expired, ->() { with_artifacts_archive.where('artifacts_expire_at IS NULL OR artifacts_expire_at > ?', Time.now) }
    scope :with_expired_artifacts, ->() { with_artifacts_archive.where('artifacts_expire_at < ?', Time.now) }
    scope :last_month, ->() { where('created_at > ?', Date.today - 1.month) }
    scope :manual_actions, ->() { where(when: :manual, status: COMPLETED_STATUSES + [:manual]) }
    scope :ref_protected, -> { where(protected: true) }

    scope :matches_tag_ids, -> (tag_ids) do
      matcher = ::ActsAsTaggableOn::Tagging
        .where(taggable_type: CommitStatus)
        .where(context: 'tags')
        .where('taggable_id = ci_builds.id')
        .where.not(tag_id: tag_ids).select('1')

      where("NOT EXISTS (?)", matcher)
    end

    scope :with_any_tags, -> do
      matcher = ::ActsAsTaggableOn::Tagging
        .where(taggable_type: CommitStatus)
        .where(context: 'tags')
        .where('taggable_id = ci_builds.id').select('1')

      where("EXISTS (?)", matcher)
    end

    mount_uploader :legacy_artifacts_file, LegacyArtifactUploader, mount_on: :artifacts_file
    mount_uploader :legacy_artifacts_metadata, LegacyArtifactUploader, mount_on: :artifacts_metadata

    acts_as_taggable

    add_authentication_token_field :token

    before_save :update_artifacts_size, if: :artifacts_file_changed?
    before_save :ensure_token
    before_destroy { unscoped_project }

    after_create unless: :importing? do |build|
      run_after_commit { BuildHooksWorker.perform_async(build.id) }
    end

    after_commit :update_project_statistics_after_save, on: [:create, :update]
    after_commit :update_project_statistics, on: :destroy

    class << self
      # This is needed for url_for to work,
      # as the controller is JobsController
      def model_name
        ActiveModel::Name.new(self, nil, 'job')
      end

      def first_pending
        pending.unstarted.order('created_at ASC').first
      end

      def retry(build, current_user)
        Ci::RetryBuildService
          .new(build.project, current_user)
          .execute(build)
      end
    end

    state_machine :status do
      event :actionize do
        transition created: :manual
      end

      after_transition any => [:pending] do |build|
        build.run_after_commit do
          BuildQueueWorker.perform_async(id)
        end
      end

      after_transition pending: :running do |build|
        build.run_after_commit do
          BuildHooksWorker.perform_async(id)
        end
      end

      after_transition any => [:success, :failed, :canceled] do |build|
        build.run_after_commit do
          BuildFinishedWorker.perform_async(id)
        end
      end

      after_transition any => [:success] do |build|
        build.run_after_commit do
          BuildSuccessWorker.perform_async(id)
        end
      end

      before_transition any => [:failed] do |build|
        next unless build.project
        next if build.retries_max.zero?

        if build.retries_count < build.retries_max
          begin
            Ci::Build.retry(build, build.user)
          rescue Gitlab::Access::AccessDeniedError => ex
            Rails.logger.error "Unable to auto-retry job #{build.id}: #{ex}"
          end
        end
      end

      before_transition any => [:running] do |build|
        build.validates_dependencies! unless Feature.enabled?('ci_disable_validates_dependencies')
      end

      before_transition pending: :running do |build|
        build.ensure_metadata.update_timeout_state
      end
    end

    def ensure_metadata
      metadata || build_metadata(project: project)
    end

    def detailed_status(current_user)
      Gitlab::Ci::Status::Build::Factory
        .new(self, current_user)
        .fabricate!
    end

    def other_actions
      pipeline.manual_actions.where.not(name: name)
    end

    def playable?
      action? && (manual? || complete?)
    end

    def action?
      self.when == 'manual'
    end

    def play(current_user)
      Ci::PlayBuildService
        .new(project, current_user)
        .execute(self)
    end

    def cancelable?
      active?
    end

    def retryable?
      success? || failed? || canceled?
    end

    def retries_count
      pipeline.builds.retried.where(name: self.name).count
    end

    def retries_max
      self.options.fetch(:retry, 0).to_i
    end

    def latest?
      !retried?
    end

    def expanded_environment_name
      if has_environment?
        ExpandVariables.expand(environment, simple_variables)
      end
    end

    def has_environment?
      environment.present?
    end

    def starts_environment?
      has_environment? && self.environment_action == 'start'
    end

    def stops_environment?
      has_environment? && self.environment_action == 'stop'
    end

    def environment_action
      self.options.fetch(:environment, {}).fetch(:action, 'start') if self.options
    end

    def outdated_deployment?
      success? && !last_deployment.try(:last?)
    end

    def depends_on_builds
      # Get builds of the same type
      latest_builds = self.pipeline.builds.latest

      # Return builds from previous stages
      latest_builds.where('stage_idx < ?', stage_idx)
    end

    def triggered_by?(current_user)
      user == current_user
    end

    # A slugified version of the build ref, suitable for inclusion in URLs and
    # domain names. Rules:
    #
    #   * Lowercased
    #   * Anything not matching [a-z0-9-] is replaced with a -
    #   * Maximum length is 63 bytes
    #   * First/Last Character is not a hyphen
    def ref_slug
      Gitlab::Utils.slugify(ref.to_s)
    end

    ##
    # Variables in the environment name scope.
    #
    def scoped_variables(environment: expanded_environment_name)
      Gitlab::Ci::Variables::Collection.new.tap do |variables|
        variables.concat(predefined_variables)
        variables.concat(project.predefined_variables)
        variables.concat(pipeline.predefined_variables)
        variables.concat(runner.predefined_variables) if runner
        variables.concat(project.deployment_variables(environment: environment)) if environment
        variables.concat(yaml_variables)
        variables.concat(user_variables)
        variables.concat(secret_group_variables)
        variables.concat(secret_project_variables(environment: environment))
        variables.concat(trigger_request.user_variables) if trigger_request
        variables.concat(pipeline.variables)
        variables.concat(pipeline.pipeline_schedule.job_variables) if pipeline.pipeline_schedule
      end
    end

    ##
    # Variables that do not depend on the environment name.
    #
    def simple_variables
      scoped_variables(environment: nil).to_runner_variables
    end

    ##
    # All variables, including persisted environment variables.
    #
    def variables
      scoped_variables
        .concat(persisted_environment_variables)
        .to_runner_variables
    end

    def variables_hash
      scoped_variables.to_hash
    end

    def features
      { trace_sections: true }
    end

    def merge_request
      return @merge_request if defined?(@merge_request)

      @merge_request ||=
        begin
          merge_requests = MergeRequest.includes(:latest_merge_request_diff)
            .where(source_branch: ref,
                   source_project: pipeline.project)
            .reorder(iid: :desc)

          merge_requests.find do |merge_request|
            merge_request.commit_shas.include?(pipeline.sha)
          end
        end
    end

    def repo_url
      auth = "gitlab-ci-token:#{ensure_token!}@"
      project.http_url_to_repo.sub(%r{^https?://}) do |prefix|
        prefix + auth
      end
    end

    def allow_git_fetch
      project.build_allow_git_fetch
    end

    def update_coverage
      coverage = trace.extract_coverage(coverage_regex)
      update_attributes(coverage: coverage) if coverage.present?
    end

    def parse_trace_sections!
      ExtractSectionsFromBuildTraceService.new(project, user).execute(self)
    end

    def trace
      Gitlab::Ci::Trace.new(self)
    end

    def has_trace?
      trace.exist?
    end

    def trace=(data)
      raise NotImplementedError
    end

    def old_trace
      read_attribute(:trace)
    end

    def erase_old_trace!
      update_column(:trace, nil)
    end

    def needs_touch?
      Time.now - updated_at > 15.minutes.to_i
    end

    def valid_token?(token)
      self.token && ActiveSupport::SecurityUtils.variable_size_secure_compare(token, self.token)
    end

    def has_tags?
      tag_list.any?
    end

    def any_runners_online?
      project.any_runners? { |runner| runner.active? && runner.online? && runner.can_pick?(self) }
    end

    def stuck?
      pending? && !any_runners_online?
    end

    def execute_hooks
      return unless project

      build_data = Gitlab::DataBuilder::Build.build(self)
      project.execute_hooks(build_data.dup, :job_hooks)
      project.execute_services(build_data.dup, :job_hooks)
      PagesService.new(build_data).execute
      project.running_or_pending_build_count(force: true)
    end

    def browsable_artifacts?
      artifacts_metadata?
    end

    def artifacts_metadata_entry(path, **options)
      artifacts_metadata.use_file do |metadata_path|
        metadata = Gitlab::Ci::Build::Artifacts::Metadata.new(
          metadata_path,
          path,
          **options)

        metadata.to_entry
      end
    end

    def erase_artifacts!
      remove_artifacts_file!
      remove_artifacts_metadata!
      save
    end

    def erase(opts = {})
      return false unless erasable?

      erase_artifacts!
      erase_trace!
      update_erased!(opts[:erased_by])
    end

    def erasable?
      complete? && (artifacts? || has_trace?)
    end

    def erased?
      !self.erased_at.nil?
    end

    def artifacts_expired?
      artifacts_expire_at && artifacts_expire_at < Time.now
    end

    def artifacts_expire_in
      artifacts_expire_at - Time.now if artifacts_expire_at
    end

    def artifacts_expire_in=(value)
      self.artifacts_expire_at =
        if value
          ChronicDuration.parse(value)&.seconds&.from_now
        end
    end

    def has_expiring_artifacts?
      artifacts_expire_at.present? && artifacts_expire_at > Time.now
    end

    def keep_artifacts!
      self.update(artifacts_expire_at: nil)
      self.job_artifacts.update_all(expire_at: nil)
    end

    def coverage_regex
      super || project.try(:build_coverage_regex)
    end

    def when
      read_attribute(:when) || build_attributes_from_config[:when] || 'on_success'
    end

    def yaml_variables
      read_attribute(:yaml_variables) || build_attributes_from_config[:yaml_variables] || []
    end

    def user_variables
      Gitlab::Ci::Variables::Collection.new.tap do |variables|
        return variables if user.blank?

        variables.append(key: 'GITLAB_USER_ID', value: user.id.to_s)
        variables.append(key: 'GITLAB_USER_EMAIL', value: user.email)
        variables.append(key: 'GITLAB_USER_LOGIN', value: user.username)
        variables.append(key: 'GITLAB_USER_NAME', value: user.name)
      end
    end

    def secret_group_variables
      return [] unless project.group

      project.group.secret_variables_for(ref, project)
    end

    def secret_project_variables(environment: persisted_environment)
      project.secret_variables_for(ref: ref, environment: environment)
    end

    def steps
      [Gitlab::Ci::Build::Step.from_commands(self),
       Gitlab::Ci::Build::Step.from_after_script(self)].compact
    end

    def image
      Gitlab::Ci::Build::Image.from_image(self)
    end

    def services
      Gitlab::Ci::Build::Image.from_services(self)
    end

    def artifacts
      [options[:artifacts]]
    end

    def cache
      cache = options[:cache]

      if cache && project.jobs_cache_index
        cache = cache.merge(
          key: "#{cache[:key]}-#{project.jobs_cache_index}")
      end

      [cache]
    end

    def credentials
      Gitlab::Ci::Build::Credentials::Factory.new(self).create!
    end

    def dependencies
      return [] if empty_dependencies?

      depended_jobs = depends_on_builds

      return depended_jobs unless options[:dependencies].present?

      depended_jobs.select do |job|
        options[:dependencies].include?(job.name)
      end
    end

    def empty_dependencies?
      options[:dependencies]&.empty?
    end

    def validates_dependencies!
      dependencies.each do |dependency|
        raise MissingDependenciesError unless dependency.valid_dependency?
      end
    end

    def valid_dependency?
      return false if artifacts_expired?
      return false if erased?

      true
    end

    def hide_secrets(trace)
      return unless trace

      trace = trace.dup
      Gitlab::Ci::MaskSecret.mask!(trace, project.runners_token) if project
      Gitlab::Ci::MaskSecret.mask!(trace, token)
      trace
    end

    def serializable_hash(options = {})
      super(options).merge(when: read_attribute(:when))
    end

    private

    def update_artifacts_size
      self.artifacts_size = legacy_artifacts_file&.size
    end

    def erase_trace!
      trace.erase!
    end

    def update_erased!(user = nil)
      self.update(erased_by: user, erased_at: Time.now, artifacts_expire_at: nil)
    end

    def unscoped_project
      @unscoped_project ||= Project.unscoped.find_by(id: project_id)
    end

    CI_REGISTRY_USER = 'gitlab-ci-token'.freeze

    def predefined_variables
      Gitlab::Ci::Variables::Collection.new.tap do |variables|
        variables.append(key: 'CI', value: 'true')
        variables.append(key: 'GITLAB_CI', value: 'true')
        variables.append(key: 'GITLAB_FEATURES', value: project.namespace.features.join(','))
        variables.append(key: 'CI_SERVER_NAME', value: 'GitLab')
        variables.append(key: 'CI_SERVER_VERSION', value: Gitlab::VERSION)
        variables.append(key: 'CI_SERVER_REVISION', value: Gitlab::REVISION)
        variables.append(key: 'CI_JOB_ID', value: id.to_s) if persisted?
        variables.append(key: 'CI_JOB_NAME', value: name)
        variables.append(key: 'CI_JOB_STAGE', value: stage)
        variables.append(key: 'CI_JOB_TOKEN', value: token, public: false) if persisted?
        variables.append(key: 'CI_COMMIT_SHA', value: sha)
        variables.append(key: 'CI_COMMIT_REF_NAME', value: ref)
        variables.append(key: 'CI_COMMIT_REF_SLUG', value: ref_slug)
        variables.append(key: 'CI_REGISTRY_USER', value: CI_REGISTRY_USER) if persisted?
        variables.append(key: 'CI_REGISTRY_PASSWORD', value: token, public: false) if persisted?
        variables.append(key: 'CI_REPOSITORY_URL', value: repo_url, public: false) if persisted?
        variables.append(key: "CI_COMMIT_TAG", value: ref) if tag?
        variables.append(key: "CI_PIPELINE_TRIGGERED", value: 'true') if trigger_request
        variables.append(key: "CI_JOB_MANUAL", value: 'true') if action?
        variables.concat(legacy_variables)
      end
    end

    def persisted_environment_variables
      Gitlab::Ci::Variables::Collection.new.tap do |variables|
        return variables unless persisted? && persisted_environment.present?

        variables.concat(persisted_environment.predefined_variables)

        # Here we're passing unexpanded environment_url for runner to expand,
        # and we need to make sure that CI_ENVIRONMENT_NAME and
        # CI_ENVIRONMENT_SLUG so on are available for the URL be expanded.
        variables.append(key: 'CI_ENVIRONMENT_URL', value: environment_url) if environment_url
      end
    end

    def legacy_variables
      Gitlab::Ci::Variables::Collection.new.tap do |variables|
        if persisted?
          variables.append(key: 'CI_BUILD_ID', value: id.to_s)
          variables.append(key: 'CI_BUILD_TOKEN', value: token, public: false)
        end

        variables.append(key: 'CI_BUILD_REF', value: sha)
        variables.append(key: 'CI_BUILD_BEFORE_SHA', value: before_sha)
        variables.append(key: 'CI_BUILD_REF_NAME', value: ref)
        variables.append(key: 'CI_BUILD_REF_SLUG', value: ref_slug)
        variables.append(key: 'CI_BUILD_NAME', value: name)
        variables.append(key: 'CI_BUILD_STAGE', value: stage)
        variables.append(key: "CI_BUILD_TAG", value: ref) if tag?
        variables.append(key: "CI_BUILD_TRIGGERED", value: 'true') if trigger_request
        variables.append(key: "CI_BUILD_MANUAL", value: 'true') if action?
      end
    end

    def environment_url
      options&.dig(:environment, :url) || persisted_environment&.external_url
    end

    def build_attributes_from_config
      return {} unless pipeline.config_processor

      pipeline.config_processor.build_attributes(name)
    end

    def update_project_statistics
      return unless project

      ProjectCacheWorker.perform_async(project_id, [], [:build_artifacts_size])
    end

    def update_project_statistics_after_save
      if previous_changes.include?('artifacts_size')
        update_project_statistics
      end
    end
  end
end<|MERGE_RESOLUTION|>--- conflicted
+++ resolved
@@ -24,17 +24,12 @@
     has_one :job_artifacts_metadata, -> { where(file_type: Ci::JobArtifact.file_types[:metadata]) }, class_name: 'Ci::JobArtifact', inverse_of: :job, foreign_key: :job_id
     has_one :job_artifacts_trace, -> { where(file_type: Ci::JobArtifact.file_types[:trace]) }, class_name: 'Ci::JobArtifact', inverse_of: :job, foreign_key: :job_id
 
-<<<<<<< HEAD
+    has_one :metadata, class_name: 'Ci::BuildMetadata'
+    delegate :timeout, to: :metadata, prefix: true, allow_nil: true
+
     ##
     # The "environment" field for builds is a String, and is the unexpanded name!
     #
-=======
-    has_one :metadata, class_name: 'Ci::BuildMetadata'
-
-    delegate :timeout, to: :metadata, prefix: true, allow_nil: true
-
-    # The "environment" field for builds is a String, and is the unexpanded name
->>>>>>> 8230b774
     def persisted_environment
       @persisted_environment ||= Environment.find_by(
         name: expanded_environment_name,
