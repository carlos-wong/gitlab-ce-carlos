--- conflicted
+++ resolved
@@ -911,11 +911,8 @@
         end
       end
 
-<<<<<<< HEAD
-=======
       return cache unless project.ci_separated_caches
 
->>>>>>> 0847e5f5
       type_suffix = pipeline.protected_ref? ? 'protected' : 'non_protected'
       cache.map do |entry|
         entry.merge(key: "#{entry[:key]}-#{type_suffix}")
