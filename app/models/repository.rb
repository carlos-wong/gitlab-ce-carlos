require 'securerandom'

class Repository
  class CommitError < StandardError; end

  # Files to use as a project avatar in case no avatar was uploaded via the web
  # UI.
  AVATAR_FILES = %w{logo.png logo.jpg logo.gif}

  include Gitlab::ShellAdapter

  attr_accessor :path_with_namespace, :project

  def self.clean_old_archives
    Gitlab::Metrics.measure(:clean_old_archives) do
      repository_downloads_path = Gitlab.config.gitlab.repository_downloads_path

      return unless File.directory?(repository_downloads_path)

      Gitlab::Popen.popen(%W(find #{repository_downloads_path} -not -path #{repository_downloads_path} -mmin +120 -delete))
    end
  end

  def initialize(path_with_namespace, project)
    @path_with_namespace = path_with_namespace
    @project = project
  end

  def raw_repository
    return nil unless path_with_namespace

    @raw_repository ||= Gitlab::Git::Repository.new(path_to_repo)
  end

  def update_autocrlf_option
    raw_repository.autocrlf = :input if raw_repository.autocrlf != :input
  end

  # Return absolute path to repository
  def path_to_repo
    @path_to_repo ||= File.expand_path(
      File.join(@project.repository_storage_path, path_with_namespace + ".git")
    )
  end

  def exists?
    return @exists unless @exists.nil?

    @exists = cache.fetch(:exists?) do
      begin
        raw_repository && raw_repository.rugged ? true : false
      rescue Gitlab::Git::Repository::NoRepository
        false
      end
    end
  end

  def empty?
    return @empty unless @empty.nil?

    @empty = cache.fetch(:empty?) { raw_repository.empty? }
  end

  #
  # Git repository can contains some hidden refs like:
  #   /refs/notes/*
  #   /refs/git-as-svn/*
  #   /refs/pulls/*
  # This refs by default not visible in project page and not cloned to client side.
  #
  # This method return true if repository contains some content visible in project page.
  #
  def has_visible_content?
    return @has_visible_content unless @has_visible_content.nil?

    @has_visible_content = cache.fetch(:has_visible_content?) do
      branch_count > 0
    end
  end

  def commit(id = 'HEAD')
    return nil unless exists?
    commit = Gitlab::Git::Commit.find(raw_repository, id)
    commit = ::Commit.new(commit, @project) if commit
    commit
  rescue Rugged::OdbError
    nil
  end

  def commits(ref, path: nil, limit: nil, offset: nil, skip_merges: false, after: nil, before: nil)
    options = {
      repo: raw_repository,
      ref: ref,
      path: path,
      limit: limit,
      offset: offset,
      after: after,
      before: before,
      # --follow doesn't play well with --skip. See:
      # https://gitlab.com/gitlab-org/gitlab-ce/issues/3574#note_3040520
      follow: false,
      skip_merges: skip_merges
    }

    commits = Gitlab::Git::Commit.where(options)
    commits = Commit.decorate(commits, @project) if commits.present?
    commits
  end

  def commits_between(from, to)
    commits = Gitlab::Git::Commit.between(raw_repository, from, to)
    commits = Commit.decorate(commits, @project) if commits.present?
    commits
  end

  def find_commits_by_message(query, ref = nil, path = nil, limit = 1000, offset = 0)
    ref ||= root_ref

    # Limited to 1000 commits for now, could be parameterized?
    args = %W(#{Gitlab.config.git.bin_path} log #{ref} --pretty=%H --skip #{offset} --max-count #{limit} --grep=#{query})
    args = args.concat(%W(-- #{path})) if path.present?

    git_log_results = Gitlab::Popen.popen(args, path_to_repo).first.lines.map(&:chomp)
    commits = git_log_results.map { |c| commit(c) }
    commits
  end

  def find_branch(name)
    raw_repository.branches.find { |branch| branch.name == name }
  end

  def find_tag(name)
    tags.find { |tag| tag.name == name }
  end

  def add_branch(user, branch_name, target)
    oldrev = Gitlab::Git::BLANK_SHA
    ref    = Gitlab::Git::BRANCH_REF_PREFIX + branch_name
    target = commit(target).try(:id)

    return false unless target

    GitHooksService.new.execute(user, path_to_repo, oldrev, target, ref) do
      rugged.branches.create(branch_name, target)
    end

    after_create_branch
    find_branch(branch_name)
  end

  def add_tag(user, tag_name, target, message = nil)
    oldrev = Gitlab::Git::BLANK_SHA
    ref    = Gitlab::Git::TAG_REF_PREFIX + tag_name
    target = commit(target).try(:id)

    return false unless target

    options = { message: message, tagger: user_to_committer(user) } if message

    GitHooksService.new.execute(user, path_to_repo, oldrev, target, ref) do
      rugged.tags.create(tag_name, target, options)
    end

    find_tag(tag_name)
  end

  def rm_branch(user, branch_name)
    before_remove_branch

    branch = find_branch(branch_name)
    oldrev = branch.try(:target)
    newrev = Gitlab::Git::BLANK_SHA
    ref    = Gitlab::Git::BRANCH_REF_PREFIX + branch_name

    GitHooksService.new.execute(user, path_to_repo, oldrev, newrev, ref) do
      rugged.branches.delete(branch_name)
    end

    after_remove_branch
    true
  end

  def rm_tag(tag_name)
    before_remove_tag

    begin
      rugged.tags.delete(tag_name)
      true
    rescue Rugged::ReferenceError
      false
    end
  end

  def ref_names
    branch_names + tag_names
  end

  def branch_names
    @branch_names ||= cache.fetch(:branch_names) { branches.map(&:name) }
  end

  def branch_exists?(branch_name)
    branch_names.include?(branch_name)
  end

  def ref_exists?(ref)
    rugged.references.exist?(ref)
  end

  # Makes sure a commit is kept around when Git garbage collection runs.
  # Git GC will delete commits from the repository that are no longer in any
  # branches or tags, but we want to keep some of these commits around, for
  # example if they have comments or CI builds.
  def keep_around(sha)
    return unless sha && commit(sha)

    return if kept_around?(sha)

    rugged.references.create(keep_around_ref_name(sha), sha)
  end

  def kept_around?(sha)
    ref_exists?(keep_around_ref_name(sha))
  end

  def tag_names
    cache.fetch(:tag_names) { raw_repository.tag_names }
  end

  def commit_count
    cache.fetch(:commit_count) do
      begin
        raw_repository.commit_count(self.root_ref)
      rescue
        0
      end
    end
  end

  def branch_count
    @branch_count ||= cache.fetch(:branch_count) { branches.size }
  end

  def tag_count
    @tag_count ||= cache.fetch(:tag_count) { raw_repository.rugged.tags.count }
  end

  # Return repo size in megabytes
  # Cached in redis
  def size
    cache.fetch(:size) { raw_repository.size }
  end

  def diverging_commit_counts(branch)
    root_ref_hash = raw_repository.rev_parse_target(root_ref).oid
    cache.fetch(:"diverging_commit_counts_#{branch.name}") do
      # Rugged seems to throw a `ReferenceError` when given branch_names rather
      # than SHA-1 hashes
      number_commits_behind = raw_repository.
        count_commits_between(branch.target, root_ref_hash)

      number_commits_ahead = raw_repository.
        count_commits_between(root_ref_hash, branch.target)

      { behind: number_commits_behind, ahead: number_commits_ahead }
    end
  end

  # Keys for data that can be affected for any commit push.
  def cache_keys
    %i(size commit_count
       readme version contribution_guide changelog
       license_blob license_key gitignore)
  end

  # Keys for data on branch/tag operations.
  def cache_keys_for_branches_and_tags
    %i(branch_names tag_names branch_count tag_count)
  end

  def build_cache
    (cache_keys + cache_keys_for_branches_and_tags).each do |key|
      unless cache.exist?(key)
        send(key)
      end
    end
  end

  def expire_tags_cache
    cache.expire(:tag_names)
    @tags = nil
  end

  def expire_branches_cache
    cache.expire(:branch_names)
    @branch_names = nil
    @local_branches = nil
  end

  def expire_cache(branch_name = nil, revision = nil)
    cache_keys.each do |key|
      cache.expire(key)
    end

    expire_branch_cache(branch_name)
    expire_avatar_cache(branch_name, revision)

    # This ensures this particular cache is flushed after the first commit to a
    # new repository.
    expire_emptiness_caches if empty?
  end

  def expire_branch_cache(branch_name = nil)
    # When we push to the root branch we have to flush the cache for all other
    # branches as their statistics are based on the commits relative to the
    # root branch.
    if !branch_name || branch_name == root_ref
      branches.each do |branch|
        cache.expire(:"diverging_commit_counts_#{branch.name}")
      end
    # In case a commit is pushed to a non-root branch we only have to flush the
    # cache for said branch.
    else
      cache.expire(:"diverging_commit_counts_#{branch_name}")
    end
  end

  def expire_root_ref_cache
    cache.expire(:root_ref)
    @root_ref = nil
  end

  # Expires the cache(s) used to determine if a repository is empty or not.
  def expire_emptiness_caches
    cache.expire(:empty?)
    @empty = nil

    expire_has_visible_content_cache
  end

  def expire_has_visible_content_cache
    cache.expire(:has_visible_content?)
    @has_visible_content = nil
  end

  def expire_branch_count_cache
    cache.expire(:branch_count)
    @branch_count = nil
  end

  def expire_tag_count_cache
    cache.expire(:tag_count)
    @tag_count = nil
  end

  def lookup_cache
    @lookup_cache ||= {}
  end

  def expire_avatar_cache(branch_name = nil, revision = nil)
    # Avatars are pulled from the default branch, thus if somebody pushes to a
    # different branch there's no need to expire anything.
    return if branch_name && branch_name != root_ref

    # We don't want to flush the cache if the commit didn't actually make any
    # changes to any of the possible avatar files.
    if revision && commit = self.commit(revision)
      return unless commit.diffs.
        any? { |diff| AVATAR_FILES.include?(diff.new_path) }
    end

    cache.expire(:avatar)

    @avatar = nil
  end

  def expire_exists_cache
    cache.expire(:exists?)
    @exists = nil
  end

  # Runs code after a repository has been created.
  def after_create
    expire_exists_cache
    expire_root_ref_cache
    expire_emptiness_caches
  end

  # Runs code just before a repository is deleted.
  def before_delete
    expire_exists_cache

    expire_cache if exists?

    expire_root_ref_cache
    expire_emptiness_caches
    expire_exists_cache
  end

  # Runs code just before the HEAD of a repository is changed.
  def before_change_head
    # Cached divergent commit counts are based on repository head
    expire_branch_cache
    expire_root_ref_cache
  end

  # Runs code before pushing (= creating or removing) a tag.
  def before_push_tag
    expire_cache
    expire_tags_cache
    expire_tag_count_cache
  end

  # Runs code before removing a tag.
  def before_remove_tag
    expire_tags_cache
    expire_tag_count_cache
  end

  def before_import
    expire_emptiness_caches
    expire_exists_cache
  end

  # Runs code after a repository has been forked/imported.
  def after_import
    expire_emptiness_caches
    expire_exists_cache
  end

  # Runs code after a new commit has been pushed.
  def after_push_commit(branch_name, revision)
    expire_cache(branch_name, revision)
  end

  # Runs code after a new branch has been created.
  def after_create_branch
    expire_branches_cache
    expire_has_visible_content_cache
    expire_branch_count_cache
  end

  # Runs code before removing an existing branch.
  def before_remove_branch
    expire_branches_cache
  end

  # Runs code after an existing branch has been removed.
  def after_remove_branch
    expire_has_visible_content_cache
    expire_branch_count_cache
    expire_branches_cache
  end

  def method_missing(m, *args, &block)
    if m == :lookup && !block_given?
      lookup_cache[m] ||= {}
      lookup_cache[m][args.join(":")] ||= raw_repository.send(m, *args, &block)
    else
      raw_repository.send(m, *args, &block)
    end
  end

  def respond_to_missing?(method, include_private = false)
    raw_repository.respond_to?(method, include_private) || super
  end

  def blob_at(sha, path)
    unless Gitlab::Git.blank_ref?(sha)
      Blob.decorate(Gitlab::Git::Blob.find(self, sha, path))
    end
  end

  def blob_by_oid(oid)
    Gitlab::Git::Blob.raw(self, oid)
  end

  def readme
    cache.fetch(:readme) { tree(:head).readme }
  end

  def version
    cache.fetch(:version) do
      tree(:head).blobs.find do |file|
        file.name.casecmp('version').zero?
      end
    end
  end

  def contribution_guide
    cache.fetch(:contribution_guide) do
      tree(:head).blobs.find do |file|
        file.contributing?
      end
    end
  end

  def changelog
    cache.fetch(:changelog) do
      file_on_head(/\A(changelog|history|changes|news)/i)
    end
  end

  def license_blob
    return nil unless head_exists?

    cache.fetch(:license_blob) do
      file_on_head(/\A(licen[sc]e|copying)(\..+|\z)/i)
    end
  end

  def license_key
    return nil unless head_exists?

    cache.fetch(:license_key) do
      Licensee.license(path).try(:key)
    end
  end

  def gitignore
    return nil if !exists? || empty?

    cache.fetch(:gitignore) do
      file_on_head(/\A\.gitignore\z/)
    end
  end

  def gitlab_ci_yml
    return nil unless head_exists?

    @gitlab_ci_yml ||= tree(:head).blobs.find do |file|
      file.name == '.gitlab-ci.yml'
    end
  rescue Rugged::ReferenceError
    # For unknow reason spinach scenario "Scenario: I change project path"
    # lead to "Reference 'HEAD' not found" exception from Repository#empty?
    nil
  end

  def head_commit
    @head_commit ||= commit(self.root_ref)
  end

  def head_tree
    @head_tree ||= Tree.new(self, head_commit.sha, nil)
  end

  def tree(sha = :head, path = nil)
    if sha == :head
      if path.nil?
        return head_tree
      else
        sha = head_commit.sha
      end
    end

    Tree.new(self, sha, path)
  end

  def blob_at_branch(branch_name, path)
    last_commit = commit(branch_name)

    if last_commit
      blob_at(last_commit.sha, path)
    else
      nil
    end
  end

  # Returns url for submodule
  #
  # Ex.
  #   @repository.submodule_url_for('master', 'rack')
  #   # => git@localhost:rack.git
  #
  def submodule_url_for(ref, path)
    if submodules(ref).any?
      submodule = submodules(ref)[path]

      if submodule
        submodule['url']
      end
    end
  end

  def last_commit_for_path(sha, path)
    args = %W(#{Gitlab.config.git.bin_path} rev-list --max-count=1 #{sha} -- #{path})
    sha = Gitlab::Popen.popen(args, path_to_repo).first.strip
    commit(sha)
  end

  def next_branch(name, opts={})
    branch_ids = self.branch_names.map do |n|
      next 1 if n == name
      result = n.match(/\A#{name}-([0-9]+)\z/)
      result[1].to_i if result
    end.compact

    highest_branch_id = branch_ids.max || 0

    return name if opts[:mild] && 0 == highest_branch_id

    "#{name}-#{highest_branch_id + 1}"
  end

  # Remove archives older than 2 hours
  def branches_sorted_by(value)
    case value
    when 'recently_updated'
      branches.sort do |a, b|
        commit(b.target).committed_date <=> commit(a.target).committed_date
      end
    when 'last_updated'
      branches.sort do |a, b|
        commit(a.target).committed_date <=> commit(b.target).committed_date
      end
    else
      branches
    end
  end

  def tags_sorted_by(value)
    case value
    when 'name'
      # Would be better to use `sort_by` but `version_sorter` only exposes
      # `sort` and `rsort`
      VersionSorter.rsort(tag_names).map { |tag_name| find_tag(tag_name) }
    when 'updated_desc'
      tags_sorted_by_committed_date.reverse
    when 'updated_asc'
      tags_sorted_by_committed_date
    else
      tags
    end
  end

  def contributors
    commits = self.commits(nil, limit: 2000, offset: 0, skip_merges: true)

    commits.group_by(&:author_email).map do |email, commits|
      contributor = Gitlab::Contributor.new
      contributor.email = email

      commits.each do |commit|
        if contributor.name.blank?
          contributor.name = commit.author_name
        end

        contributor.commits += 1
      end

      contributor
    end
  end

  def blob_for_diff(commit, diff)
    blob_at(commit.id, diff.file_path)
  end

  def prev_blob_for_diff(commit, diff)
    if commit.parent_id
      blob_at(commit.parent_id, diff.old_path)
    end
  end

  def refs_contains_sha(ref_type, sha)
    args = %W(#{Gitlab.config.git.bin_path} #{ref_type} --contains #{sha})
    names = Gitlab::Popen.popen(args, path_to_repo).first

    if names.respond_to?(:split)
      names = names.split("\n").map(&:strip)

      names.each do |name|
        name.slice! '* '
      end

      names
    else
      []
    end
  end

  def branch_names_contains(sha)
    refs_contains_sha('branch', sha)
  end

  def tag_names_contains(sha)
    refs_contains_sha('tag', sha)
  end

  def local_branches
    @local_branches ||= rugged.branches.each(:local).map do |branch|
      Gitlab::Git::Branch.new(branch.name, branch.target)
    end
  end

  alias_method :branches, :local_branches

  def tags
    @tags ||= raw_repository.tags
  end

  def root_ref
    @root_ref ||= cache.fetch(:root_ref) { raw_repository.root_ref }
  end

  def commit_dir(user, path, message, branch)
    commit_with_hooks(user, branch) do |ref|
      committer = user_to_committer(user)
      options = {}
      options[:committer] = committer
      options[:author] = committer

      options[:commit] = {
        message: message,
        branch: ref,
      }

      raw_repository.mkdir(path, options)
    end
  end

  def commit_file(user, path, content, message, branch, update)
    commit_with_hooks(user, branch) do |ref|
      committer = user_to_committer(user)
      options = {}
      options[:committer] = committer
      options[:author] = committer
      options[:commit] = {
        message: message,
        branch: ref,
      }

      options[:file] = {
        content: content,
        path: path,
        update: update
      }

      Gitlab::Git::Blob.commit(raw_repository, options)
    end
  end

  def update_file(user, path, previous_path, content, message, branch, update)
    commit_with_hooks(user, branch) do |ref|
      committer = user_to_committer(user)
      options = {}
      options[:committer] = committer
      options[:author] = committer
      options[:commit] = {
        message: message,
<<<<<<< HEAD
<<<<<<< 3824e8e1c4315bb3d1b2c1389f442d3b5e94f945
        branch: ref
      }

=======
=======
>>>>>>> 53e26f27
        branch: ref,
      }

      if previous_path
        options[:file] = {
          path: previous_path
        }


        Gitlab::Git::Blob.remove(raw_repository, options)
      end

<<<<<<< HEAD
>>>>>>> creates the update_file method in repository.rb and applies changes accordingly
=======
>>>>>>> 53e26f27
      options[:file] = {
        content: content,
        path: path,
        update: update
      }

<<<<<<< HEAD
<<<<<<< 3824e8e1c4315bb3d1b2c1389f442d3b5e94f945
      if previous_path
        options[:file].merge!(previous_path: previous_path)

        puts "#" * 90
        puts "Hello"
        puts "#" * 90
        Gitlab::Git::Blob.rename(raw_repository, options)
      else
        puts "#" * 90
        puts "World"
        puts "#" * 90
        Gitlab::Git::Blob.commit(raw_repository, options)
      end
=======
      Gitlab::Git::Blob.commit(raw_repository, options)
>>>>>>> 53e26f27
    end
  end

  def remove_file(user, path, message, branch)
    commit_with_hooks(user, branch) do |ref|
      committer = user_to_committer(user)
      options = {}
      options[:committer] = committer
      options[:author] = committer
      options[:commit] = {
        message: message,
        branch: ref
      }

      options[:file] = {
        path: path
      }

      Gitlab::Git::Blob.remove(raw_repository, options)
    end
  end

  def user_to_committer(user)
    {
      email: user.email,
      name: user.name,
      time: Time.now
    }
  end

  def can_be_merged?(source_sha, target_branch)
    our_commit = rugged.branches[target_branch].target
    their_commit = rugged.lookup(source_sha)

    if our_commit && their_commit
      !rugged.merge_commits(our_commit, their_commit).conflicts?
    else
      false
    end
  end

  def merge(user, source_sha, target_branch, options = {})
    our_commit = rugged.branches[target_branch].target
    their_commit = rugged.lookup(source_sha)

    raise "Invalid merge target" if our_commit.nil?
    raise "Invalid merge source" if their_commit.nil?

    merge_index = rugged.merge_commits(our_commit, their_commit)
    return false if merge_index.conflicts?

    commit_with_hooks(user, target_branch) do |ref|
      actual_options = options.merge(
        parents: [our_commit, their_commit],
        tree: merge_index.write_tree(rugged),
        update_ref: ref
      )

      Rugged::Commit.create(rugged, actual_options)
    end
  end

  def revert(user, commit, base_branch, revert_tree_id = nil)
    source_sha = find_branch(base_branch).target
    revert_tree_id ||= check_revert_content(commit, base_branch)

    return false unless revert_tree_id

    commit_with_hooks(user, base_branch) do |ref|
      committer = user_to_committer(user)
      source_sha = Rugged::Commit.create(rugged,
        message: commit.revert_message,
        author: committer,
        committer: committer,
        tree: revert_tree_id,
        parents: [rugged.lookup(source_sha)],
        update_ref: ref)
    end
  end

  def cherry_pick(user, commit, base_branch, cherry_pick_tree_id = nil)
    source_sha = find_branch(base_branch).target
    cherry_pick_tree_id ||= check_cherry_pick_content(commit, base_branch)

    return false unless cherry_pick_tree_id

    commit_with_hooks(user, base_branch) do |ref|
      committer = user_to_committer(user)
      source_sha = Rugged::Commit.create(rugged,
        message: commit.message,
        author: {
          email: commit.author_email,
          name: commit.author_name,
          time: commit.authored_date
        },
        committer: committer,
        tree: cherry_pick_tree_id,
        parents: [rugged.lookup(source_sha)],
        update_ref: ref)
    end
  end

  def check_revert_content(commit, base_branch)
    source_sha = find_branch(base_branch).target
    args       = [commit.id, source_sha]
    args << { mainline: 1 } if commit.merge_commit?

    revert_index = rugged.revert_commit(*args)
    return false if revert_index.conflicts?

    tree_id = revert_index.write_tree(rugged)
    return false unless diff_exists?(source_sha, tree_id)

    tree_id
  end

  def check_cherry_pick_content(commit, base_branch)
    source_sha = find_branch(base_branch).target
    args       = [commit.id, source_sha]
    args << 1 if commit.merge_commit?

    cherry_pick_index = rugged.cherrypick_commit(*args)
    return false if cherry_pick_index.conflicts?

    tree_id = cherry_pick_index.write_tree(rugged)
    return false unless diff_exists?(source_sha, tree_id)

    tree_id
  end

  def diff_exists?(sha1, sha2)
    rugged.diff(sha1, sha2).size > 0
  end

  def merged_to_root_ref?(branch_name)
    branch_commit = commit(branch_name)
    root_ref_commit = commit(root_ref)

    if branch_commit
      is_ancestor?(branch_commit.id, root_ref_commit.id)
    else
      nil
    end
  end

  def merge_base(first_commit_id, second_commit_id)
    first_commit_id = commit(first_commit_id).try(:id) || first_commit_id
    second_commit_id = commit(second_commit_id).try(:id) || second_commit_id
    rugged.merge_base(first_commit_id, second_commit_id)
  rescue Rugged::ReferenceError
    nil
  end

  def is_ancestor?(ancestor_id, descendant_id)
    merge_base(ancestor_id, descendant_id) == ancestor_id
  end

  def search_files(query, ref)
    offset = 2
    args = %W(#{Gitlab.config.git.bin_path} grep -i -I -n --before-context #{offset} --after-context #{offset} -E -e #{Regexp.escape(query)} #{ref || root_ref})
    Gitlab::Popen.popen(args, path_to_repo).first.scrub.split(/^--$/)
  end

  def parse_search_result(result)
    ref = nil
    filename = nil
    basename = nil
    startline = 0

    result.each_line.each_with_index do |line, index|
      if line =~ /^.*:.*:\d+:/
        ref, filename, startline = line.split(':')
        startline = startline.to_i - index
        extname = File.extname(filename)
        basename = filename.sub(/#{extname}$/, '')
        break
      end
    end

    data = ""

    result.each_line do |line|
      data << line.sub(ref, '').sub(filename, '').sub(/^:-\d+-/, '').sub(/^::\d+:/, '')
    end

    OpenStruct.new(
      filename: filename,
      basename: basename,
      ref: ref,
      startline: startline,
      data: data
    )
  end

  def fetch_ref(source_path, source_ref, target_ref)
    args = %W(#{Gitlab.config.git.bin_path} fetch --no-tags -f #{source_path} #{source_ref}:#{target_ref})
    Gitlab::Popen.popen(args, path_to_repo)
  end

  def with_tmp_ref(oldrev = nil)
    random_string = SecureRandom.hex
    tmp_ref = "refs/tmp/#{random_string}/head"

    if oldrev && !Gitlab::Git.blank_ref?(oldrev)
      rugged.references.create(tmp_ref, oldrev)
    end

    # Make commit in tmp ref
    yield(tmp_ref)
  ensure
    rugged.references.delete(tmp_ref) rescue nil
  end

  def commit_with_hooks(current_user, branch)
    update_autocrlf_option

    oldrev = Gitlab::Git::BLANK_SHA
    ref = Gitlab::Git::BRANCH_REF_PREFIX + branch
    target_branch = find_branch(branch)
    was_empty = empty?

    if !was_empty && target_branch
      oldrev = target_branch.target
    end

    with_tmp_ref(oldrev) do |tmp_ref|
      # Make commit in tmp ref
      newrev = yield(tmp_ref)

      unless newrev
        raise CommitError.new('Failed to create commit')
      end

      GitHooksService.new.execute(current_user, path_to_repo, oldrev, newrev, ref) do
        if was_empty || !target_branch
          # Create branch
          rugged.references.create(ref, newrev)
        else
          # Update head
          current_head = find_branch(branch).target

          # Make sure target branch was not changed during pre-receive hook
          if current_head == oldrev
            rugged.references.update(ref, newrev)
          else
            raise CommitError.new('Commit was rejected because branch received new push')
          end
        end
      end

      newrev
    end
  end

  def ls_files(ref)
    actual_ref = ref || root_ref
    raw_repository.ls_files(actual_ref)
  end

  def gitattribute(path, name)
    raw_repository.attributes(path)[name]
  end

  def copy_gitattributes(ref)
    actual_ref = ref || root_ref
    begin
      raw_repository.copy_gitattributes(actual_ref)
      true
    rescue Gitlab::Git::Repository::InvalidRef
      false
    end
  end

  def avatar
    return nil unless exists?

    @avatar ||= cache.fetch(:avatar) do
      AVATAR_FILES.find do |file|
        blob_at_branch('master', file)
      end
    end
  end

  private

  def cache
    @cache ||= RepositoryCache.new(path_with_namespace)
  end

  def head_exists?
    exists? && !empty? && !rugged.head_unborn?
  end

  def file_on_head(regex)
    tree(:head).blobs.find { |file| file.name =~ regex }
  end

  def tags_sorted_by_committed_date
    tags.sort_by { |tag| commit(tag.target).committed_date }
  end

  def keep_around_ref_name(sha)
    "refs/keep-around/#{sha}"
  end
end<|MERGE_RESOLUTION|>--- conflicted
+++ resolved
@@ -749,38 +749,15 @@
       options[:author] = committer
       options[:commit] = {
         message: message,
-<<<<<<< HEAD
-<<<<<<< 3824e8e1c4315bb3d1b2c1389f442d3b5e94f945
         branch: ref
       }
 
-=======
-=======
->>>>>>> 53e26f27
-        branch: ref,
-      }
-
-      if previous_path
-        options[:file] = {
-          path: previous_path
-        }
-
-
-        Gitlab::Git::Blob.remove(raw_repository, options)
-      end
-
-<<<<<<< HEAD
->>>>>>> creates the update_file method in repository.rb and applies changes accordingly
-=======
->>>>>>> 53e26f27
       options[:file] = {
         content: content,
         path: path,
         update: update
       }
 
-<<<<<<< HEAD
-<<<<<<< 3824e8e1c4315bb3d1b2c1389f442d3b5e94f945
       if previous_path
         options[:file].merge!(previous_path: previous_path)
 
@@ -794,9 +771,6 @@
         puts "#" * 90
         Gitlab::Git::Blob.commit(raw_repository, options)
       end
-=======
-      Gitlab::Git::Blob.commit(raw_repository, options)
->>>>>>> 53e26f27
     end
   end
 
