--- conflicted
+++ resolved
@@ -407,10 +407,6 @@
     self
   end
 
-<<<<<<< HEAD
-  def all_ssh_keys
-    keys.collect{|x| x.key}
-=======
   def can_leave_project?(project)
     project.namespace != namespace &&
       project.project_member(self)
@@ -442,6 +438,5 @@
 
   def all_ssh_keys
     keys.collect{|x| x.key}.join("\n")
->>>>>>> 319f355a
   end
 end