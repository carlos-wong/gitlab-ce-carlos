class User < ActiveRecord::Base

  include Account

  devise :database_authenticatable, :token_authenticatable, :lockable,
         :recoverable, :rememberable, :trackable, :validatable, :omniauthable

  attr_accessible :email, :password, :password_confirmation, :remember_me, :bio,
                  :name, :projects_limit, :skype, :linkedin, :twitter, :dark_scheme,
                  :theme_id, :force_random_password, :extern_uid, :provider

  attr_accessor :force_random_password

  has_many :users_projects, dependent: :destroy
  has_many :projects, through: :users_projects
  has_many :my_own_projects, class_name: "Project", foreign_key: :owner_id
  has_many :keys, dependent: :destroy

  has_many :events,
    class_name: "Event",
    foreign_key: :author_id,
    dependent: :destroy

  has_many :recent_events,
    class_name: "Event",
    foreign_key: :author_id,
    order: "id DESC"

  has_many :issues,
    foreign_key: :author_id,
    dependent: :destroy

  has_many :notes,
    foreign_key: :author_id,
    dependent: :destroy

  has_many :assigned_issues,
    class_name: "Issue",
    foreign_key: :assignee_id,
    dependent: :destroy

  has_many :merge_requests,
    foreign_key: :author_id,
    dependent: :destroy

  has_many :assigned_merge_requests,
    class_name: "MergeRequest",
    foreign_key: :assignee_id,
    dependent: :destroy

  validates :projects_limit,
            presence: true,
            numericality: {greater_than_or_equal_to: 0}

  validates :bio, length: { within: 0..255 }

  validates :extern_uid, :allow_blank => true, :uniqueness => {:scope => :provider}

  before_save :ensure_authentication_token
  alias_attribute :private_token, :authentication_token

  scope :not_in_project, lambda { |project|  where("id not in (:ids)", ids: project.users.map(&:id) ) }
  scope :admins, where(admin:  true)
  scope :blocked, where(blocked:  true)
  scope :active, where(blocked:  false)

  before_validation :generate_password, on: :create

  def generate_password
    if self.force_random_password
      self.password = self.password_confirmation = Devise.friendly_token.first(8)
    end
  end

  def self.filter filter_name
    case filter_name
    when "admins"; self.admins
    when "blocked"; self.blocked
    when "wop"; self.without_projects
    else
      self.active
    end
  end

  def self.without_projects
    where('id NOT IN (SELECT DISTINCT(user_id) FROM users_projects)')
  end

  def self.find_for_ldap_auth(auth, signed_in_resource=nil)
    uid = auth.info.uid
    provider = auth.provider
    name = auth.info.name.force_encoding("utf-8")
    email = auth.info.email.downcase unless auth.info.email.nil?
    raise OmniAuth::Error, "LDAP accounts must provide an uid and email address" if uid.nil? or email.nil?

    if @user = User.find_by_extern_uid_and_provider(uid, provider)
      @user
    # workaround for backward compatibility
    elsif @user = User.find_by_email(email)
      logger.info "Updating legacy LDAP user #{email} with extern_uid => #{uid}"
      @user.update_attributes(:extern_uid => uid, :provider => provider)
      @user
    else
      logger.info "Creating user from LDAP login {uid => #{uid}, name => #{name}, email => #{email}}"
      password = Devise.friendly_token[0, 8].downcase
      @user = User.create(
<<<<<<< HEAD
        name: name,
        email: email,
        password: password,
        password_confirmation: password,
        projects_limit: Gitlab.config.default_projects_limit
=======
        :extern_uid => uid,
        :provider => provider,
        :name => name,
        :email => email,
        :password => password,
        :password_confirmation => password,
        :projects_limit => Gitlab.config.default_projects_limit
>>>>>>> 335b3ed1
      )
    end
  end

  def self.search query
    where("name like :query or email like :query", query: "%#{query}%")
  end
end
# == Schema Information
#
# Table name: users
#
#  id                     :integer(4)      not null, primary key
#  email                  :string(255)     default(""), not null
#  encrypted_password     :string(128)     default(""), not null
#  reset_password_token   :string(255)
#  reset_password_sent_at :datetime
#  remember_created_at    :datetime
#  sign_in_count          :integer(4)      default(0)
#  current_sign_in_at     :datetime
#  last_sign_in_at        :datetime
#  current_sign_in_ip     :string(255)
#  last_sign_in_ip        :string(255)
#  created_at             :datetime        not null
#  updated_at             :datetime        not null
#  name                   :string(255)
#  admin                  :boolean(1)      default(FALSE), not null
#  projects_limit         :integer(4)      default(10)
#  skype                  :string(255)     default(""), not null
#  linkedin               :string(255)     default(""), not null
#  twitter                :string(255)     default(""), not null
#  authentication_token   :string(255)
#  dark_scheme            :boolean(1)      default(FALSE), not null
#  theme_id               :integer(4)      default(1), not null
#  bio                    :string(255)
#  blocked                :boolean(1)      default(FALSE), not null
#
<|MERGE_RESOLUTION|>--- conflicted
+++ resolved
@@ -104,13 +104,6 @@
       logger.info "Creating user from LDAP login {uid => #{uid}, name => #{name}, email => #{email}}"
       password = Devise.friendly_token[0, 8].downcase
       @user = User.create(
-<<<<<<< HEAD
-        name: name,
-        email: email,
-        password: password,
-        password_confirmation: password,
-        projects_limit: Gitlab.config.default_projects_limit
-=======
         :extern_uid => uid,
         :provider => provider,
         :name => name,
@@ -118,7 +111,6 @@
         :password => password,
         :password_confirmation => password,
         :projects_limit => Gitlab.config.default_projects_limit
->>>>>>> 335b3ed1
       )
     end
   end
