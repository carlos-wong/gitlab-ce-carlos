--- conflicted
+++ resolved
@@ -539,18 +539,11 @@
   def update_emails_with_primary_email
     previous_email = previous_changes[:email][0]  # grab this before the DestroyService is called
     primary_email_record = emails.find_by(email: email)
-<<<<<<< HEAD
-    Emails::DestroyService.new(self).execute(primary_email_record) if primary_email_record
+    Emails::DestroyService.new(self, user: self).execute(primary_email_record) if primary_email_record
 
     # the original primary email was confirmed, and we want that to carry over.  We don't
     # have access to the original confirmation values at this point, so just set confirmed_at
-    Emails::CreateService.new(self, email: previous_email).execute(confirmed_at: confirmed_at)
-=======
-    if primary_email_record
-      Emails::DestroyService.new(self, user: self, email: email).execute
-      Emails::CreateService.new(self, user: self, email: email_was).execute
-    end
->>>>>>> de01353b
+    Emails::CreateService.new(self, user: self, email: previous_email).execute(confirmed_at: confirmed_at)
   end
 
   def update_invalid_gpg_signatures
