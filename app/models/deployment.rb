--- conflicted
+++ resolved
@@ -90,14 +90,11 @@
     if platform.present? && platform.respond_to?(:cluster)
       platform.cluster
     end
-<<<<<<< HEAD
-=======
   end
 
   def execute_hooks
     deployment_data = Gitlab::DataBuilder::Deployment.build(self)
     project.execute_services(deployment_data, :deployment_hooks)
->>>>>>> d748f2a6
   end
 
   def last?
