--- conflicted
+++ resolved
@@ -35,16 +35,16 @@
     'emails_on_push'
   end
 
-<<<<<<< HEAD
   def supported_events
     %w(push)
   end
 
-  def execute(data)
-    return unless supported_events.include?(data[:object_kind])
+  def execute(push_data)
+    return unless supported_events.include?(push_data[:object_kind])
 
-    EmailsOnPushWorker.perform_async(project_id, recipients, data)
-=======
+    EmailsOnPushWorker.perform_async(project_id, recipients, push_data, send_from_committer_email?, disable_diffs?)
+  end
+
   def send_from_committer_email?
     self.send_from_committer_email == "1"
   end
@@ -53,15 +53,10 @@
     self.disable_diffs == "1"
   end
 
-  def execute(push_data)
-    EmailsOnPushWorker.perform_async(project_id, recipients, push_data, send_from_committer_email?, disable_diffs?)
->>>>>>> 4658e554
-  end
-
   def fields
     domains = Notify.allowed_email_domains.map { |domain| "user@#{domain}" }.join(", ")
     [
-      { type: 'checkbox', name: 'send_from_committer_email', title: "Send from committer", 
+      { type: 'checkbox', name: 'send_from_committer_email', title: "Send from committer",
         help: "Send notifications from the committer's email address if the domain is part of the domain GitLab is running on (e.g. #{domains})." },
       { type: 'checkbox', name: 'disable_diffs', title: "Disable code diffs",
         help: "Don't include possibly sensitive code diffs in notification body." },
