--- conflicted
+++ resolved
@@ -47,40 +47,22 @@
     self
   end
 
-  def all_references(current_user = self.author, text = self.mentionable_text)
-    ext = Gitlab::ReferenceExtractor.new(self.project, current_user)
+  def all_references(current_user = self.author, text = self.mentionable_text, load_lazy_references: true)
+    ext = Gitlab::ReferenceExtractor.new(self.project, current_user, load_lazy_references: load_lazy_references)
     ext.analyze(text)
     ext
   end
 
-<<<<<<< HEAD
   def mentioned_users(current_user = nil, load_lazy_references: true)
-    return [] if mentionable_text.blank?
-
-    ext = Gitlab::ReferenceExtractor.new(self.project, current_user, load_lazy_references: load_lazy_references)
-    ext.analyze(mentionable_text)
-    ext.users.uniq
+    all_references(current_user, load_lazy_references: load_lazy_references).users
   end
 
   # Extract GFM references to other Mentionables from this Mentionable. Always excludes its #local_reference.
-  def references(p = project, current_user = self.author, text = mentionable_text, load_lazy_references: true)
+  def referenced_mentionables(current_user = self.author, text = self.mentionable_text, load_lazy_references: true)
     return [] if text.blank?
 
-    ext = Gitlab::ReferenceExtractor.new(p, current_user, load_lazy_references: load_lazy_references)
-    ext.analyze(text)
-    (ext.issues + ext.merge_requests + ext.commits).uniq - [local_reference]
-=======
-  def mentioned_users(current_user = nil)
-    all_references(current_user).users.uniq
-  end
-
-  # Extract GFM references to other Mentionables from this Mentionable. Always excludes its #local_reference.
-  def referenced_mentionables(current_user = self.author, text = self.mentionable_text)
-    return [] if text.blank?
-
-    refs = all_references(current_user, text)
-    (refs.issues + refs.merge_requests + refs.commits).uniq - [local_reference]
->>>>>>> 123669a5
+    refs = all_references(current_user, text, load_lazy_references: load_lazy_references)
+    (refs.issues + refs.merge_requests + refs.commits) - [local_reference]
   end
 
   # Create a cross-reference Note for each GFM reference to another Mentionable found in +mentionable_text+.
