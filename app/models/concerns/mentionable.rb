# == Mentionable concern
#
# Contains functionality related to objects that can mention Users, Issues, MergeRequests, or Commits by
# GFM references.
#
# Used by Issue, Note, MergeRequest, and Commit.
#
module Mentionable
  extend ActiveSupport::Concern

  module ClassMethods
    # Indicate which attributes of the Mentionable to search for GFM references.
    def attr_mentionable(attr, options = {})
      attr = attr.to_s
      mentionable_attrs << [attr, options]
    end

    # Accessor for attributes marked mentionable.
    def mentionable_attrs
      @mentionable_attrs ||= []
    end
  end

  included do
    if self < Participable
      participant ->(current_user) { mentioned_users(current_user, load_lazy_references: false) }
    end
  end

  # Returns the text used as the body of a Note when this object is referenced
  #
  # By default this will be the class name and the result of calling
  # `to_reference` on the object.
  def gfm_reference(from_project = nil)
    # "MergeRequest" > "merge_request" > "Merge request" > "merge request"
    friendly_name = self.class.to_s.underscore.humanize.downcase

    "#{friendly_name} #{to_reference(from_project)}"
  end

  # The GFM reference to this Mentionable, which shouldn't be included in its #references.
  def local_reference
    self
  end

<<<<<<< HEAD
  def all_references(current_user = self.author, text = nil, load_lazy_references: true)
    ext = Gitlab::ReferenceExtractor.new(self.project, current_user, load_lazy_references: load_lazy_references)
    
    if text
      ext.analyze(text)
    else
      self.class.mentionable_attrs.each do |attr, options|
        text = send(attr)
        options[:cache_key] = [self, attr] if options.delete(:cache)
        ext.analyze(text, options)
      end
    end

=======
  def all_references(current_user = self.author, text = self.mentionable_text, load_lazy_references: true)
    ext = Gitlab::ReferenceExtractor.new(self.project, current_user, load_lazy_references: load_lazy_references)
    ext.analyze(text)
>>>>>>> d25b50fd
    ext
  end

  def mentioned_users(current_user = nil, load_lazy_references: true)
<<<<<<< HEAD
    all_references(current_user).users
  end

  # Extract GFM references to other Mentionables from this Mentionable. Always excludes its #local_reference.
  def referenced_mentionables(current_user = self.author, text = nil)
    refs = all_references(current_user, text)
=======
    all_references(current_user, load_lazy_references: load_lazy_references).users
  end

  # Extract GFM references to other Mentionables from this Mentionable. Always excludes its #local_reference.
  def referenced_mentionables(current_user = self.author, text = self.mentionable_text, load_lazy_references: true)
    return [] if text.blank?

    refs = all_references(current_user, text, load_lazy_references: load_lazy_references)
>>>>>>> d25b50fd
    (refs.issues + refs.merge_requests + refs.commits) - [local_reference]
  end

  # Create a cross-reference Note for each GFM reference to another Mentionable found in the +mentionable_attrs+.
  def create_cross_references!(author = self.author, without = [], text = nil)
    refs = referenced_mentionables(author, text)
    
    # We're using this method instead of Array diffing because that requires
    # both of the object's `hash` values to be the same, which may not be the
    # case for otherwise identical Commit objects.
    refs.reject! { |ref| without.include?(ref) || cross_reference_exists?(ref) }

    refs.each do |ref|
      SystemNoteService.cross_reference(ref, local_reference, author)
    end
  end

  # When a mentionable field is changed, creates cross-reference notes that
  # don't already exist
  def create_new_cross_references!(author = self.author)
    changes = detect_mentionable_changes

    return if changes.empty?

    original_text = changes.collect { |_, vals| vals.first }.join(' ')

    preexisting = referenced_mentionables(author, original_text)
    create_cross_references!(author, preexisting)
  end

  private

  # Returns a Hash of changed mentionable fields
  #
  # Preference is given to the `changes` Hash, but falls back to
  # `previous_changes` if it's empty (i.e., the changes have already been
  # persisted).
  #
  # See ActiveModel::Dirty.
  #
  # Returns a Hash.
  def detect_mentionable_changes
    source = (changes.present? ? changes : previous_changes).dup

    mentionable = self.class.mentionable_attrs.map { |attr, options| attr }

    # Only include changed fields that are mentionable
    source.select { |key, val| mentionable.include?(key) }
  end
  
  # Determine whether or not a cross-reference Note has already been created between this Mentionable and
  # the specified target.
  def cross_reference_exists?(target)
    SystemNoteService.cross_reference_exists?(target, local_reference)
  end
end<|MERGE_RESOLUTION|>--- conflicted
+++ resolved
@@ -43,7 +43,6 @@
     self
   end
 
-<<<<<<< HEAD
   def all_references(current_user = self.author, text = nil, load_lazy_references: true)
     ext = Gitlab::ReferenceExtractor.new(self.project, current_user, load_lazy_references: load_lazy_references)
     
@@ -57,32 +56,16 @@
       end
     end
 
-=======
-  def all_references(current_user = self.author, text = self.mentionable_text, load_lazy_references: true)
-    ext = Gitlab::ReferenceExtractor.new(self.project, current_user, load_lazy_references: load_lazy_references)
-    ext.analyze(text)
->>>>>>> d25b50fd
     ext
   end
 
   def mentioned_users(current_user = nil, load_lazy_references: true)
-<<<<<<< HEAD
-    all_references(current_user).users
-  end
-
-  # Extract GFM references to other Mentionables from this Mentionable. Always excludes its #local_reference.
-  def referenced_mentionables(current_user = self.author, text = nil)
-    refs = all_references(current_user, text)
-=======
     all_references(current_user, load_lazy_references: load_lazy_references).users
   end
 
   # Extract GFM references to other Mentionables from this Mentionable. Always excludes its #local_reference.
-  def referenced_mentionables(current_user = self.author, text = self.mentionable_text, load_lazy_references: true)
-    return [] if text.blank?
-
+  def referenced_mentionables(current_user = self.author, text = nil, load_lazy_references: true)
     refs = all_references(current_user, text, load_lazy_references: load_lazy_references)
->>>>>>> d25b50fd
     (refs.issues + refs.merge_requests + refs.commits) - [local_reference]
   end
 
