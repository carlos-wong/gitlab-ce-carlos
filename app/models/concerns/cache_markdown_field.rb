# frozen_string_literal: true

# This module takes care of updating cache columns for Markdown-containing
# fields. Use like this in the body of your class:
#
#     include CacheMarkdownField
#     cache_markdown_field :foo
#     cache_markdown_field :bar
#     cache_markdown_field :baz, pipeline: :single_line
#
# Corresponding foo_html, bar_html and baz_html fields should exist.
module CacheMarkdownField
  extend ActiveSupport::Concern

  # Increment this number every time the renderer changes its output
  CACHE_COMMONMARK_VERSION_START  = 10
<<<<<<< HEAD
  CACHE_COMMONMARK_VERSION        = 13
=======
  CACHE_COMMONMARK_VERSION        = 14
>>>>>>> 22e1c70f

  # changes to these attributes cause the cache to be invalidates
  INVALIDATED_BY = %w[author project].freeze

  # Knows about the relationship between markdown and html field names, and
  # stores the rendering contexts for the latter
  class FieldData
    def initialize
      @data = {}
    end

    delegate :[], :[]=, to: :@data

    def markdown_fields
      @data.keys
    end

    def html_field(markdown_field)
      "#{markdown_field}_html"
    end

    def html_fields
      markdown_fields.map {|field| html_field(field) }
    end
  end

  def skip_project_check?
    false
  end

  # Returns the default Banzai render context for the cached markdown field.
  def banzai_render_context(field)
    raise ArgumentError.new("Unknown field: #{field.inspect}") unless
      cached_markdown_fields.markdown_fields.include?(field)

    # Always include a project key, or Banzai complains
    project = self.project if self.respond_to?(:project)
    group   = self.group if self.respond_to?(:group)
    context = cached_markdown_fields[field].merge(project: project, group: group)

    # Banzai is less strict about authors, so don't always have an author key
    context[:author] = self.author if self.respond_to?(:author)

    context[:markdown_engine] = :common_mark

    context
  end

  # Update every column in a row if any one is invalidated, as we only store
  # one version per row
  def refresh_markdown_cache
    options = { skip_project_check: skip_project_check? }

    updates = cached_markdown_fields.markdown_fields.map do |markdown_field|
      [
        cached_markdown_fields.html_field(markdown_field),
        Banzai::Renderer.cacheless_render_field(self, markdown_field, options)
      ]
    end.to_h
    updates['cached_markdown_version'] = latest_cached_markdown_version

    updates.each {|html_field, data| write_attribute(html_field, data) }
  end

  def refresh_markdown_cache!
    updates = refresh_markdown_cache

    return unless persisted? && Gitlab::Database.read_write?

    update_columns(updates)
  end

  def cached_html_up_to_date?(markdown_field)
    html_field = cached_markdown_fields.html_field(markdown_field)

    return false if cached_html_for(markdown_field).nil? && !__send__(markdown_field).nil? # rubocop:disable GitlabSecurity/PublicSend

    markdown_changed = attribute_changed?(markdown_field) || false
    html_changed = attribute_changed?(html_field) || false

    latest_cached_markdown_version == cached_markdown_version &&
      (html_changed || markdown_changed == html_changed)
  end

  def invalidated_markdown_cache?
    cached_markdown_fields.html_fields.any? {|html_field| attribute_invalidated?(html_field) }
  end

  def attribute_invalidated?(attr)
    __send__("#{attr}_invalidated?") # rubocop:disable GitlabSecurity/PublicSend
  end

  def cached_html_for(markdown_field)
    raise ArgumentError.new("Unknown field: #{field}") unless
      cached_markdown_fields.markdown_fields.include?(markdown_field)

    __send__(cached_markdown_fields.html_field(markdown_field)) # rubocop:disable GitlabSecurity/PublicSend
  end

  def latest_cached_markdown_version
    @latest_cached_markdown_version ||= (CacheMarkdownField::CACHE_COMMONMARK_VERSION << 16) | local_version
  end

  def local_version
    # because local_markdown_version is stored in application_settings which
    # uses cached_markdown_version too, we check explicitly to avoid
    # endless loop
    return local_markdown_version if has_attribute?(:local_markdown_version)

    settings = Gitlab::CurrentSettings.current_application_settings

    # Following migrations are not properly isolated and
    # use real models (by calling .ghost method), in these migrations
    # local_markdown_version attribute doesn't exist yet, so we
    # use a default value:
    # db/migrate/20170825104051_migrate_issues_to_ghost_user.rb
    # db/migrate/20171114150259_merge_requests_author_id_foreign_key.rb
    if settings.respond_to?(:local_markdown_version)
      settings.local_markdown_version
    else
      0
    end
  end

  included do
    cattr_reader :cached_markdown_fields do
      FieldData.new
    end

    # Always exclude _html fields from attributes (including serialization).
    # They contain unredacted HTML, which would be a security issue
    alias_method :attributes_before_markdown_cache, :attributes
    def attributes
      attrs = attributes_before_markdown_cache

      attrs.delete('cached_markdown_version')

      cached_markdown_fields.html_fields.each do |field|
        attrs.delete(field)
      end

      attrs
    end

    # Using before_update here conflicts with elasticsearch-model somehow
    before_create :refresh_markdown_cache, if: :invalidated_markdown_cache?
    before_update :refresh_markdown_cache, if: :invalidated_markdown_cache?
  end

  class_methods do
    private

    # Specify that a field is markdown. Its rendered output will be cached in
    # a corresponding _html field. Any custom rendering options may be provided
    # as a context.
    def cache_markdown_field(markdown_field, context = {})
      cached_markdown_fields[markdown_field] = context

      html_field = cached_markdown_fields.html_field(markdown_field)
      invalidation_method = "#{html_field}_invalidated?".to_sym

      # The HTML becomes invalid if any dependent fields change. For now, assume
      # author and project invalidate the cache in all circumstances.
      define_method(invalidation_method) do
        changed_fields = changed_attributes.keys
        invalidations  = changed_fields & [markdown_field.to_s, *INVALIDATED_BY]
        invalidations.delete(markdown_field.to_s) if changed_fields.include?("#{markdown_field}_html")

        !invalidations.empty? || !cached_html_up_to_date?(markdown_field)
      end
    end
  end
end<|MERGE_RESOLUTION|>--- conflicted
+++ resolved
@@ -14,11 +14,7 @@
 
   # Increment this number every time the renderer changes its output
   CACHE_COMMONMARK_VERSION_START  = 10
-<<<<<<< HEAD
-  CACHE_COMMONMARK_VERSION        = 13
-=======
   CACHE_COMMONMARK_VERSION        = 14
->>>>>>> 22e1c70f
 
   # changes to these attributes cause the cache to be invalidates
   INVALIDATED_BY = %w[author project].freeze
