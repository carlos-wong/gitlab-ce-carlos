--- conflicted
+++ resolved
@@ -24,6 +24,8 @@
 class MergeRequest < ActiveRecord::Base
   include Issuable
 
+  BROKEN_DIFF = "--broken-diff"
+
   attr_accessible :title, :assignee_id, :target_branch, :source_branch, :milestone_id,
                   :author_id_of_changes, :state_event
 
@@ -51,62 +53,41 @@
     state :merged
   end
 
-  BROKEN_DIFF = "--broken-diff"
-
-<<<<<<< HEAD
-  UNCHECKED = 1
-  CAN_BE_MERGED = 2
-  CANNOT_BE_MERGED = 3
+  state_machine :merge_status, initial: :unchecked do
+    event :mark_as_unchecked do
+      transition [:can_be_merged, :cannot_be_merged] => :unchecked
+    end
+
+    event :mark_as_mergeable do
+      transition unchecked: :can_be_merged
+    end
+
+    event :mark_as_unmergeable do
+      transition unchecked: :cannot_be_merged
+    end
+
+    state :unchecked
+
+    state :can_be_merged
+
+    state :cannot_be_merged
+  end
 
   serialize :st_commits
   serialize :st_diffs
 
   validates :source_branch, presence: true
   validates :target_branch, presence: true
-  validate :validate_branches
+  validate  :validate_branches
 
   scope :merged, -> { with_state(:merged) }
+  scope :by_branch, ->(branch_name) { where("source_branch LIKE :branch OR target_branch LIKE :branch", branch: branch_name) }
+  scope :cared, ->(user) { where('assignee_id = :user OR author_id = :user', user: user.id) }
+  scope :by_milestone, ->(milestone) { where(milestone_id: milestone) }
 
   # Closed scope for merge request should return
   # both merged and closed mr's
   scope :closed, -> { with_states(:closed, :merged) }
-
-  class << self
-    def find_all_by_branch(branch_name)
-      where("source_branch LIKE :branch OR target_branch LIKE :branch", branch: branch_name)
-=======
-  state_machine :merge_status, initial: :unchecked do
-    event :mark_as_unchecked do
-      transition [:can_be_merged, :cannot_be_merged] => :unchecked
->>>>>>> 6d68923e
-    end
-
-    event :mark_as_mergeable do
-      transition unchecked: :can_be_merged
-    end
-
-    event :mark_as_unmergeable do
-      transition unchecked: :cannot_be_merged
-    end
-
-    state :unchecked 
-
-    state :can_be_merged
-
-    state :cannot_be_merged
-  end
-
-  serialize :st_commits
-  serialize :st_diffs
-
-  validates :source_branch, presence: true
-  validates :target_branch, presence: true
-  validate  :validate_branches
-
-  scope :merged, -> { with_state(:merged) }
-  scope :by_branch, ->(branch_name) { where("source_branch LIKE :branch OR target_branch LIKE :branch", branch: branch_name) }
-  scope :cared, ->(user) { where('assignee_id = :user OR author_id = :user', user: user.id) }
-  scope :by_milestone, ->(milestone) { where("milestone_id = :milestone_id", milestone_id: milestone) }
 
   def validate_branches
     if target_branch == source_branch
