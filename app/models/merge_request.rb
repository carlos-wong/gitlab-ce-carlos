# frozen_string_literal: true

class MergeRequest < ActiveRecord::Base
  include AtomicInternalId
  include IidRoutes
  include Issuable
  include Noteable
  include Referable
  include Presentable
  include IgnorableColumn
  include TimeTrackable
  include ManualInverseAssociation
  include EachBatch
  include ThrottledTouch
  include Gitlab::Utils::StrongMemoize
  include LabelEventable
  include ReactiveCaching
  include FromUnion

  self.reactive_cache_key = ->(model) { [model.project.id, model.iid] }
  self.reactive_cache_refresh_interval = 10.minutes
  self.reactive_cache_lifetime = 10.minutes

  SORTING_PREFERENCE_FIELD = :merge_requests_sort

  ignore_column :locked_at,
                :ref_fetched,
                :deleted_at

  belongs_to :target_project, class_name: "Project"
  belongs_to :source_project, class_name: "Project"
  belongs_to :merge_user, class_name: "User"

  has_internal_id :iid, scope: :target_project, init: ->(s) { s&.target_project&.merge_requests&.maximum(:iid) }

  has_many :merge_request_diffs

  has_one :merge_request_diff,
    -> { order('merge_request_diffs.id DESC') }, inverse_of: :merge_request

  belongs_to :latest_merge_request_diff, class_name: 'MergeRequestDiff'
  manual_inverse_association :latest_merge_request_diff, :merge_request

  # This is the same as latest_merge_request_diff unless:
  # 1. There are arguments - in which case we might be trying to force-reload.
  # 2. This association is already loaded.
  # 3. The latest diff does not exist.
  #
  # The second one in particular is important - MergeRequestDiff#merge_request
  # is the inverse of MergeRequest#merge_request_diff, which means it may not be
  # the latest diff, because we could have loaded any diff from this particular
  # MR. If we haven't already loaded a diff, then it's fine to load the latest.
  def merge_request_diff
    fallback = latest_merge_request_diff unless association(:merge_request_diff).loaded?

    fallback || super
  end

  belongs_to :head_pipeline, foreign_key: "head_pipeline_id", class_name: "Ci::Pipeline"

  has_many :events, as: :target, dependent: :destroy # rubocop:disable Cop/ActiveRecordDependent

  has_many :merge_requests_closing_issues,
    class_name: 'MergeRequestsClosingIssues',
    dependent: :delete_all # rubocop:disable Cop/ActiveRecordDependent

  has_many :cached_closes_issues, through: :merge_requests_closing_issues, source: :issue
  has_many :merge_request_pipelines, foreign_key: 'merge_request_id', class_name: 'Ci::Pipeline'
  has_many :suggestions, through: :notes

  has_many :merge_request_assignees
  # Will be deprecated at https://gitlab.com/gitlab-org/gitlab-ce/issues/59457
  belongs_to :assignee, class_name: "User"

  serialize :merge_params, Hash # rubocop:disable Cop/ActiveRecordSerialize

  after_create :ensure_merge_request_diff
  after_update :clear_memoized_shas
  after_update :reload_diff_if_branch_changed
  after_save :ensure_metrics

  # Required until the codebase starts using this relation for single or multiple assignees.
  # TODO: Remove at gitlab-ee#2004 implementation.
  after_save :refresh_merge_request_assignees, if: :assignee_id_changed?

  # When this attribute is true some MR validation is ignored
  # It allows us to close or modify broken merge requests
  attr_accessor :allow_broken

  # Temporary fields to store compare vars
  # when creating new merge request
  attr_accessor :can_be_created, :compare_commits, :diff_options, :compare

  state_machine :state, initial: :opened do
    event :close do
      transition [:opened] => :closed
    end

    event :mark_as_merged do
      transition [:opened, :locked] => :merged
    end

    event :reopen do
      transition closed: :opened
    end

    event :lock_mr do
      transition [:opened] => :locked
    end

    event :unlock_mr do
      transition locked: :opened
    end

    before_transition any => :opened do |merge_request|
      merge_request.merge_jid = nil
    end

    after_transition any => :opened do |merge_request|
      merge_request.run_after_commit do
        UpdateHeadPipelineForMergeRequestWorker.perform_async(merge_request.id)
      end
    end

    state :opened
    state :closed
    state :merged
    state :locked
  end

  state_machine :merge_status, initial: :unchecked do
    event :mark_as_unchecked do
      transition [:can_be_merged, :unchecked] => :unchecked
      transition [:cannot_be_merged, :cannot_be_merged_recheck] => :cannot_be_merged_recheck
    end

    event :mark_as_mergeable do
      transition [:unchecked, :cannot_be_merged_recheck] => :can_be_merged
    end

    event :mark_as_unmergeable do
      transition [:unchecked, :cannot_be_merged_recheck] => :cannot_be_merged
    end

    state :unchecked
    state :cannot_be_merged_recheck
    state :can_be_merged
    state :cannot_be_merged

    around_transition do |merge_request, transition, block|
      Gitlab::Timeless.timeless(merge_request, &block)
    end

    # rubocop: disable CodeReuse/ServiceClass
    after_transition unchecked: :cannot_be_merged do |merge_request, transition|
      if merge_request.notify_conflict?
        NotificationService.new.merge_request_unmergeable(merge_request)
        TodoService.new.merge_request_became_unmergeable(merge_request)
      end
    end
    # rubocop: enable CodeReuse/ServiceClass

    def check_state?(merge_status)
      [:unchecked, :cannot_be_merged_recheck].include?(merge_status.to_sym)
    end
  end

  validates :source_project, presence: true, unless: [:allow_broken, :importing?, :closed_without_fork?]
  validates :source_branch, presence: true
  validates :target_project, presence: true
  validates :target_branch, presence: true
  validates :merge_user, presence: true, if: :merge_when_pipeline_succeeds?, unless: :importing?
  validate :validate_branches, unless: [:allow_broken, :importing?, :closed_without_fork?]
  validate :validate_fork, unless: :closed_without_fork?
  validate :validate_target_project, on: :create

  scope :by_source_or_target_branch, ->(branch_name) do
    where("source_branch = :branch OR target_branch = :branch", branch: branch_name)
  end
  scope :by_milestone, ->(milestone) { where(milestone_id: milestone) }
  scope :of_projects, ->(ids) { where(target_project_id: ids) }
  scope :from_project, ->(project) { where(source_project_id: project.id) }
  scope :merged, -> { with_state(:merged) }
  scope :closed_and_merged, -> { with_states(:closed, :merged) }
  scope :from_source_branches, ->(branches) { where(source_branch: branches) }
  scope :by_commit_sha, ->(sha) do
    where('EXISTS (?)', MergeRequestDiff.select(1).where('merge_requests.latest_merge_request_diff_id = merge_request_diffs.id').by_commit_sha(sha)).reorder(nil)
  end
  scope :join_project, -> { joins(:target_project) }
  scope :references_project, -> { references(:target_project) }
  scope :assigned, -> { where("assignee_id IS NOT NULL") }
  scope :unassigned, -> { where("assignee_id IS NULL") }
  scope :assigned_to, ->(u) { where(assignee_id: u.id)}
  scope :with_api_entity_associations, -> {
    preload(:author, :assignee, :notes, :labels, :milestone, :timelogs,
            latest_merge_request_diff: [:merge_request_diff_commits],
            metrics: [:latest_closed_by, :merged_by],
            target_project: [:route, { namespace: :route }],
            source_project: [:route, { namespace: :route }])
  }

  participant :assignee

  after_save :keep_around_commit

  alias_attribute :project, :target_project
  alias_attribute :project_id, :target_project_id

  def self.reference_prefix
    '!'
  end

<<<<<<< HEAD
  def self.available_states
    @available_states ||= super.merge(merged: 3, locked: 4)
=======
  # Returns the top 100 target branches
  #
  # The returned value is a Array containing branch names
  # sort by updated_at of merge request:
  #
  #     ['master', 'develop', 'production']
  #
  # limit - The maximum number of target branch to return.
  def self.recent_target_branches(limit: 100)
    group(:target_branch)
      .select(:target_branch)
      .reorder('MAX(merge_requests.updated_at) DESC')
      .limit(limit)
      .pluck(:target_branch)
>>>>>>> 97f8d4e9
  end

  def rebase_in_progress?
    strong_memoize(:rebase_in_progress) do
      # The source project can be deleted
      next false unless source_project

      source_project.repository.rebase_in_progress?(id)
    end
  end

  # Use this method whenever you need to make sure the head_pipeline is synced with the
  # branch head commit, for example checking if a merge request can be merged.
  # For more information check: https://gitlab.com/gitlab-org/gitlab-ce/issues/40004
  def actual_head_pipeline
    head_pipeline&.matches_sha_or_source_sha?(diff_head_sha) ? head_pipeline : nil
  end

  def merge_pipeline
    return unless merged?

    target_project.pipeline_for(target_branch, merge_commit_sha)
  end

  # Pattern used to extract `!123` merge request references from text
  #
  # This pattern supports cross-project references.
  def self.reference_pattern
    @reference_pattern ||= %r{
      (#{Project.reference_pattern})?
      #{Regexp.escape(reference_prefix)}(?<merge_request>\d+)
    }x
  end

  def self.link_reference_pattern
    @link_reference_pattern ||= super("merge_requests", /(?<merge_request>\d+)/)
  end

  def self.reference_valid?(reference)
    reference.to_i > 0 && reference.to_i <= Gitlab::Database::MAX_INT_VALUE
  end

  def self.project_foreign_key
    'target_project_id'
  end

  # Returns all the merge requests from an ActiveRecord:Relation.
  #
  # This method uses a UNION as it usually operates on the result of
  # ProjectsFinder#execute. PostgreSQL in particular doesn't always like queries
  # using multiple sub-queries especially when combined with an OR statement.
  # UNIONs on the other hand perform much better in these cases.
  #
  # relation - An ActiveRecord::Relation that returns a list of Projects.
  #
  # Returns an ActiveRecord::Relation.
  def self.in_projects(relation)
    # unscoping unnecessary conditions that'll be applied
    # when executing `where("merge_requests.id IN (#{union.to_sql})")`
    source = unscoped.where(source_project_id: relation)
    target = unscoped.where(target_project_id: relation)

    from_union([source, target])
  end

  # This is used after project import, to reset the IDs to the correct
  # values. It is not intended to be called without having already scoped the
  # relation.
  def self.set_latest_merge_request_diff_ids!
    update = '
      latest_merge_request_diff_id = (
        SELECT MAX(id)
        FROM merge_request_diffs
        WHERE merge_requests.id = merge_request_diffs.merge_request_id
      )'.squish

    self.each_batch do |batch|
      batch.update_all(update)
    end
  end

  WIP_REGEX = /\A*(\[WIP\]\s*|WIP:\s*|WIP\s+)+\s*/i.freeze

  def self.work_in_progress?(title)
    !!(title =~ WIP_REGEX)
  end

  def self.wipless_title(title)
    title.sub(WIP_REGEX, "")
  end

  def self.wip_title(title)
    work_in_progress?(title) ? title : "WIP: #{title}"
  end

  def commit_authors
    @commit_authors ||= commits.authors
  end

  def authors
    User.from_union([commit_authors, User.where(id: self.author_id)])
  end

  # Verifies if title has changed not taking into account WIP prefix
  # for merge requests.
  def wipless_title_changed(old_title)
    self.class.wipless_title(old_title) != self.wipless_title
  end

  def hook_attrs
    Gitlab::HookData::MergeRequestBuilder.new(self).build
  end

  # Returns a Hash of attributes to be used for Twitter card metadata
  def card_attributes
    {
      'Author'   => author.try(:name),
      'Assignee' => assignee.try(:name)
    }
  end

  # These method are needed for compatibility with issues to not mess view and other code
  def assignees
    Array(assignee)
  end

  def assignee_ids
    Array(assignee_id)
  end

  def assignee_ids=(ids)
    write_attribute(:assignee_id, ids.last)
  end

  def assignee_or_author?(user)
    author_id == user.id || assignee_id == user.id
  end

  # `from` argument can be a Namespace or Project.
  def to_reference(from = nil, full: false)
    reference = "#{self.class.reference_prefix}#{iid}"

    "#{project.to_reference(from, full: full)}#{reference}"
  end

  def commits
    return merge_request_diff.commits if persisted?

    commits_arr = if compare_commits
                    compare_commits.reverse
                  else
                    []
                  end

    CommitCollection.new(source_project, commits_arr, source_branch)
  end

  def commits_count
    if persisted?
      merge_request_diff.commits_count
    elsif compare_commits
      compare_commits.size
    else
      0
    end
  end

  def commit_shas
    if persisted?
      merge_request_diff.commit_shas
    elsif compare_commits
      compare_commits.to_a.reverse.map(&:sha)
    else
      Array(diff_head_sha)
    end
  end

  # Returns true if there are commits that match at least one commit SHA.
  def includes_any_commits?(shas)
    if persisted?
      merge_request_diff.commits_by_shas(shas).exists?
    else
      (commit_shas & shas).present?
    end
  end

  def supports_suggestion?
    true
  end

  # Calls `MergeWorker` to proceed with the merge process and
  # updates `merge_jid` with the MergeWorker#jid.
  # This helps tracking enqueued and ongoing merge jobs.
  def merge_async(user_id, params)
    jid = MergeWorker.perform_async(id, user_id, params.to_h)
    update_column(:merge_jid, jid)
  end

  def merge_participants
    participants = [author]

    if merge_when_pipeline_succeeds? && !participants.include?(merge_user)
      participants << merge_user
    end

    participants
  end

  def first_commit
    merge_request_diff ? merge_request_diff.first_commit : compare_commits.first
  end

  def raw_diffs(*args)
    merge_request_diff ? merge_request_diff.raw_diffs(*args) : compare.raw_diffs(*args)
  end

  def diffs(diff_options = {})
    if compare
      # When saving MR diffs, `expanded` is implicitly added (because we need
      # to save the entire contents to the DB), so add that here for
      # consistency.
      compare.diffs(diff_options.merge(expanded: true))
    else
      merge_request_diff.diffs(diff_options)
    end
  end

  def non_latest_diffs
    merge_request_diffs.where.not(id: merge_request_diff.id)
  end

  def preloads_discussion_diff_highlighting?
    true
  end

  def preload_discussions_diff_highlight
    preloadable_files = note_diff_files.for_commit_or_unresolved

    discussions_diffs.load_highlight(preloadable_files.pluck(:id))
  end

  def discussions_diffs
    strong_memoize(:discussions_diffs) do
      Gitlab::DiscussionsDiff::FileCollection.new(note_diff_files.to_a)
    end
  end

  def note_diff_files
    NoteDiffFile
      .where(diff_note: discussion_notes)
      .includes(diff_note: :project)
  end

  def diff_size
    # Calling `merge_request_diff.diffs.real_size` will also perform
    # highlighting, which we don't need here.
    merge_request_diff&.real_size || diffs.real_size
  end

  def modified_paths(past_merge_request_diff: nil)
    diffs = if past_merge_request_diff
              past_merge_request_diff
            elsif compare
              compare
            else
              self.merge_request_diff
            end

    diffs.modified_paths
  end

  def diff_base_commit
    if persisted?
      merge_request_diff.base_commit
    else
      branch_merge_base_commit
    end
  end

  def diff_start_commit
    if persisted?
      merge_request_diff.start_commit
    else
      target_branch_head
    end
  end

  def diff_head_commit
    if persisted?
      merge_request_diff.head_commit
    else
      source_branch_head
    end
  end

  def diff_start_sha
    if persisted?
      merge_request_diff.start_commit_sha
    else
      target_branch_head.try(:sha)
    end
  end

  def diff_base_sha
    if persisted?
      merge_request_diff.base_commit_sha
    else
      branch_merge_base_commit.try(:sha)
    end
  end

  def diff_head_sha
    if persisted?
      merge_request_diff.head_commit_sha
    else
      source_branch_head.try(:sha)
    end
  end

  # When importing a pull request from GitHub, the old and new branches may no
  # longer actually exist by those names, but we need to recreate the merge
  # request diff with the right source and target shas.
  # We use these attributes to force these to the intended values.
  attr_writer :target_branch_sha, :source_branch_sha

  def source_branch_ref
    return @source_branch_sha if @source_branch_sha
    return unless source_branch

    Gitlab::Git::BRANCH_REF_PREFIX + source_branch
  end

  def target_branch_ref
    return @target_branch_sha if @target_branch_sha
    return unless target_branch

    Gitlab::Git::BRANCH_REF_PREFIX + target_branch
  end

  def source_branch_head
    strong_memoize(:source_branch_head) do
      if source_project && source_branch_ref
        source_project.repository.commit(source_branch_ref)
      end
    end
  end

  def target_branch_head
    strong_memoize(:target_branch_head) do
      target_project.repository.commit(target_branch_ref)
    end
  end

  def branch_merge_base_commit
    start_sha = target_branch_sha
    head_sha  = source_branch_sha

    if start_sha && head_sha
      target_project.merge_base_commit(start_sha, head_sha)
    end
  end

  def target_branch_sha
    @target_branch_sha || target_branch_head.try(:sha)
  end

  def source_branch_sha
    @source_branch_sha || source_branch_head.try(:sha)
  end

  def diff_refs
    persisted? ? merge_request_diff.diff_refs : repository_diff_refs
  end

  # Instead trying to fetch the
  # persisted diff_refs, this method goes
  # straight to the repository to get the
  # most recent data possible.
  def repository_diff_refs
    Gitlab::Diff::DiffRefs.new(
      base_sha:  branch_merge_base_sha,
      start_sha: target_branch_sha,
      head_sha:  source_branch_sha
    )
  end

  def branch_merge_base_sha
    branch_merge_base_commit.try(:sha)
  end

  def validate_branches
    if target_project == source_project && target_branch == source_branch
      errors.add :branch_conflict, "You can't use same project/branch for source and target"
      return
    end

    if opened?
      similar_mrs = target_project
        .merge_requests
        .where(source_branch: source_branch, target_branch: target_branch)
        .where(source_project_id: source_project&.id)
        .opened

      similar_mrs = similar_mrs.where.not(id: id) if persisted?

      conflict = similar_mrs.first

      if conflict.present?
        errors.add(
          :validate_branches,
          "Another open merge request already exists for this source branch: #{conflict.to_reference}"
        )
      end
    end
  end

  def validate_target_project
    return true if target_project.merge_requests_enabled?

    errors.add :base, 'Target project has disabled merge requests'
  end

  def validate_fork
    return true unless target_project && source_project
    return true if target_project == source_project
    return true unless source_project_missing?

    errors.add :validate_fork,
               'Source project is not a fork of the target project'
  end

  def merge_ongoing?
    # While the MergeRequest is locked, it should present itself as 'merge ongoing'.
    # The unlocking process is handled by StuckMergeJobsWorker scheduled in Cron.
    return true if locked?

    !!merge_jid && !merged? && Gitlab::SidekiqStatus.running?(merge_jid)
  end

  def closed_without_fork?
    closed? && source_project_missing?
  end

  def source_project_missing?
    return false unless for_fork?
    return true unless source_project

    !source_project.in_fork_network_of?(target_project)
  end

  def reopenable?
    closed? && !source_project_missing? && source_branch_exists?
  end

  def ensure_merge_request_diff
    merge_request_diff || create_merge_request_diff
  end

  def refresh_merge_request_assignees
    transaction do
      # Using it instead relation.delete_all in order to avoid adding a
      # dependent: :delete_all (we already have foreign key cascade deletion).
      MergeRequestAssignee.where(merge_request_id: self).delete_all
      merge_request_assignees.create(user_id: assignee_id) if assignee_id
    end
  end

  def create_merge_request_diff
    fetch_ref!

    # n+1: https://gitlab.com/gitlab-org/gitlab-ce/issues/37435
    Gitlab::GitalyClient.allow_n_plus_1_calls do
      merge_request_diffs.create
      reload_merge_request_diff
    end
  end

  def viewable_diffs
    @viewable_diffs ||= merge_request_diffs.viewable.to_a
  end

  def merge_request_diff_for(diff_refs_or_sha)
    matcher =
      if diff_refs_or_sha.is_a?(Gitlab::Diff::DiffRefs)
        {
          'start_commit_sha' => diff_refs_or_sha.start_sha,
          'head_commit_sha' => diff_refs_or_sha.head_sha,
          'base_commit_sha' => diff_refs_or_sha.base_sha
        }
      else
        { 'head_commit_sha' => diff_refs_or_sha }
      end

    viewable_diffs.find do |diff|
      diff.attributes.slice(*matcher.keys) == matcher
    end
  end

  def version_params_for(diff_refs)
    if diff = merge_request_diff_for(diff_refs)
      { diff_id: diff.id }
    elsif diff = merge_request_diff_for(diff_refs.head_sha)
      {
        diff_id: diff.id,
        start_sha: diff_refs.start_sha
      }
    end
  end

  def clear_memoized_shas
    @target_branch_sha = @source_branch_sha = nil

    clear_memoization(:source_branch_head)
    clear_memoization(:target_branch_head)
  end

  def reload_diff_if_branch_changed
    if (source_branch_changed? || target_branch_changed?) &&
        (source_branch_head && target_branch_head)
      reload_diff
    end
  end

  # rubocop: disable CodeReuse/ServiceClass
  def reload_diff(current_user = nil)
    return unless open?

    MergeRequests::ReloadDiffsService.new(self, current_user).execute
  end
  # rubocop: enable CodeReuse/ServiceClass

  def check_if_can_be_merged
    return unless self.class.state_machines[:merge_status].check_state?(merge_status) && Gitlab::Database.read_write?

    can_be_merged =
      !broken? && project.repository.can_be_merged?(diff_head_sha, target_branch)

    if can_be_merged
      mark_as_mergeable
    else
      mark_as_unmergeable
    end
  end

  def merge_event
    @merge_event ||= target_project.events.where(target_id: self.id, target_type: "MergeRequest", action: Event::MERGED).last
  end

  def closed_event
    @closed_event ||= target_project.events.where(target_id: self.id, target_type: "MergeRequest", action: Event::CLOSED).last
  end

  def work_in_progress?
    self.class.work_in_progress?(title)
  end

  def wipless_title
    self.class.wipless_title(self.title)
  end

  def wip_title
    self.class.wip_title(self.title)
  end

  def mergeable?(skip_ci_check: false)
    return false unless mergeable_state?(skip_ci_check: skip_ci_check)

    check_if_can_be_merged

    can_be_merged? && !should_be_rebased?
  end

  def mergeable_state?(skip_ci_check: false, skip_discussions_check: false)
    return false unless open?
    return false if work_in_progress?
    return false if broken?
    return false unless skip_ci_check || mergeable_ci_state?
    return false unless skip_discussions_check || mergeable_discussions_state?

    true
  end

  def mergeable_to_ref?
    return false if merged?
    return false if broken?

    # Given the `merge_ref_path` will have the same
    # state the `target_branch` would have. Ideally
    # we need to check if it can be merged to it.
    project.repository.can_be_merged?(diff_head_sha, target_branch)
  end

  def ff_merge_possible?
    project.repository.ancestor?(target_branch_sha, diff_head_sha)
  end

  def should_be_rebased?
    project.ff_merge_must_be_possible? && !ff_merge_possible?
  end

  def can_cancel_merge_when_pipeline_succeeds?(current_user)
    can_be_merged_by?(current_user) || self.author == current_user
  end

  def can_remove_source_branch?(current_user)
    !ProtectedBranch.protected?(source_project, source_branch) &&
      !source_project.root_ref?(source_branch) &&
      Ability.allowed?(current_user, :push_code, source_project) &&
      diff_head_sha == source_branch_head.try(:sha)
  end

  def should_remove_source_branch?
    Gitlab::Utils.to_boolean(merge_params['should_remove_source_branch'])
  end

  def force_remove_source_branch?
    Gitlab::Utils.to_boolean(merge_params['force_remove_source_branch'])
  end

  def remove_source_branch?
    should_remove_source_branch? || force_remove_source_branch?
  end

  def notify_conflict?
    (opened? || locked?) &&
      has_commits? &&
      !branch_missing? &&
      !project.repository.can_be_merged?(diff_head_sha, target_branch)
  rescue Gitlab::Git::CommandError
    # Checking mergeability can trigger exception, e.g. non-utf8
    # We ignore this type of errors.
    false
  end

  def related_notes
    # Fetch comments only from last 100 commits
    commits_for_notes_limit = 100
    commit_ids = commit_shas.take(commits_for_notes_limit)

    commit_notes = Note
      .except(:order)
      .where(project_id: [source_project_id, target_project_id])
      .for_commit_id(commit_ids)

    # We're using a UNION ALL here since this results in better performance
    # compared to using OR statements. We're using UNION ALL since the queries
    # used won't produce any duplicates (e.g. a note for a commit can't also be
    # a note for an MR).
    Note
      .from_union([notes, commit_notes], remove_duplicates: false)
      .includes(:noteable)
  end

  alias_method :discussion_notes, :related_notes

  def mergeable_discussions_state?
    return true unless project.only_allow_merge_if_all_discussions_are_resolved?

    !discussions_to_be_resolved?
  end

  def for_fork?
    target_project != source_project
  end

  # If the merge request closes any issues, save this information in the
  # `MergeRequestsClosingIssues` model. This is a performance optimization.
  # Calculating this information for a number of merge requests requires
  # running `ReferenceExtractor` on each of them separately.
  # This optimization does not apply to issues from external sources.
  def cache_merge_request_closes_issues!(current_user = self.author)
    return unless project.issues_enabled?
    return if closed? || merged?

    transaction do
      self.merge_requests_closing_issues.delete_all

      closes_issues(current_user).each do |issue|
        next if issue.is_a?(ExternalIssue)

        self.merge_requests_closing_issues.create!(issue: issue)
      end
    end
  end

  def visible_closing_issues_for(current_user = self.author)
    strong_memoize(:visible_closing_issues_for) do
      if self.target_project.has_external_issue_tracker?
        closes_issues(current_user)
      else
        cached_closes_issues.select do |issue|
          Ability.allowed?(current_user, :read_issue, issue)
        end
      end
    end
  end

  # Return the set of issues that will be closed if this merge request is accepted.
  def closes_issues(current_user = self.author)
    if target_branch == project.default_branch
      messages = [title, description]
      messages.concat(commits.map(&:safe_message)) if merge_request_diff

      Gitlab::ClosingIssueExtractor.new(project, current_user)
        .closed_by_message(messages.join("\n"))
    else
      []
    end
  end

  def issues_mentioned_but_not_closing(current_user)
    return [] unless target_branch == project.default_branch

    ext = Gitlab::ReferenceExtractor.new(project, current_user)
    ext.analyze("#{title}\n#{description}")

    ext.issues - visible_closing_issues_for(current_user)
  end

  def target_project_path
    if target_project
      target_project.full_path
    else
      "(removed)"
    end
  end

  def source_project_path
    if source_project
      source_project.full_path
    else
      "(removed)"
    end
  end

  def source_project_namespace
    if source_project && source_project.namespace
      source_project.namespace.full_path
    else
      "(removed)"
    end
  end

  def target_project_namespace
    if target_project && target_project.namespace
      target_project.namespace.full_path
    else
      "(removed)"
    end
  end

  def source_branch_exists?
    return false unless self.source_project

    self.source_project.repository.branch_exists?(self.source_branch)
  end

  def target_branch_exists?
    return false unless self.target_project

    self.target_project.repository.branch_exists?(self.target_branch)
  end

  def default_merge_commit_message(include_description: false)
    closes_issues_references = visible_closing_issues_for.map do |issue|
      issue.to_reference(target_project)
    end

    message = [
      "Merge branch '#{source_branch}' into '#{target_branch}'",
      title
    ]

    if !include_description && closes_issues_references.present?
      message << "Closes #{closes_issues_references.to_sentence}"
    end

    message << "#{description}" if include_description && description.present?
    message << "See merge request #{to_reference(full: true)}"

    message.join("\n\n")
  end

  # Returns the oldest multi-line commit message, or the MR title if none found
  def default_squash_commit_message
    strong_memoize(:default_squash_commit_message) do
      commits.without_merge_commits.reverse.find(&:description?)&.safe_message || title
    end
  end

  def reset_merge_when_pipeline_succeeds
    return unless merge_when_pipeline_succeeds?

    self.merge_when_pipeline_succeeds = false
    self.merge_user = nil
    if merge_params
      merge_params.delete('should_remove_source_branch')
      merge_params.delete('commit_message')
      merge_params.delete('squash_commit_message')
    end

    self.save
  end

  # Return array of possible target branches
  # depends on target project of MR
  def target_branches
    if target_project.nil?
      []
    else
      target_project.repository.branch_names
    end
  end

  # Return array of possible source branches
  # depends on source project of MR
  def source_branches
    if source_project.nil?
      []
    else
      source_project.repository.branch_names
    end
  end

  def has_ci?
    return false if has_no_commits?

    !!(head_pipeline_id || all_pipelines.any? || source_project&.ci_service)
  end

  def branch_missing?
    !source_branch_exists? || !target_branch_exists?
  end

  def broken?
    has_no_commits? || branch_missing? || cannot_be_merged?
  end

  def can_be_merged_by?(user)
    access = ::Gitlab::UserAccess.new(user, project: project)
    access.can_update_branch?(target_branch)
  end

  def can_be_merged_via_command_line_by?(user)
    access = ::Gitlab::UserAccess.new(user, project: project)
    access.can_push_to_branch?(target_branch)
  end

  def mergeable_ci_state?
    return true unless project.only_allow_merge_if_pipeline_succeeds?
    return true unless head_pipeline

    actual_head_pipeline&.success? || actual_head_pipeline&.skipped?
  end

  def environments_for(current_user)
    return [] unless diff_head_commit

    @environments ||= Hash.new do |h, current_user|
      envs = EnvironmentsFinder.new(target_project, current_user,
        ref: target_branch, commit: diff_head_commit, with_tags: true).execute

      if source_project
        envs.concat EnvironmentsFinder.new(source_project, current_user,
          ref: source_branch, commit: diff_head_commit).execute
      end

      h[current_user] = envs.uniq
    end

    @environments[current_user]
  end

  def state_human_name
    if merged?
      "Merged"
    elsif closed?
      "Closed"
    else
      "Open"
    end
  end

  def state_icon_name
    if merged?
      "git-merge"
    elsif closed?
      "close"
    else
      "issue-open-m"
    end
  end

  def fetch_ref!
    target_project.repository.fetch_source_branch!(source_project.repository, source_branch, ref_path)
  end

  def ref_path
    "refs/#{Repository::REF_MERGE_REQUEST}/#{iid}/head"
  end

  def merge_ref_path
    "refs/#{Repository::REF_MERGE_REQUEST}/#{iid}/merge"
  end

  def in_locked_state
    begin
      lock_mr
      yield
    ensure
      unlock_mr
    end
  end

  def diverged_commits_count
    cache = Rails.cache.read(:"merge_request_#{id}_diverged_commits")

    if cache.blank? || cache[:source_sha] != source_branch_sha || cache[:target_sha] != target_branch_sha
      cache = {
        source_sha: source_branch_sha,
        target_sha: target_branch_sha,
        diverged_commits_count: compute_diverged_commits_count
      }
      Rails.cache.write(:"merge_request_#{id}_diverged_commits", cache)
    end

    cache[:diverged_commits_count]
  end

  def compute_diverged_commits_count
    return 0 unless source_branch_sha && target_branch_sha

    target_project.repository
      .count_commits_between(source_branch_sha, target_branch_sha)
  end
  private :compute_diverged_commits_count

  def diverged_from_target_branch?
    diverged_commits_count > 0
  end

  def all_pipelines
    return Ci::Pipeline.none unless source_project

    shas = all_commit_shas

    strong_memoize(:all_pipelines) do
      Ci::Pipeline.from_union(
        [source_project.ci_pipelines.merge_request_pipelines(self, shas),
         source_project.ci_pipelines.detached_merge_request_pipelines(self, shas),
         source_project.ci_pipelines.triggered_for_branch(source_branch).for_sha(shas)],
         remove_duplicates: false).sort_by_merge_request_pipelines
    end
  end

  def update_head_pipeline
    find_actual_head_pipeline.try do |pipeline|
      self.head_pipeline = pipeline
      update_column(:head_pipeline_id, head_pipeline.id) if head_pipeline_id_changed?
    end
  end

  def merge_request_pipeline_exists?
    merge_request_pipelines.exists?(sha: diff_head_sha)
  end

  def has_test_reports?
    actual_head_pipeline&.has_test_reports?
  end

  def predefined_variables
    Gitlab::Ci::Variables::Collection.new.tap do |variables|
      variables.append(key: 'CI_MERGE_REQUEST_ID', value: id.to_s)
      variables.append(key: 'CI_MERGE_REQUEST_IID', value: iid.to_s)
      variables.append(key: 'CI_MERGE_REQUEST_REF_PATH', value: ref_path.to_s)
      variables.append(key: 'CI_MERGE_REQUEST_PROJECT_ID', value: project.id.to_s)
      variables.append(key: 'CI_MERGE_REQUEST_PROJECT_PATH', value: project.full_path)
      variables.append(key: 'CI_MERGE_REQUEST_PROJECT_URL', value: project.web_url)
      variables.append(key: 'CI_MERGE_REQUEST_TARGET_BRANCH_NAME', value: target_branch.to_s)
      variables.append(key: 'CI_MERGE_REQUEST_TITLE', value: title)
      variables.append(key: 'CI_MERGE_REQUEST_ASSIGNEES', value: assignee.username) if assignee
      variables.append(key: 'CI_MERGE_REQUEST_MILESTONE', value: milestone.title) if milestone
      variables.append(key: 'CI_MERGE_REQUEST_LABELS', value: label_names.join(',')) if labels.present?
      variables.concat(source_project_variables)
    end
  end

  def compare_test_reports
    unless has_test_reports?
      return { status: :error, status_reason: 'This merge request does not have test reports' }
    end

    compare_reports(Ci::CompareTestReportsService)
  end

  def compare_reports(service_class)
    with_reactive_cache(service_class.name) do |data|
      unless service_class.new(project)
        .latest?(base_pipeline, actual_head_pipeline, data)
        raise InvalidateReactiveCache
      end

      data
    end || { status: :parsing }
  end

  def calculate_reactive_cache(identifier, *args)
    service_class = identifier.constantize

    raise NameError, service_class unless service_class < Ci::CompareReportsBaseService

    service_class.new(project).execute(base_pipeline, actual_head_pipeline)
  end

  def all_commits
    # MySQL doesn't support LIMIT in a subquery.
    diffs_relation = if Gitlab::Database.postgresql?
                       merge_request_diffs.recent
                     else
                       merge_request_diffs
                     end

    MergeRequestDiffCommit
      .where(merge_request_diff: diffs_relation)
      .limit(10_000)
  end

  # Note that this could also return SHA from now dangling commits
  #
  def all_commit_shas
    @all_commit_shas ||= begin
      return commit_shas unless persisted?

      all_commits.pluck(:sha).uniq
    end
  end

  def merge_commit
    @merge_commit ||= project.commit(merge_commit_sha) if merge_commit_sha
  end

  def short_merge_commit_sha
    Commit.truncate_sha(merge_commit_sha) if merge_commit_sha
  end

  def can_be_reverted?(current_user)
    return false unless merge_commit
    return false unless merged_at

    # It is not guaranteed that Note#created_at will be strictly later than
    # MergeRequestMetric#merged_at. Nanoseconds on MySQL may break this
    # comparison, as will a HA environment if clocks are not *precisely*
    # synchronized. Add a minute's leeway to compensate for both possibilities
    cutoff = merged_at - 1.minute

    notes_association = notes_with_associations.where('created_at >= ?', cutoff)

    !merge_commit.has_been_reverted?(current_user, notes_association)
  end

  def merged_at
    strong_memoize(:merged_at) do
      next unless merged?

      metrics&.merged_at ||
        merge_event&.created_at ||
        notes.system.reorder(nil).find_by(note: 'merged')&.created_at
    end
  end

  def can_be_cherry_picked?
    merge_commit.present?
  end

  def has_complete_diff_refs?
    diff_refs && diff_refs.complete?
  end

  # rubocop: disable CodeReuse/ServiceClass
  def update_diff_discussion_positions(old_diff_refs:, new_diff_refs:, current_user: nil)
    return unless has_complete_diff_refs?
    return if new_diff_refs == old_diff_refs

    active_diff_discussions = self.notes.new_diff_notes.discussions.select do |discussion|
      discussion.active?(old_diff_refs)
    end
    return if active_diff_discussions.empty?

    paths = active_diff_discussions.flat_map { |n| n.diff_file.paths }.uniq

    service = Discussions::UpdateDiffPositionService.new(
      self.project,
      current_user,
      old_diff_refs: old_diff_refs,
      new_diff_refs: new_diff_refs,
      paths: paths
    )

    active_diff_discussions.each do |discussion|
      service.execute(discussion)
    end

    if project.resolve_outdated_diff_discussions?
      MergeRequests::ResolvedDiscussionNotificationService
        .new(project, current_user)
        .execute(self)
    end
  end
  # rubocop: enable CodeReuse/ServiceClass

  def keep_around_commit
    project.repository.keep_around(self.merge_commit_sha)
  end

  def has_commits?
    merge_request_diff && commits_count > 0
  end

  def has_no_commits?
    !has_commits?
  end

  def mergeable_with_quick_action?(current_user, autocomplete_precheck: false, last_diff_sha: nil)
    return false unless can_be_merged_by?(current_user)

    return true if autocomplete_precheck

    return false unless mergeable?(skip_ci_check: true)
    return false if actual_head_pipeline && !(actual_head_pipeline.success? || actual_head_pipeline.active?)
    return false if last_diff_sha != diff_head_sha

    true
  end

  def base_pipeline
    @base_pipeline ||= project.ci_pipelines
      .order(id: :desc)
      .find_by(sha: diff_base_sha, ref: target_branch)
  end

  def discussions_rendered_on_frontend?
    true
  end

  # rubocop: disable CodeReuse/ServiceClass
  def update_project_counter_caches
    Projects::OpenMergeRequestsCountService.new(target_project).refresh_cache
  end
  # rubocop: enable CodeReuse/ServiceClass

  def first_contribution?
    return false if project.team.max_member_access(author_id) > Gitlab::Access::GUEST

    project.merge_requests.merged.where(author_id: author_id).empty?
  end

  # TODO: remove once production database rename completes
  alias_attribute :allow_collaboration, :allow_maintainer_to_push

  def allow_collaboration
    collaborative_push_possible? && allow_maintainer_to_push
  end

  alias_method :allow_collaboration?, :allow_collaboration

  def collaborative_push_possible?
    source_project.present? && for_fork? &&
      target_project.visibility_level > Gitlab::VisibilityLevel::PRIVATE &&
      source_project.visibility_level > Gitlab::VisibilityLevel::PRIVATE &&
      !ProtectedBranch.protected?(source_project, source_branch)
  end

  def can_allow_collaboration?(user)
    collaborative_push_possible? &&
      Ability.allowed?(user, :push_code, source_project)
  end

  def squash_in_progress?
    # The source project can be deleted
    return false unless source_project

    source_project.repository.squash_in_progress?(id)
  end

  private

  def find_actual_head_pipeline
    all_pipelines.for_sha_or_source_sha(diff_head_sha).first
  end

  def source_project_variables
    Gitlab::Ci::Variables::Collection.new.tap do |variables|
      break variables unless source_project

      variables.append(key: 'CI_MERGE_REQUEST_SOURCE_PROJECT_ID', value: source_project.id.to_s)
      variables.append(key: 'CI_MERGE_REQUEST_SOURCE_PROJECT_PATH', value: source_project.full_path)
      variables.append(key: 'CI_MERGE_REQUEST_SOURCE_PROJECT_URL', value: source_project.web_url)
      variables.append(key: 'CI_MERGE_REQUEST_SOURCE_BRANCH_NAME', value: source_branch.to_s)
    end
  end
end<|MERGE_RESOLUTION|>--- conflicted
+++ resolved
@@ -210,10 +210,10 @@
     '!'
   end
 
-<<<<<<< HEAD
   def self.available_states
     @available_states ||= super.merge(merged: 3, locked: 4)
-=======
+  end
+
   # Returns the top 100 target branches
   #
   # The returned value is a Array containing branch names
@@ -228,7 +228,6 @@
       .reorder('MAX(merge_requests.updated_at) DESC')
       .limit(limit)
       .pluck(:target_branch)
->>>>>>> 97f8d4e9
   end
 
   def rebase_in_progress?
