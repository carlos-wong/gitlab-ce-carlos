--- conflicted
+++ resolved
@@ -218,11 +218,7 @@
             if: :external_authorization_service_enabled
 
   validates :external_authorization_service_url,
-<<<<<<< HEAD
-            url: true, allow_blank: true,
-=======
             addressable_url: true, allow_blank: true,
->>>>>>> d748f2a6
             if: :external_authorization_service_enabled
 
   validates :external_authorization_service_timeout,
@@ -233,8 +229,6 @@
             presence: true,
             if: -> (setting) { setting.external_auth_client_cert.present? }
 
-<<<<<<< HEAD
-=======
   validates :lets_encrypt_notification_email,
             devise_email: true,
             format: { without: /@example\.(com|org|net)\z/,
@@ -245,7 +239,6 @@
             presence: true,
             if: :lets_encrypt_terms_of_service_accepted?
 
->>>>>>> d748f2a6
   validates_with X509CertificateCredentialsValidator,
                  certificate: :external_auth_client_cert,
                  pkey: :external_auth_client_key,
