--- conflicted
+++ resolved
@@ -25,8 +25,6 @@
 
     after_save :clear_reactive_cache!
 
-<<<<<<< HEAD
-=======
     def project_name
       super || project_name_from_slug
     end
@@ -52,7 +50,6 @@
       api_host
     end
 
->>>>>>> 22e1c70f
     def sentry_client
       Sentry::Client.new(api_url, token)
     end
@@ -67,13 +64,10 @@
       end
     end
 
-<<<<<<< HEAD
-=======
     def list_sentry_projects
       { projects: sentry_client.list_projects }
     end
 
->>>>>>> 22e1c70f
     def calculate_reactive_cache(request, opts)
       case request
       when 'list_issues'
@@ -88,7 +82,6 @@
       url.sub('api/0/projects/', '')
     end
 
-<<<<<<< HEAD
     private
 
     def validate_api_url_path
@@ -96,7 +89,6 @@
         errors.add(:api_url, 'path needs to start with /api/0/projects')
       end
     rescue URI::InvalidURIError
-=======
     def api_host
       return if api_url.blank?
 
@@ -144,7 +136,6 @@
         end
       rescue Addressable::URI::InvalidURIError
       end
->>>>>>> 22e1c70f
     end
   end
 end