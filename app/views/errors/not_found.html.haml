--- conflicted
+++ resolved
@@ -1,12 +1,4 @@
-<<<<<<< HEAD
-.alert-message.block-message.error
-  %h3 Not found
-  %hr
-  %p The resource you were looking for doesn't exist.
-  %p You may have mistyped the address or it may have been removed.
-=======
 %h1 404
 %hr
-%h2 Resource you were looking for doesn't exist.
-%p You may have mistyped the address or the page may have moved.
->>>>>>> 05da3801
+%h2 The resource you were looking for doesn't exist.
+%p You may have mistyped the address or the page may have moved.