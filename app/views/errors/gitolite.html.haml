--- conflicted
+++ resolved
@@ -1,25 +1,6 @@
-<<<<<<< HEAD
-.alert-message.block-message.error
-  %h3 Gitolite Error
-  %h4 Application can't get access to your gitolite system.
-
-%h4 Tips for Administrator:
-
-%ul
-  %li
-    %p
-      Check git logs in admin area
-  %li
-    %p
-      Check config/gitlab.yml for correct settings.
-  %li
-    %p
-      Diagnostic tool:
-=======
 %h1 Git Error
 %hr
-%h2 Application cant get access to your gitolite system.
-
+%h2 Gitlab was unable to access your Gitolite system.
 
 .git_error_tips
   %h4 Tips for Administrator:
@@ -38,7 +19,6 @@
     %li
       %p
         Permissions:
->>>>>>> 05da3801
       %pre
         = preserve do
           sudo chmod -R 770 /home/git/repositories/
