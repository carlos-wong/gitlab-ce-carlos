- @no_container = true

= content_for :meta_tags do
  - if current_user
    = auto_discovery_link_tag(:atom, group_url(@group, format: :atom, private_token: current_user.private_token), title: "#{@group.name} activity")

.cover-block
  .cover-controls
    - if @group && can?(current_user, :admin_group, @group)
      = link_to icon('pencil'), edit_group_path(@group), class: 'btn'
    - if current_user
      = link_to icon('rss'), group_path(@group, { format: :atom, private_token: current_user.private_token }), title: "Feed", class: 'btn rss-btn'

  .avatar-holder
    = link_to group_icon(@group), target: '_blank' do
      = image_tag group_icon(@group), class: "avatar group-avatar s90"
  .cover-title
    %h1
      = @group.name

      %span.visibility-icon.has_tooltip{data: { container: 'body', placement: 'left' }, title: "#{visibility_level_label(@group.visibility_level)} - #{group_visibility_description(@group)}"}
        = visibility_level_icon(@group.visibility_level, fw: false)

  .cover-desc.username
    @#{@group.path}

  - if @group.description.present?
    .cover-desc.description
      = markdown(@group.description, pipeline: :description)

<<<<<<< HEAD
  %ul.nav-links
    %li.active
      = link_to "#activity", 'data-toggle' => 'tab' do
        Activity
    %li
      = link_to "#projects", 'data-toggle' => 'tab' do
        Projects

=======
>>>>>>> 59064aee
- if can?(current_user, :read_group, @group)
  %div{ class: container_class }
    .top-area
      %ul.nav-links
        %li.active
          = link_to "#projects", 'data-toggle' => 'tab' do
            All Projects
        - if @shared_projects.present?
          %li
            = link_to "#shared", 'data-toggle' => 'tab' do
              Shared Projects
      .nav-controls
        = form_tag request.original_url, method: :get, class: 'project-filter-form', id: 'project-filter-form' do |f|
          = search_field_tag :filter_projects, nil, placeholder: 'Filter by name', class: 'projects-list-filter form-control', spellcheck: false
        = render 'shared/projects/dropdown'
        - if can? current_user, :create_projects, @group
          = link_to new_project_path(namespace_id: @group.id), class: 'btn btn-new pull-right' do
            = icon('plus')
            New Project

    .tab-content
      .tab-pane.active#projects
        = render "projects", projects: @projects

      - if @shared_projects.present?
        .tab-pane#shared
          = render "shared_projects", projects: @shared_projects

- else
  %p.nav-links.no-top
    No projects to show<|MERGE_RESOLUTION|>--- conflicted
+++ resolved
@@ -28,7 +28,6 @@
     .cover-desc.description
       = markdown(@group.description, pipeline: :description)
 
-<<<<<<< HEAD
   %ul.nav-links
     %li.active
       = link_to "#activity", 'data-toggle' => 'tab' do
@@ -37,8 +36,6 @@
       = link_to "#projects", 'data-toggle' => 'tab' do
         Projects
 
-=======
->>>>>>> 59064aee
 - if can?(current_user, :read_group, @group)
   %div{ class: container_class }
     .top-area
