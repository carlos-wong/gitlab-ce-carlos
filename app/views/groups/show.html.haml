--- conflicted
+++ resolved
@@ -15,17 +15,17 @@
           %span.visibility-icon.has-tooltip{ data: { container: 'body' }, title: visibility_icon_description(@group) }
             = visibility_level_icon(@group.visibility_level, fw: false)
 
-        = render 'notifications/buttons/notifications', notification_setting: @notification_setting
+        %span.hidden-xs
+          = render 'shared/notifications/button', notification_setting: @notification_setting
+
+        - if current_user
+          .pull-right
+            = render 'shared/members/access_request_buttons', source: @group
 
       - if @group.description.present?
         .cover-desc.description
           = markdown(@group.description, pipeline: :description)
 
-<<<<<<< HEAD
-    - if current_user
-      = render 'shared/members/access_request_buttons', source: @group
-=======
->>>>>>> 92e18354
 
 %div{ class: container_class }
   .top-area
