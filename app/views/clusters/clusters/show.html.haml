--- conflicted
+++ resolved
@@ -34,11 +34,7 @@
     = render 'banner'
     = render 'form'
 
-<<<<<<< HEAD
-  = render_if_exists 'projects/clusters/prometheus_graphs' if show_cluster_health_graphs?(@cluster)
-=======
   = render_if_exists 'projects/clusters/prometheus_graphs'
->>>>>>> d748f2a6
 
   .cluster-applications-table#js-cluster-applications
 
