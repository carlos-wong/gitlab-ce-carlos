%div
<<<<<<< HEAD
  .top_panel_issues
    - if can? current_user, :write_issue, @project
      %div{:class => "left", :style => "margin-right: 10px;" }
        = link_to 'New Issue', new_project_issue_path(@project), :remote => true, :class => "lbutton vm"
    = form_tag search_project_issues_path(@project), :method => :get, :remote => true, :class => :left, :id => "issue_search_form" do
      = hidden_field_tag :project_id, @project.id, { :id => 'project_id' }
      = search_field_tag :issue_search, nil, { :placeholder => 'Search', :class => 'issue_search' }
      
    .right
      = form_tag project_issues_path(@project), :method => :get do
        .span-2
          = radio_button_tag :f, 0, (params[:f] || "0") == "0", :onclick => "this.form.submit()", :id => "open_issues", :class => "status"
          = label_tag "open_issues","Open"
        .span-2
          = radio_button_tag :f, 2, params[:f] == "2", :onclick => "this.form.submit()", :id => "closed_issues", :class => "status"
          = label_tag "closed_issues","Closed"
        .span-2
          = radio_button_tag :f, 3, params[:f] == "3", :onclick => "this.form.submit()", :id => "my_issues", :class => "status"
          = label_tag "my_issues","To Me"
        .span-2
          = radio_button_tag :f, 1, params[:f] == "1", :onclick => "this.form.submit()", :id => "all_issues", :class => "status"
          = label_tag "all_issues","All"
=======
  - if can? current_user, :write_issue, @project
    .left= link_to 'New Issue', new_project_issue_path(@project), :remote => true, :class => "lbutton vm"
  .right
    = form_tag project_issues_path(@project), :method => :get do
      .span-2
        = radio_button_tag :f, 0, (params[:f] || "0") == "0", :onclick => "this.form.submit()", :id => "open_issues"
        = label_tag "open_issues","Open"
      .span-2
        = radio_button_tag :f, 2, params[:f] == "2", :onclick => "this.form.submit()", :id => "closed_issues"
        = label_tag "closed_issues","Closed"
      .span-2
        = radio_button_tag :f, 3, params[:f] == "3", :onclick => "this.form.submit()", :id => "my_issues"
        = label_tag "my_issues","To Me"

      .span-2
        = radio_button_tag :f, 1, params[:f] == "1", :onclick => "this.form.submit()", :id => "all_issues"
        = label_tag "all_issues","All"
>>>>>>> f1e25f25

  #issues-table-holder= render "issues"
  %br
:javascript
<<<<<<< HEAD
  var href       = $('.issue_search').parent().attr('action');
  var last_terms = '';

  $('.issue_search').keyup(function() {
    var terms       = $(this).val();
    var project_id  = $('#project_id').val();
    var status      = $('.status:checked').val();
    if (terms != last_terms) {
      last_terms = terms;

      if (terms.length >= 2 || terms.length == 0) {
        $.get(href, { 'status': status, 'terms': terms, project: project_id  }, function(response) {
          $('#issues-table').html(response);
          setSortable();
        });
      }
    }
  });

  $('.delete-issue').live('ajax:success', function() {  
    $(this).closest('tr').fadeOut(); });  
  
=======
  $('.delete-issue').live('ajax:success', function() {
    $(this).closest('tr').fadeOut(); });

>>>>>>> f1e25f25
  function setSortable(){
    $('#issues-table>tbody').sortable({
      axis: 'y',
      dropOnEmpty: false,
      handle: '.handle',
      cursor: 'crosshair',
      items: 'tr',
      opacity: 0.4,
      scroll: true,
      update: function(){
        $.ajax({
        type: 'post',
        data: $('#issues-table>tbody').sortable('serialize'),
        dataType: 'script',
        complete: function(request){
          $('#issues-table>tbody').effect('highlight');
        },
        url: "#{sort_project_issues_path(@project)}"})
        }
      });
  }

  $(function(){
    setSortable();
  });<|MERGE_RESOLUTION|>--- conflicted
+++ resolved
@@ -1,5 +1,4 @@
 %div
-<<<<<<< HEAD
   .top_panel_issues
     - if can? current_user, :write_issue, @project
       %div{:class => "left", :style => "margin-right: 10px;" }
@@ -7,7 +6,7 @@
     = form_tag search_project_issues_path(@project), :method => :get, :remote => true, :class => :left, :id => "issue_search_form" do
       = hidden_field_tag :project_id, @project.id, { :id => 'project_id' }
       = search_field_tag :issue_search, nil, { :placeholder => 'Search', :class => 'issue_search' }
-      
+
     .right
       = form_tag project_issues_path(@project), :method => :get do
         .span-2
@@ -22,30 +21,10 @@
         .span-2
           = radio_button_tag :f, 1, params[:f] == "1", :onclick => "this.form.submit()", :id => "all_issues", :class => "status"
           = label_tag "all_issues","All"
-=======
-  - if can? current_user, :write_issue, @project
-    .left= link_to 'New Issue', new_project_issue_path(@project), :remote => true, :class => "lbutton vm"
-  .right
-    = form_tag project_issues_path(@project), :method => :get do
-      .span-2
-        = radio_button_tag :f, 0, (params[:f] || "0") == "0", :onclick => "this.form.submit()", :id => "open_issues"
-        = label_tag "open_issues","Open"
-      .span-2
-        = radio_button_tag :f, 2, params[:f] == "2", :onclick => "this.form.submit()", :id => "closed_issues"
-        = label_tag "closed_issues","Closed"
-      .span-2
-        = radio_button_tag :f, 3, params[:f] == "3", :onclick => "this.form.submit()", :id => "my_issues"
-        = label_tag "my_issues","To Me"
-
-      .span-2
-        = radio_button_tag :f, 1, params[:f] == "1", :onclick => "this.form.submit()", :id => "all_issues"
-        = label_tag "all_issues","All"
->>>>>>> f1e25f25
 
   #issues-table-holder= render "issues"
   %br
 :javascript
-<<<<<<< HEAD
   var href       = $('.issue_search').parent().attr('action');
   var last_terms = '';
 
@@ -65,14 +44,9 @@
     }
   });
 
-  $('.delete-issue').live('ajax:success', function() {  
-    $(this).closest('tr').fadeOut(); });  
-  
-=======
   $('.delete-issue').live('ajax:success', function() {
     $(this).closest('tr').fadeOut(); });
 
->>>>>>> f1e25f25
   function setSortable(){
     $('#issues-table>tbody').sortable({
       axis: 'y',
