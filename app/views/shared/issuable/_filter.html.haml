--- conflicted
+++ resolved
@@ -1,9 +1,6 @@
-<<<<<<< HEAD
 - finder = controller.controller_name == 'issues' || controller.controller_name == 'boards' ? issues_finder : merge_requests_finder
-=======
 - boards_page = controller.controller_name == 'boards'
 
->>>>>>> f2c0f823
 .issues-filters
   .issues-details-filters.row-content-block.second-block
     = form_tag page_filter_path(without: [:assignee_id, :author_id, :milestone_title, :label_name, :search]), method: :get, class: 'filter-form js-filter-form' do
