- affix_offset = local_assigns.fetch(:affix_offset, "50")
- project = local_assigns[:project]

%aside.right-sidebar.js-right-sidebar{ data: { "offset-top" => affix_offset, "spy" => "affix", "always-show-toggle" => true }, class: sidebar_gutter_collapsed_class, 'aria-live' => 'polite' }
  .issuable-sidebar.milestone-sidebar
    .block.milestone-progress.issuable-sidebar-header
      %a.gutter-toggle.float-right.js-sidebar-toggle{ role: "button", href: "#", "aria-label" => "Toggle sidebar" }
        = sidebar_gutter_toggle_icon

      .sidebar-collapsed-icon
        %span== #{milestone.percent_complete(current_user)}%
        = milestone_progress_bar(milestone)
      .title.hide-collapsed
        %strong.bold== #{milestone.percent_complete(current_user)}%
        %span.hide-collapsed
          complete
      .value.hide-collapsed
        = milestone_progress_bar(milestone)

    .block.start_date.hide-collapsed
      .title
        Start date
        - if @project && can?(current_user, :admin_milestone, @project)
          = link_to 'Edit', edit_project_milestone_path(@project, @milestone), class: 'js-sidebar-dropdown-toggle edit-link float-right'
      .value
        %span.value-content
          - if milestone.start_date
            %span.bold= milestone.start_date.to_s(:medium)
          - else
            %span.no-value No start date

    .block.due_date
      .sidebar-collapsed-icon
        = icon('calendar', 'aria-hidden': 'true')
        %span.collapsed-milestone-date
          - if milestone.start_date && milestone.due_date
            - if milestone.start_date.year == milestone.due_date.year
              .milestone-date= milestone.start_date.strftime('%b %-d')
            - else
              .milestone-date= milestone.start_date.strftime('%b %-d %Y')
            .date-separator -
            .due_date= milestone.due_date.strftime('%b %-d %Y')
          - elsif milestone.start_date
            From
            .milestone-date= milestone.start_date.strftime('%b %-d %Y')
          - elsif milestone.due_date
            Until
            .milestone-date= milestone.due_date.strftime('%b %-d %Y')
          - else
            None
      .title.hide-collapsed
        Due date
        - if @project && can?(current_user, :admin_milestone, @project)
          = link_to 'Edit', edit_project_milestone_path(@project, @milestone), class: 'js-sidebar-dropdown-toggle edit-link float-right'
      .value.hide-collapsed
        %span.value-content
          - if milestone.due_date
            %span.bold= milestone.due_date.to_s(:medium)
          - else
            %span.no-value No due date
        - remaining_days = milestone_remaining_days(milestone)
        - if remaining_days.present?
          = surround '(', ')' do
            %span.remaining-days= remaining_days

    - if !project || can?(current_user, :read_issue, project)
      .block.issues
        .sidebar-collapsed-icon
          %strong
            = custom_icon('issues')
          %span= milestone.issues_visible_to_user(current_user).count
        .title.hide-collapsed
          Issues
<<<<<<< HEAD
          %span.badge.badge-pill= milestone.issues_visible_to_user(current_user).count
          - if project && can?(current_user, :create_issue, project)
            = link_to new_project_issue_path(project, issue: { milestone_id: milestone.id }), class: "float-right", title: "New Issue" do
=======
          %span.badge= milestone.issues_visible_to_user(current_user).count
          - if show_new_issue_link?(project)
            = link_to new_project_issue_path(project, issue: { milestone_id: milestone.id }), class: "pull-right", title: "New Issue" do
>>>>>>> 7f01d49b
              New issue
        .value.hide-collapsed.bold
          %span.milestone-stat
            = link_to milestones_browse_issuables_path(milestone, type: :issues) do
              Open:
              = milestone.issues_visible_to_user(current_user).opened.count
          %span.milestone-stat
            = link_to milestones_browse_issuables_path(milestone, type: :issues, state: 'closed') do
              Closed:
              = milestone.issues_visible_to_user(current_user).closed.count

    .block
      #issuable-time-tracker{ data: { time_estimate: @milestone.total_issue_time_estimate, time_spent: @milestone.total_issue_time_spent, human_time_estimate: @milestone.human_total_issue_time_estimate, human_time_spent: @milestone.human_total_issue_time_spent } }
        // Fallback while content is loading
        .title.hide-collapsed
          = _('Time tracking')
          = icon('spinner spin')

    .block.merge-requests
      .sidebar-collapsed-icon
        %strong
          = custom_icon('mr_bold')
        %span= milestone.merge_requests.count
      .title.hide-collapsed
        Merge requests
        %span.badge.badge-pill= milestone.merge_requests.count
      .value.hide-collapsed.bold
        - if !project || can?(current_user, :read_merge_request, project)
          %span.milestone-stat
            = link_to milestones_browse_issuables_path(milestone, type: :merge_requests) do
              Open:
              = milestone.merge_requests.opened.count
          %span.milestone-stat
            = link_to milestones_browse_issuables_path(milestone, type: :merge_requests, state: 'closed') do
              Closed:
              = milestone.merge_requests.closed.count
          %span.milestone-stat
            = link_to milestones_browse_issuables_path(milestone, type: :merge_requests, state: 'merged') do
              Merged:
              = milestone.merge_requests.merged.count
        - else
          %span.milestone-stat
            Open:
            = milestone.merge_requests.opened.count
          %span.milestone-stat
            Closed:
            = milestone.merge_requests.closed.count
          %span.milestone-stat
            Merged:
            = milestone.merge_requests.merged.count

    - milestone_ref = milestone.try(:to_reference, full: true)
    - if milestone_ref.present?
      .block.reference
        .sidebar-collapsed-icon.dont-change-state
          = clipboard_button(text: milestone_ref, title: "Copy reference to clipboard", placement: "left")
        .cross-project-reference.hide-collapsed
          %span
            Reference:
            %cite{ title: milestone_ref }
              = milestone_ref
          = clipboard_button(text: milestone_ref, title: "Copy reference to clipboard", placement: "left")<|MERGE_RESOLUTION|>--- conflicted
+++ resolved
@@ -71,15 +71,9 @@
           %span= milestone.issues_visible_to_user(current_user).count
         .title.hide-collapsed
           Issues
-<<<<<<< HEAD
-          %span.badge.badge-pill= milestone.issues_visible_to_user(current_user).count
-          - if project && can?(current_user, :create_issue, project)
+          %span.badg.badge-pille= milestone.issues_visible_to_user(current_user).count
+          - if show_new_issue_link?(project)
             = link_to new_project_issue_path(project, issue: { milestone_id: milestone.id }), class: "float-right", title: "New Issue" do
-=======
-          %span.badge= milestone.issues_visible_to_user(current_user).count
-          - if show_new_issue_link?(project)
-            = link_to new_project_issue_path(project, issue: { milestone_id: milestone.id }), class: "pull-right", title: "New Issue" do
->>>>>>> 7f01d49b
               New issue
         .value.hide-collapsed.bold
           %span.milestone-stat
