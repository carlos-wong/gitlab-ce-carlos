- show_roles = local_assigns.fetch(:show_roles, true)
- show_controls = local_assigns.fetch(:show_controls, true)
- force_mobile_view = local_assigns.fetch(:force_mobile_view, false)
- member = local_assigns.fetch(:member)
- user = local_assigns.fetch(:user, member.user)
- source = member.source
- override = member.try(:override)

-# Note this is just for individual members. For groups please see shared/members/_group

%li.member.py-2.px-3.d-flex.flex-column{ class: [dom_class(member), ("is-overridden" if override), ("flex-md-row" unless force_mobile_view)], id: dom_id(member) }
  %span.list-item-name.mb-2.m-md-0
    - if user
      = image_tag avatar_icon_for_user(user, 40), class: "avatar s40 flex-shrink-0 flex-grow-0", alt: ''
      .user-info
        = link_to user.name, user_path(user), class: 'member js-user-link', data: { user_id: user.id }
        = user_status(user)
        %span.cgray= user.to_reference

        = render_if_exists 'shared/members/ee/sso_badge', member: member

        - if user == current_user
          %span.badge.badge-success.prepend-left-5= _("It's you")

        - if user.blocked?
          %label.badge.badge-danger
            %strong= _("Blocked")

        - if user.two_factor_enabled?
          %label.badge.badge-info
            = _("2FA")

        - if source.instance_of?(Group) && source != @group
          &middot;
          = link_to source.full_name, source, class: "member-group-link"

        .cgray
          - if member.request?
            = _("Requested %{time_ago}").html_safe % { time_ago: time_ago_with_tooltip(member.requested_at) }
          - else
            = _("Given access %{time_ago}").html_safe % { time_ago: time_ago_with_tooltip(member.created_at) }
          - if member.expires?
            ·
            %span{ class: "#{"text-warning" if member.expires_soon?} has-tooltip", title: member.expires_at.to_time.in_time_zone.to_s(:medium) }
              = _("Expires in %{expires_at}").html_safe % { expires_at: distance_of_time_in_words_to_now(member.expires_at) }

    - else
      = image_tag avatar_icon_for_email(member.invite_email, 40), class: "avatar s40 flex-shrink-0 flex-grow-0", alt: ''
      .user-info
        .member= member.invite_email
        .cgray
          Invited
          - if member.created_by
            by
            = link_to member.created_by.name, user_path(member.created_by)
          = time_ago_with_tooltip(member.created_at)
  - if show_roles
    - current_resource = @project || @group
<<<<<<< HEAD
    .controls.member-controls
=======
    .controls.member-controls.align-items-center
      = render_if_exists 'shared/members/ee/ldap_tag', can_override: member.can_override?
>>>>>>> 0b1ae0ae
      - if show_controls && member.source == current_resource

        - if member.can_resend_invite?
          = link_to icon('paper-plane'), polymorphic_path([:resend_invite, member]),
                    method: :post,
                    class: 'btn btn-default align-self-center mr-sm-2',
                    title: _('Resend invite')

        - if user != current_user && member.can_update?
          = form_for member, remote: true, html: { class: "js-edit-member-form form-group #{'d-sm-flex' unless force_mobile_view}" } do |f|
            = f.hidden_field :access_level
            .member-form-control.dropdown{ class: [("mr-sm-2 d-sm-inline-block" unless force_mobile_view)] }
              %button.dropdown-menu-toggle.js-member-permissions-dropdown{ type: "button",
                disabled: member.can_override? && !override,
                data: { toggle: "dropdown", field_name: "#{f.object_name}[access_level]" } }
                %span.dropdown-toggle-text
                  = member.human_access
                = icon("chevron-down")
              .dropdown-menu.dropdown-select.dropdown-menu-right.dropdown-menu-selectable
                = dropdown_title(_("Change permissions"))
                .dropdown-content
                  %ul
                    - member.valid_level_roles.each do |role, role_id|
                      %li
                        = link_to role, "javascript:void(0)",
                          class: ("is-active" if member.access_level == role_id),
                          data: { id: role_id, el_id: dom_id(member) }
                    = render_if_exists 'shared/members/ee/revert_ldap_group_sync_option',
                      group: @group,
                      member: member,
                      can_override: member.can_override?
            .clearable-input.member-form-control{ class: [("d-sm-inline-block" unless force_mobile_view)] }
              = f.text_field :expires_at,
                disabled: member.can_override? && !override,
                class: 'form-control js-access-expiration-date js-member-update-control',
                placeholder: _('Expiration date'),
                id: "member_expires_at_#{member.id}",
                data: { el_id: dom_id(member) }
              %i.clear-icon.js-clear-input
        - else
          %span.member-access-text.user-access-role= member.human_access

        - if member.can_approve?
          = link_to polymorphic_path([:approve_access_request, member]),
                    method: :post,
                    class: "btn btn-success align-self-center m-0 mb-2 #{'mb-sm-0 ml-sm-2' unless force_mobile_view}",
                    title: _('Grant access') do
            %span{ class: ('d-block d-sm-none' unless force_mobile_view) }
              = _('Grant access')
            - unless force_mobile_view
              = icon('check inverse', class: 'd-none d-sm-block')

        - if member.can_remove?
          - if current_user == user
            = link_to icon('sign-out', text: _('Leave')), polymorphic_path([:leave, member.source, :members]),
                      method: :delete,
                      data: { confirm: leave_confirmation_message(member.source) },
                      class: "btn btn-remove align-self-center m-0 #{'ml-sm-2' unless force_mobile_view}"
          - else
            = link_to member,
                      method: :delete,
                      data: { confirm: remove_member_message(member) },
                      class: "btn btn-remove align-self-center m-0 #{'ml-sm-2' unless force_mobile_view}",
                      title: remove_member_title(member) do
              %span{ class: ('d-block d-sm-none' unless force_mobile_view) }
                = _("Delete")
              - unless force_mobile_view
                = icon('trash', class: 'd-none d-sm-block')
        = render_if_exists 'shared/members/ee/override_member_buttons', group: @group, member: member, user: user, action: :edit, can_override: member.can_override?
      - else
        %span.member-access-text.user-access-role= member.human_access

= render_if_exists 'shared/members/ee/override_member_buttons', group: @group, member: member, user: user, action: :confirm, can_override: member.can_override?<|MERGE_RESOLUTION|>--- conflicted
+++ resolved
@@ -56,12 +56,8 @@
           = time_ago_with_tooltip(member.created_at)
   - if show_roles
     - current_resource = @project || @group
-<<<<<<< HEAD
-    .controls.member-controls
-=======
     .controls.member-controls.align-items-center
       = render_if_exists 'shared/members/ee/ldap_tag', can_override: member.can_override?
->>>>>>> 0b1ae0ae
       - if show_controls && member.source == current_resource
 
         - if member.can_resend_invite?
