%ul.nav-links.event-filter.scrolling-tabs
<<<<<<< HEAD
  .fade-left
    = icon('arrow-left')
=======
  %li.fade-left
>>>>>>> 7c41f359
  = event_filter_link EventFilter.push, 'Push events'
  = event_filter_link EventFilter.merged, 'Merge events'
  = event_filter_link EventFilter.comments, 'Comments'
  = event_filter_link EventFilter.team, 'Team'
<<<<<<< HEAD
  .fade-right
    = icon('arrow-right')
=======
  %li.fade-right
>>>>>>> 7c41f359
<|MERGE_RESOLUTION|>--- conflicted
+++ resolved
@@ -1,17 +1,9 @@
 %ul.nav-links.event-filter.scrolling-tabs
-<<<<<<< HEAD
-  .fade-left
+  %li.fade-left
     = icon('arrow-left')
-=======
-  %li.fade-left
->>>>>>> 7c41f359
   = event_filter_link EventFilter.push, 'Push events'
   = event_filter_link EventFilter.merged, 'Merge events'
   = event_filter_link EventFilter.comments, 'Comments'
   = event_filter_link EventFilter.team, 'Team'
-<<<<<<< HEAD
-  .fade-right
-    = icon('arrow-right')
-=======
   %li.fade-right
->>>>>>> 7c41f359
+    = icon('arrow-right')