--- conflicted
+++ resolved
@@ -14,13 +14,8 @@
         %span.has-tooltip{ "v-if": "list.type === \"label\"",
           ":title" => '(list.label ? list.label.description : "")',
           data: { container: "body", placement: "bottom" },
-<<<<<<< HEAD
           class: "badge color-label title board-title-text",
-          ":style" => "{ backgroundColor: (list.label && list.label.color ? list.label.color : null), color: (list.label && list.label.color ? list.label.text_color : \"#2e2e2e\") }" }
-=======
-          class: "label color-label title board-title-text",
           ":style" => "{ backgroundColor: (list.label && list.label.color ? list.label.color : null), color: (list.label && list.label.text_color ? list.label.text_color : \"#2e2e2e\") }" }
->>>>>>> 533593e9
           {{ list.title }}
 
         - if can?(current_user, :admin_list, current_board_parent)
