--- conflicted
+++ resolved
@@ -139,25 +139,15 @@
             .nav-icon-container
               = sprite_icon('git-merge')
             %span.nav-item-name
-<<<<<<< HEAD
-              Merge Requests
+              = _('Merge Requests')
             %span.badge.badge-pill.count.merge_counter.js-merge-counter
-=======
-              = _('Merge Requests')
-            %span.badge.count.merge_counter.js-merge-counter
->>>>>>> 9e41ed61
               = number_with_delimiter(@project.open_merge_requests_count)
           %ul.sidebar-sub-level-items.is-fly-out-only
             = nav_link(controller: :merge_requests, html_options: { class: "fly-out-top-item" } ) do
               = link_to project_merge_requests_path(@project) do
                 %strong.fly-out-top-item-name
-<<<<<<< HEAD
-                  #{ _('Merge Requests') }
+                  = _('Merge Requests')
                 %span.badge.badge-pill.count.merge_counter.js-merge-counter.fly-out-badge
-=======
-                  = _('Merge Requests')
-                %span.badge.count.merge_counter.js-merge-counter.fly-out-badge
->>>>>>> 9e41ed61
                   = number_with_delimiter(@project.open_merge_requests_count)
 
       - if project_nav_tab? :pipelines
