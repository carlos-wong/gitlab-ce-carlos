.nav-sidebar{ class: ("sidebar-icons-only" if collapsed_sidebar?) }
  .nav-sidebar-inner-scroll
    - can_edit = can?(current_user, :admin_project, @project)
    .context-header
      = link_to project_path(@project), title: @project.name do
        .avatar-container.s40.project-avatar
          = project_icon(@project, alt: @project.name, class: 'avatar s40 avatar-tile')
        .sidebar-context-title
          = @project.name
    %ul.sidebar-top-level-items
      = nav_link(path: ['projects#show', 'projects#activity', 'cycle_analytics#show'], html_options: { class: 'home' }) do
        = link_to project_path(@project), class: 'shortcuts-project' do
          .nav-icon-container
            = sprite_icon('project')
          %span.nav-item-name
            Overview

        %ul.sidebar-sub-level-items
          = nav_link(path: 'projects#show', html_options: { class: "fly-out-top-item" } ) do
            = link_to project_path(@project) do
              %strong.fly-out-top-item-name
                #{ _('Overview') }
          %li.divider.fly-out-top-item
          = nav_link(path: 'projects#show') do
            = link_to project_path(@project), title: _('Project details'), class: 'shortcuts-project' do
              %span= _('Details')

          = nav_link(path: 'projects#activity') do
            = link_to activity_project_path(@project), title: _('Activity'), class: 'shortcuts-project-activity' do
              %span= _('Activity')

          - if can?(current_user, :read_cycle_analytics, @project)
            = nav_link(path: 'cycle_analytics#show') do
              = link_to project_cycle_analytics_path(@project), title: _('Cycle Analytics'), class: 'shortcuts-project-cycle-analytics' do
                %span= _('Cycle Analytics')

      - if project_nav_tab? :files
        = nav_link(controller: %w(tree blob blame edit_tree new_tree find_file commit commits compare projects/repositories tags branches releases graphs network)) do
          = link_to project_tree_path(@project), class: 'shortcuts-tree' do
            .nav-icon-container
              = sprite_icon('doc_text')
            %span.nav-item-name
              Repository

          %ul.sidebar-sub-level-items
            = nav_link(controller: %w(tree blob blame edit_tree new_tree find_file commit commits compare projects/repositories tags branches releases graphs network), html_options: { class: "fly-out-top-item" } ) do
              = link_to project_tree_path(@project) do
                %strong.fly-out-top-item-name
                  #{ _('Repository') }
            %li.divider.fly-out-top-item
            = nav_link(controller: %w(tree blob blame edit_tree new_tree find_file)) do
              = link_to project_tree_path(@project) do
                #{ _('Files') }

            = nav_link(controller: [:commit, :commits]) do
              = link_to project_commits_path(@project, current_ref) do
                #{ _('Commits') }

            = nav_link(html_options: {class: branches_tab_class}) do
              = link_to project_branches_path(@project) do
                #{ _('Branches') }

            = nav_link(controller: [:tags, :releases]) do
              = link_to project_tags_path(@project) do
                #{ _('Tags') }

            = nav_link(path: 'graphs#show') do
              = link_to project_graph_path(@project, current_ref) do
                #{ _('Contributors') }

            = nav_link(controller: %w(network)) do
              = link_to project_network_path(@project, current_ref) do
                #{ s_('ProjectNetworkGraph|Graph') }

            = nav_link(controller: :compare) do
              = link_to project_compare_index_path(@project, from: @repository.root_ref, to: current_ref) do
                #{ _('Compare') }

            = nav_link(path: 'graphs#charts') do
              = link_to charts_project_graph_path(@project, current_ref) do
                #{ _('Charts') }

      - if project_nav_tab? :container_registry
        = nav_link(controller: %w[projects/registry/repositories]) do
          = link_to project_container_registry_index_path(@project), class: 'shortcuts-container-registry' do
            .nav-icon-container
              = sprite_icon('disk')
            %span.nav-item-name
              Registry

      - if project_nav_tab? :issues
        = nav_link(controller: @project.issues_enabled? ? [:issues, :labels, :milestones, :boards] : :issues) do
          = link_to project_issues_path(@project), class: 'shortcuts-issues' do
            .nav-icon-container
              = sprite_icon('issues')
            %span.nav-item-name
              Issues
            - if @project.issues_enabled?
              %span.badge.count.issue_counter
                = number_with_delimiter(@project.open_issues_count)

          %ul.sidebar-sub-level-items
            = nav_link(controller: :issues, html_options: { class: "fly-out-top-item" } ) do
              = link_to project_issues_path(@project) do
                %strong.fly-out-top-item-name
                  #{ _('Issues') }
                - if @project.issues_enabled?
                  %span.badge.count.issue_counter.fly-out-badge
                    = number_with_delimiter(@project.open_issues_count)
            %li.divider.fly-out-top-item
            = nav_link(controller: :issues, action: :index) do
              = link_to project_issues_path(@project), title: 'Issues' do
                %span
                  List

            = nav_link(controller: :boards) do
              = link_to project_boards_path(@project), title: boards_link_text do
                %span
                  = boards_link_text

            = nav_link(controller: :labels) do
              = link_to project_labels_path(@project), title: 'Labels' do
                %span
                  Labels

            = nav_link(controller: :milestones) do
              = link_to project_milestones_path(@project), title: 'Milestones' do
                %span
                  Milestones

      - if project_nav_tab? :merge_requests
        = nav_link(controller: @project.issues_enabled? ? :merge_requests : [:merge_requests, :labels, :milestones]) do
          = link_to project_merge_requests_path(@project), class: 'shortcuts-merge_requests' do
            .nav-icon-container
              = sprite_icon('git-merge')
            %span.nav-item-name
              Merge Requests
            %span.badge.count.merge_counter.js-merge-counter
              = number_with_delimiter(@project.open_merge_requests_count)
          %ul.sidebar-sub-level-items.is-fly-out-only
            = nav_link(controller: :merge_requests, html_options: { class: "fly-out-top-item" } ) do
              = link_to project_merge_requests_path(@project) do
                %strong.fly-out-top-item-name
                  #{ _('Merge Requests') }
                %span.badge.count.merge_counter.js-merge-counter.fly-out-badge
                  = number_with_delimiter(@project.open_merge_requests_count)

      - if project_nav_tab? :pipelines
        = nav_link(controller: [:pipelines, :builds, :jobs, :pipeline_schedules, :environments, :artifacts, :clusters, :user, :gcp]) do
          = link_to project_pipelines_path(@project), class: 'shortcuts-pipelines' do
            .nav-icon-container
              = sprite_icon('pipeline')
            %span.nav-item-name
              CI / CD

          %ul.sidebar-sub-level-items
            = nav_link(controller: [:pipelines, :builds, :jobs, :pipeline_schedules, :environments, :artifacts, :clusters, :user, :gcp], html_options: { class: "fly-out-top-item" } ) do
              = link_to project_pipelines_path(@project) do
                %strong.fly-out-top-item-name
                  #{ _('CI / CD') }
            %li.divider.fly-out-top-item
            - if project_nav_tab? :pipelines
              = nav_link(path: ['pipelines#index', 'pipelines#show']) do
                = link_to project_pipelines_path(@project), title: 'Pipelines', class: 'shortcuts-pipelines' do
                  %span
                    Pipelines

            - if project_nav_tab? :builds
              = nav_link(controller: [:jobs, :artifacts]) do
                = link_to project_jobs_path(@project), title: 'Jobs', class: 'shortcuts-builds' do
                  %span
                    Jobs

            - if project_nav_tab? :pipelines
              = nav_link(controller: :pipeline_schedules) do
                = link_to pipeline_schedules_path(@project), title: 'Schedules', class: 'shortcuts-builds' do
                  %span
                    Schedules

            - if project_nav_tab? :environments
              = nav_link(controller: :environments) do
                = link_to project_environments_path(@project), title: 'Environments', class: 'shortcuts-environments' do
                  %span
                    Environments

            - if project_nav_tab? :clusters
              = nav_link(controller: [:clusters, :user, :gcp]) do
                = link_to project_clusters_path(@project), title: 'Cluster', class: 'shortcuts-cluster' do
                  %span
                    Cluster

            - if @project.feature_available?(:builds, current_user) && !@project.empty_repo?
              = nav_link(path: 'pipelines#charts') do
                = link_to charts_project_pipelines_path(@project), title: 'Charts', class: 'shortcuts-pipelines-charts' do
                  %span
                    Charts

<<<<<<< HEAD
=======
            - if project_nav_tab? :clusters
              = nav_link(controller: :clusters) do
                = link_to project_clusters_path(@project), title: 'Cluster', class: 'shortcuts-cluster' do
                  %span
                    Clusters

>>>>>>> 363c5746
      - if project_nav_tab? :wiki
        = nav_link(controller: :wikis) do
          = link_to get_project_wiki_path(@project), class: 'shortcuts-wiki' do
            .nav-icon-container
              = sprite_icon('book')
            %span.nav-item-name
              Wiki
          %ul.sidebar-sub-level-items.is-fly-out-only
            = nav_link(controller: :wikis, html_options: { class: "fly-out-top-item" } ) do
              = link_to get_project_wiki_path(@project) do
                %strong.fly-out-top-item-name
                  #{ _('Wiki') }

      - if project_nav_tab? :snippets
        = nav_link(controller: :snippets) do
          = link_to project_snippets_path(@project), class: 'shortcuts-snippets' do
            .nav-icon-container
              = sprite_icon('snippet')
            %span.nav-item-name
              Snippets
          %ul.sidebar-sub-level-items.is-fly-out-only
            = nav_link(controller: :snippets, html_options: { class: "fly-out-top-item" } ) do
              = link_to project_snippets_path(@project) do
                %strong.fly-out-top-item-name
                  #{ _('Snippets') }

      - if project_nav_tab? :settings
        = nav_link(path: %w[projects#edit project_members#index integrations#show services#edit repository#show ci_cd#show pages#show]) do
          = link_to edit_project_path(@project), class: 'shortcuts-tree' do
            .nav-icon-container
              = sprite_icon('settings')
            %span.nav-item-name
              Settings

          %ul.sidebar-sub-level-items
            - can_edit = can?(current_user, :admin_project, @project)
            - if can_edit
              = nav_link(path: %w[projects#edit project_members#index integrations#show services#edit repository#show ci_cd#show pages#show], html_options: { class: "fly-out-top-item" } ) do
                = link_to edit_project_path(@project) do
                  %strong.fly-out-top-item-name
                    #{ _('Settings') }
              %li.divider.fly-out-top-item
              = nav_link(path: %w[projects#edit]) do
                = link_to edit_project_path(@project), title: 'General' do
                  %span
                    General
            = nav_link(controller: :project_members) do
              = link_to project_project_members_path(@project), title: 'Members' do
                %span
                  Members
            - if can_edit
              = nav_link(controller: [:integrations, :services, :hooks, :hook_logs]) do
                = link_to project_settings_integrations_path(@project), title: 'Integrations' do
                  %span
                    Integrations
              = nav_link(controller: :repository) do
                = link_to project_settings_repository_path(@project), title: 'Repository' do
                  %span
                    Repository
              - if @project.feature_available?(:builds, current_user)
                = nav_link(controller: :ci_cd) do
                  = link_to project_settings_ci_cd_path(@project), title: 'CI / CD' do
                    %span
                      CI / CD
              - if @project.pages_available?
                = nav_link(controller: :pages) do
                  = link_to project_pages_path(@project), title: 'Pages' do
                    %span
                      Pages

      - else
        = nav_link(controller: :project_members) do
          = link_to project_settings_members_path(@project), title: 'Members', class: 'shortcuts-tree' do
            .nav-icon-container
              = sprite_icon('users')
            %span.nav-item-name
              Members
          %ul.sidebar-sub-level-items.is-fly-out-only
            = nav_link(path: %w[members#show], html_options: { class: "fly-out-top-item" } ) do
              = link_to project_project_members_path(@project) do
                %strong.fly-out-top-item-name
                  #{ _('Members') }

      = render 'shared/sidebar_toggle_button'

      -# Shortcut to Project > Activity
      %li.hidden
        = link_to activity_project_path(@project), title: 'Activity', class: 'shortcuts-project-activity' do
          %span
            Activity

      -# Shortcut to Repository > Graph (formerly, Network)
      - if project_nav_tab? :network
        %li.hidden
          = link_to project_network_path(@project, current_ref), title: 'Network', class: 'shortcuts-network' do
            Graph

      -# Shortcut to Repository > Charts (formerly, top-nav item "Graphs")
      - unless @project.empty_repo?
        %li.hidden
          = link_to charts_project_graph_path(@project, current_ref), title: 'Charts', class: 'shortcuts-repository-charts' do
            Charts

      -# Shortcut to Issues > New Issue
      %li.hidden
        = link_to new_project_issue_path(@project), class: 'shortcuts-new-issue' do
          Create a new issue

      -# Shortcut to Pipelines > Jobs
      - if project_nav_tab? :builds
        %li.hidden
          = link_to project_jobs_path(@project), title: 'Jobs', class: 'shortcuts-builds' do
            Jobs

      -# Shortcut to commits page
      - if project_nav_tab? :commits
        %li.hidden
          = link_to project_commits_path(@project), title: 'Commits', class: 'shortcuts-commits' do
            Commits

      -# Shortcut to issue boards
      %li.hidden
        = link_to 'Issue Boards', project_boards_path(@project), title: 'Issue Boards', class: 'shortcuts-issue-boards'<|MERGE_RESOLUTION|>--- conflicted
+++ resolved
@@ -187,7 +187,7 @@
               = nav_link(controller: [:clusters, :user, :gcp]) do
                 = link_to project_clusters_path(@project), title: 'Cluster', class: 'shortcuts-cluster' do
                   %span
-                    Cluster
+                    Clusters
 
             - if @project.feature_available?(:builds, current_user) && !@project.empty_repo?
               = nav_link(path: 'pipelines#charts') do
@@ -195,15 +195,6 @@
                   %span
                     Charts
 
-<<<<<<< HEAD
-=======
-            - if project_nav_tab? :clusters
-              = nav_link(controller: :clusters) do
-                = link_to project_clusters_path(@project), title: 'Cluster', class: 'shortcuts-cluster' do
-                  %span
-                    Clusters
-
->>>>>>> 363c5746
       - if project_nav_tab? :wiki
         = nav_link(controller: :wikis) do
           = link_to get_project_wiki_path(@project), class: 'shortcuts-wiki' do
