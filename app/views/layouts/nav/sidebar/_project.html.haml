--- conflicted
+++ resolved
@@ -284,11 +284,7 @@
       - if project_nav_tab?(:wiki)
         - wiki_url = project_wiki_path(@project, :home)
         = nav_link(controller: :wikis) do
-<<<<<<< HEAD
-          = link_to wiki_url, class: 'shortcuts-wiki' do
-=======
           = link_to wiki_url, class: 'shortcuts-wiki qa-wiki-link' do
->>>>>>> 22e1c70f
             .nav-icon-container
               = sprite_icon('book')
             %span.nav-item-name
