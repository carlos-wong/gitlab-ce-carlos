--- conflicted
+++ resolved
@@ -25,12 +25,8 @@
 
 %div{ class: nav_control_class }
   %ul.nav-links.scrolling-tabs
-<<<<<<< HEAD
-    .fade-left
+    %li.fade-left
       = icon('arrow-left')
-=======
-    %li.fade-left
->>>>>>> 7c41f359
     = nav_link(path: 'projects#show', html_options: {class: 'home'}) do
       = link_to project_path(@project), title: 'Project', class: 'shortcuts-project' do
         %span
@@ -114,9 +110,5 @@
       %li.hidden
         = link_to project_commits_path(@project), title: 'Commits', class: 'shortcuts-commits' do
           Commits
-<<<<<<< HEAD
-    .fade-right
-      = icon('arrow-right')
-=======
     %li.fade-right
->>>>>>> 7c41f359
+      = icon('arrow-right')