--- conflicted
+++ resolved
@@ -16,7 +16,7 @@
       </div>
   <!-- .login-top -->
   <nav>
-    <%= link_to root_path, :class => current_page?(root_path) ? "current dashboard" : "dashboard" do %>
+    <%= link_to dashboard_path, :class => current_page?(root_path) ? "current dashboard" : "dashboard" do %>
       <span></span>Dashboard
     <% end %>
     <%= link_to projects_path, :class => current_page?(projects_path) ? "current project" : "project" do %>
@@ -38,17 +38,6 @@
       </div>
       <div class="right">
         <%= link_to truncate(@project.name, :length => 20), project_path(@project), :class => "current button" if @project && !@project.new_record? %>
-<<<<<<< HEAD
-        <%= link_to 'Dashboard', dashboard_path, :class => current_page?(dashboard_path) ? "current button" : "button" %>
-        <%= link_to 'Projects', projects_path, :class => current_page?(projects_path) ? "current button" : "button" %>
-        <%= link_to('Admin', admin_root_path, :class => admin_namespace? ? "current button" : "button" ) if current_user.is_admin? %>
-        <%= link_to profile_path, :class => ((controller.controller_name == "keys" || controller.controller_name == "profile") ? "current button" : "button") do %>
-          <%= image_tag gravatar_icon(current_user.email) %>
-          <%= current_user.name.split(" ").first %>
-        <% end %>
-        <%= link_to 'Logout', destroy_user_session_path, :style => "border-left: 1px solid #666;", :class => "button", :method => :delete %>
-=======
->>>>>>> 5e12f10c
       </div>
     </div>
   </div>
