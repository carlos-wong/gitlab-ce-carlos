= form_for @application_setting, url: admin_application_settings_path, html: { class: 'form-horizontal fieldset-form' } do |f|
  = form_errors(@application_setting)

  %fieldset
    %legend Visibility and Access Controls
    .form-group
      = f.label :default_branch_protection, class: 'control-label col-sm-2'
      .col-sm-10
        = f.select :default_branch_protection, options_for_select(Gitlab::Access.protection_options, @application_setting.default_branch_protection), {}, class: 'form-control'
    .form-group.project-visibility-level-holder
      = f.label :default_project_visibility, class: 'control-label col-sm-2'
      .col-sm-10
        = render('shared/visibility_radios', model_method: :default_project_visibility, form: f, selected_level: @application_setting.default_project_visibility, form_model: Project.new)
    .form-group.project-visibility-level-holder
      = f.label :default_snippet_visibility, class: 'control-label col-sm-2'
      .col-sm-10
        = render('shared/visibility_radios', model_method: :default_snippet_visibility, form: f, selected_level: @application_setting.default_snippet_visibility, form_model: ProjectSnippet.new)
    .form-group.project-visibility-level-holder
      = f.label :default_group_visibility, class: 'control-label col-sm-2'
      .col-sm-10
        = render('shared/visibility_radios', model_method: :default_group_visibility, form: f, selected_level: @application_setting.default_group_visibility, form_model: Group.new)
    .form-group
      = f.label :restricted_visibility_levels, class: 'control-label col-sm-2'
      .col-sm-10
        - restricted_level_checkboxes('restricted-visibility-help').each do |level|
          .checkbox
            = level
        %span.help-block#restricted-visibility-help
          Selected levels cannot be used by non-admin users for projects or snippets.
          If the public level is restricted, user profiles are only visible to logged in users.
    .form-group
      = f.label :import_sources, class: 'control-label col-sm-2'
      .col-sm-10
        - import_sources_checkboxes('import-sources-help').each do |source|
          .checkbox= source
        %span.help-block#import-sources-help
          Enabled sources for code import during project creation. OmniAuth must be configured for GitHub
          = link_to "(?)", help_page_path("integration/github")
          , Bitbucket
          = link_to "(?)", help_page_path("integration/bitbucket")
          and GitLab.com
          = link_to "(?)", help_page_path("integration/gitlab")
    .form-group
      %label.control-label.col-sm-2 Enabled Git access protocols
      .col-sm-10
        = select(:application_setting, :enabled_git_access_protocol, [['Both SSH and HTTP(S)', nil], ['Only SSH', 'ssh'], ['Only HTTP(S)', 'http']], {}, class: 'form-control')
        %span.help-block#clone-protocol-help
          Allow only the selected protocols to be used for Git access.

  %fieldset
    %legend Account and Limit Settings
    .form-group
      .col-sm-offset-2.col-sm-10
        .checkbox
          = f.label :gravatar_enabled do
            = f.check_box :gravatar_enabled
            Gravatar enabled
    .form-group
      = f.label :default_projects_limit, class: 'control-label col-sm-2'
      .col-sm-10
        = f.number_field :default_projects_limit, class: 'form-control'
    .form-group
      = f.label :max_attachment_size, 'Maximum attachment size (MB)', class: 'control-label col-sm-2'
      .col-sm-10
        = f.number_field :max_attachment_size, class: 'form-control'
    .form-group
      = f.label :session_expire_delay, 'Session duration (minutes)', class: 'control-label col-sm-2'
      .col-sm-10
        = f.number_field :session_expire_delay, class: 'form-control'
        %span.help-block#session_expire_delay_help_block GitLab restart is required to apply changes
    .form-group
      = f.label :user_oauth_applications, 'User OAuth applications', class: 'control-label col-sm-2'
      .col-sm-10
        .checkbox
          = f.label :user_oauth_applications do
            = f.check_box :user_oauth_applications
            Allow users to register any application to use GitLab as an OAuth provider
    .form-group
      = f.label :user_default_external, 'New users set to external', class: 'control-label col-sm-2'
      .col-sm-10
        .checkbox
          = f.label :user_default_external do
            = f.check_box :user_default_external
            Newly registered users will by default be external

  %fieldset
    %legend Sign-up Restrictions
    .form-group
      .col-sm-offset-2.col-sm-10
        .checkbox
          = f.label :signup_enabled do
            = f.check_box :signup_enabled
            Sign-up enabled
    .form-group
      .col-sm-offset-2.col-sm-10
        .checkbox
          = f.label :send_user_confirmation_email do
            = f.check_box :send_user_confirmation_email
            Send confirmation email on sign-up
    .form-group
      = f.label :domain_whitelist, 'Whitelisted domains for sign-ups', class: 'control-label col-sm-2'
      .col-sm-10
        = f.text_area :domain_whitelist_raw, placeholder: 'domain.com', class: 'form-control', rows: 8
        .help-block ONLY users with e-mail addresses that match these domain(s) will be able to sign-up. Wildcards allowed. Use separate lines for multiple entries. Ex: domain.com, *.domain.com
    .form-group
      = f.label :domain_blacklist_enabled, 'Domain Blacklist', class: 'control-label col-sm-2'
      .col-sm-10
        .checkbox
          = f.label :domain_blacklist_enabled do
            = f.check_box :domain_blacklist_enabled
            Enable domain blacklist for sign ups
    .form-group
      .col-sm-offset-2.col-sm-10
        .radio
          = label_tag :blacklist_type_file do
            = radio_button_tag :blacklist_type, :file
            .option-title
              Upload blacklist file
        .radio
          = label_tag :blacklist_type_raw do
            = radio_button_tag :blacklist_type, :raw, @application_setting.domain_blacklist.present? || @application_setting.domain_blacklist.blank?
            .option-title
              Enter blacklist manually
    .form-group.blacklist-file
      = f.label :domain_blacklist_file, 'Blacklist file', class: 'control-label col-sm-2'
      .col-sm-10
        = f.file_field :domain_blacklist_file, class: 'form-control', accept: '.txt,.conf'
        .help-block Users with e-mail addresses that match these domain(s) will NOT be able to sign-up. Wildcards allowed. Use separate lines or commas for multiple entries.
    .form-group.blacklist-raw
      = f.label :domain_blacklist, 'Blacklisted domains for sign-ups', class: 'control-label col-sm-2'
      .col-sm-10
        = f.text_area :domain_blacklist_raw, placeholder: 'domain.com', class: 'form-control', rows: 8
        .help-block Users with e-mail addresses that match these domain(s) will NOT be able to sign-up. Wildcards allowed. Use separate lines for multiple entries. Ex: domain.com, *.domain.com

    .form-group
      = f.label :after_sign_up_text, class: 'control-label col-sm-2'
      .col-sm-10
        = f.text_area :after_sign_up_text, class: 'form-control', rows: 4
        .help-block Markdown enabled

  %fieldset
    %legend Sign-in Restrictions
    .form-group
      .col-sm-offset-2.col-sm-10
        .checkbox
          = f.label :signin_enabled do
            = f.check_box :signin_enabled
            Sign-in enabled
    - if omniauth_enabled? && button_based_providers.any?
      .form-group
        = f.label :enabled_oauth_sign_in_sources, 'Enabled OAuth sign-in sources', class: 'control-label col-sm-2'
        .col-sm-10
          .btn-group{ data: { toggle: 'buttons' } }
            - oauth_providers_checkboxes.each do |source|
              = source
    .form-group
      = f.label :two_factor_authentication, 'Two-factor authentication', class: 'control-label col-sm-2'
      .col-sm-10
        .checkbox
          = f.label :require_two_factor_authentication do
            = f.check_box :require_two_factor_authentication
            Require all users to setup Two-factor authentication
    .form-group
      = f.label :two_factor_authentication, 'Two-factor grace period (hours)', class: 'control-label col-sm-2'
      .col-sm-10
        = f.number_field :two_factor_grace_period, min: 0, class: 'form-control', placeholder: '0'
        .help-block Amount of time (in hours) that users are allowed to skip forced configuration of two-factor authentication
    .form-group
      = f.label :home_page_url, 'Home page URL', class: 'control-label col-sm-2'
      .col-sm-10
        = f.text_field :home_page_url, class: 'form-control', placeholder: 'http://company.example.com', :'aria-describedby' => 'home_help_block'
        %span.help-block#home_help_block We will redirect non-logged in users to this page
    .form-group
      = f.label :after_sign_out_path, class: 'control-label col-sm-2'
      .col-sm-10
        = f.text_field :after_sign_out_path, class: 'form-control', placeholder: 'http://company.example.com', :'aria-describedby' => 'after_sign_out_path_help_block'
        %span.help-block#after_sign_out_path_help_block We will redirect users to this page after they sign out
    .form-group
      = f.label :sign_in_text, class: 'control-label col-sm-2'
      .col-sm-10
        = f.text_area :sign_in_text, class: 'form-control', rows: 4
        .help-block Markdown enabled

  %fieldset
    %legend Help Page
    .form-group
      = f.label :help_page_text, class: 'control-label col-sm-2'
      .col-sm-10
        = f.text_area :help_page_text, class: 'form-control', rows: 4
        .help-block Markdown enabled
    .form-group
      .col-sm-offset-2.col-sm-10
        .checkbox
          = f.label :help_page_hide_commercial_content do
            = f.check_box :help_page_hide_commercial_content
            Hide marketing-related entries from help
    .form-group
      = f.label :help_page_support_url, 'Support page URL', class: 'control-label col-sm-2'
      .col-sm-10
        = f.text_field :help_page_support_url, class: 'form-control', placeholder: 'http://company.example.com/getting-help', :'aria-describedby' => 'support_help_block'
        %span.help-block#support_help_block Alternate support URL for help page

  %fieldset
    %legend Pages
    .form-group
      = f.label :max_pages_size, 'Maximum size of pages (MB)', class: 'control-label col-sm-2'
      .col-sm-10
        = f.number_field :max_pages_size, class: 'form-control'
        .help-block 0 for unlimited

  %fieldset
    %legend Continuous Integration
    .form-group
      .col-sm-offset-2.col-sm-10
        .checkbox
          = f.label :shared_runners_enabled do
            = f.check_box :shared_runners_enabled
            Enable shared runners for new projects
    .form-group
      = f.label :shared_runners_text, class: 'control-label col-sm-2'
      .col-sm-10
        = f.text_area :shared_runners_text, class: 'form-control', rows: 4
        .help-block Markdown enabled
    .form-group
      = f.label :max_artifacts_size, 'Maximum artifacts size (MB)', class: 'control-label col-sm-2'
      .col-sm-10
        = f.number_field :max_artifacts_size, class: 'form-control'
        .help-block
          Set the maximum file size for each job's artifacts
          = link_to icon('question-circle'), help_page_path('user/admin_area/settings/continuous_integration', anchor: 'maximum-artifacts-size')
    .form-group
      = f.label :default_artifacts_expire_in, 'Default artifacts expiration', class: 'control-label col-sm-2'
      .col-sm-10
        = f.text_field :default_artifacts_expire_in, class: 'form-control'
        .help-block
          Set the default expiration time for each job's artifacts.
          0 for unlimited.
          = link_to icon('question-circle'), help_page_path('user/admin_area/settings/continuous_integration', anchor: 'default-artifacts-expiration')

  - if Gitlab.config.registry.enabled
    %fieldset
      %legend Container Registry
      .form-group
        = f.label :container_registry_token_expire_delay, 'Authorization token duration (minutes)', class: 'control-label col-sm-2'
        .col-sm-10
          = f.number_field :container_registry_token_expire_delay, class: 'form-control'

  %fieldset
    %legend Metrics - Influx
    %p
      Setup InfluxDB to measure a wide variety of statistics like the time spent
      in running SQL queries. These settings require a
      = link_to 'restart', help_page_path('administration/restart_gitlab')
      to take effect.
      = link_to icon('question-circle'), help_page_path('administration/monitoring/performance/introduction')
    .form-group
      .col-sm-offset-2.col-sm-10
        .checkbox
          = f.label :metrics_enabled do
            = f.check_box :metrics_enabled
            Enable InfluxDB Metrics
    .form-group
      = f.label :metrics_host, 'InfluxDB host', class: 'control-label col-sm-2'
      .col-sm-10
        = f.text_field :metrics_host, class: 'form-control', placeholder: 'influxdb.example.com'
    .form-group
      = f.label :metrics_port, 'InfluxDB port', class: 'control-label col-sm-2'
      .col-sm-10
        = f.text_field :metrics_port, class: 'form-control', placeholder: '8089'
        .help-block
          The UDP port to use for connecting to InfluxDB. InfluxDB requires that
          your server configuration specifies a database to store data in when
          sending messages to this port, without it metrics data will not be
          saved.
    .form-group
      = f.label :metrics_pool_size, 'Connection pool size', class: 'control-label col-sm-2'
      .col-sm-10
        = f.number_field :metrics_pool_size, class: 'form-control'
        .help-block
          The amount of InfluxDB connections to open. Connections are opened
          lazily. Users using multi-threaded application servers should ensure
          enough connections are available (at minimum the amount of application
          server threads).
    .form-group
      = f.label :metrics_timeout, 'Connection timeout', class: 'control-label col-sm-2'
      .col-sm-10
        = f.number_field :metrics_timeout, class: 'form-control'
        .help-block
          The amount of seconds after which an InfluxDB connection will time
          out.
    .form-group
      = f.label :metrics_method_call_threshold, 'Method Call Threshold (ms)', class: 'control-label col-sm-2'
      .col-sm-10
        = f.number_field :metrics_method_call_threshold, class: 'form-control'
        .help-block
          A method call is only tracked when it takes longer to complete than
          the given amount of milliseconds.
    .form-group
      = f.label :metrics_sample_interval, 'Sampler Interval (sec)', class: 'control-label col-sm-2'
      .col-sm-10
        = f.number_field :metrics_sample_interval, class: 'form-control'
        .help-block
          The sampling interval in seconds. Sampled data includes memory usage,
          retained Ruby objects, file descriptors and so on.
    .form-group
      = f.label :metrics_packet_size, 'Metrics per packet', class: 'control-label col-sm-2'
      .col-sm-10
        = f.number_field :metrics_packet_size, class: 'form-control'
        .help-block
          The amount of points to store in a single UDP packet. More points
          results in fewer but larger UDP packets being sent.

  %fieldset
    %legend Metrics - Prometheus
    %p
<<<<<<< HEAD
      Setup Prometheus to measure a variety of statistics that partially overlap and complement Influx based metrics.
      This setting requires a
=======
      Enable a Prometheus metrics endpoint at `#{metrics_path}` to expose a variety of statistics on the health and performance of GitLab. Additional information on authenticating and connecting to the metrics endpoint is available
      = link_to 'here', admin_health_check_path
      \. This setting requires a
>>>>>>> 134ba0b5
      = link_to 'restart', help_page_path('administration/restart_gitlab')
      to take effect.
      = link_to icon('question-circle'), help_page_path('administration/monitoring/performance/introduction')
    .form-group
      .col-sm-offset-2.col-sm-10
        .checkbox
          = f.label :prometheus_metrics_enabled do
            = f.check_box :prometheus_metrics_enabled
            Enable Prometheus Metrics
<<<<<<< HEAD
=======
            - unless Gitlab::Metrics.metrics_folder_present?
              .help-block
                %strong.cred WARNING:
                Environment variable `prometheus_multiproc_dir` does not exist or is not pointing to a valid directory.
>>>>>>> 134ba0b5

  %fieldset
    %legend Background Jobs
    %p
      These settings require a restart to take effect.
    .form-group
      .col-sm-offset-2.col-sm-10
        .checkbox
          = f.label :sidekiq_throttling_enabled do
            = f.check_box :sidekiq_throttling_enabled
            Enable Sidekiq Job Throttling
          .help-block
            Limit the amount of resources slow running jobs are assigned.
    .form-group
      = f.label :sidekiq_throttling_queues, 'Sidekiq queues to throttle', class: 'control-label col-sm-2'
      .col-sm-10
        = f.select :sidekiq_throttling_queues, sidekiq_queue_options_for_select, { include_hidden: false }, multiple: true, class: 'select2 select-wide', data: { field: 'sidekiq_throttling_queues' }
        .help-block
          Choose which queues you wish to throttle.
    .form-group
      = f.label :sidekiq_throttling_factor, 'Throttling Factor', class: 'control-label col-sm-2'
      .col-sm-10
        = f.number_field :sidekiq_throttling_factor, class: 'form-control', min: '0.01', max: '0.99', step: '0.01'
        .help-block
          The factor by which the queues should be throttled. A value between 0.0 and 1.0, exclusive.

  %fieldset
    %legend Spam and Anti-bot Protection
    .form-group
      .col-sm-offset-2.col-sm-10
        .checkbox
          = f.label :recaptcha_enabled do
            = f.check_box :recaptcha_enabled
            Enable reCAPTCHA
          %span.help-block#recaptcha_help_block Helps prevent bots from creating accounts

    .form-group
      = f.label :recaptcha_site_key, 'reCAPTCHA Site Key', class: 'control-label col-sm-2'
      .col-sm-10
        = f.text_field :recaptcha_site_key, class: 'form-control'
        .help-block
          Generate site and private keys at
          %a{ href: 'http://www.google.com/recaptcha', target: 'blank' } http://www.google.com/recaptcha

    .form-group
      = f.label :recaptcha_private_key, 'reCAPTCHA Private Key', class: 'control-label col-sm-2'
      .col-sm-10
        = f.text_field :recaptcha_private_key, class: 'form-control'

    .form-group
      .col-sm-offset-2.col-sm-10
        .checkbox
          = f.label :akismet_enabled do
            = f.check_box :akismet_enabled
            Enable Akismet
          %span.help-block#akismet_help_block Helps prevent bots from creating issues

    .form-group
      = f.label :akismet_api_key, 'Akismet API Key', class: 'control-label col-sm-2'
      .col-sm-10
        = f.text_field :akismet_api_key, class: 'form-control'
        .help-block
          Generate API key at
          %a{ href: 'http://www.akismet.com', target: 'blank' } http://www.akismet.com

    .form-group
      .col-sm-offset-2.col-sm-10
        .checkbox
          = f.label :unique_ips_limit_enabled do
            = f.check_box :unique_ips_limit_enabled
            Limit sign in from multiple ips
          %span.help-block#unique_ip_help_block
            Helps prevent malicious users hide their activity

    .form-group
      = f.label :unique_ips_limit_per_user, 'IPs per user', class: 'control-label col-sm-2'
      .col-sm-10
        = f.number_field :unique_ips_limit_per_user, class: 'form-control'
        .help-block
          Maximum number of unique IPs per user

    .form-group
      = f.label :unique_ips_limit_time_window, 'IP expiration time', class: 'control-label col-sm-2'
      .col-sm-10
        = f.number_field :unique_ips_limit_time_window, class: 'form-control'
        .help-block
          How many seconds an IP will be counted towards the limit

  %fieldset
    %legend Abuse reports
    .form-group
      = f.label :admin_notification_email, 'Abuse reports notification email', class: 'control-label col-sm-2'
      .col-sm-10
        = f.text_field :admin_notification_email, class: 'form-control'
        .help-block
          Abuse reports will be sent to this address if it is set. Abuse reports are always available in the admin area.

  %fieldset
    %legend Error Reporting and Logging
    .form-group
      .col-sm-offset-2.col-sm-10
        .checkbox
          = f.label :sentry_enabled do
            = f.check_box :sentry_enabled
            Enable Sentry
          .help-block
            %p This setting requires a restart to take effect.
            Sentry is an error reporting and logging tool which is currently not shipped with GitLab, get it here:
            %a{ href: 'https://getsentry.com', target: '_blank', rel: 'noopener noreferrer' } https://getsentry.com

    .form-group
      = f.label :sentry_dsn, 'Sentry DSN', class: 'control-label col-sm-2'
      .col-sm-10
        = f.text_field :sentry_dsn, class: 'form-control'

    .form-group
      .col-sm-offset-2.col-sm-10
        .checkbox
          = f.label :clientside_sentry_enabled do
            = f.check_box :clientside_sentry_enabled
            Enable Clientside Sentry
          .help-block
            Sentry can also be used for reporting and logging clientside exceptions.
            %a{ href: 'https://sentry.io/for/javascript/', target: '_blank', rel: 'noopener noreferrer' } https://sentry.io/for/javascript/

    .form-group
      = f.label :clientside_sentry_dsn, 'Clientside Sentry DSN', class: 'control-label col-sm-2'
      .col-sm-10
        = f.text_field :clientside_sentry_dsn, class: 'form-control'

  %fieldset
    %legend Repository Storage
    .form-group
      = f.label :repository_storages, 'Storage paths for new projects', class: 'control-label col-sm-2'
      .col-sm-10
        = f.select :repository_storages, repository_storages_options_for_select, {include_hidden: false}, multiple: true, class: 'form-control'
        .help-block
          Manage repository storage paths. Learn more in the
          = succeed "." do
            = link_to "repository storages documentation", help_page_path("administration/repository_storages")

  %fieldset
    %legend Repository Checks
    .form-group
      .col-sm-offset-2.col-sm-10
        .checkbox
          = f.label :repository_checks_enabled do
            = f.check_box :repository_checks_enabled
            Enable Repository Checks
          .help-block
            GitLab will periodically run
            %a{ href: 'https://www.kernel.org/pub/software/scm/git/docs/git-fsck.html', target: 'blank' } 'git fsck'
            in all project and wiki repositories to look for silent disk corruption issues.
    .form-group
      .col-sm-offset-2.col-sm-10
        = link_to 'Clear all repository checks', clear_repository_check_states_admin_application_settings_path, data: { confirm: 'This will clear repository check states for ALL projects in the database. This cannot be undone. Are you sure?' }, method: :put, class: "btn btn-sm btn-remove"
        .help-block
          If you got a lot of false alarms from repository checks you can choose to clear all repository check information from the database.

  %fieldset
    %legend Koding
    .form-group
      .col-sm-offset-2.col-sm-10
        .checkbox
          = f.label :koding_enabled do
            = f.check_box :koding_enabled
            Enable Koding
    .form-group
      = f.label :koding_url, 'Koding URL', class: 'control-label col-sm-2'
      .col-sm-10
        = f.text_field :koding_url, class: 'form-control', placeholder: 'http://gitlab.your-koding-instance.com:8090'
        .help-block
          Koding has integration enabled out of the box for the
          %strong gitlab
          team, and you need to provide that team's URL here. Learn more in the
          = succeed "." do
            = link_to "Koding administration documentation", help_page_path("administration/integration/koding")

  %fieldset
    %legend PlantUML
    .form-group
      .col-sm-offset-2.col-sm-10
        .checkbox
          = f.label :plantuml_enabled do
            = f.check_box :plantuml_enabled
            Enable PlantUML
    .form-group
      = f.label :plantuml_url, 'PlantUML URL', class: 'control-label col-sm-2'
      .col-sm-10
        = f.text_field :plantuml_url, class: 'form-control', placeholder: 'http://gitlab.your-plantuml-instance.com:8080'
        .help-block
          Allow rendering of
          = link_to "PlantUML", "http://plantuml.com"
          diagrams in Asciidoc documents using an external PlantUML service.

  %fieldset
    %legend#usage-statistics Usage statistics
    .form-group
      .col-sm-offset-2.col-sm-10
        .checkbox
          = f.label :version_check_enabled do
            = f.check_box :version_check_enabled
            Version check enabled
          .help-block
            Let GitLab inform you when an update is available.
    .form-group
      .col-sm-offset-2.col-sm-10
        - can_be_configured = @application_setting.usage_ping_can_be_configured?
        .checkbox
          = f.label :usage_ping_enabled do
            = f.check_box :usage_ping_enabled, disabled: !can_be_configured
            Usage ping enabled
            = link_to icon('question-circle'), help_page_path("user/admin_area/settings/usage_statistics", anchor: "usage-ping")
          .help-block
            - if can_be_configured
              Every week GitLab will report license usage back to GitLab, Inc.
              Disable this option if you do not want this to occur. To see the
              JSON payload that will be sent, visit the
              = succeed '.' do
                = link_to "Cohorts page", admin_cohorts_path(anchor: 'usage-ping')
            - else
              The usage ping is disabled, and cannot be configured through this
              form. For more information, see the documentation on
              = succeed '.' do
                = link_to 'deactivating the usage ping', help_page_path('user/admin_area/settings/usage_statistics', anchor: 'deactivate-the-usage-ping')

  %fieldset
    %legend Email
    .form-group
      .col-sm-offset-2.col-sm-10
        .checkbox
          = f.label :email_author_in_body do
            = f.check_box :email_author_in_body
            Include author name in notification email body
          .help-block
            Some email servers do not support overriding the email sender name.
            Enable this option to include the name of the author of the issue,
            merge request or comment in the email body instead.
    .form-group
      .col-sm-offset-2.col-sm-10
        .checkbox
          = f.label :html_emails_enabled do
            = f.check_box :html_emails_enabled
            Enable HTML emails
          .help-block
            By default GitLab sends emails in HTML and plain text formats so mail
            clients can choose what format to use. Disable this option if you only
            want to send emails in plain text format.
  %fieldset
    %legend Automatic Git repository housekeeping
    .form-group
      .col-sm-offset-2.col-sm-10
        .checkbox
          = f.label :housekeeping_enabled do
            = f.check_box :housekeeping_enabled
            Enable automatic repository housekeeping (git repack, git gc)
          .help-block
            If you keep automatic housekeeping disabled for a long time Git
            repository access on your GitLab server will become slower and your
            repositories will use more disk space. We recommend to always leave
            this enabled.
        .checkbox
          = f.label :housekeeping_bitmaps_enabled do
            = f.check_box :housekeeping_bitmaps_enabled
            Enable Git pack file bitmap creation
          .help-block
            Creating pack file bitmaps makes housekeeping take a little longer but
            bitmaps should accelerate 'git clone' performance.
    .form-group
      = f.label :housekeeping_incremental_repack_period, 'Incremental repack period', class: 'control-label col-sm-2'
      .col-sm-10
        = f.number_field :housekeeping_incremental_repack_period, class: 'form-control'
        .help-block
          Number of Git pushes after which an incremental 'git repack' is run.
    .form-group
      = f.label :housekeeping_full_repack_period, 'Full repack period', class: 'control-label col-sm-2'
      .col-sm-10
        = f.number_field :housekeeping_full_repack_period, class: 'form-control'
        .help-block
          Number of Git pushes after which a full 'git repack' is run.
    .form-group
      = f.label :housekeeping_gc_period, 'Git GC period', class: 'control-label col-sm-2'
      .col-sm-10
        = f.number_field :housekeeping_gc_period, class: 'form-control'
        .help-block
          Number of Git pushes after which 'git gc' is run.

  %fieldset
    %legend Web terminal
    .form-group
      = f.label :terminal_max_session_time, 'Max session time', class: 'control-label col-sm-2'
      .col-sm-10
        = f.number_field :terminal_max_session_time, class: 'form-control'
        .help-block
          Maximum time for web terminal websocket connection (in seconds).
          0 for unlimited.

  %fieldset
    %legend Real-time features
    .form-group
      = f.label :polling_interval_multiplier, 'Polling interval multiplier', class: 'control-label col-sm-2'
      .col-sm-10
        = f.text_field :polling_interval_multiplier, class: 'form-control'
        .help-block
          Change this value to influence how frequently the GitLab UI polls for updates.
          If you set the value to 2 all polling intervals are multiplied
          by 2, which means that polling happens half as frequently.
          The multiplier can also have a decimal value.
          The default value (1) is a reasonable choice for the majority of GitLab
          installations. Set to 0 to completely disable polling.
          = link_to icon('question-circle'), help_page_path('administration/polling')

  .form-actions
    = f.submit 'Save', class: 'btn btn-save'<|MERGE_RESOLUTION|>--- conflicted
+++ resolved
@@ -313,14 +313,9 @@
   %fieldset
     %legend Metrics - Prometheus
     %p
-<<<<<<< HEAD
-      Setup Prometheus to measure a variety of statistics that partially overlap and complement Influx based metrics.
-      This setting requires a
-=======
       Enable a Prometheus metrics endpoint at `#{metrics_path}` to expose a variety of statistics on the health and performance of GitLab. Additional information on authenticating and connecting to the metrics endpoint is available
       = link_to 'here', admin_health_check_path
       \. This setting requires a
->>>>>>> 134ba0b5
       = link_to 'restart', help_page_path('administration/restart_gitlab')
       to take effect.
       = link_to icon('question-circle'), help_page_path('administration/monitoring/performance/introduction')
@@ -330,13 +325,10 @@
           = f.label :prometheus_metrics_enabled do
             = f.check_box :prometheus_metrics_enabled
             Enable Prometheus Metrics
-<<<<<<< HEAD
-=======
             - unless Gitlab::Metrics.metrics_folder_present?
               .help-block
                 %strong.cred WARNING:
                 Environment variable `prometheus_multiproc_dir` does not exist or is not pointing to a valid directory.
->>>>>>> 134ba0b5
 
   %fieldset
     %legend Background Jobs
