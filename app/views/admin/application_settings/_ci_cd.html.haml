--- conflicted
+++ resolved
@@ -7,13 +7,8 @@
         .form-check
           = f.label :auto_devops_enabled do
             = f.check_box :auto_devops_enabled
-<<<<<<< HEAD
-            Enabled Auto DevOps (Beta) for projects by default
+            Enabled Auto DevOps for projects by default
         .form-text.text-muted
-=======
-            Enabled Auto DevOps for projects by default
-        .help-block
->>>>>>> 6c51e220
           It will automatically build, test, and deploy applications based on a predefined CI/CD configuration
           = link_to icon('question-circle'), help_page_path('topics/autodevops/index.md')
     .form-group.row
