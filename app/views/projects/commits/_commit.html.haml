- view_details  = local_assigns.fetch(:view_details, false)
- merge_request = local_assigns.fetch(:merge_request, nil)
- project       = local_assigns.fetch(:project) { merge_request&.project }
- ref           = local_assigns.fetch(:ref) { merge_request&.source_branch }

- link = commit_path(project, commit, merge_request: merge_request)
- cache_key = [project.full_path,
               commit.id,
               Gitlab::CurrentSettings.current_application_settings,
               @path.presence,
               current_controller?(:commits),
               merge_request&.iid,
               view_details,
               commit.status(ref),
               I18n.locale].compact

= cache(cache_key, expires_in: 1.day) do
  %li.commit.flex-row.js-toggle-container{ id: "commit-#{commit.short_id}" }

    .avatar-cell.hidden-xs
      = author_avatar(commit, size: 36)

    .commit-detail.flex-list
      .commit-content
        - if view_details && merge_request
          = link_to commit.title, project_commit_path(project, commit.id, merge_request_iid: merge_request.iid), class: "commit-row-message item-title"
        - else
          = link_to_markdown_field(commit, :title, link, class: "commit-row-message item-title")
        %span.commit-row-message.visible-xs-inline
          &middot;
          = commit.short_id
        - if commit.status(ref)
          .visible-xs-inline
            = render_commit_status(commit, ref: ref)
        - if commit.description?
          %button.text-expander.hidden-xs.js-toggle-button{ type: "button" } ...

        - if commit.description?
          %pre.commit-row-description.js-toggle-content
            = preserve(markdown_field(commit, :description))

        .commiter
          - commit_author_link = commit_author_link(commit, avatar: false, size: 24)
          - commit_timeago = time_ago_with_tooltip(commit.authored_date, placement: 'bottom')
          - commit_text =  _('%{commit_author_link} authored %{commit_timeago}') % { commit_author_link: commit_author_link, commit_timeago: commit_timeago }
          #{ commit_text.html_safe }

      .commit-actions.flex-row.hidden-xs
        - if request.xhr?
          = render partial: 'projects/commit/signature', object: commit.signature
        - else
          = render partial: 'projects/commit/ajax_signature', locals: { commit: commit }

        - if commit.status(ref)
          = render_commit_status(commit, ref: ref)

        .js-commit-pipeline-status{ data: { endpoint: pipelines_project_commit_path(project, commit.id) } }

<<<<<<< HEAD
        - if view_details && merge_request
          = link_to "View details", project_commit_path(project, commit.id, merge_request_iid: merge_request.iid), class: "btn btn-secondary"
=======
        .commit-sha-group
          .label.label-monospace
            = commit.short_id
          = clipboard_button(text: commit.id, title: _("Copy commit SHA to clipboard"), class: "btn btn-default", container: "body")
          = link_to_browse_code(project, commit)
>>>>>>> 91a3a4b5
<|MERGE_RESOLUTION|>--- conflicted
+++ resolved
@@ -56,13 +56,8 @@
 
         .js-commit-pipeline-status{ data: { endpoint: pipelines_project_commit_path(project, commit.id) } }
 
-<<<<<<< HEAD
-        - if view_details && merge_request
-          = link_to "View details", project_commit_path(project, commit.id, merge_request_iid: merge_request.iid), class: "btn btn-secondary"
-=======
         .commit-sha-group
           .label.label-monospace
             = commit.short_id
           = clipboard_button(text: commit.id, title: _("Copy commit SHA to clipboard"), class: "btn btn-default", container: "body")
-          = link_to_browse_code(project, commit)
->>>>>>> 91a3a4b5
+          = link_to_browse_code(project, commit)