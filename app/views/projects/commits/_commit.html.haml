- view_details  = local_assigns.fetch(:view_details, false)
- merge_request = local_assigns.fetch(:merge_request, nil)
- project       = local_assigns.fetch(:project) { merge_request&.project }
- ref           = local_assigns.fetch(:ref) { merge_request&.source_branch }

- link = commit_path(project, commit, merge_request: merge_request)
- cache_key = [project.full_path,
               ref,
               commit.id,
               Gitlab::CurrentSettings.current_application_settings,
               @path.presence,
               current_controller?(:commits),
               merge_request&.iid,
               view_details,
               commit.status(ref),
               I18n.locale].compact

= cache(cache_key, expires_in: 1.day) do
  %li.commit.flex-row.js-toggle-container{ id: "commit-#{commit.short_id}" }

    .avatar-cell.d-none.d-sm-block
      = author_avatar(commit, size: 36)

    .commit-detail.flex-list
      .commit-content.qa-commit-content
        - if view_details && merge_request
          = link_to commit.title, project_commit_path(project, commit.id, merge_request_iid: merge_request.iid), class: "commit-row-message item-title"
        - else
          = link_to_markdown_field(commit, :title, link, class: "commit-row-message item-title")
        %span.commit-row-message.d-block.d-sm-none
          &middot;
          = commit.short_id
        - if commit.status(ref)
          .d-block.d-sm-none
            = render_commit_status(commit, ref: ref)
        - if commit.description?
          %button.text-expander.d-none.d-sm-inline-block.js-toggle-button{ type: "button" } ...

        .commiter
          - commit_author_link = commit_author_link(commit, avatar: false, size: 24)
          - commit_timeago = time_ago_with_tooltip(commit.authored_date, placement: 'bottom')
          - commit_text =  _('%{commit_author_link} authored %{commit_timeago}') % { commit_author_link: commit_author_link, commit_timeago: commit_timeago }
          #{ commit_text.html_safe }

<<<<<<< HEAD
      .commit-actions.flex-row.d-none.d-sm-flex
=======
        - if commit.description?
          %pre.commit-row-description.js-toggle-content.prepend-top-8.append-bottom-8
            = preserve(markdown_field(commit, :description))

      .commit-actions.flex-row.hidden-xs
>>>>>>> 533593e9
        - if request.xhr?
          = render partial: 'projects/commit/signature', object: commit.signature
        - else
          = render partial: 'projects/commit/ajax_signature', locals: { commit: commit }

        - if commit.status(ref)
          = render_commit_status(commit, ref: ref)

        .js-commit-pipeline-status{ data: { endpoint: pipelines_project_commit_path(project, commit.id, ref: ref) } }

        .commit-sha-group
          .label.label-monospace
            = commit.short_id
          = clipboard_button(text: commit.id, title: _("Copy commit SHA to clipboard"), class: "btn btn-secondary", container: "body")
          = link_to_browse_code(project, commit)<|MERGE_RESOLUTION|>--- conflicted
+++ resolved
@@ -42,15 +42,11 @@
           - commit_text =  _('%{commit_author_link} authored %{commit_timeago}') % { commit_author_link: commit_author_link, commit_timeago: commit_timeago }
           #{ commit_text.html_safe }
 
-<<<<<<< HEAD
-      .commit-actions.flex-row.d-none.d-sm-flex
-=======
         - if commit.description?
           %pre.commit-row-description.js-toggle-content.prepend-top-8.append-bottom-8
             = preserve(markdown_field(commit, :description))
 
-      .commit-actions.flex-row.hidden-xs
->>>>>>> 533593e9
+      .commit-actions.flex-row.d-none.d-sm-flex
         - if request.xhr?
           = render partial: 'projects/commit/signature', object: commit.signature
         - else
