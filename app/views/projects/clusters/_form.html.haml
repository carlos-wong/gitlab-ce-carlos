--- conflicted
+++ resolved
@@ -22,21 +22,14 @@
             = link_to(s_('ClusterIntegration|See zones'), 'https://cloud.google.com/compute/docs/regions-zones/regions-zones', target: '_blank', rel: 'noopener noreferrer')
             = provider_gcp_field.text_field :zone, class: 'form-control', placeholder: 'us-central1-a'
 
-<<<<<<< HEAD
-        .form-group
-          = field.label :gcp_machine_type, s_('ClusterIntegration|Machine type')
-          = link_to(s_('ClusterIntegration|See machine types'), 'https://cloud.google.com/compute/docs/machine-types', target: '_blank', rel: 'noopener noreferrer')
-          = field.text_field :gcp_machine_type, class: 'form-control', placeholder: 'n1-standard-2'
-=======
           .form-group
             = provider_gcp_field.label :num_nodes, s_('ClusterIntegration|Number of nodes')
             = provider_gcp_field.text_field :num_nodes, class: 'form-control', placeholder: '3'
->>>>>>> e99ddb6f
 
           .form-group
             = provider_gcp_field.label :machine_type, s_('ClusterIntegration|Machine type')
             = link_to(s_('ClusterIntegration|See machine types'), 'https://cloud.google.com/compute/docs/machine-types', target: '_blank', rel: 'noopener noreferrer')
-            = provider_gcp_field.text_field :machine_type, class: 'form-control', placeholder: 'n1-standard-4'
+            = provider_gcp_field.text_field :machine_type, class: 'form-control', placeholder: 'n1-standard-2'
 
         .form-group
           = field.submit s_('ClusterIntegration|Create cluster'), class: 'btn btn-save'