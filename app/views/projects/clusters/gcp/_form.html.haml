= javascript_include_tag 'https://apis.google.com/js/api.js'

%p
  - link_to_help_page = link_to(s_('ClusterIntegration|help page'), help_page_path('user/project/clusters/index'), target: '_blank', rel: 'noopener noreferrer')
  = s_('ClusterIntegration|Read our %{link_to_help_page} on Kubernetes cluster integration.').html_safe % { link_to_help_page: link_to_help_page}

<<<<<<< HEAD
%p= link_to('Select a different Google account', @authorize_url)

= form_for @new_cluster, html: { class: 'js-gke-cluster-creation prepend-top-20', data: { token: @token_in_session } }, url:  namespace_project_clusters_path(@project.namespace, @project, { type: 'new' }), as: :cluster do |field|
  = form_errors(@new_cluster)
=======
= form_for @cluster, html: { class: 'js-gke-cluster-creation prepend-top-20', data: { token: token_in_session } }, url: gcp_namespace_project_clusters_path(@project.namespace, @project), as: :cluster do |field|
  = form_errors(@cluster)
>>>>>>> 5b9edea9
  .form-group
    = field.label :name, s_('ClusterIntegration|Kubernetes cluster name')
    = field.text_field :name, class: 'form-control', placeholder: s_('ClusterIntegration|Kubernetes cluster name')
  .form-group
    = field.label :environment_scope, s_('ClusterIntegration|Environment scope')
    = field.text_field :environment_scope, class: 'form-control', readonly: !has_multiple_clusters?(@project), placeholder: s_('ClusterIntegration|Environment scope')

  = field.fields_for :provider_gcp, @new_cluster.provider_gcp do |provider_gcp_field|
    .form-group
      = provider_gcp_field.label :gcp_project_id, s_('ClusterIntegration|Google Cloud Platform project ID')
      .js-gcp-project-id-dropdown-entry-point{ data: { docsUrl: 'https://console.cloud.google.com/home/dashboard' } }
        = provider_gcp_field.hidden_field :gcp_project_id
        .dropdown
          %button.dropdown-menu-toggle.dropdown-menu-full-width{ type: 'button', disabled: true }
            %span.dropdown-toggle-text
              = _('Select project')
            = icon('chevron-down')
        %span.form-text.text-muted &nbsp;

    .form-group
      = provider_gcp_field.label :zone, s_('ClusterIntegration|Zone')
      = link_to(s_('ClusterIntegration|See zones'), 'https://cloud.google.com/compute/docs/regions-zones/regions-zones', target: '_blank', rel: 'noopener noreferrer')
      .js-gcp-zone-dropdown-entry-point
        = provider_gcp_field.hidden_field :zone
        .dropdown
          %button.dropdown-menu-toggle.dropdown-menu-full-width{ type: 'button', disabled: true }
            %span.dropdown-toggle-text
              = _('Select project to choose zone')
            = icon('chevron-down')

    .form-group
      = provider_gcp_field.label :num_nodes, s_('ClusterIntegration|Number of nodes')
      = provider_gcp_field.text_field :num_nodes, class: 'form-control', placeholder: '3'

    .form-group
      = provider_gcp_field.label :machine_type, s_('ClusterIntegration|Machine type')
      .js-gcp-machine-type-dropdown-entry-point
        = provider_gcp_field.hidden_field :machine_type
        .dropdown
          %button.dropdown-menu-toggle.dropdown-menu-full-width{ type: 'button', disabled: true }
            %span.dropdown-toggle-text
              = _('Select project and zone to choose machine type')
            = icon('chevron-down')

    .form-group
      = field.submit s_('ClusterIntegration|Create Kubernetes cluster'), class: 'js-gke-cluster-creation-submit btn btn-success', disabled: true<|MERGE_RESOLUTION|>--- conflicted
+++ resolved
@@ -4,15 +4,10 @@
   - link_to_help_page = link_to(s_('ClusterIntegration|help page'), help_page_path('user/project/clusters/index'), target: '_blank', rel: 'noopener noreferrer')
   = s_('ClusterIntegration|Read our %{link_to_help_page} on Kubernetes cluster integration.').html_safe % { link_to_help_page: link_to_help_page}
 
-<<<<<<< HEAD
 %p= link_to('Select a different Google account', @authorize_url)
 
 = form_for @new_cluster, html: { class: 'js-gke-cluster-creation prepend-top-20', data: { token: @token_in_session } }, url:  namespace_project_clusters_path(@project.namespace, @project, { type: 'new' }), as: :cluster do |field|
   = form_errors(@new_cluster)
-=======
-= form_for @cluster, html: { class: 'js-gke-cluster-creation prepend-top-20', data: { token: token_in_session } }, url: gcp_namespace_project_clusters_path(@project.namespace, @project), as: :cluster do |field|
-  = form_errors(@cluster)
->>>>>>> 5b9edea9
   .form-group
     = field.label :name, s_('ClusterIntegration|Kubernetes cluster name')
     = field.text_field :name, class: 'form-control', placeholder: s_('ClusterIntegration|Kubernetes cluster name')
