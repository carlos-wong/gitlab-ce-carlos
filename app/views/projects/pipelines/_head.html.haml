%ul.nav-links.sub-nav
  %div{ class: (container_class) }
    - if project_nav_tab? :pipelines
      = nav_link(controller: :pipelines) do
        = link_to project_pipelines_path(@project), title: 'Pipelines', class: 'shortcuts-pipelines' do
          %span
            Pipelines

    - if project_nav_tab? :builds
      = nav_link(controller: %w(builds)) do
        = link_to project_builds_path(@project), title: 'Builds', class: 'shortcuts-builds' do
          %span
<<<<<<< HEAD
            Builds
            %span.badge.count.builds_counter= number_with_delimiter(@project.running_or_pending_build_count)

    - if project_nav_tab? :environments
      = nav_link(controller: %w(environments)) do
        = link_to project_environments_path(@project), title: 'Environments', class: 'shortcuts-environments' do
          %span
            Environments
            %span.badge.count.environments_counter= number_with_delimiter(@project.environments.count)
=======
            Builds
>>>>>>> 066020fc
<|MERGE_RESOLUTION|>--- conflicted
+++ resolved
@@ -10,16 +10,10 @@
       = nav_link(controller: %w(builds)) do
         = link_to project_builds_path(@project), title: 'Builds', class: 'shortcuts-builds' do
           %span
-<<<<<<< HEAD
             Builds
-            %span.badge.count.builds_counter= number_with_delimiter(@project.running_or_pending_build_count)
 
     - if project_nav_tab? :environments
       = nav_link(controller: %w(environments)) do
         = link_to project_environments_path(@project), title: 'Environments', class: 'shortcuts-environments' do
           %span
-            Environments
-            %span.badge.count.environments_counter= number_with_delimiter(@project.environments.count)
-=======
-            Builds
->>>>>>> 066020fc
+            Environments