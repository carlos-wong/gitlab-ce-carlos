.tabs-holder
  %ul.pipelines-tabs.nav-links.no-top.no-bottom.mobile-separator.nav.nav-tabs
    %li.js-pipeline-tab-link
      = link_to project_pipeline_path(@project, @pipeline), data: { target: '#js-tab-pipeline', action: 'pipelines', toggle: 'tab' },  class: 'pipeline-tab' do
        = _("Pipeline")
    %li.js-builds-tab-link
      = link_to builds_project_pipeline_path(@project, @pipeline), data: { target: '#js-tab-builds', action: 'builds', toggle: 'tab' }, class: 'builds-tab' do
        = _("Jobs")
<<<<<<< HEAD
        %span.badge.badge-pill.js-builds-counter= pipeline.total_size
    - if failed_builds.present?
      %li.js-failures-tab-link
        = link_to failures_project_pipeline_path(@project, @pipeline), data: { target: '#js-tab-failures', action: 'failures', toggle: 'tab' }, class: 'failures-tab' do
          = _("Failed Jobs")
          %span.badge.badge-pill.js-failures-counter= failed_builds.count
=======
        %span.badge.js-builds-counter= pipeline.total_size
    - if @pipeline.failed_builds.present?
      %li.js-failures-tab-link
        = link_to failures_project_pipeline_path(@project, @pipeline), data: { target: '#js-tab-failures', action: 'failures', toggle: 'tab' }, class: 'failures-tab' do
          = _("Failed Jobs")
          %span.badge.js-failures-counter= @pipeline.failed_builds.count
>>>>>>> 533593e9

.tab-content
  #js-tab-pipeline.tab-pane
    #js-pipeline-graph-vue

  #js-tab-builds.tab-pane
    - if pipeline.yaml_errors.present?
      .bs-callout.bs-callout-danger
        %h4 Found errors in your .gitlab-ci.yml:
        %ul
          - pipeline.yaml_errors.split(",").each do |error|
            %li= error
        You can also test your .gitlab-ci.yml in the #{link_to "Lint", project_ci_lint_path(@project)}

    - if pipeline.project.builds_enabled? && !pipeline.ci_yaml_file
      .bs-callout.bs-callout-warning
        \.gitlab-ci.yml not found in this commit

    .table-holder.pipeline-holder
      %table.table.ci-table.pipeline
        %thead
          %tr
            %th Status
            %th Job ID
            %th Name
            %th
            %th Coverage
            %th
        = render partial: "projects/stage/stage", collection: pipeline.legacy_stages, as: :stage

  - if @pipeline.failed_builds.present?
    #js-tab-failures.build-failures.tab-pane
      - @pipeline.failed_builds.each_with_index do |build, index|
        .build-state
          %span.ci-status-icon-failed= custom_icon('icon_status_failed')
          %span.stage
            = build.stage.titleize
          %span.build-name
            = link_to build.name, pipeline_job_url(pipeline, build)
        %pre.build-log= build_summary(build, skip: index >= 10)<|MERGE_RESOLUTION|>--- conflicted
+++ resolved
@@ -6,21 +6,12 @@
     %li.js-builds-tab-link
       = link_to builds_project_pipeline_path(@project, @pipeline), data: { target: '#js-tab-builds', action: 'builds', toggle: 'tab' }, class: 'builds-tab' do
         = _("Jobs")
-<<<<<<< HEAD
         %span.badge.badge-pill.js-builds-counter= pipeline.total_size
-    - if failed_builds.present?
-      %li.js-failures-tab-link
-        = link_to failures_project_pipeline_path(@project, @pipeline), data: { target: '#js-tab-failures', action: 'failures', toggle: 'tab' }, class: 'failures-tab' do
-          = _("Failed Jobs")
-          %span.badge.badge-pill.js-failures-counter= failed_builds.count
-=======
-        %span.badge.js-builds-counter= pipeline.total_size
     - if @pipeline.failed_builds.present?
       %li.js-failures-tab-link
         = link_to failures_project_pipeline_path(@project, @pipeline), data: { target: '#js-tab-failures', action: 'failures', toggle: 'tab' }, class: 'failures-tab' do
           = _("Failed Jobs")
-          %span.badge.js-failures-counter= @pipeline.failed_builds.count
->>>>>>> 533593e9
+          %span.badge.badge-pill.js-failures-counter= @pipeline.failed_builds.count
 
 .tab-content
   #js-tab-pipeline.tab-pane
