.row
  .col-sm-12
    = form_for @project_member, as: :project_member, url: namespace_project_project_members_path(@project.namespace, @project), html: { class: 'users-project-form' } do |f|
      .form-group
        = label_tag :user_ids, "Select members to invite", class: "label-light"
        = users_select_tag(:user_ids, multiple: true, class: "input-clamp", scope: :all, email_user: true, placeholder: "Search for members to update or invite")
      .form-group
        = label_tag :access_level, "Choose a role permission", class: "label-light"
<<<<<<< HEAD
        = select_tag :access_level, options_for_select(ProjectMember.access_level_roles, @project_member.access_level), class: "form-control project-access-select"
=======
        .select-wrapper
          = select_tag :access_level, options_for_select(ProjectMember.access_level_roles, @project_member.access_level), class: "form-control project-access-select select-control"
          = icon('chevron-down')
>>>>>>> 134ba0b5
        .help-block.append-bottom-10
          = link_to "Read more", help_page_path("user/permissions"), class: "vlink"
          about role permissions
      .form-group
        .clearable-input
          = label_tag :expires_at, 'Access expiration date', class: 'label-light'
          = text_field_tag :expires_at, nil, class: 'form-control js-access-expiration-date', placeholder: 'Expiration date'
          %i.clear-icon.js-clear-input
      = f.submit "Add to project", class: "btn btn-create"
      = link_to "Import", import_namespace_project_project_members_path(@project.namespace, @project), class: "btn btn-default", title: "Import members from another project"<|MERGE_RESOLUTION|>--- conflicted
+++ resolved
@@ -6,13 +6,9 @@
         = users_select_tag(:user_ids, multiple: true, class: "input-clamp", scope: :all, email_user: true, placeholder: "Search for members to update or invite")
       .form-group
         = label_tag :access_level, "Choose a role permission", class: "label-light"
-<<<<<<< HEAD
-        = select_tag :access_level, options_for_select(ProjectMember.access_level_roles, @project_member.access_level), class: "form-control project-access-select"
-=======
         .select-wrapper
           = select_tag :access_level, options_for_select(ProjectMember.access_level_roles, @project_member.access_level), class: "form-control project-access-select select-control"
           = icon('chevron-down')
->>>>>>> 134ba0b5
         .help-block.append-bottom-10
           = link_to "Read more", help_page_path("user/permissions"), class: "vlink"
           about role permissions
