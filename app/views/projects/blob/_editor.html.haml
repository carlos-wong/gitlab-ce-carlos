.file-holder.file.append-bottom-default
  .file-title.clearfix
    .editor-ref
      = icon('code-fork')
      = ref
    %span.editor-file-name
      - if current_action?(:edit) || current_action?(:update)
        = text_field_tag 'file_name', (params[:file_name] || @path),
                                      class: 'form-control new-file-name'
<<<<<<< HEAD
=======

>>>>>>> 56e62df5
    - if current_action?(:new) || current_action?(:create)
      %span.editor-file-name
        \/
      = text_field_tag 'file_name', params[:file_name], placeholder: "File name",
        required: true, class: 'form-control new-file-name'

    .pull-right
      .license-selector.js-license-selector-wrap.hidden
        = dropdown_tag("Choose a License template", options: { toggle_class: 'js-license-selector', title: "Choose a license", filter: true, placeholder: "Filter", data: { data: licenses_for_select, project: @project.name, fullname: @project.namespace.human_name } } )
      .gitignore-selector.js-gitignore-selector-wrap.hidden
        = dropdown_tag("Choose a .gitignore template", options: { toggle_class: 'js-gitignore-selector', title: "Choose a template", filter: true, placeholder: "Filter", data: { data: gitignore_names } } )
      .gitlab-ci-yml-selector.js-gitlab-ci-yml-selector-wrap.hidden
        = dropdown_tag("Choose a GitLab CI Yaml template", options: { toggle_class: 'js-gitlab-ci-yml-selector', title: "Choose a template", filter: true, placeholder: "Filter", data: { data: gitlab_ci_ymls } } )
      .encoding-selector
        = select_tag :encoding, options_for_select([ "base64", "text" ], "text"), class: 'select2'

  .file-content.code
    %pre.js-edit-mode-pane#editor #{params[:content] || local_assigns[:blob_data]}
    - if local_assigns[:path]
      .js-edit-mode-pane#preview.hide
        .center
          %h2
            %i.icon-spinner.icon-spin<|MERGE_RESOLUTION|>--- conflicted
+++ resolved
@@ -7,10 +7,7 @@
       - if current_action?(:edit) || current_action?(:update)
         = text_field_tag 'file_name', (params[:file_name] || @path),
                                       class: 'form-control new-file-name'
-<<<<<<< HEAD
-=======
 
->>>>>>> 56e62df5
     - if current_action?(:new) || current_action?(:create)
       %span.editor-file-name
         \/
