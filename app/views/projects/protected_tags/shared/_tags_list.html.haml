<<<<<<< HEAD
.card.protected-tags-list.js-protected-tags-list
=======
.protected-tags-list.js-protected-tags-list
>>>>>>> 7f01d49b
  - if @protected_tags.empty?
    .card-header
      %h3.card-title
        Protected tag (#{@protected_tags_count})
    %p.settings-message.text-center
      There are currently no protected tags, protect a tag with the form above.
  - else
    - can_admin_project = can?(current_user, :admin_project, @project)

    %table.table.table-bordered
      %colgroup
        %col{ width: "25%" }
        %col{ width: "25%" }
        %col{ width: "50%" }
        - if can_admin_project
          %col
      %thead
        %tr
          %th Protected tag (#{@protected_tags_count})
          %th Last commit
          %th Allowed to create
          - if can_admin_project
            %th
      %tbody
        %tr
          %td.flash-container{ colspan: 4 }
        = yield

    = paginate @protected_tags, theme: 'gitlab'<|MERGE_RESOLUTION|>--- conflicted
+++ resolved
@@ -1,8 +1,4 @@
-<<<<<<< HEAD
-.card.protected-tags-list.js-protected-tags-list
-=======
 .protected-tags-list.js-protected-tags-list
->>>>>>> 7f01d49b
   - if @protected_tags.empty?
     .card-header
       %h3.card-title
