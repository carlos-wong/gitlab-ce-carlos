--- conflicted
+++ resolved
@@ -1,27 +1,4 @@
 - if @merge_requests.any?
-<<<<<<< HEAD
-  %h2.merge-requests-title
-    = pluralize(@merge_requests.count, 'Related Merge Request')
-  %ul.unstyled-list.related-merge-requests
-    - has_any_head_pipeline = @merge_requests.any?(&:head_pipeline_id)
-    - @merge_requests.each do |merge_request|
-      - merge_request = merge_request.present(current_user: current_user)
-      %li
-        %span.merge-request-ci-status
-          - if merge_request.can_read_pipeline?
-            = render_pipeline_status(merge_request.head_pipeline)
-          - elsif has_any_head_pipeline
-            = icon('blank fw')
-        %span.merge-request-id
-          = merge_request.to_reference
-        %span.merge-request-info
-          %strong
-            = link_to merge_request.title, merge_request_path(merge_request), class: "row_title"
-          - unless @issue.project.id == merge_request.target_project.id
-            in
-            - project = merge_request.target_project
-            = link_to project.full_name, project_path(project)
-=======
   .card-slim.mt-3
     .card-header
       %h2.card-title.mt-0.mb-0.h5.merge-requests-title
@@ -53,7 +30,6 @@
                     = render_pipeline_status(merge_request.head_pipeline, tooltip_placement: 'bottom')
                   - elsif has_any_head_pipeline
                     = icon('blank fw')
->>>>>>> 22e1c70f
 
   - if @closed_by_merge_requests.present?
     %p
