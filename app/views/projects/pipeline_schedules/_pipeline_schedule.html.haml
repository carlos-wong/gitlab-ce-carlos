--- conflicted
+++ resolved
@@ -13,20 +13,12 @@
             = ci_icon_for_status(pipeline_schedule.last_pipeline.status)
             %span ##{pipeline_schedule.last_pipeline.id}
       - else
-<<<<<<< HEAD
-        = _("PipelineSchedules|None")
-=======
         = s_("PipelineSchedules|None")
->>>>>>> 134ba0b5
     %td.next-run-cell
       - if pipeline_schedule.active?
         = time_ago_with_tooltip(pipeline_schedule.real_next_run)
       - else
-<<<<<<< HEAD
-        = _("PipelineSchedules|Inactive")
-=======
         = s_("PipelineSchedules|Inactive")
->>>>>>> 134ba0b5
     %td
       - if pipeline_schedule.owner
         = image_tag avatar_icon(pipeline_schedule.owner, 20), class: "avatar s20"
