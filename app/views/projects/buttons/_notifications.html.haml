- return unless [@membership, @group_member].any?

<<<<<<< HEAD
- if @membership
  = form_tag profile_notifications_path, method: :put, remote: true, class: 'inline-form', id: 'notification-form' do
    = hidden_field_tag :notification_type, 'project'
    = hidden_field_tag :notification_id, @membership.id
    = hidden_field_tag :notification_level
    %span.dropdown
      %a.dropdown-new.btn.btn-new#notifications-button{href: '#', "data-toggle" => "dropdown"}
        = icon('bell')
        = notification_label(@membership)
        = icon('angle-down')
      %ul.dropdown-menu.dropdown-menu-right.project-home-dropdown
        - Notification.project_notification_levels.each do |level|
          = notification_list_item(level, @membership)

- elsif @group_member
  .btn.btn-new.disabled#notifications-button
    = icon('bell')
    = notification_label(@group_member)
    = icon('angle-down')
=======
= form_tag profile_notifications_path, method: :put, remote: true, class: 'inline', id: 'notification-form' do
  = hidden_field_tag :notification_type, 'project'
  = hidden_field_tag :notification_id, @membership.id
  = hidden_field_tag :notification_level
  %span.dropdown
    %a.dropdown-new.btn.btn-new#notifications-button{href: '#', "data-toggle" => "dropdown"}
      = icon('bell')
      = notification_label(@membership)
      = icon('angle-down')
    %ul.dropdown-menu.dropdown-menu-right.project-home-dropdown
      - Notification.project_notification_levels.each do |level|
        = notification_list_item(level, @membership)
>>>>>>> 38785046
<|MERGE_RESOLUTION|>--- conflicted
+++ resolved
@@ -1,8 +1,7 @@
 - return unless [@membership, @group_member].any?
 
-<<<<<<< HEAD
 - if @membership
-  = form_tag profile_notifications_path, method: :put, remote: true, class: 'inline-form', id: 'notification-form' do
+  = form_tag profile_notifications_path, method: :put, remote: true, class: 'inline', id: 'notification-form' do
     = hidden_field_tag :notification_type, 'project'
     = hidden_field_tag :notification_id, @membership.id
     = hidden_field_tag :notification_level
@@ -19,18 +18,4 @@
   .btn.btn-new.disabled#notifications-button
     = icon('bell')
     = notification_label(@group_member)
-    = icon('angle-down')
-=======
-= form_tag profile_notifications_path, method: :put, remote: true, class: 'inline', id: 'notification-form' do
-  = hidden_field_tag :notification_type, 'project'
-  = hidden_field_tag :notification_id, @membership.id
-  = hidden_field_tag :notification_level
-  %span.dropdown
-    %a.dropdown-new.btn.btn-new#notifications-button{href: '#', "data-toggle" => "dropdown"}
-      = icon('bell')
-      = notification_label(@membership)
-      = icon('angle-down')
-    %ul.dropdown-menu.dropdown-menu-right.project-home-dropdown
-      - Notification.project_notification_levels.each do |level|
-        = notification_list_item(level, @membership)
->>>>>>> 38785046
+    = icon('angle-down')