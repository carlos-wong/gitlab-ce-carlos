- breadcrumb_title _("General Settings")
- page_title _("General")
- @content_class = "limit-container-width" unless fluid_layout
<<<<<<< HEAD
- expanded = Rails.env.test?

.project-edit-container
  %section.settings.general-settings.no-animate#js-general-project-settings{ class: ('expanded' if expanded) }
    .settings-header
      %h4.settings-title.js-settings-toggle.js-settings-toggle-trigger-only= _('Naming, tags, avatar')
      %button.btn.js-settings-toggle{ type: 'button' }= expanded ? _('Collapse') : _('Expand')
      %p= _('Update your project name, tags, description and avatar.')

    .settings-content
      .project-edit-errors
      = form_for [@project.namespace.becomes(Namespace), @project], remote: true, html: { multipart: true, class: "edit-project" }, authenticity_token: true do |f|
        %input{ name: 'update_section', type: 'hidden', value: 'js-general-project-settings' }
        %fieldset
          .row
            .form-group.col-md-9
              = f.label :name, class: 'label-bold', for: 'project_name_edit' do
                Project name
              = f.text_field :name, class: "form-control", id: "project_name_edit"

            .form-group.col-md-3
              = f.label :id, class: 'label-bold' do
                Project ID
              = f.text_field :id, class: 'form-control', readonly: true

          .form-group
            = f.label :description, class: 'label-bold' do
              Project description
              %span.light (optional)
            = f.text_area :description, class: "form-control", rows: 3, maxlength: 250

          = render 'projects/classification_policy_settings', f: f

        = render_if_exists 'shared/repository_size_limit_setting', form: f, type: :project

        .form-group
          = f.label :tag_list, "Topics", class: 'label-bold'
          = f.text_field :tag_list, value: @project.tag_list.join(', '), maxlength: 2000, class: "form-control"
          %p.form-text.text-muted Separate topics with commas.

        .form-group.prepend-top-default.append-bottom-20
          .avatar-container.s90
            = project_icon(@project, alt: _('Project avatar'), class: 'avatar project-avatar s90')
          = f.label :avatar, _('Project avatar'), class: 'label-bold d-block'
          = render 'shared/choose_avatar_button', f: f
          - if @project.avatar?
            %hr
            = link_to _('Remove avatar'), project_avatar_path(@project), data: { confirm: _('Avatar will be removed. Are you sure?')}, method: :delete, class: 'btn btn-link'

        = f.submit 'Save changes', class: "btn btn-success js-btn-success-general-project-settings"

  %section.settings.sharing-permissions.no-animate#js-shared-permissions{ class: ('expanded' if expanded) }
    .settings-header
      %h4.settings-title.js-settings-toggle.js-settings-toggle-trigger-only= _('Visibility, project features, permissions')
      %button.btn.js-settings-toggle{ type: 'button' }= expanded ? _('Collapse') : _('Expand')
      %p= _('Choose visibility level, enable/disable project features (issues, repository, wiki, snippets) and set permissions.')

    .settings-content
      = form_for [@project.namespace.becomes(Namespace), @project], remote: true, html: { multipart: true, class: "sharing-permissions-form" }, authenticity_token: true do |f|
        %input{ name: 'update_section', type: 'hidden', value: 'js-shared-permissions' }
        -# haml-lint:disable InlineJavaScript
        %script.js-project-permissions-form-data{ type: "application/json" }= project_permissions_panel_data_json(@project)
        .js-project-permissions-form
        = f.submit 'Save changes', class: "btn btn-success"

  = render_if_exists 'projects/issues_settings'

  %section.qa-merge-request-settings.settings.merge-requests-feature.no-animate#js-merge-request-settings{ class: [('expanded' if expanded), ('hidden' if @project.project_feature.send(:merge_requests_access_level) == 0)] }
    .settings-header
      %h4.settings-title.js-settings-toggle.js-settings-toggle-trigger-only= _('Merge requests')
      %button.btn.js-settings-toggle{ type: 'button' }= expanded ? _('Collapse') : _('Expand')
      %p= _('Choose your merge method, set up a default merge request description template.')

    .settings-content
      = render_if_exists 'shared/promotions/promote_mr_features'

      = form_for [@project.namespace.becomes(Namespace), @project], remote: true, html: { multipart: true, class: "merge-request-settings-form" }, authenticity_token: true do |f|
        %input{ name: 'update_section', type: 'hidden', value: 'js-merge-request-settings' }
        = render 'projects/merge_request_settings', form: f
        = f.submit 'Save changes', class: "btn btn-success qa-save-merge-request-changes"

  = render_if_exists 'projects/merge_request_approvals_settings', expanded: expanded


  %section.settings.no-animate{ class: ('expanded' if expanded) }
    .settings-header
      %h4.settings-title.js-settings-toggle.js-settings-toggle-trigger-only
        = s_('ProjectSettings|Badges')
      %button.btn.js-settings-toggle{ type: 'button' }
        = expanded ? 'Collapse' : 'Expand'
      %p
        = s_('ProjectSettings|Customize your project badges.')
        = link_to s_('ProjectSettings|Learn more about badges.'), help_page_path('user/project/badges')
    .settings-content
      = render 'shared/badges/badge_settings'

  = render_if_exists 'projects/service_desk_settings'
  = render 'export', project: @project

  %section.qa-advanced-settings.settings.advanced-settings.no-animate#js-project-advanced-settings{ class: ('expanded' if expanded) }
    .settings-header
      %h4.settings-title.js-settings-toggle.js-settings-toggle-trigger-only= _('Advanced')
      %button.btn.js-settings-toggle{ type: 'button' }= expanded ? _('Collapse') : _('Expand')
      %p= _('Housekeeping, export, path, transfer, remove, archive.')

    .settings-content
=======
- expanded = expanded_by_default?

%section.settings.general-settings.no-animate.expanded#js-general-settings
  .settings-header
    %h4.settings-title.js-settings-toggle.js-settings-toggle-trigger-only= _('Naming, topics, avatar')
    %button.btn.btn-default.js-settings-toggle{ type: 'button' }= _('Collapse')
    %p= _('Update your project name, topics, description and avatar.')
  .settings-content= render 'projects/settings/general'

%section.settings.sharing-permissions.no-animate#js-shared-permissions{ class: ('expanded' if expanded) }
  .settings-header
    %h4.settings-title.js-settings-toggle.js-settings-toggle-trigger-only= _('Visibility, project features, permissions')
    %button.btn.btn-default.js-settings-toggle{ type: 'button' }= expanded ? _('Collapse') : _('Expand')
    %p= _('Choose visibility level, enable/disable project features (issues, repository, wiki, snippets) and set permissions.')

  .settings-content
    = form_for [@project.namespace.becomes(Namespace), @project], remote: true, html: { multipart: true, class: "sharing-permissions-form" }, authenticity_token: true do |f|
      %input{ name: 'update_section', type: 'hidden', value: 'js-shared-permissions' }
      %template.js-project-permissions-form-data{ type: "application/json" }= project_permissions_panel_data_json(@project)
      .js-project-permissions-form
      = f.submit _('Save changes'), class: "btn btn-success"

%section.qa-merge-request-settings.settings.merge-requests-feature.no-animate#js-merge-request-settings{ class: [('expanded' if expanded), ('hidden' if @project.project_feature.send(:merge_requests_access_level) == 0)] }
  .settings-header
    %h4.settings-title.js-settings-toggle.js-settings-toggle-trigger-only= _('Merge requests')
    %button.btn.btn-default.js-settings-toggle{ type: 'button' }= expanded ? _('Collapse') : _('Expand')
    %p= _('Choose your merge method, options, checks, and set up a default merge request description template.')

  .settings-content
    = render_if_exists 'shared/promotions/promote_mr_features'

    = form_for [@project.namespace.becomes(Namespace), @project], remote: true, html: { multipart: true, class: "merge-request-settings-form js-mr-settings-form" }, authenticity_token: true do |f|
      %input{ name: 'update_section', type: 'hidden', value: 'js-merge-request-settings' }
      = render 'projects/merge_request_settings', form: f
      = f.submit _('Save changes'), class: "btn btn-success qa-save-merge-request-changes"

= render_if_exists 'projects/merge_request_approvals_settings', expanded: expanded


%section.settings.no-animate{ class: ('expanded' if expanded) }
  .settings-header
    %h4.settings-title.js-settings-toggle.js-settings-toggle-trigger-only
      = s_('ProjectSettings|Badges')
    %button.btn.btn-default.js-settings-toggle{ type: 'button' }
      = expanded ? _('Collapse') : _('Expand')
    %p
      = s_('ProjectSettings|Customize your project badges.')
      = link_to s_('ProjectSettings|Learn more about badges.'), help_page_path('user/project/badges')
  .settings-content
    = render 'shared/badges/badge_settings'

= render_if_exists 'projects/settings/default_issue_template'

= render_if_exists 'projects/service_desk_settings'

%section.qa-advanced-settings.settings.advanced-settings.no-animate#js-project-advanced-settings{ class: ('expanded' if expanded) }
  .settings-header
    %h4.settings-title.js-settings-toggle.js-settings-toggle-trigger-only= _('Advanced')
    %button.btn.btn-default.js-settings-toggle{ type: 'button' }= expanded ? _('Collapse') : _('Expand')
    %p= _('Housekeeping, export, path, transfer, remove, archive.')

  .settings-content
    .sub-section
      %h4= _('Housekeeping')
      %p= _('Runs a number of housekeeping tasks within the current repository, such as compressing file revisions and removing unreachable objects.')
      = link_to _('Run housekeeping'), housekeeping_project_path(@project),
        method: :post, class: "btn btn-default"

    = render 'export', project: @project

    - if can? current_user, :archive_project, @project
>>>>>>> d748f2a6
      .sub-section
        %h4.warning-title
          - if @project.archived?
            = _('Unarchive project')
          - else
            = _('Archive project')
        - if @project.archived?
          %p= _("Unarchiving the project will restore people's ability to make changes to it. The repository can be committed to, and issues, comments and other entities can be created. <strong>Once active this project shows up in the search and on the dashboard.</strong>").html_safe
          = link_to _('Unarchive project'), unarchive_project_path(@project),
              data: { confirm: _("Are you sure that you want to unarchive this project?") },
              method: :post, class: "btn btn-success"
        - else
          %p= _("Archiving the project will make it entirely read-only. It is hidden from the dashboard and doesn't show up in searches. <strong>The repository cannot be committed to, and no issues, comments or other entities can be created.</strong>").html_safe
          = link_to _('Archive project'), archive_project_path(@project),
              data: { confirm: _("Are you sure that you want to archive this project?") },
              method: :post, class: "btn btn-warning"
    .sub-section.rename-repository
      %h4.warning-title= _('Change path')
      = render 'projects/errors'
      = form_for([@project.namespace.becomes(Namespace), @project]) do |f|
        .form-group
          = f.label :path, _('Path'), class: 'label-bold'
          .form-group
            .input-group
              .input-group-prepend
                .input-group-text
                  #{Gitlab::Utils.append_path(root_url, @project.namespace.full_path)}/
              = f.text_field :path, class: 'form-control qa-project-path-field h-auto'
          %ul
            %li= _("Be careful. Renaming a project's repository can have unintended side effects.")
            %li= _('You will need to update your local repositories to point to the new location.')
            - if @project.deployment_platform.present?
              %li= _('Your deployment services will be broken, you will need to manually fix the services after renaming.')
        = f.submit _('Change path'), class: "btn btn-warning qa-change-path-button"

    - if can?(current_user, :change_namespace, @project)
      .sub-section
        %h4.danger-title= _('Transfer project')
        = form_for([@project.namespace.becomes(Namespace), @project], url: transfer_project_path(@project), method: :put, remote: true, html: { class: 'js-project-transfer-form' } ) do |f|
          .form-group
            = label_tag :new_namespace_id, nil, class: 'label-bold' do
              %span= _('Select a new namespace')
            .form-group
              = select_tag :new_namespace_id, namespaces_options(nil), include_blank: true, class: 'select2'
            %ul
              %li= _("Be careful. Changing the project's namespace can have unintended side effects.")
              %li= _('You can only transfer the project to namespaces you manage.')
              %li= _('You will need to update your local repositories to point to the new location.')
              %li= _('Project visibility level will be changed to match namespace rules when transferring to a group.')
          = f.submit 'Transfer project', class: "btn btn-remove js-confirm-danger", data: { "confirm-danger-message" => transfer_project_message(@project) }

    - if @project.forked? && can?(current_user, :remove_fork_project, @project)
      .sub-section
        %h4.danger-title= _('Remove fork relationship')
        %p
          = _('This will remove the fork relationship to source project')
          = succeed "." do
            - if @project.fork_source
              = link_to(fork_source_name(@project), project_path(@project.fork_source))
            - else
              = fork_source_name(@project)
        = form_for([@project.namespace.becomes(Namespace), @project], url: remove_fork_project_path(@project), method: :delete, remote: true, html: { class: 'transfer-project' }) do |f|
          %p
            %strong= _('Once removed, the fork relationship cannot be restored and you will no longer be able to send merge requests to the source.')
          = button_to _('Remove fork relationship'), '#', class: "btn btn-remove js-confirm-danger", data: { "confirm-danger-message" => remove_fork_project_message(@project) }

    - if can?(current_user, :remove_project, @project)
      .sub-section
        %h4.danger-title= _('Remove project')
        %p= _('Removing the project will delete its repository and all related resources including issues, merge requests etc.')
        = form_tag(project_path(@project), method: :delete) do
          %p
            %strong= _('Removed projects cannot be restored!')
          = button_to _('Remove project'), '#', class: "btn btn-remove js-confirm-danger", data: { "confirm-danger-message" => remove_project_message(@project) }

.save-project-loader.hide
  .center
    %h2
      %i.fa.fa-spinner.fa-spin
      = _('Saving project.')
    %p= _('Please wait a moment, this page will automatically refresh when ready.')

= render 'shared/confirm_modal', phrase: @project.path<|MERGE_RESOLUTION|>--- conflicted
+++ resolved
@@ -1,114 +1,6 @@
 - breadcrumb_title _("General Settings")
 - page_title _("General")
 - @content_class = "limit-container-width" unless fluid_layout
-<<<<<<< HEAD
-- expanded = Rails.env.test?
-
-.project-edit-container
-  %section.settings.general-settings.no-animate#js-general-project-settings{ class: ('expanded' if expanded) }
-    .settings-header
-      %h4.settings-title.js-settings-toggle.js-settings-toggle-trigger-only= _('Naming, tags, avatar')
-      %button.btn.js-settings-toggle{ type: 'button' }= expanded ? _('Collapse') : _('Expand')
-      %p= _('Update your project name, tags, description and avatar.')
-
-    .settings-content
-      .project-edit-errors
-      = form_for [@project.namespace.becomes(Namespace), @project], remote: true, html: { multipart: true, class: "edit-project" }, authenticity_token: true do |f|
-        %input{ name: 'update_section', type: 'hidden', value: 'js-general-project-settings' }
-        %fieldset
-          .row
-            .form-group.col-md-9
-              = f.label :name, class: 'label-bold', for: 'project_name_edit' do
-                Project name
-              = f.text_field :name, class: "form-control", id: "project_name_edit"
-
-            .form-group.col-md-3
-              = f.label :id, class: 'label-bold' do
-                Project ID
-              = f.text_field :id, class: 'form-control', readonly: true
-
-          .form-group
-            = f.label :description, class: 'label-bold' do
-              Project description
-              %span.light (optional)
-            = f.text_area :description, class: "form-control", rows: 3, maxlength: 250
-
-          = render 'projects/classification_policy_settings', f: f
-
-        = render_if_exists 'shared/repository_size_limit_setting', form: f, type: :project
-
-        .form-group
-          = f.label :tag_list, "Topics", class: 'label-bold'
-          = f.text_field :tag_list, value: @project.tag_list.join(', '), maxlength: 2000, class: "form-control"
-          %p.form-text.text-muted Separate topics with commas.
-
-        .form-group.prepend-top-default.append-bottom-20
-          .avatar-container.s90
-            = project_icon(@project, alt: _('Project avatar'), class: 'avatar project-avatar s90')
-          = f.label :avatar, _('Project avatar'), class: 'label-bold d-block'
-          = render 'shared/choose_avatar_button', f: f
-          - if @project.avatar?
-            %hr
-            = link_to _('Remove avatar'), project_avatar_path(@project), data: { confirm: _('Avatar will be removed. Are you sure?')}, method: :delete, class: 'btn btn-link'
-
-        = f.submit 'Save changes', class: "btn btn-success js-btn-success-general-project-settings"
-
-  %section.settings.sharing-permissions.no-animate#js-shared-permissions{ class: ('expanded' if expanded) }
-    .settings-header
-      %h4.settings-title.js-settings-toggle.js-settings-toggle-trigger-only= _('Visibility, project features, permissions')
-      %button.btn.js-settings-toggle{ type: 'button' }= expanded ? _('Collapse') : _('Expand')
-      %p= _('Choose visibility level, enable/disable project features (issues, repository, wiki, snippets) and set permissions.')
-
-    .settings-content
-      = form_for [@project.namespace.becomes(Namespace), @project], remote: true, html: { multipart: true, class: "sharing-permissions-form" }, authenticity_token: true do |f|
-        %input{ name: 'update_section', type: 'hidden', value: 'js-shared-permissions' }
-        -# haml-lint:disable InlineJavaScript
-        %script.js-project-permissions-form-data{ type: "application/json" }= project_permissions_panel_data_json(@project)
-        .js-project-permissions-form
-        = f.submit 'Save changes', class: "btn btn-success"
-
-  = render_if_exists 'projects/issues_settings'
-
-  %section.qa-merge-request-settings.settings.merge-requests-feature.no-animate#js-merge-request-settings{ class: [('expanded' if expanded), ('hidden' if @project.project_feature.send(:merge_requests_access_level) == 0)] }
-    .settings-header
-      %h4.settings-title.js-settings-toggle.js-settings-toggle-trigger-only= _('Merge requests')
-      %button.btn.js-settings-toggle{ type: 'button' }= expanded ? _('Collapse') : _('Expand')
-      %p= _('Choose your merge method, set up a default merge request description template.')
-
-    .settings-content
-      = render_if_exists 'shared/promotions/promote_mr_features'
-
-      = form_for [@project.namespace.becomes(Namespace), @project], remote: true, html: { multipart: true, class: "merge-request-settings-form" }, authenticity_token: true do |f|
-        %input{ name: 'update_section', type: 'hidden', value: 'js-merge-request-settings' }
-        = render 'projects/merge_request_settings', form: f
-        = f.submit 'Save changes', class: "btn btn-success qa-save-merge-request-changes"
-
-  = render_if_exists 'projects/merge_request_approvals_settings', expanded: expanded
-
-
-  %section.settings.no-animate{ class: ('expanded' if expanded) }
-    .settings-header
-      %h4.settings-title.js-settings-toggle.js-settings-toggle-trigger-only
-        = s_('ProjectSettings|Badges')
-      %button.btn.js-settings-toggle{ type: 'button' }
-        = expanded ? 'Collapse' : 'Expand'
-      %p
-        = s_('ProjectSettings|Customize your project badges.')
-        = link_to s_('ProjectSettings|Learn more about badges.'), help_page_path('user/project/badges')
-    .settings-content
-      = render 'shared/badges/badge_settings'
-
-  = render_if_exists 'projects/service_desk_settings'
-  = render 'export', project: @project
-
-  %section.qa-advanced-settings.settings.advanced-settings.no-animate#js-project-advanced-settings{ class: ('expanded' if expanded) }
-    .settings-header
-      %h4.settings-title.js-settings-toggle.js-settings-toggle-trigger-only= _('Advanced')
-      %button.btn.js-settings-toggle{ type: 'button' }= expanded ? _('Collapse') : _('Expand')
-      %p= _('Housekeeping, export, path, transfer, remove, archive.')
-
-    .settings-content
-=======
 - expanded = expanded_by_default?
 
 %section.settings.general-settings.no-animate.expanded#js-general-settings
@@ -180,7 +72,6 @@
     = render 'export', project: @project
 
     - if can? current_user, :archive_project, @project
->>>>>>> d748f2a6
       .sub-section
         %h4.warning-title
           - if @project.archived?
