--- conflicted
+++ resolved
@@ -23,11 +23,7 @@
         - if merge_request.milestone
           %span.issuable-milestone.d-none.d-sm-inline-block
             &nbsp;
-<<<<<<< HEAD
-            = link_to project_merge_requests_path(merge_request.project, milestone_title: merge_request.milestone.title), data: { html: 'true', toggle: 'tooltip', title: issuable_milestone_tooltip_title(merge_request) } do
-=======
-            = link_to project_merge_requests_path(merge_request.project, milestone_title: merge_request.milestone.title), data: { html: 1, toggle: 'tooltip', title: milestone_tooltip_due_date(merge_request.milestone) } do
->>>>>>> b1e9d98a
+            = link_to project_merge_requests_path(merge_request.project, milestone_title: merge_request.milestone.title), data: { html: 'true', toggle: 'tooltip', title: milestone_tooltip_due_date(merge_request.milestone) } do
               = icon('clock-o')
               = merge_request.milestone.title
         - if merge_request.target_project.default_branch != merge_request.target_branch
