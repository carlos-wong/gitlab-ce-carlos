--- conflicted
+++ resolved
@@ -1,9 +1,5 @@
 - if @can_bulk_update
-<<<<<<< HEAD
-  = button_tag "Edit Merge Requests", class: "btn append-right-10 js-bulk-update-toggle"
-=======
-  = button_tag "Edit merge requests", class: "btn js-bulk-update-toggle"
->>>>>>> fe09c25d
+  = button_tag "Edit merge requests", class: "btn append-right-10 js-bulk-update-toggle"
 - if merge_project
   = link_to new_merge_request_path, class: "btn btn-new", title: "New merge request" do
     New merge request