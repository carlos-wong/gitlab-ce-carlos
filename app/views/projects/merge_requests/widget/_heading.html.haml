- if @ci_commit
  - status = @ci_commit.status
  .mr-widget-heading
    .ci_widget{class: "ci-#{status}"}
<<<<<<< HEAD
      = ci_status_icon(ci_commit)
      %span Build #{status}
      for
      = succeed "." do
        = link_to @ci_commit.short_sha, namespace_project_commit_path(@merge_request.source_project.namespace, @merge_request.source_project, @ci_commit.sha), class: "monospace"
      %span.ci-coverage
      = link_to "View details", builds_namespace_project_merge_request_path(@project.namespace, @project, @merge_request), class: "js-show-tab", data: {action: 'builds'}
=======
      = ci_status_icon(@ci_commit)
      %span CI build #{status}
      for #{@merge_request.last_commit_short_sha}.
      %span.ci-coverage
      = link_to "View build details", ci_status_path(@ci_commit)
>>>>>>> e616739e

- elsif @merge_request.has_ci?
  - # Compatibility with old CI integrations (ex jenkins) when you request status from CI server via AJAX
  - # Remove in later versions when services like Jenkins will set CI status via Commit status API
  .mr-widget-heading
    - [:success, :skipped, :canceled, :failed, :running, :pending].each do |status|
      .ci_widget{class: "ci-#{status}", style: "display:none"}
        - if status == :success
          - status = "passed"
          = icon("check-circle")
        - else
          = icon("circle")
        %span CI build #{status}
        for
        - commit = @merge_request.last_commit
        = succeed "." do
          = link_to commit.short_id, namespace_project_commit_path(@merge_request.source_project.namespace, @merge_request.source_project, commit), class: "monospace"
        %span.ci-coverage
        - if ci_build_details_path(@merge_request)
          = link_to "View details", ci_build_details_path(@merge_request), :"data-no-turbolink" => "data-no-turbolink"

    .ci_widget
      = icon("spinner spin")
      Checking CI status for #{@merge_request.last_commit_short_sha}&hellip;

    .ci_widget.ci-not_found{style: "display:none"}
      = icon("times-circle")
      Could not find CI status for #{@merge_request.last_commit_short_sha}.

    .ci_widget.ci-error{style: "display:none"}
      = icon("times-circle")
      Could not connect to the CI server. Please check your settings and try again.

  :javascript
    $(function() {
      merge_request_widget.getCiStatus();
    });<|MERGE_RESOLUTION|>--- conflicted
+++ resolved
@@ -1,42 +1,33 @@
 - if @ci_commit
-  - status = @ci_commit.status
   .mr-widget-heading
-    .ci_widget{class: "ci-#{status}"}
-<<<<<<< HEAD
-      = ci_status_icon(ci_commit)
-      %span Build #{status}
+    .ci_widget{class: "ci-#{@ci_commit.status}"}
+      = ci_status_icon(@ci_commit)
+      %span
+        Build
+        = ci_status_label(@ci_commit)
       for
       = succeed "." do
         = link_to @ci_commit.short_sha, namespace_project_commit_path(@merge_request.source_project.namespace, @merge_request.source_project, @ci_commit.sha), class: "monospace"
       %span.ci-coverage
       = link_to "View details", builds_namespace_project_merge_request_path(@project.namespace, @project, @merge_request), class: "js-show-tab", data: {action: 'builds'}
-=======
-      = ci_status_icon(@ci_commit)
-      %span CI build #{status}
-      for #{@merge_request.last_commit_short_sha}.
-      %span.ci-coverage
-      = link_to "View build details", ci_status_path(@ci_commit)
->>>>>>> e616739e
 
 - elsif @merge_request.has_ci?
   - # Compatibility with old CI integrations (ex jenkins) when you request status from CI server via AJAX
   - # Remove in later versions when services like Jenkins will set CI status via Commit status API
   .mr-widget-heading
-    - [:success, :skipped, :canceled, :failed, :running, :pending].each do |status|
+    - %w[success skipped canceled failed running pending].each do |status|
       .ci_widget{class: "ci-#{status}", style: "display:none"}
-        - if status == :success
-          - status = "passed"
-          = icon("check-circle")
-        - else
-          = icon("circle")
-        %span CI build #{status}
+        = ci_icon_for_status(status)
+        %span
+          CI build
+          = ci_label_for_status(status)
         for
         - commit = @merge_request.last_commit
         = succeed "." do
           = link_to commit.short_id, namespace_project_commit_path(@merge_request.source_project.namespace, @merge_request.source_project, commit), class: "monospace"
         %span.ci-coverage
-        - if ci_build_details_path(@merge_request)
-          = link_to "View details", ci_build_details_path(@merge_request), :"data-no-turbolink" => "data-no-turbolink"
+        - if details_path = ci_build_details_path(@merge_request)
+          = link_to "View details", details_path, :"data-no-turbolink" => "data-no-turbolink"
 
     .ci_widget
       = icon("spinner spin")
