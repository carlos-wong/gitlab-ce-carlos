--- conflicted
+++ resolved
@@ -1,23 +1,18 @@
-- status_class = @merge_request.ci_commit ? " ci-#{@merge_request.ci_commit.status}" : nil
+- status_class = @merge_request.ci_commit ? "ci-#{@merge_request.ci_commit.status}" : nil
 
 = form_for [:merge, @project.namespace.becomes(Namespace), @project, @merge_request], remote: true, method: :post, html: { class: 'accept-mr-form js-requires-input' } do |f|
   = hidden_field_tag :authenticity_token, form_authenticity_token
   .accept-merge-holder.clearfix.js-toggle-container
     .accept-action
-<<<<<<< HEAD
       - ci_commit = @merge_request.ci_commit
       - if ci_commit && ci_commit.active?
         = f.button class: "btn btn-create btn-grouped merge_when_build_succeeds", name: "merge_when_build_succeeds" do
           Merge when Build Succeeds
-        = f.button class: "btn btn-warning btn-grouped accept_merge_request" do
+        = f.button class: "btn btn-create btn-grouped accept_merge_request #{status_class}" do
           Accept Merge Request Now
       - else
-        = f.button class: "btn btn-create btn-grouped accept_merge_request" do
+        = f.button class: "btn btn-create btn-grouped accept_merge_request #{status_class}" do
           Accept Merge Request
-=======
-      = f.button class: "btn btn-create accept_merge_request#{status_class}" do
-        Accept Merge Request
->>>>>>> 21a59b23
     - if can_remove_branch?(@merge_request.source_project, @merge_request.source_branch) && !@merge_request.for_fork?
       .accept-control.checkbox
         = label_tag :should_remove_source_branch, class: "remove_source_checkbox" do
@@ -32,18 +27,11 @@
           text: @merge_request.merge_commit_message,
           rows: 14, hint: true
 
-<<<<<<< HEAD
-  :coffeescript
-    $('.accept_merge_request').on 'click', ->
-      btn = $(this)
-      btn.html("<i class='fa fa-spinner fa-spin'></i> Merge in progress")
-    $('.accept-mr-form').on 'ajax:send', ->
-      $(".accept-mr-form :input").disable()
-=======
   :javascript
-    $('.accept-mr-form').on('ajax:before', function() {
-      var btn = $('.accept_merge_request');
-      btn.disable();
-      btn.html("<i class='fa fa-spinner fa-spin'></i> Merge in progress");
+    $('.accept_merge_request').on('click', function() {
+      $(this).html("<i class='fa fa-spinner fa-spin'></i> Merge in progress");
     });
->>>>>>> 21a59b23
+
+    $('.accept-mr-form').on('ajax:send', function() {
+      $(".accept-mr-form :input").disable();
+    });