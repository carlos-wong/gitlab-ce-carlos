= form_for(@project, :remote => true) do |f|
  %div.form_content
    - unless @project.new_record?
      %h2.icon  
        %span
        = @project.name
    - if @project.errors.any?
      #error_explanation
        %h2
          = pluralize(@project.errors.count, "error")
          prohibited this project from being saved:
        %ul
          - @project.errors.full_messages.each do |msg|
            %li= msg
    %table
      %tr
        %td= f.label :name
        %td= f.text_field :name, :placeholder => "Example Project"
      %tr
        %td
          .left= f.label :path
          %cite.right git@yourserver:
        %td
          = f.text_field :path, :placeholder => "example_project", :disabled => !@project.new_record?
      %tr
        %td
          .left= f.label :code
          %cite.right http://yourserver/
        %td= f.text_field :code, :placeholder => "example"

      %tr
        %td= f.label :tag_list
        %td= f.text_area :tag_list, :placeholder => "project tags", :style => "height:50px", :id => :tag_field
<<<<<<< HEAD
      %tr
        %td= f.label :description
        %td= f.text_area :description, :placeholder => "project description", :style => "height:50px"

    %br
=======
  
    .form-row
      = f.label :description
      %br/
      = f.text_area :description, :style => "height:140px;width:932px;"
    .clear
      %hr.prepend-top
>>>>>>> 1fa01cbc
    .actions
      = f.submit :class => "button"

  %div{ :class => "ajax_loader",  :style => "display:none;height:200px;"}
    %center
      = image_tag "ajax-loader.gif", :class => "append-bottom"
      - if @project.new_record?
        %h3.prepend-top Creating project &amp; repository. Please wait for few minutes
      - else
        %h3.prepend-top Updating project &amp; repository. Please wait for few minutes

:javascript
  $('.new_project, .edit_project').bind('ajax:before', function() {
    $(this).find(".form_content").hide();
    $('.ajax_loader').show();
  });

:javascript
  $(function(){
    taggifyForm();
  })  <|MERGE_RESOLUTION|>--- conflicted
+++ resolved
@@ -31,21 +31,11 @@
       %tr
         %td= f.label :tag_list
         %td= f.text_area :tag_list, :placeholder => "project tags", :style => "height:50px", :id => :tag_field
-<<<<<<< HEAD
       %tr
         %td= f.label :description
         %td= f.text_area :description, :placeholder => "project description", :style => "height:50px"
 
     %br
-=======
-  
-    .form-row
-      = f.label :description
-      %br/
-      = f.text_area :description, :style => "height:140px;width:932px;"
-    .clear
-      %hr.prepend-top
->>>>>>> 1fa01cbc
     .actions
       = f.submit :class => "button"
 
