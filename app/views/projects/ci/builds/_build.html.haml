--- conflicted
+++ resolved
@@ -89,13 +89,8 @@
         %span= time_ago_with_tooltip(job.finished_at)
 
   %td.coverage
-<<<<<<< HEAD
-    - if coverage && job.try(:coverage)
+    - if job.try(:coverage)
       #{job.coverage}%
-=======
-    - if build.try(:coverage)
-      #{build.coverage}%
->>>>>>> bc3b0418
 
   %td
     .pull-right
