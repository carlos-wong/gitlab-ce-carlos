.page-content-header
  .header-main-content
    %strong
      #{ s_('CommitBoxTitle|Commit') }
      %span.commit-sha= @commit.short_id
    = clipboard_button(text: @commit.id, title: _("Copy commit SHA to clipboard"))
    %span.hidden-xs authored
    #{time_ago_with_tooltip(@commit.authored_date)}
    %span= s_('ByAuthor|by')
    = author_avatar(@commit, size: 24)
    %strong
      = commit_author_link(@commit, avatar: true, size: 24)
    - if @commit.different_committer?
      %span.light= _('Committed by')
      %strong
        = commit_committer_link(@commit, avatar: true, size: 24)
      #{time_ago_with_tooltip(@commit.committed_date)}

  .header-action-buttons
    - if defined?(@notes_count) && @notes_count > 0
      %span.btn.disabled.btn-grouped.hidden-xs.append-right-10
        = icon('comment')
        = @notes_count
    = link_to namespace_project_tree_path(@project.namespace, @project, @commit), class: "btn btn-default append-right-10 hidden-xs hidden-sm" do
      #{ _('Browse files') }
    .dropdown.inline
      %a.btn.btn-default.dropdown-toggle{ data: { toggle: "dropdown" } }
        %span= _('Options')
        = icon('caret-down')
      %ul.dropdown-menu.dropdown-menu-align-right
        %li.visible-xs-block.visible-sm-block
          = link_to namespace_project_tree_path(@project.namespace, @project, @commit) do
            _('Browse Files')
        - unless @commit.has_been_reverted?(current_user)
          %li.clearfix
            = revert_commit_link(@commit, namespace_project_commit_path(@project.namespace, @project, @commit.id), has_tooltip: false)
        %li.clearfix
          = cherry_pick_commit_link(@commit, namespace_project_commit_path(@project.namespace, @project, @commit.id), has_tooltip: false)
        - if can_collaborate_with_project?
          %li.clearfix
            = link_to s_("CreateTag|Tag"), new_namespace_project_tag_path(@project.namespace, @project, ref: @commit)
        %li.divider
        %li.dropdown-header
          #{ _('Download') }
        - unless @commit.parents.length > 1
          %li= link_to s_("DownloadCommit|Email Patches"), namespace_project_commit_path(@project.namespace, @project, @commit, format: :patch)
        %li= link_to s_("DownloadCommit|Plain Diff"),    namespace_project_commit_path(@project.namespace, @project, @commit, format: :diff)

.commit-box
  %h3.commit-title
    = markdown(@commit.title, pipeline: :single_line, author: @commit.author)
  - if @commit.description.present?
    %pre.commit-description
      = preserve(markdown(@commit.description, pipeline: :single_line, author: @commit.author))

.info-well
  .well-segment.branch-info
    .icon-container.commit-icon
      = custom_icon("icon_commit")
    %span.cgray= n_('parent', 'parents', @commit.parents.count)
    - @commit.parents.each do |parent|
      = link_to parent.short_id, namespace_project_commit_path(@project.namespace, @project, parent), class: "commit-sha"
    %span.commit-info.branches
      %i.fa.fa-spinner.fa-spin

  - if @commit.last_pipeline
    - last_pipeline = @commit.last_pipeline
    .well-segment.pipeline-info
      .status-icon-container{ class: "ci-status-icon-#{@commit.status}" }
        = link_to namespace_project_pipeline_path(@project.namespace, @project, last_pipeline.id) do
          = ci_icon_for_status(last_pipeline.status)
      #{ _('Pipeline') }
      = link_to "##{last_pipeline.id}", namespace_project_pipeline_path(@project.namespace, @project, last_pipeline.id)
      = ci_label_for_status(last_pipeline.status)
      - if last_pipeline.stages_count.nonzero?
<<<<<<< HEAD
        with #{"stage".pluralize(last_pipeline.stages_count)}
=======
        #{ n_(s_('Pipeline|with stage'), s_('Pipeline|with stages'), last_pipeline.stages_count) }
>>>>>>> 134ba0b5
        .mr-widget-pipeline-graph
          = render 'shared/mini_pipeline_graph', pipeline: last_pipeline, klass: 'js-commit-pipeline-graph'
      in
      = time_interval_in_words last_pipeline.duration

:javascript
  $(".commit-info.branches").load("#{branches_namespace_project_commit_path(@project.namespace, @project, @commit.id)}");<|MERGE_RESOLUTION|>--- conflicted
+++ resolved
@@ -73,11 +73,7 @@
       = link_to "##{last_pipeline.id}", namespace_project_pipeline_path(@project.namespace, @project, last_pipeline.id)
       = ci_label_for_status(last_pipeline.status)
       - if last_pipeline.stages_count.nonzero?
-<<<<<<< HEAD
-        with #{"stage".pluralize(last_pipeline.stages_count)}
-=======
         #{ n_(s_('Pipeline|with stage'), s_('Pipeline|with stages'), last_pipeline.stages_count) }
->>>>>>> 134ba0b5
         .mr-widget-pipeline-graph
           = render 'shared/mini_pipeline_graph', pipeline: last_pipeline, klass: 'js-commit-pipeline-graph'
       in
