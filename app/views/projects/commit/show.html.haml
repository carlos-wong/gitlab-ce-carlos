- @no_container = true
- add_to_breadcrumbs "Commits", project_commits_path(@project)
- breadcrumb_title @commit.short_id
- container_class = !fluid_layout && diff_view == :inline ? 'container-limited' : ''
- limited_container_width = fluid_layout ? '' : 'limit-container-width'
- @content_class = limited_container_width
- page_title        "#{@commit.title} (#{@commit.short_id})", "Commits"
- page_description  @commit.description

.container-fluid{ class: [limited_container_width, container_class] }
  = render "commit_box"
  = render "ci_menu"
<<<<<<< HEAD
  = render "projects/diffs/diffs", diffs: @diffs, environment: @environment, is_commit: true
=======
  = render "projects/diffs/diffs", diffs: @diffs, environment: @environment, diff_page_context: "is-commit"
>>>>>>> 22e1c70f

  .limited-width-notes
    = render "shared/notes/notes_with_form", :autocomplete => true
    - if can_collaborate_with_project?(@project)
      - %w(revert cherry-pick).each do |type|
        = render "projects/commit/change", type: type, commit: @commit, title: @commit.title<|MERGE_RESOLUTION|>--- conflicted
+++ resolved
@@ -10,11 +10,7 @@
 .container-fluid{ class: [limited_container_width, container_class] }
   = render "commit_box"
   = render "ci_menu"
-<<<<<<< HEAD
-  = render "projects/diffs/diffs", diffs: @diffs, environment: @environment, is_commit: true
-=======
   = render "projects/diffs/diffs", diffs: @diffs, environment: @environment, diff_page_context: "is-commit"
->>>>>>> 22e1c70f
 
   .limited-width-notes
     = render "shared/notes/notes_with_form", :autocomplete => true
