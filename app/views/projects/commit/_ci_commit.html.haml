.row-content-block.build-content.middle-block
  .pull-right
    - if can?(current_user, :update_build, @project)
      - if ci_commit.builds.latest.failed.any?(&:retryable?)
        = link_to "Retry failed", retry_namespace_project_pipeline_path(@project.namespace, @project, ci_commit.id), class: 'btn btn-grouped btn-primary', method: :post

      - if ci_commit.builds.running_or_pending.any?
        = link_to "Cancel running", cancel_namespace_project_pipeline_path(@project.namespace, @project, ci_commit.id), data: { confirm: 'Are you sure?' }, class: 'btn btn-grouped btn-danger', method: :post

  .oneline
    Pipeline
    = link_to "##{ci_commit.id}", namespace_project_pipeline_path(@project.namespace, @project, ci_commit.id), class: "monospace"
    with
    = pluralize ci_commit.statuses.count(:id), "build"
    - if ci_commit.ref
      for
      = link_to ci_commit.ref, namespace_project_commits_path(@project.namespace, @project, ci_commit.ref), class: "monospace"
    - if defined?(link_to_commit) && link_to_commit
      for commit
      = link_to ci_commit.short_sha, namespace_project_commit_path(@project.namespace, @project, ci_commit.sha), class: "monospace"
    - if ci_commit.duration
      in
      = time_interval_in_words ci_commit.duration

- if ci_commit.yaml_errors.present?
  .bs-callout.bs-callout-danger
    %h4 Found errors in your .gitlab-ci.yml:
    %ul
      - ci_commit.yaml_errors.split(",").each do |error|
        %li= error
    You can also test your .gitlab-ci.yml in the #{link_to "Lint", ci_lint_path}

- if @project.builds_enabled? && !ci_commit.ci_yaml_file
  .bs-callout.bs-callout-warning
    \.gitlab-ci.yml not found in this commit

.table-holder
  %table.table.builds
<<<<<<< HEAD
    - builds = ci_commit.statuses.latest.ordered
    - CommitStatus.where(id: builds).stages.each do |stage|
      - stage_builds = builds.where(stage: stage)
      %tr
        %th{colspan: 10}
          %strong
            - stage_status = CommitStatus.where(id: stage_builds.ids).status
            %span{class: "ci-status-link ci-status-icon-#{stage_status}"}
              = ci_icon_for_status(stage_status)
            &nbsp;
            = stage.titleize.pluralize
        = render stage_builds, coverage: @project.build_coverage_enabled?, tage: false, ref: false, allow_retry: true
        = render ci_commit.retried.select { |build| build.stage == stage }, coverage: @project.build_coverage_enabled?, stage: false, ref: false, retried: true
      %tr
        %td{colspan: 10}
          &nbsp;
=======
    %thead
      %tr
        %th Status
        %th Build ID
        %th Stage
        %th Name
        %th Tags
        %th Duration
        %th Finished at
        - if @project.build_coverage_enabled?
          %th Coverage
        %th
    - builds = ci_commit.statuses.latest.ordered
    = render builds, coverage: @project.build_coverage_enabled?, stage: true, ref: false, allow_retry: true

- if ci_commit.retried.any?
  .row-content-block.second-block
    Retried builds

  .table-holder
    %table.table.builds
      %thead
        %tr
          %th Status
          %th Build ID
          %th Ref
          %th Stage
          %th Name
          %th Tags
          %th Duration
          %th Finished at
          - if @project.build_coverage_enabled?
            %th Coverage
          %th
      = render ci_commit.retried, coverage: @project.build_coverage_enabled?, stage: true, ref: false
>>>>>>> 44501820
<|MERGE_RESOLUTION|>--- conflicted
+++ resolved
@@ -36,57 +36,6 @@
 
 .table-holder
   %table.table.builds
-<<<<<<< HEAD
-    - builds = ci_commit.statuses.latest.ordered
-    - CommitStatus.where(id: builds).stages.each do |stage|
-      - stage_builds = builds.where(stage: stage)
-      %tr
-        %th{colspan: 10}
-          %strong
-            - stage_status = CommitStatus.where(id: stage_builds.ids).status
-            %span{class: "ci-status-link ci-status-icon-#{stage_status}"}
-              = ci_icon_for_status(stage_status)
-            &nbsp;
-            = stage.titleize.pluralize
-        = render stage_builds, coverage: @project.build_coverage_enabled?, tage: false, ref: false, allow_retry: true
-        = render ci_commit.retried.select { |build| build.stage == stage }, coverage: @project.build_coverage_enabled?, stage: false, ref: false, retried: true
-      %tr
-        %td{colspan: 10}
-          &nbsp;
-=======
-    %thead
-      %tr
-        %th Status
-        %th Build ID
-        %th Stage
-        %th Name
-        %th Tags
-        %th Duration
-        %th Finished at
-        - if @project.build_coverage_enabled?
-          %th Coverage
-        %th
-    - builds = ci_commit.statuses.latest.ordered
-    = render builds, coverage: @project.build_coverage_enabled?, stage: true, ref: false, allow_retry: true
-
-- if ci_commit.retried.any?
-  .row-content-block.second-block
-    Retried builds
-
-  .table-holder
-    %table.table.builds
-      %thead
-        %tr
-          %th Status
-          %th Build ID
-          %th Ref
-          %th Stage
-          %th Name
-          %th Tags
-          %th Duration
-          %th Finished at
-          - if @project.build_coverage_enabled?
-            %th Coverage
-          %th
-      = render ci_commit.retried, coverage: @project.build_coverage_enabled?, stage: true, ref: false
->>>>>>> 44501820
+    - stages = ci_commit.statuses.latest.stages_status
+    - stages.each do |stage, status|
+      = render 'ci_stage', stage: stage, status: status