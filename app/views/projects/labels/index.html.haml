- @no_container = true
- page_title "Labels"
- hide_class = ''

- if show_new_nav? && can?(current_user, :admin_label, @project)
  - content_for :breadcrumbs_extra do
    = link_to "New label", new_namespace_project_label_path(@project.namespace, @project), class: "btn btn-new"

= render "shared/mr_head"

- if @labels.exists? || @prioritized_labels.exists?
  %div{ class: container_class }
    .top-area.adjust
      .nav-text
        Labels can be applied to issues and merge requests. Star a label to make it a priority label. Order the prioritized labels to change their relative priority, by dragging.

      .nav-controls{ class: ("visible-xs" if show_new_nav?) }
        - if can?(current_user, :admin_label, @project)
<<<<<<< HEAD
          = link_to "New label", new_namespace_project_label_path(@project.namespace, @project), class: "btn btn-new"
=======
          = link_to new_project_label_path(@project), class: "btn btn-new" do
            New label
>>>>>>> e1a64f0c

    .labels
      - if can?(current_user, :admin_label, @project)
        -# Only show it in the first page
        - hide = @available_labels.empty? || (params[:page].present? && params[:page] != '1')
        .prioritized-labels{ class: ('hide' if hide) }
          %h5 Prioritized Labels
          %ul.content-list.manage-labels-list.js-prioritized-labels{ "data-url" => set_priorities_project_labels_path(@project) }
            #js-priority-labels-empty-state{ class: "#{'hidden' unless @prioritized_labels.empty?}" }
              = render 'shared/empty_states/priority_labels'
            - if @prioritized_labels.present?
              = render partial: 'shared/label', subject: @project, collection: @prioritized_labels, as: :label

      - if @labels.present?
        .other-labels
          - if can?(current_user, :admin_label, @project)
            %h5{ class: ('hide' if hide) } Other Labels
          %ul.content-list.manage-labels-list.js-other-labels
            = render partial: 'shared/label', subject: @project, collection: @labels, as: :label
            = paginate @labels, theme: 'gitlab'
- else
  = render 'shared/empty_states/labels'<|MERGE_RESOLUTION|>--- conflicted
+++ resolved
@@ -16,12 +16,8 @@
 
       .nav-controls{ class: ("visible-xs" if show_new_nav?) }
         - if can?(current_user, :admin_label, @project)
-<<<<<<< HEAD
-          = link_to "New label", new_namespace_project_label_path(@project.namespace, @project), class: "btn btn-new"
-=======
           = link_to new_project_label_path(@project), class: "btn btn-new" do
             New label
->>>>>>> e1a64f0c
 
     .labels
       - if can?(current_user, :admin_label, @project)
