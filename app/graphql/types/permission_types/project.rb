# frozen_string_literal: true

module Types
  module PermissionTypes
    class Project < BasePermissionType
      graphql_name 'ProjectPermissions'

      abilities :change_namespace, :change_visibility_level, :rename_project,
                :remove_project, :archive_project, :remove_fork_project,
                :remove_pages, :read_project, :create_merge_request_in,
                :read_wiki, :read_project_member, :create_issue, :upload_file, :close_issue,
                :read_cycle_analytics, :download_code, :download_wiki_code,
                :fork_project, :read_commit_status,
                :request_access, :create_pipeline, :create_pipeline_schedule,
                :create_merge_request_from, :create_wiki, :push_code,
                :create_deployment, :push_to_delete_protected_branch,
                :admin_wiki, :admin_project, :update_pages,
                :admin_remote_mirror, :create_label, :update_wiki, :destroy_wiki,
                :create_pages, :destroy_pages, :read_pages_content, :admin_operations,
<<<<<<< HEAD
                :change_due_date, :assignee_issue
=======
                :read_merge_request
>>>>>>> f4e077c4

      permission_field :create_snippet

      def create_snippet
        Ability.allowed?(context[:current_user], :create_snippet, object)
      end
    end
  end
end

Types::PermissionTypes::Project.prepend_if_ee('EE::Types::PermissionTypes::Project')<|MERGE_RESOLUTION|>--- conflicted
+++ resolved
@@ -8,7 +8,7 @@
       abilities :change_namespace, :change_visibility_level, :rename_project,
                 :remove_project, :archive_project, :remove_fork_project,
                 :remove_pages, :read_project, :create_merge_request_in,
-                :read_wiki, :read_project_member, :create_issue, :upload_file, :close_issue,
+                :read_wiki, :read_project_member, :create_issue, :upload_file,
                 :read_cycle_analytics, :download_code, :download_wiki_code,
                 :fork_project, :read_commit_status,
                 :request_access, :create_pipeline, :create_pipeline_schedule,
@@ -17,11 +17,7 @@
                 :admin_wiki, :admin_project, :update_pages,
                 :admin_remote_mirror, :create_label, :update_wiki, :destroy_wiki,
                 :create_pages, :destroy_pages, :read_pages_content, :admin_operations,
-<<<<<<< HEAD
-                :change_due_date, :assignee_issue
-=======
                 :read_merge_request
->>>>>>> f4e077c4
 
       permission_field :create_snippet
 
