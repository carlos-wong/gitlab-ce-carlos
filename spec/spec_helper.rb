require './spec/simplecov_env'
SimpleCovEnv.start!

ENV["RAILS_ENV"] ||= 'test'
ENV["IN_MEMORY_APPLICATION_SETTINGS"] = 'true'

require File.expand_path("../../config/environment", __FILE__)
require 'rspec/rails'
require 'shoulda/matchers'
require 'rspec/retry'

rspec_profiling_is_configured =
  ENV['RSPEC_PROFILING_POSTGRES_URL'].present? ||
  ENV['RSPEC_PROFILING']
branch_can_be_profiled =
  ENV['GITLAB_DATABASE'] == 'postgresql' &&
  (ENV['CI_COMMIT_REF_NAME'] == 'master' ||
    ENV['CI_COMMIT_REF_NAME'] =~ /rspec-profile/)

if rspec_profiling_is_configured && (!ENV.key?('CI') || branch_can_be_profiled)
  require 'rspec_profiling/rspec'
end

if ENV['CI'] && !ENV['NO_KNAPSACK']
  require 'knapsack'
  Knapsack::Adapters::RSpecAdapter.bind
end

# require rainbow gem String monkeypatch, so we can test SystemChecks
require 'rainbow/ext/string'

# Requires supporting ruby files with custom matchers and macros, etc,
# in spec/support/ and its subdirectories.
Dir[Rails.root.join("spec/support/**/*.rb")].each { |f| require f }

RSpec.configure do |config|
  config.use_transactional_fixtures = false
  config.use_instantiated_fixtures  = false
  config.mock_with :rspec

  config.verbose_retry = true
  config.display_try_failure_messages = true

  config.include Devise::Test::ControllerHelpers, type: :controller
  config.include Devise::Test::ControllerHelpers, type: :view
  config.include Warden::Test::Helpers, type: :request
  config.include LoginHelpers, type: :feature
  config.include SearchHelpers, type: :feature
  config.include WaitForRequests, :js
  config.include StubConfiguration
  config.include EmailHelpers, type: :mailer
  config.include TestEnv
  config.include ActiveJob::TestHelper
  config.include ActiveSupport::Testing::TimeHelpers
  config.include StubGitlabCalls
  config.include StubGitlabData
  config.include ApiHelpers, :api
  config.include MigrationsHelpers, :migration

  config.infer_spec_type_from_file_location!

  config.define_derived_metadata(file_path: %r{/spec/requests/(ci/)?api/}) do |metadata|
    metadata[:api] = true
  end

  config.raise_errors_for_deprecations!

  config.before(:suite) do
    TestEnv.init
  end

  config.after(:suite) do
    TestEnv.cleanup
  end

  if ENV['CI']
    # Retry only on feature specs that use JS
    config.around :each, :js do |ex|
      ex.run_with_retry retry: 3
    end
  end

  config.around(:each, :caching) do |example|
    caching_store = Rails.cache
    Rails.cache = ActiveSupport::Cache::MemoryStore.new if example.metadata[:caching]
    example.run
    Rails.cache = caching_store
  end

  config.around(:each, :redis) do |example|
    Gitlab::Redis.with(&:flushall)
    Sidekiq.redis(&:flushall)

    example.run

    Gitlab::Redis.with(&:flushall)
    Sidekiq.redis(&:flushall)
  end

<<<<<<< HEAD
  config.around(:example, migration: true) do |example|
    begin
      schema_version = example.metadata.fetch(:schema)
      ActiveRecord::Migrator.migrate(migrations_paths, schema_version)
=======
  config.around(:example, :migration) do |example|
    begin
      ActiveRecord::Migrator
        .migrate(migrations_paths, previous_migration.version)
>>>>>>> 5b718d48

      example.run
    ensure
      ActiveRecord::Migrator.migrate(migrations_paths)
    end
  end

  config.around(:each, :nested_groups) do |example|
    example.run if Group.supports_nested_groups?
  end

  config.around(:each, :postgresql) do |example|
    example.run if Gitlab::Database.postgresql?
  end
end

FactoryGirl::SyntaxRunner.class_eval do
  include RSpec::Mocks::ExampleMethods
end

ActiveRecord::Migration.maintain_test_schema!<|MERGE_RESOLUTION|>--- conflicted
+++ resolved
@@ -97,17 +97,10 @@
     Sidekiq.redis(&:flushall)
   end
 
-<<<<<<< HEAD
-  config.around(:example, migration: true) do |example|
-    begin
-      schema_version = example.metadata.fetch(:schema)
-      ActiveRecord::Migrator.migrate(migrations_paths, schema_version)
-=======
   config.around(:example, :migration) do |example|
     begin
       ActiveRecord::Migrator
         .migrate(migrations_paths, previous_migration.version)
->>>>>>> 5b718d48
 
       example.run
     ensure
