require 'spec_helper'

describe RunnerJobsFinder do
  let(:project) { create(:project) }
  let(:runner) { create(:ci_runner, :instance) }

  subject { described_class.new(runner, params).execute }

  describe '#execute' do
    context 'when params is empty' do
      let(:params) { {} }
      let!(:job) { create(:ci_build, runner: runner, project: project) }
      let!(:job1) { create(:ci_build, project: project) }

      it 'returns all jobs assigned to Runner' do
        is_expected.to match_array(job)
        is_expected.not_to match_array(job1)
      end
    end

    context 'when params contains status' do
      HasStatus::AVAILABLE_STATUSES.each do |target_status|
        context "when status is #{target_status}" do
          let(:params) { { status: target_status } }
          let!(:job) { create(:ci_build, runner: runner, project: project, status: target_status) }

          before do
            exception_status = HasStatus::AVAILABLE_STATUSES - [target_status]
            create(:ci_build, runner: runner, project: project, status: exception_status.first)
          end

          it 'returns matched job' do
            is_expected.to eq([job])
          end
        end
      end
    end

    context 'when order_by and sort are specified' do
<<<<<<< HEAD
      context 'when order_by created_at' do
        let(:params) { { order_by: 'created_at', sort: 'asc' } }
        let!(:jobs) { Array.new(2) { create(:ci_build, runner: runner, project: project, user: create(:user)) } }

        it 'sorts as created_at: :asc' do
          is_expected.to match_array(jobs)
        end

        context 'when sort is invalid' do
          let(:params) { { order_by: 'created_at', sort: 'invalid_sort' } }

          it 'sorts as created_at: :desc' do
            is_expected.to eq(jobs.sort_by { |p| -p.user.id })
          end
        end
      end

      context 'when order_by is invalid' do
        let(:params) { { order_by: 'invalid_column', sort: 'asc' } }
        let!(:jobs) { Array.new(2) { create(:ci_build, runner: runner, project: project, user: create(:user)) } }

        it 'sorts as id: :asc' do
          is_expected.to eq(jobs.sort_by { |p| p.id })
        end
      end

      context 'when both are nil' do
        let(:params) { { order_by: nil, sort: nil } }
        let!(:jobs) { Array.new(2) { create(:ci_build, runner: runner, project: project, user: create(:user)) } }

        it 'sorts as id: :desc' do
          is_expected.to eq(jobs.sort_by { |p| -p.id })
=======
      context 'when order_by id and sort is asc' do
        let(:params) { { order_by: 'id', sort: 'asc' } }
        let!(:jobs) { create_list(:ci_build, 2, runner: runner, project: project, user: create(:user)) }

        it 'sorts as id: :asc' do
          is_expected.to eq(jobs.sort_by(&:id))
        end
      end
    end

    context 'when order_by is specified and sort is not specified' do
      context 'when order_by id and sort is not specified' do
        let(:params) { { order_by: 'id' } }
        let!(:jobs) { create_list(:ci_build, 2, runner: runner, project: project, user: create(:user)) }

        it 'sorts as id: :desc' do
          is_expected.to eq(jobs.sort_by(&:id).reverse)
>>>>>>> 031caf21
        end
      end
    end
  end
end<|MERGE_RESOLUTION|>--- conflicted
+++ resolved
@@ -37,40 +37,6 @@
     end
 
     context 'when order_by and sort are specified' do
-<<<<<<< HEAD
-      context 'when order_by created_at' do
-        let(:params) { { order_by: 'created_at', sort: 'asc' } }
-        let!(:jobs) { Array.new(2) { create(:ci_build, runner: runner, project: project, user: create(:user)) } }
-
-        it 'sorts as created_at: :asc' do
-          is_expected.to match_array(jobs)
-        end
-
-        context 'when sort is invalid' do
-          let(:params) { { order_by: 'created_at', sort: 'invalid_sort' } }
-
-          it 'sorts as created_at: :desc' do
-            is_expected.to eq(jobs.sort_by { |p| -p.user.id })
-          end
-        end
-      end
-
-      context 'when order_by is invalid' do
-        let(:params) { { order_by: 'invalid_column', sort: 'asc' } }
-        let!(:jobs) { Array.new(2) { create(:ci_build, runner: runner, project: project, user: create(:user)) } }
-
-        it 'sorts as id: :asc' do
-          is_expected.to eq(jobs.sort_by { |p| p.id })
-        end
-      end
-
-      context 'when both are nil' do
-        let(:params) { { order_by: nil, sort: nil } }
-        let!(:jobs) { Array.new(2) { create(:ci_build, runner: runner, project: project, user: create(:user)) } }
-
-        it 'sorts as id: :desc' do
-          is_expected.to eq(jobs.sort_by { |p| -p.id })
-=======
       context 'when order_by id and sort is asc' do
         let(:params) { { order_by: 'id', sort: 'asc' } }
         let!(:jobs) { create_list(:ci_build, 2, runner: runner, project: project, user: create(:user)) }
@@ -88,7 +54,6 @@
 
         it 'sorts as id: :desc' do
           is_expected.to eq(jobs.sort_by(&:id).reverse)
->>>>>>> 031caf21
         end
       end
     end
