RSpec::Matchers.define :be_valid_commit do
  match do |actual|
<<<<<<< HEAD
    !actual.nil?
    actual.id == ValidCommit::ID
    actual.message == ValidCommit::MESSAGE
    actual.author_name == ValidCommit::AUTHOR_FULL_NAME
=======
    actual &&
      actual.id == ValidCommit::ID &&
      actual.message == ValidCommit::MESSAGE &&
      actual.author_name == ValidCommit::AUTHOR_FULL_NAME
>>>>>>> 4aa1fdd3
  end
end

def emulate_user(user)
  user = case user
        when :user then create(:user)
        when :visitor then nil
        when :admin then create(:admin)
        else user
        end
  login_with(user) if user
end

RSpec::Matchers.define :be_allowed_for do |user|
  match do |url|
    emulate_user(user)
    visit url
    status_code != 404 && current_path != new_user_session_path
  end
end

RSpec::Matchers.define :be_denied_for do |user|
  match do |url|
    emulate_user(user)
    visit url
    status_code == 404 || current_path == new_user_session_path
  end
end

RSpec::Matchers.define :be_not_found_for do |user|
  match do |url|
    emulate_user(user)
    visit url
    status_code == 404
  end
end

RSpec::Matchers.define :include_module do |expected|
  match do
    described_class.included_modules.include?(expected)
  end

  description do
    "includes the #{expected} module"
  end

  failure_message do
    "expected #{described_class} to include the #{expected} module"
  end
end

# Extend shoulda-matchers
module Shoulda::Matchers::ActiveModel
  class ValidateLengthOfMatcher
    # Shortcut for is_at_least and is_at_most
    def is_within(range)
      is_at_least(range.min) && is_at_most(range.max)
    end
  end
end<|MERGE_RESOLUTION|>--- conflicted
+++ resolved
@@ -1,16 +1,9 @@
 RSpec::Matchers.define :be_valid_commit do
   match do |actual|
-<<<<<<< HEAD
-    !actual.nil?
-    actual.id == ValidCommit::ID
-    actual.message == ValidCommit::MESSAGE
-    actual.author_name == ValidCommit::AUTHOR_FULL_NAME
-=======
     actual &&
       actual.id == ValidCommit::ID &&
       actual.message == ValidCommit::MESSAGE &&
       actual.author_name == ValidCommit::AUTHOR_FULL_NAME
->>>>>>> 4aa1fdd3
   end
 end
 
