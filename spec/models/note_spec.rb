# == Schema Information
#
# Table name: notes
#
#  id            :integer          not null, primary key
#  note          :text
#  noteable_id   :string(255)
#  noteable_type :string(255)
#  author_id     :integer
#  created_at    :datetime         not null
#  updated_at    :datetime         not null
#  project_id    :integer
#  attachment    :string(255)
#  line_code     :string(255)
#

require 'spec_helper'

describe Note do
  describe "Associations" do
    it { should belong_to(:project) }
    it { should belong_to(:noteable) }
    it { should belong_to(:author).class_name('User') }
  end

  describe "Mass assignment" do
    it { should_not allow_mass_assignment_of(:author) }
    it { should_not allow_mass_assignment_of(:author_id) }
  end

  describe "Validation" do
    it { should validate_presence_of(:note) }
    it { should validate_presence_of(:project) }
  end

  describe "Scopes" do
    it "should have a today named scope that returns ..." do
      Note.today.where_values.should == ["created_at >= '#{Date.today}'"]
    end
  end

  describe "Voting score" do
    let(:project) { create(:project) }

    it "recognizes a neutral note" do
      note = create(:votable_note, note: "This is not a +1 note")
      note.should_not be_upvote
      note.should_not be_downvote
    end

    it "recognizes a neutral emoji note" do
      note = build(:votable_note, note: "I would :+1: this, but I don't want to")
      note.should_not be_upvote
      note.should_not be_downvote
    end

    it "recognizes a +1 note" do
      note = create(:votable_note, note: "+1 for this")
      note.should be_upvote
    end

    it "recognizes a +1 emoji as a vote" do
      note = build(:votable_note, note: ":+1: for this")
      note.should be_upvote
    end

    it "recognizes a -1 note" do
      note = create(:votable_note, note: "-1 for this")
      note.should be_downvote
    end

    it "recognizes a -1 emoji as a vote" do
      note = build(:votable_note, note: ":-1: for this")
      note.should be_downvote
    end
  end

  describe "Commit notes" do
<<<<<<< HEAD
    let!(:note) { create(:note_on_commit, note: "+1 from me") }
    let!(:commit) { note.noteable }

    it "should be accessible through #noteable" do
      note.noteable_id.should == commit.id
      note.noteable.should be_a(Commit)
      note.noteable.should == commit
    end

    it "should save a valid note" do
      note.noteable_id.should == commit.id
      note.noteable == commit
=======
    before do
      @note = create(:note,
                     commit_id: commit.id,
                     noteable_type: "Commit")
    end

    it "should be accessible through #noteable" do
      @note.commit_id.should == commit.id
      @note.noteable.should be_a(Commit)
      @note.noteable.should == commit
    end

    it "should save a valid note" do
      @note.commit_id.should == commit.id
      @note.noteable == commit
>>>>>>> 68c43d59
    end

    it "should be recognized by #for_commit?" do
      note.should be_for_commit
    end

<<<<<<< HEAD
    it "should not be votable" do
      note.should_not be_votable
=======
  describe "Pre-line commit notes" do
    before do
      @note = create(:note,
                     commit_id: commit.id,
                     noteable_type: "Commit",
                     line_code: "0_16_1")
>>>>>>> 68c43d59
    end
  end

  describe "Commit diff line notes" do
    let!(:note) { create(:note_on_commit_line, note: "+1 from me") }
    let!(:commit) { note.noteable }

    it "should save a valid note" do
<<<<<<< HEAD
      note.noteable_id.should == commit.id
      note.noteable.id.should == commit.id
=======
      @note.commit_id.should == commit.id
      @note.noteable.id.should == commit.id
>>>>>>> 68c43d59
    end

    it "should be recognized by #for_diff_line?" do
      note.should be_for_diff_line
    end

    it "should be recognized by #for_commit_diff_line?" do
      note.should be_for_commit_diff_line
    end

    it "should not be votable" do
      note.should_not be_votable
    end
  end

  describe "Issue notes" do
    let!(:note) { create(:note_on_issue, note: "+1 from me") }

    it "should not be votable" do
      note.should be_votable
    end
  end

  describe "Merge request notes" do
    let!(:note) { create(:note_on_merge_request, note: "+1 from me") }

    it "should not be votable" do
      note.should be_votable
    end
  end

  describe "Merge request diff line notes" do
    let!(:note) { create(:note_on_merge_request_line, note: "+1 from me") }

    it "should not be votable" do
      note.should_not be_votable
    end
  end

  describe '#create_status_change_note' do
    let(:project)  { create(:project) }
    let(:thing)    { create(:issue, project: project) }
    let(:author)   { create(:user) }
    let(:status)   { 'new_status' }

    subject { Note.create_status_change_note(thing, author, status) }

    it 'creates and saves a Note' do
      should be_a Note
      subject.id.should_not be_nil
    end

    its(:noteable) { should == thing }
    its(:project)  { should == thing.project }
    its(:author)   { should == author }
    its(:note)     { should =~ /Status changed to #{status}/ }
  end

  describe :authorization do
    before do
      @p1 = create(:project)
      @p2 = create(:project)
      @u1 = create(:user)
      @u2 = create(:user)
      @u3 = create(:user)
      @abilities = Six.new
      @abilities << Ability
    end

    describe :read do
      before do
        @p1.users_projects.create(user: @u2, project_access: UsersProject::GUEST)
        @p2.users_projects.create(user: @u3, project_access: UsersProject::GUEST)
      end

      it { @abilities.allowed?(@u1, :read_note, @p1).should be_false }
      it { @abilities.allowed?(@u2, :read_note, @p1).should be_true }
      it { @abilities.allowed?(@u3, :read_note, @p1).should be_false }
    end

    describe :write do
      before do
        @p1.users_projects.create(user: @u2, project_access: UsersProject::DEVELOPER)
        @p2.users_projects.create(user: @u3, project_access: UsersProject::DEVELOPER)
      end

      it { @abilities.allowed?(@u1, :write_note, @p1).should be_false }
      it { @abilities.allowed?(@u2, :write_note, @p1).should be_true }
      it { @abilities.allowed?(@u3, :write_note, @p1).should be_false }
    end

    describe :admin do
      before do
        @p1.users_projects.create(user: @u1, project_access: UsersProject::REPORTER)
        @p1.users_projects.create(user: @u2, project_access: UsersProject::MASTER)
        @p2.users_projects.create(user: @u3, project_access: UsersProject::MASTER)
      end

      it { @abilities.allowed?(@u1, :admin_note, @p1).should be_false }
      it { @abilities.allowed?(@u2, :admin_note, @p1).should be_true }
      it { @abilities.allowed?(@u3, :admin_note, @p1).should be_false }
    end
  end
end<|MERGE_RESOLUTION|>--- conflicted
+++ resolved
@@ -76,53 +76,26 @@
   end
 
   describe "Commit notes" do
-<<<<<<< HEAD
     let!(:note) { create(:note_on_commit, note: "+1 from me") }
     let!(:commit) { note.noteable }
 
     it "should be accessible through #noteable" do
-      note.noteable_id.should == commit.id
+      note.commit_id.should == commit.id
       note.noteable.should be_a(Commit)
       note.noteable.should == commit
     end
 
     it "should save a valid note" do
-      note.noteable_id.should == commit.id
+      note.commit_id.should == commit.id
       note.noteable == commit
-=======
-    before do
-      @note = create(:note,
-                     commit_id: commit.id,
-                     noteable_type: "Commit")
-    end
-
-    it "should be accessible through #noteable" do
-      @note.commit_id.should == commit.id
-      @note.noteable.should be_a(Commit)
-      @note.noteable.should == commit
-    end
-
-    it "should save a valid note" do
-      @note.commit_id.should == commit.id
-      @note.noteable == commit
->>>>>>> 68c43d59
     end
 
     it "should be recognized by #for_commit?" do
       note.should be_for_commit
     end
 
-<<<<<<< HEAD
     it "should not be votable" do
       note.should_not be_votable
-=======
-  describe "Pre-line commit notes" do
-    before do
-      @note = create(:note,
-                     commit_id: commit.id,
-                     noteable_type: "Commit",
-                     line_code: "0_16_1")
->>>>>>> 68c43d59
     end
   end
 
@@ -131,13 +104,8 @@
     let!(:commit) { note.noteable }
 
     it "should save a valid note" do
-<<<<<<< HEAD
-      note.noteable_id.should == commit.id
+      note.commit_id.should == commit.id
       note.noteable.id.should == commit.id
-=======
-      @note.commit_id.should == commit.id
-      @note.noteable.id.should == commit.id
->>>>>>> 68c43d59
     end
 
     it "should be recognized by #for_diff_line?" do
