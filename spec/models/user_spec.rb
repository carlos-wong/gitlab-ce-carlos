--- conflicted
+++ resolved
@@ -303,7 +303,6 @@
     end
   end
 
-<<<<<<< HEAD
   describe 'all_ssh_keys' do
     it { should have_many(:keys).dependent(:destroy) }
 
@@ -313,8 +312,8 @@
 
       user.all_ssh_keys.should include(key.key)
     end
+  end
     
-=======
   describe :avatar_type do
     let(:user) { create(:user) }
 
@@ -368,9 +367,9 @@
 
     it 'does not begin with https if website url begins with https' do
       user.website_url = 'https://test.com'
-
+      
       expect(user.short_website_url).to eq 'test.com'
     end
->>>>>>> 319f355a
-  end
-end+  end
+
+end
