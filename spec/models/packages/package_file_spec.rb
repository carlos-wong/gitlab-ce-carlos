# frozen_string_literal: true
require 'spec_helper'

RSpec.describe Packages::PackageFile, type: :model do
  using RSpec::Parameterized::TableSyntax

  let_it_be(:project) { create(:project) }
  let_it_be(:package_file1) { create(:package_file, :xml, file_name: 'FooBar') }
  let_it_be(:package_file2) { create(:package_file, :xml, file_name: 'ThisIsATest') }
  let_it_be(:package_file3) { create(:package_file, :xml, file_name: 'formatted.zip') }
  let_it_be(:debian_package) { create(:debian_package, project: project) }

  it_behaves_like 'having unique enum values'
  it_behaves_like 'destructible', factory: :package_file

  describe 'relationships' do
    it { is_expected.to belong_to(:package) }
    it { is_expected.to have_one(:conan_file_metadatum) }
    it { is_expected.to have_many(:package_file_build_infos).inverse_of(:package_file) }
    it { is_expected.to have_one(:debian_file_metadatum).inverse_of(:package_file).class_name('Packages::Debian::FileMetadatum') }
    it { is_expected.to have_one(:helm_file_metadatum).inverse_of(:package_file).class_name('Packages::Helm::FileMetadatum') }
  end

  describe 'validations' do
    it { is_expected.to validate_presence_of(:package) }

    context 'with pypi package' do
      let_it_be(:package) { create(:pypi_package) }

      let(:package_file) { package.package_files.first }
      let(:status) { :default }
      let(:file_name) { 'foo' }
      let(:file) { fixture_file_upload('spec/fixtures/dk.png') }
      let(:params) { { file: file, file_name: file_name, status: status } }

      subject { package.package_files.create!(params) }

<<<<<<< HEAD
=======
      context 'file_name' do
        let(:file_name) { package_file.file_name }

        it 'can not save a duplicated file' do
          expect { subject }.to raise_error(ActiveRecord::RecordInvalid, "Validation failed: File name has already been taken")
        end

        context 'with a pending destruction package duplicated file' do
          let(:status) { :pending_destruction }

          it 'can save it' do
            expect { subject }.to change { package.package_files.count }.from(1).to(2)
          end
        end
      end

>>>>>>> 0847e5f5
      context 'file_sha256' do
        where(:sha256_value, :expected_success) do
          'a' * 64       | true
          nil            | true
          'a' * 63       | false
          'a' * 65       | false
          'a' * 63 + '%' | false
          ''             | false
        end

        with_them do
          let(:params) { super().merge({ file_sha256: sha256_value }) }

          it 'does not allow invalid sha256 characters' do
            if expected_success
              expect { subject }.not_to raise_error
            else
              expect { subject }.to raise_error(ActiveRecord::RecordInvalid, "Validation failed: File sha256 is invalid")
            end
          end
        end
      end
    end
  end

  context 'with package filenames' do
    describe '.with_file_name' do
      let(:filename) { 'FooBar' }

      subject { described_class.with_file_name(filename) }

      it { is_expected.to match_array([package_file1]) }
    end

    describe '.with_file_name_like' do
      let(:filename) { 'foobar' }

      subject { described_class.with_file_name_like(filename) }

      it { is_expected.to match_array([package_file1]) }
    end

    describe '.with_format' do
      subject { described_class.with_format('zip') }

      it { is_expected.to contain_exactly(package_file3) }
    end
  end

  context 'updating project statistics' do
    let_it_be(:package, reload: true) { create(:package) }

    context 'when the package file has an explicit size' do
      it_behaves_like 'UpdateProjectStatistics' do
        subject { build(:package_file, :jar, package: package, size: 42) }
      end
    end

    context 'when the package file does not have a size' do
      it_behaves_like 'UpdateProjectStatistics' do
        subject { build(:package_file, package: package, size: nil) }
      end
    end
  end

  describe '.for_package_ids' do
    it 'returns matching packages' do
      expect(described_class.for_package_ids([package_file1.package.id, package_file2.package.id]))
        .to contain_exactly(package_file1, package_file2)
    end
  end

  describe '.with_conan_package_reference' do
    let_it_be(:non_matching_package_file) { create(:package_file, :nuget) }
    let_it_be(:metadatum) { create(:conan_file_metadatum, :package_file) }
    let_it_be(:reference) { metadatum.conan_package_reference}

    it 'returns matching packages' do
      expect(described_class.with_conan_package_reference(reference))
        .to eq([metadatum.package_file])
    end
  end

  describe '.for_rubygem_with_file_name' do
    let_it_be(:non_ruby_package) { create(:nuget_package, project: project, package_type: :nuget) }
    let_it_be(:ruby_package) { create(:rubygems_package, project: project, package_type: :rubygems) }
    let_it_be(:file_name) { 'other.gem' }

    let_it_be(:non_ruby_file) { create(:package_file, :nuget, package: non_ruby_package, file_name: file_name) }
    let_it_be(:gem_file1) { create(:package_file, :gem, package: ruby_package) }
    let_it_be(:gem_file2) { create(:package_file, :gem, package: ruby_package, file_name: file_name) }

    it 'returns the matching gem file only for ruby packages' do
      expect(described_class.for_rubygem_with_file_name(project, file_name)).to contain_exactly(gem_file2)
    end
  end

  context 'Debian scopes' do
    let_it_be(:debian_changes) { debian_package.package_files.last }
    let_it_be(:debian_deb) { create(:debian_package_file, package: debian_package)}
    let_it_be(:debian_udeb) { create(:debian_package_file, :udeb, package: debian_package)}

    let_it_be(:debian_contrib) do
      create(:debian_package_file, package: debian_package).tap do |pf|
        pf.debian_file_metadatum.update!(component: 'contrib')
      end
    end

    let_it_be(:debian_mipsel) do
      create(:debian_package_file, package: debian_package).tap do |pf|
        pf.debian_file_metadatum.update!(architecture: 'mipsel')
      end
    end

    describe '#with_debian_file_type' do
      it { expect(described_class.with_debian_file_type(:changes)).to contain_exactly(debian_changes) }
    end

    describe '#with_debian_component_name' do
      it { expect(described_class.with_debian_component_name('contrib')).to contain_exactly(debian_contrib) }
    end

    describe '#with_debian_architecture_name' do
      it { expect(described_class.with_debian_architecture_name('mipsel')).to contain_exactly(debian_mipsel) }
    end
  end

  describe '.for_helm_with_channel' do
    let_it_be(:project) { create(:project) }
    let_it_be(:non_helm_package) { create(:nuget_package, project: project, package_type: :nuget) }
    let_it_be(:helm_package1) { create(:helm_package, project: project, package_type: :helm) }
    let_it_be(:helm_package2) { create(:helm_package, project: project, package_type: :helm) }
    let_it_be(:channel) { 'some-channel' }

    let_it_be(:non_helm_file) { create(:package_file, :nuget, package: non_helm_package) }
    let_it_be(:helm_file1) { create(:helm_package_file, package: helm_package1) }
    let_it_be(:helm_file2) { create(:helm_package_file, package: helm_package2, channel: channel) }

    it 'returns the matching file only for Helm packages' do
      expect(described_class.for_helm_with_channel(project, channel)).to contain_exactly(helm_file2)
    end

    context 'with package files pending destruction' do
      let_it_be(:package_file_pending_destruction) { create(:helm_package_file, :pending_destruction, package: helm_package2, channel: channel) }

      it 'does not return them' do
        expect(described_class.for_helm_with_channel(project, channel)).to contain_exactly(helm_file2)
      end
    end
  end

  describe '.most_recent!' do
    it { expect(described_class.most_recent!).to eq(debian_package.package_files.last) }
  end

  describe '.most_recent_for' do
    let_it_be(:package1) { create(:npm_package) }
    let_it_be(:package2) { create(:npm_package) }
    let_it_be(:package3) { create(:npm_package) }
    let_it_be(:package4) { create(:npm_package) }

    let_it_be(:package_file2_2) { create(:package_file, :npm, package: package2) }

    let_it_be(:package_file3_2) { create(:package_file, :npm, package: package3) }
    let_it_be(:package_file3_3) { create(:package_file, :npm, package: package3) }
    let_it_be(:package_file3_4) { create(:package_file, :npm, :pending_destruction, package: package3) }

    let_it_be(:package_file4_2) { create(:package_file, :npm, package: package2) }
    let_it_be(:package_file4_3) { create(:package_file, :npm, package: package2) }
    let_it_be(:package_file4_4) { create(:package_file, :npm, package: package2) }
    let_it_be(:package_file4_4) { create(:package_file, :npm, :pending_destruction, package: package2) }

    let(:most_recent_package_file1) { package1.installable_package_files.recent.first }
    let(:most_recent_package_file2) { package2.installable_package_files.recent.first }
    let(:most_recent_package_file3) { package3.installable_package_files.recent.first }
    let(:most_recent_package_file4) { package4.installable_package_files.recent.first }

    subject { described_class.most_recent_for(packages) }

    where(
      package_input1: [1, nil],
      package_input2: [2, nil],
      package_input3: [3, nil],
      package_input4: [4, nil]
    )

    with_them do
      let(:compact_inputs) { [package_input1, package_input2, package_input3, package_input4].compact }
      let(:packages) do
        ::Packages::Package.id_in(
          compact_inputs.map { |pkg_number| public_send("package#{pkg_number}") }
            .map(&:id)
        )
      end

      let(:expected_package_files) { compact_inputs.map { |pkg_number| public_send("most_recent_package_file#{pkg_number}") } }

      it { is_expected.to contain_exactly(*expected_package_files) }
    end

    context 'extra join and extra where' do
      let_it_be(:helm_package) { create(:helm_package, without_package_files: true) }
      let_it_be(:helm_package_file1) { create(:helm_package_file, channel: 'alpha') }
      let_it_be(:helm_package_file2) { create(:helm_package_file, channel: 'alpha', package: helm_package) }
      let_it_be(:helm_package_file3) { create(:helm_package_file, channel: 'beta', package: helm_package) }
      let_it_be(:helm_package_file4) { create(:helm_package_file, channel: 'beta', package: helm_package) }

      let(:extra_join) { :helm_file_metadatum }
      let(:extra_where) { { packages_helm_file_metadata: { channel: 'alpha' } } }

      subject { described_class.most_recent_for(Packages::Package.id_in(helm_package.id), extra_join: extra_join, extra_where: extra_where) }

      it 'returns the most recent package for the selected channel' do
        expect(subject).to contain_exactly(helm_package_file2)
      end

      context 'with package files pending destruction' do
        let_it_be(:package_file_pending_destruction) { create(:helm_package_file, :pending_destruction, package: helm_package, channel: 'alpha') }

        it 'does not return them' do
          expect(subject).to contain_exactly(helm_package_file2)
        end
      end
    end
  end

  describe '#pipelines' do
    let_it_be_with_refind(:package_file) { create(:package_file) }

    subject { package_file.pipelines }

    context 'package_file without pipeline' do
      it { is_expected.to be_empty }
    end

    context 'package_file with pipeline' do
      let_it_be(:pipeline) { create(:ci_pipeline) }
      let_it_be(:pipeline2) { create(:ci_pipeline) }

      before do
        package_file.package_file_build_infos.create!(pipeline: pipeline)
        package_file.package_file_build_infos.create!(pipeline: pipeline2)
      end

      it { is_expected.to contain_exactly(pipeline, pipeline2) }
    end
  end

  describe '#update_file_store callback' do
    let_it_be(:package_file) { build(:package_file, :nuget, size: nil) }

    subject { package_file.save! }

    it 'updates metadata columns' do
      expect(package_file)
        .to receive(:update_file_store)
        .and_call_original

      # This expectation uses a stub because we can no longer test a change from
      # `nil` to `1`, because the field is no longer nullable, and it defaults
      # to `1`.
      expect(package_file)
        .to receive(:update_column)
        .with(:file_store, ::Packages::PackageFileUploader::Store::LOCAL)

      expect { subject }.to change { package_file.size }.from(nil).to(3513)
    end
  end

  context 'update callbacks' do
    subject { package_file.save! }

    shared_examples 'executing the default callback' do
      it 'executes the default callback' do
        expect(package_file).to receive(:remove_previously_stored_file)
        expect(package_file).not_to receive(:move_in_object_storage)

        subject
      end
    end

    context 'with object storage disabled' do
      let(:package_file) { create(:package_file, file_name: 'file_name.txt') }

      before do
        stub_package_file_object_storage(enabled: false)
      end

      it_behaves_like 'executing the default callback'

      context 'with new_file_path set' do
        before do
          package_file.new_file_path = 'test'
        end

        it_behaves_like 'executing the default callback'
      end
    end

    context 'with object storage enabled' do
      let(:package_file) do
        create(
          :package_file,
          file_name: 'file_name.txt',
          file: CarrierWaveStringFile.new_file(
            file_content: 'content',
            filename: 'file_name.txt',
            content_type: 'text/plain'
          ),
          file_store: ::Packages::PackageFileUploader::Store::REMOTE
        )
      end

      before do
        stub_package_file_object_storage(enabled: true)
      end

      it_behaves_like 'executing the default callback'

      context 'with new_file_path set' do
        before do
          package_file.new_file_path = 'test'
        end

        it 'executes the move_in_object_storage callback' do
          expect(package_file).not_to receive(:remove_previously_stored_file)
          expect(package_file).to receive(:move_in_object_storage).and_call_original
          expect(package_file.file.file).to receive(:copy_to).and_call_original
          expect(package_file.file.file).to receive(:delete).and_call_original

          subject
        end
      end
    end
  end

  context 'status scopes' do
    let_it_be(:package) { create(:package) }
    let_it_be(:default_package_file) { create(:package_file, package: package) }
    let_it_be(:pending_destruction_package_file) { create(:package_file, :pending_destruction, package: package) }

    describe '.installable' do
      subject { package.installable_package_files }

      it 'does not include non-displayable packages', :aggregate_failures do
        is_expected.to include(default_package_file)
        is_expected.not_to include(pending_destruction_package_file)
      end
    end

    describe '.with_status' do
      subject { described_class.with_status(:pending_destruction) }

      it { is_expected.to contain_exactly(pending_destruction_package_file) }
    end
  end
end<|MERGE_RESOLUTION|>--- conflicted
+++ resolved
@@ -35,8 +35,6 @@
 
       subject { package.package_files.create!(params) }
 
-<<<<<<< HEAD
-=======
       context 'file_name' do
         let(:file_name) { package_file.file_name }
 
@@ -53,7 +51,6 @@
         end
       end
 
->>>>>>> 0847e5f5
       context 'file_sha256' do
         where(:sha256_value, :expected_success) do
           'a' * 64       | true
