--- conflicted
+++ resolved
@@ -592,17 +592,10 @@
           is_expected.to eq(false)
         end
       end
-<<<<<<< HEAD
 
       context 'with an admin user' do
         let(:user) { build(:admin) }
 
-=======
-
-      context 'with an admin user' do
-        let(:user) { build(:admin) }
-
->>>>>>> fab178d3
         it_behaves_like 'issue readable by user'
         it_behaves_like 'confidential issue readable by user'
       end
@@ -745,21 +738,12 @@
             it_behaves_like 'issue not readable by user'
             it_behaves_like 'confidential issue not readable by user'
           end
-<<<<<<< HEAD
 
           context 'when user is a guest' do
             before do
               private_project.add_guest(user)
             end
 
-=======
-
-          context 'when user is a guest' do
-            before do
-              private_project.add_guest(user)
-            end
-
->>>>>>> fab178d3
             it_behaves_like 'issue readable by user'
             it_behaves_like 'confidential issue readable by user'
           end
