--- conflicted
+++ resolved
@@ -15,38 +15,17 @@
 
   describe 'Validations' do
     context 'when api_url is over 255 chars' do
+      before do
+        subject.api_url = 'https://' + 'a' * 250
+      end
+
       it 'fails validation' do
-        subject.api_url = 'https://' + 'a' * 250
-
         expect(subject).not_to be_valid
         expect(subject.errors.messages[:api_url]).to include('is too long (maximum is 255 characters)')
       end
     end
 
     context 'With unsafe url' do
-<<<<<<< HEAD
-      it 'fails validation' do
-        subject.api_url = "https://replaceme.com/'><script>alert(document.cookie)</script>"
-
-        expect(subject).not_to be_valid
-      end
-    end
-
-    context 'URL path' do
-      it 'fails validation with wrong path' do
-        subject.api_url = 'http://gitlab.com/project1/something'
-
-        expect(subject).not_to be_valid
-        expect(subject.errors.messages[:api_url]).to include('path needs to start with /api/0/projects')
-      end
-
-      it 'passes validation with correct path' do
-        subject.api_url = 'http://gitlab.com/api/0/projects/project1/something'
-
-        expect(subject).to be_valid
-      end
-    end
-=======
       it 'fails validation' do
         subject.api_url = "https://replaceme.com/'><script>alert(document.cookie)</script>"
 
@@ -106,7 +85,6 @@
         expect(subject).not_to be_valid
       end
     end
->>>>>>> 22e1c70f
   end
 
   describe '#sentry_external_url' do
@@ -163,10 +141,6 @@
     context 'when not cached' do
       it 'returns nil' do
         expect(subject).not_to receive(:sentry_client)
-<<<<<<< HEAD
-
-        expect(result).to be_nil
-=======
 
         expect(result).to be_nil
       end
@@ -303,7 +277,6 @@
 
       it 'returns nil' do
         expect(subject.api_url).to eq(nil)
->>>>>>> 22e1c70f
       end
     end
   end
