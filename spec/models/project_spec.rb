# frozen_string_literal: true

require 'spec_helper'

describe Project do
  include ProjectForksHelper
  include GitHelpers
  include ExternalAuthorizationServiceHelpers

  it_behaves_like 'having unique enum values'

  describe 'associations' do
    it { is_expected.to belong_to(:group) }
    it { is_expected.to belong_to(:namespace) }
    it { is_expected.to belong_to(:creator).class_name('User') }
    it { is_expected.to belong_to(:pool_repository) }
    it { is_expected.to have_many(:users) }
    it { is_expected.to have_many(:services) }
    it { is_expected.to have_many(:events) }
    it { is_expected.to have_many(:merge_requests) }
    it { is_expected.to have_many(:issues) }
    it { is_expected.to have_many(:milestones) }
    it { is_expected.to have_many(:project_members).dependent(:delete_all) }
    it { is_expected.to have_many(:users).through(:project_members) }
    it { is_expected.to have_many(:requesters).dependent(:delete_all) }
    it { is_expected.to have_many(:notes) }
    it { is_expected.to have_many(:snippets).class_name('ProjectSnippet') }
    it { is_expected.to have_many(:deploy_keys_projects) }
    it { is_expected.to have_many(:deploy_keys) }
    it { is_expected.to have_many(:hooks) }
    it { is_expected.to have_many(:protected_branches) }
    it { is_expected.to have_one(:slack_service) }
    it { is_expected.to have_one(:microsoft_teams_service) }
    it { is_expected.to have_one(:mattermost_service) }
    it { is_expected.to have_one(:hangouts_chat_service) }
    it { is_expected.to have_one(:packagist_service) }
    it { is_expected.to have_one(:pushover_service) }
    it { is_expected.to have_one(:asana_service) }
    it { is_expected.to have_many(:boards) }
    it { is_expected.to have_one(:campfire_service) }
    it { is_expected.to have_one(:discord_service) }
    it { is_expected.to have_one(:drone_ci_service) }
    it { is_expected.to have_one(:emails_on_push_service) }
    it { is_expected.to have_one(:pipelines_email_service) }
    it { is_expected.to have_one(:irker_service) }
    it { is_expected.to have_one(:pivotaltracker_service) }
    it { is_expected.to have_one(:hipchat_service) }
    it { is_expected.to have_one(:flowdock_service) }
    it { is_expected.to have_one(:assembla_service) }
    it { is_expected.to have_one(:slack_slash_commands_service) }
    it { is_expected.to have_one(:mattermost_slash_commands_service) }
    it { is_expected.to have_one(:buildkite_service) }
    it { is_expected.to have_one(:bamboo_service) }
    it { is_expected.to have_one(:teamcity_service) }
    it { is_expected.to have_one(:jira_service) }
    it { is_expected.to have_one(:redmine_service) }
    it { is_expected.to have_one(:youtrack_service) }
    it { is_expected.to have_one(:custom_issue_tracker_service) }
    it { is_expected.to have_one(:bugzilla_service) }
    it { is_expected.to have_one(:gitlab_issue_tracker_service) }
    it { is_expected.to have_one(:external_wiki_service) }
    it { is_expected.to have_one(:project_feature) }
    it { is_expected.to have_one(:project_repository) }
    it { is_expected.to have_one(:statistics).class_name('ProjectStatistics') }
    it { is_expected.to have_one(:import_data).class_name('ProjectImportData') }
    it { is_expected.to have_one(:last_event).class_name('Event') }
    it { is_expected.to have_one(:forked_from_project).through(:fork_network_member) }
    it { is_expected.to have_one(:auto_devops).class_name('ProjectAutoDevops') }
    it { is_expected.to have_one(:error_tracking_setting).class_name('ErrorTracking::ProjectErrorTrackingSetting') }
    it { is_expected.to have_many(:commit_statuses) }
    it { is_expected.to have_many(:ci_pipelines) }
    it { is_expected.to have_many(:builds) }
    it { is_expected.to have_many(:build_trace_section_names)}
    it { is_expected.to have_many(:runner_projects) }
    it { is_expected.to have_many(:runners) }
    it { is_expected.to have_many(:variables) }
    it { is_expected.to have_many(:triggers) }
    it { is_expected.to have_many(:pages_domains) }
    it { is_expected.to have_many(:labels).class_name('ProjectLabel') }
    it { is_expected.to have_many(:users_star_projects) }
    it { is_expected.to have_many(:repository_languages) }
    it { is_expected.to have_many(:environments) }
    it { is_expected.to have_many(:deployments) }
    it { is_expected.to have_many(:todos) }
    it { is_expected.to have_many(:releases) }
    it { is_expected.to have_many(:lfs_objects_projects) }
    it { is_expected.to have_many(:project_group_links) }
    it { is_expected.to have_many(:notification_settings).dependent(:delete_all) }
    it { is_expected.to have_many(:forked_to_members).class_name('ForkNetworkMember') }
    it { is_expected.to have_many(:forks).through(:forked_to_members) }
    it { is_expected.to have_many(:uploads) }
    it { is_expected.to have_many(:pipeline_schedules) }
    it { is_expected.to have_many(:members_and_requesters) }
    it { is_expected.to have_many(:clusters) }
    it { is_expected.to have_many(:kubernetes_namespaces) }
    it { is_expected.to have_many(:custom_attributes).class_name('ProjectCustomAttribute') }
    it { is_expected.to have_many(:project_badges).class_name('ProjectBadge') }
    it { is_expected.to have_many(:lfs_file_locks) }
    it { is_expected.to have_many(:project_deploy_tokens) }
    it { is_expected.to have_many(:deploy_tokens).through(:project_deploy_tokens) }

    it 'has an inverse relationship with merge requests' do
      expect(described_class.reflect_on_association(:merge_requests).has_inverse?).to eq(:target_project)
    end

    context 'after initialized' do
      it "has a project_feature" do
        expect(described_class.new.project_feature).to be_present
      end
    end

    context 'when creating a new project' do
      it 'automatically creates a CI/CD settings row' do
        project = create(:project)

        expect(project.ci_cd_settings).to be_an_instance_of(ProjectCiCdSetting)
        expect(project.ci_cd_settings).to be_persisted
      end
    end

    context 'updating cd_cd_settings' do
      it 'does not raise an error' do
        project = create(:project)

        expect { project.update(ci_cd_settings: nil) }.not_to raise_exception
      end
    end

    describe '#members & #requesters' do
      let(:project) { create(:project, :public, :access_requestable) }
      let(:requester) { create(:user) }
      let(:developer) { create(:user) }
      before do
        project.request_access(requester)
        project.add_developer(developer)
      end

      it_behaves_like 'members and requesters associations' do
        let(:namespace) { project }
      end
    end

    describe 'ci_pipelines association' do
      it 'returns only pipelines from ci_sources' do
        expect(Ci::Pipeline).to receive(:ci_sources).and_call_original

        subject.ci_pipelines
      end
    end
  end

  describe 'modules' do
    subject { described_class }

    it { is_expected.to include_module(Gitlab::ConfigHelper) }
    it { is_expected.to include_module(Gitlab::ShellAdapter) }
    it { is_expected.to include_module(Gitlab::VisibilityLevel) }
    it { is_expected.to include_module(Referable) }
    it { is_expected.to include_module(Sortable) }
  end

  describe '.missing_kubernetes_namespace' do
    let!(:project) { create(:project) }
    let!(:cluster) { create(:cluster, :provided_by_user, :group) }
    let(:kubernetes_namespaces) { project.kubernetes_namespaces }

    subject { described_class.missing_kubernetes_namespace(kubernetes_namespaces) }

    it { is_expected.to contain_exactly(project) }

    context 'kubernetes namespace exists' do
      before do
        create(:cluster_kubernetes_namespace, project: project, cluster: cluster)
      end

      it { is_expected.to be_empty }
    end
  end

  describe 'validation' do
    let!(:project) { create(:project) }

    it { is_expected.to validate_presence_of(:name) }
    it { is_expected.to validate_uniqueness_of(:name).scoped_to(:namespace_id) }
    it { is_expected.to validate_length_of(:name).is_at_most(255) }
    it { is_expected.to validate_presence_of(:path) }
    it { is_expected.to validate_length_of(:path).is_at_most(255) }
    it { is_expected.to validate_length_of(:description).is_at_most(2000) }
    it { is_expected.to validate_length_of(:ci_config_path).is_at_most(255) }
    it { is_expected.to allow_value('').for(:ci_config_path) }
    it { is_expected.not_to allow_value('test/../foo').for(:ci_config_path) }
    it { is_expected.not_to allow_value('/test/foo').for(:ci_config_path) }
    it { is_expected.to validate_presence_of(:creator) }
    it { is_expected.to validate_presence_of(:namespace) }
    it { is_expected.to validate_presence_of(:repository_storage) }

    it 'validates build timeout constraints' do
      is_expected.to validate_numericality_of(:build_timeout)
        .only_integer
        .is_greater_than_or_equal_to(10.minutes)
        .is_less_than(1.month)
        .with_message('needs to be beetween 10 minutes and 1 month')
    end

    it 'does not allow new projects beyond user limits' do
      project2 = build(:project)

      allow(project2)
        .to receive(:creator)
        .and_return(
          double(can_create_project?: false, projects_limit: 0).as_null_object
        )

      expect(project2).not_to be_valid
    end

    it 'validates the visibility' do
      expect_any_instance_of(described_class).to receive(:visibility_level_allowed_as_fork).and_call_original
      expect_any_instance_of(described_class).to receive(:visibility_level_allowed_by_group).and_call_original

      create(:project)
    end

    describe 'wiki path conflict' do
      context "when the new path has been used by the wiki of other Project" do
        it 'has an error on the name attribute' do
          new_project = build_stubbed(:project, namespace_id: project.namespace_id, path: "#{project.path}.wiki")

          expect(new_project).not_to be_valid
          expect(new_project.errors[:name].first).to eq('has already been taken')
        end
      end

      context "when the new wiki path has been used by the path of other Project" do
        it 'has an error on the name attribute' do
          project_with_wiki_suffix = create(:project, path: 'foo.wiki')
          new_project = build_stubbed(:project, namespace_id: project_with_wiki_suffix.namespace_id, path: 'foo')

          expect(new_project).not_to be_valid
          expect(new_project.errors[:name].first).to eq('has already been taken')
        end
      end
    end

    context 'repository storages inclusion' do
      let(:project2) { build(:project, repository_storage: 'missing') }

      before do
        storages = { 'custom' => { 'path' => 'tmp/tests/custom_repositories' } }
        allow(Gitlab.config.repositories).to receive(:storages).and_return(storages)
      end

      it "does not allow repository storages that don't match a label in the configuration" do
        expect(project2).not_to be_valid
        expect(project2.errors[:repository_storage].first).to match(/is not included in the list/)
      end
    end

    describe 'import_url' do
      it 'does not allow an invalid URI as import_url' do
        project = build(:project, import_url: 'invalid://')

        expect(project).not_to be_valid
      end

      it 'does allow a SSH URI as import_url for persisted projects' do
        project = create(:project)
        project.import_url = 'ssh://test@gitlab.com/project.git'

        expect(project).to be_valid
      end

      it 'does not allow a SSH URI as import_url for new projects' do
        project = build(:project, import_url: 'ssh://test@gitlab.com/project.git')

        expect(project).not_to be_valid
      end

      it 'does allow a valid URI as import_url' do
        project = build(:project, import_url: 'http://gitlab.com/project.git')

        expect(project).to be_valid
      end

      it 'allows an empty URI' do
        project = build(:project, import_url: '')

        expect(project).to be_valid
      end

      it 'does not produce import data on an empty URI' do
        project = build(:project, import_url: '')

        expect(project.import_data).to be_nil
      end

      it 'does not produce import data on an invalid URI' do
        project = build(:project, import_url: 'test://')

        expect(project.import_data).to be_nil
      end

      it "does not allow import_url pointing to localhost" do
        project = build(:project, import_url: 'http://localhost:9000/t.git')

        expect(project).to be_invalid
        expect(project.errors[:import_url].first).to include('Requests to localhost are not allowed')
      end

      it 'does not allow import_url pointing to the local network' do
        project = build(:project, import_url: 'https://192.168.1.1')

        expect(project).to be_invalid
        expect(project.errors[:import_url].first).to include('Requests to the local network are not allowed')
      end

      it "does not allow import_url with invalid ports for new projects" do
        project = build(:project, import_url: 'http://github.com:25/t.git')

        expect(project).to be_invalid
        expect(project.errors[:import_url].first).to include('Only allowed ports are 80, 443')
      end

      it "does not allow import_url with invalid ports for persisted projects" do
        project = create(:project)
        project.import_url = 'http://github.com:25/t.git'

        expect(project).to be_invalid
        expect(project.errors[:import_url].first).to include('Only allowed ports are 22, 80, 443')
      end

      it "does not allow import_url with invalid user" do
        project = build(:project, import_url: 'http://$user:password@github.com/t.git')

        expect(project).to be_invalid
        expect(project.errors[:import_url].first).to include('Username needs to start with an alphanumeric character')
      end

      include_context 'invalid urls'

      it 'does not allow urls with CR or LF characters' do
        project = build(:project)

        aggregate_failures do
          urls_with_CRLF.each do |url|
            project.import_url = url

            expect(project).not_to be_valid
            expect(project.errors.full_messages.first).to match(/is blocked: URI is invalid/)
          end
        end
      end
    end

    describe 'project pending deletion' do
      let!(:project_pending_deletion) do
        create(:project,
               pending_delete: true)
      end
      let(:new_project) do
        build(:project,
              name: project_pending_deletion.name,
              namespace: project_pending_deletion.namespace)
      end

      before do
        new_project.validate
      end

      it 'contains errors related to the project being deleted' do
        expect(new_project.errors.full_messages.first).to eq('The project is still being deleted. Please try again later.')
      end
    end

    describe 'path validation' do
      it 'allows paths reserved on the root namespace' do
        project = build(:project, path: 'api')

        expect(project).to be_valid
      end

      it 'rejects paths reserved on another level' do
        project = build(:project, path: 'tree')

        expect(project).not_to be_valid
      end

      it 'rejects nested paths' do
        parent = create(:group, :nested, path: 'environments')
        project = build(:project, path: 'folders', namespace: parent)

        expect(project).not_to be_valid
      end

      it 'allows a reserved group name' do
        parent = create(:group)
        project = build(:project, path: 'avatar', namespace: parent)

        expect(project).to be_valid
      end

      it 'allows a path ending in a period' do
        project = build(:project, path: 'foo.')

        expect(project).to be_valid
      end
    end
  end

  describe '#all_pipelines' do
    let(:project) { create(:project) }

    before do
      create(:ci_pipeline, project: project, ref: 'master', source: :web)
      create(:ci_pipeline, project: project, ref: 'master', source: :external)
    end

    it 'has all pipelines' do
      expect(project.all_pipelines.size).to eq(2)
    end

    context 'when builds are disabled' do
      before do
        project.project_feature.update_attribute(:builds_access_level, ProjectFeature::DISABLED)
      end

      it 'returns .external pipelines' do
        expect(project.all_pipelines).to all(have_attributes(source: 'external'))
        expect(project.all_pipelines.size).to eq(1)
      end
    end
  end

  describe '#ci_pipelines' do
    let(:project) { create(:project) }

    before do
      create(:ci_pipeline, project: project, ref: 'master', source: :web)
      create(:ci_pipeline, project: project, ref: 'master', source: :external)
    end

    it 'has ci pipelines' do
      expect(project.ci_pipelines.size).to eq(2)
    end

    context 'when builds are disabled' do
      before do
        project.project_feature.update_attribute(:builds_access_level, ProjectFeature::DISABLED)
      end

      it 'returns .external pipelines' do
        expect(project.ci_pipelines).to all(have_attributes(source: 'external'))
        expect(project.ci_pipelines.size).to eq(1)
      end
    end
  end

  describe 'project token' do
    it 'sets an random token if none provided' do
      project = FactoryBot.create(:project, runners_token: '')
      expect(project.runners_token).not_to eq('')
    end

    it 'does not set an random token if one provided' do
      project = FactoryBot.create(:project, runners_token: 'my-token')
      expect(project.runners_token).to eq('my-token')
    end
  end

  describe 'Respond to' do
    it { is_expected.to respond_to(:url_to_repo) }
    it { is_expected.to respond_to(:repo_exists?) }
    it { is_expected.to respond_to(:execute_hooks) }
    it { is_expected.to respond_to(:owner) }
    it { is_expected.to respond_to(:path_with_namespace) }
    it { is_expected.to respond_to(:full_path) }
  end

  describe 'delegation' do
    [:add_guest, :add_reporter, :add_developer, :add_maintainer, :add_user, :add_users].each do |method|
      it { is_expected.to delegate_method(method).to(:team) }
    end

    it { is_expected.to delegate_method(:members).to(:team).with_prefix(true) }
    it { is_expected.to delegate_method(:name).to(:owner).with_prefix(true).with_arguments(allow_nil: true) }
    it { is_expected.to delegate_method(:group_clusters_enabled?).to(:group).with_arguments(allow_nil: true) }
    it { is_expected.to delegate_method(:root_ancestor).to(:namespace).with_arguments(allow_nil: true) }
    it { is_expected.to delegate_method(:last_pipeline).to(:commit).with_arguments(allow_nil: true) }
  end

  describe '#to_reference_with_postfix' do
    it 'returns the full path with reference_postfix' do
      namespace = create(:namespace, path: 'sample-namespace')
      project = create(:project, path: 'sample-project', namespace: namespace)

      expect(project.to_reference_with_postfix).to eq 'sample-namespace/sample-project>'
    end
  end

  describe '#to_reference' do
    let(:owner)     { create(:user, name: 'Gitlab') }
    let(:namespace) { create(:namespace, path: 'sample-namespace', owner: owner) }
    let(:project)   { create(:project, path: 'sample-project', namespace: namespace) }
    let(:group)     { create(:group, name: 'Group', path: 'sample-group') }

    context 'when nil argument' do
      it 'returns nil' do
        expect(project.to_reference).to be_nil
      end
    end

    context 'when full is true' do
      it 'returns complete path to the project' do
        expect(project.to_reference(full: true)).to          eq 'sample-namespace/sample-project'
        expect(project.to_reference(project, full: true)).to eq 'sample-namespace/sample-project'
        expect(project.to_reference(group, full: true)).to   eq 'sample-namespace/sample-project'
      end
    end

    context 'when same project argument' do
      it 'returns nil' do
        expect(project.to_reference(project)).to be_nil
      end
    end

    context 'when cross namespace project argument' do
      let(:another_namespace_project) { create(:project, name: 'another-project') }

      it 'returns complete path to the project' do
        expect(project.to_reference(another_namespace_project)).to eq 'sample-namespace/sample-project'
      end
    end

    context 'when same namespace / cross-project argument' do
      let(:another_project) { create(:project, namespace: namespace) }

      it 'returns path to the project' do
        expect(project.to_reference(another_project)).to eq 'sample-project'
      end
    end

    context 'when different namespace / cross-project argument' do
      let(:another_namespace) { create(:namespace, path: 'another-namespace', owner: owner) }
      let(:another_project)   { create(:project, path: 'another-project', namespace: another_namespace) }

      it 'returns full path to the project' do
        expect(project.to_reference(another_project)).to eq 'sample-namespace/sample-project'
      end
    end

    context 'when argument is a namespace' do
      context 'with same project path' do
        it 'returns path to the project' do
          expect(project.to_reference(namespace)).to eq 'sample-project'
        end
      end

      context 'with different project path' do
        it 'returns full path to the project' do
          expect(project.to_reference(group)).to eq 'sample-namespace/sample-project'
        end
      end
    end
  end

  describe '#to_human_reference' do
    let(:owner) { create(:user, name: 'Gitlab') }
    let(:namespace) { create(:namespace, name: 'Sample namespace', owner: owner) }
    let(:project) { create(:project, name: 'Sample project', namespace: namespace) }

    context 'when nil argument' do
      it 'returns nil' do
        expect(project.to_human_reference).to be_nil
      end
    end

    context 'when same project argument' do
      it 'returns nil' do
        expect(project.to_human_reference(project)).to be_nil
      end
    end

    context 'when cross namespace project argument' do
      let(:another_namespace_project) { create(:project, name: 'another-project') }

      it 'returns complete name with namespace of the project' do
        expect(project.to_human_reference(another_namespace_project)).to eq 'Gitlab / Sample project'
      end
    end

    context 'when same namespace / cross-project argument' do
      let(:another_project) { create(:project, namespace: namespace) }

      it 'returns name of the project' do
        expect(project.to_human_reference(another_project)).to eq 'Sample project'
      end
    end
  end

  describe '#merge_method' do
    using RSpec::Parameterized::TableSyntax

    where(:ff, :rebase, :method) do
      true  | true  | :ff
      true  | false | :ff
      false | true  | :rebase_merge
      false | false | :merge
    end

    with_them do
      let(:project) { build(:project, merge_requests_rebase_enabled: rebase, merge_requests_ff_only_enabled: ff) }

      subject { project.merge_method }

      it { is_expected.to eq(method) }
    end
  end

  it 'returns valid url to repo' do
    project = described_class.new(path: 'somewhere')
    expect(project.url_to_repo).to eq(Gitlab.config.gitlab_shell.ssh_path_prefix + 'somewhere.git')
  end

  describe "#web_url" do
    let(:project) { create(:project, path: "somewhere") }

    it 'returns the full web URL for this repo' do
      expect(project.web_url).to eq("#{Gitlab.config.gitlab.url}/#{project.namespace.full_path}/somewhere")
    end
  end

  describe "#readme_url" do
    context 'with a non-existing repository' do
      let(:project) { create(:project) }

      it 'returns nil' do
        expect(project.readme_url).to be_nil
      end
    end

    context 'with an existing repository' do
      context 'when no README exists' do
        let(:project) { create(:project, :empty_repo) }

        it 'returns nil' do
          expect(project.readme_url).to be_nil
        end
      end

      context 'when a README exists' do
        let(:project) { create(:project, :repository) }

        it 'returns the README' do
          expect(project.readme_url).to eq("#{project.web_url}/blob/master/README.md")
        end
      end
    end
  end

  describe "#new_issuable_address" do
    let(:project) { create(:project, path: "somewhere") }
    let(:user) { create(:user) }

    context 'incoming email enabled' do
      before do
        stub_incoming_email_setting(enabled: true, address: "p+%{key}@gl.ab")
      end

      it 'returns the address to create a new issue' do
        address = "p+#{project.full_path_slug}-#{project.project_id}-#{user.incoming_email_token}-issue@gl.ab"

        expect(project.new_issuable_address(user, 'issue')).to eq(address)
      end

      it 'returns the address to create a new merge request' do
        address = "p+#{project.full_path_slug}-#{project.project_id}-#{user.incoming_email_token}-merge-request@gl.ab"

        expect(project.new_issuable_address(user, 'merge_request')).to eq(address)
      end

      it 'returns nil with invalid address type' do
        expect(project.new_issuable_address(user, 'invalid_param')).to be_nil
      end
    end

    context 'incoming email disabled' do
      before do
        stub_incoming_email_setting(enabled: false)
      end

      it 'returns nil' do
        expect(project.new_issuable_address(user, 'issue')).to be_nil
      end

      it 'returns nil' do
        expect(project.new_issuable_address(user, 'merge_request')).to be_nil
      end
    end
  end

  describe 'last_activity methods' do
    let(:timestamp) { 2.hours.ago }
    # last_activity_at gets set to created_at upon creation
    let(:project) { create(:project, created_at: timestamp, updated_at: timestamp) }

    describe 'last_activity' do
      it 'alias last_activity to last_event' do
        last_event = create(:event, :closed, project: project)

        expect(project.last_activity).to eq(last_event)
      end
    end

    describe 'last_activity_date' do
      it 'returns the creation date of the project\'s last event if present' do
        new_event = create(:event, :closed, project: project, created_at: Time.now)

        project.reload
        expect(project.last_activity_at.to_i).to eq(new_event.created_at.to_i)
      end

      it 'returns the project\'s last update date if it has no events' do
        expect(project.last_activity_date).to eq(project.updated_at)
      end

      it 'returns the most recent timestamp' do
        project.update(updated_at: nil,
                       last_activity_at: timestamp,
                       last_repository_updated_at: timestamp - 1.hour)

        expect(project.last_activity_date).to be_like_time(timestamp)

        project.update(updated_at: timestamp,
                       last_activity_at: timestamp - 1.hour,
                       last_repository_updated_at: nil)

        expect(project.last_activity_date).to be_like_time(timestamp)
      end
    end
  end

  describe '#get_issue' do
    let(:project) { create(:project) }
    let!(:issue)  { create(:issue, project: project) }
    let(:user)    { create(:user) }

    before do
      project.add_developer(user)
    end

    context 'with default issues tracker' do
      it 'returns an issue' do
        expect(project.get_issue(issue.iid, user)).to eq issue
      end

      it 'returns count of open issues' do
        expect(project.open_issues_count).to eq(1)
      end

      it 'returns nil when no issue found' do
        expect(project.get_issue(999, user)).to be_nil
      end

      it "returns nil when user doesn't have access" do
        user = create(:user)
        expect(project.get_issue(issue.iid, user)).to eq nil
      end
    end

    context 'with external issues tracker' do
      let!(:internal_issue) { create(:issue, project: project) }
      before do
        allow(project).to receive(:external_issue_tracker).and_return(true)
      end

      context 'when internal issues are enabled' do
        it 'returns interlan issue' do
          issue = project.get_issue(internal_issue.iid, user)

          expect(issue).to be_kind_of(Issue)
          expect(issue.iid).to eq(internal_issue.iid)
          expect(issue.project).to eq(project)
        end

        it 'returns an ExternalIssue when internal issue does not exists' do
          issue = project.get_issue('FOO-1234', user)

          expect(issue).to be_kind_of(ExternalIssue)
          expect(issue.iid).to eq('FOO-1234')
          expect(issue.project).to eq(project)
        end
      end

      context 'when internal issues are disabled' do
        before do
          project.issues_enabled = false
          project.save!
        end

        it 'returns always an External issues' do
          issue = project.get_issue(internal_issue.iid, user)
          expect(issue).to be_kind_of(ExternalIssue)
          expect(issue.iid).to eq(internal_issue.iid.to_s)
          expect(issue.project).to eq(project)
        end

        it 'returns an ExternalIssue when internal issue does not exists' do
          issue = project.get_issue('FOO-1234', user)
          expect(issue).to be_kind_of(ExternalIssue)
          expect(issue.iid).to eq('FOO-1234')
          expect(issue.project).to eq(project)
        end
      end
    end
  end

  describe '#issue_exists?' do
    let(:project) { create(:project) }

    it 'is truthy when issue exists' do
      expect(project).to receive(:get_issue).and_return(double)
      expect(project.issue_exists?(1)).to be_truthy
    end

    it 'is falsey when issue does not exist' do
      expect(project).to receive(:get_issue).and_return(nil)
      expect(project.issue_exists?(1)).to be_falsey
    end
  end

  describe '#to_param' do
    context 'with namespace' do
      before do
        @group = create(:group, name: 'gitlab')
        @project = create(:project, name: 'gitlabhq', namespace: @group)
      end

      it { expect(@project.to_param).to eq('gitlabhq') }
    end

    context 'with invalid path' do
      it 'returns previous path to keep project suitable for use in URLs when persisted' do
        project = create(:project, path: 'gitlab')
        project.path = 'foo&bar'

        expect(project).not_to be_valid
        expect(project.to_param).to eq 'gitlab'
      end

      it 'returns current path when new record' do
        project = build(:project, path: 'gitlab')
        project.path = 'foo&bar'

        expect(project).not_to be_valid
        expect(project.to_param).to eq 'foo&bar'
      end
    end
  end

  describe '#repository' do
    let(:project) { create(:project, :repository) }

    it 'returns valid repo' do
      expect(project.repository).to be_kind_of(Repository)
    end
  end

  describe '#default_issues_tracker?' do
    it "is true if used internal tracker" do
      project = build(:project)

      expect(project.default_issues_tracker?).to be_truthy
    end

    it "is false if used other tracker" do
      # NOTE: The current nature of this factory requires persistence
      project = create(:redmine_project)

      expect(project.default_issues_tracker?).to be_falsey
    end
  end

  describe '#empty_repo?' do
    context 'when the repo does not exist' do
      let(:project) { build_stubbed(:project) }

      it 'returns true' do
        expect(project.empty_repo?).to be(true)
      end
    end

    context 'when the repo exists' do
      let(:project) { create(:project, :repository) }
      let(:empty_project) { create(:project, :empty_repo) }

      it { expect(empty_project.empty_repo?).to be(true) }
      it { expect(project.empty_repo?).to be(false) }
    end
  end

  describe '#external_issue_tracker' do
    let(:project) { create(:project) }
    let(:ext_project) { create(:redmine_project) }

    context 'on existing projects with no value for has_external_issue_tracker' do
      before do
        project.update_column(:has_external_issue_tracker, nil)
        ext_project.update_column(:has_external_issue_tracker, nil)
      end

      it 'updates the has_external_issue_tracker boolean' do
        expect do
          project.external_issue_tracker
        end.to change { project.reload.has_external_issue_tracker }.to(false)

        expect do
          ext_project.external_issue_tracker
        end.to change { ext_project.reload.has_external_issue_tracker }.to(true)
      end
    end

    it 'returns nil and does not query services when there is no external issue tracker' do
      expect(project).not_to receive(:services)

      expect(project.external_issue_tracker).to eq(nil)
    end

    it 'retrieves external_issue_tracker querying services and cache it when there is external issue tracker' do
      ext_project.reload # Factory returns a project with changed attributes
      expect(ext_project).to receive(:services).once.and_call_original

      2.times { expect(ext_project.external_issue_tracker).to be_a_kind_of(RedmineService) }
    end
  end

  describe '#cache_has_external_issue_tracker' do
    let(:project) { create(:project, has_external_issue_tracker: nil) }

    it 'stores true if there is any external_issue_tracker' do
      services = double(:service, external_issue_trackers: [RedmineService.new])
      expect(project).to receive(:services).and_return(services)

      expect do
        project.cache_has_external_issue_tracker
      end.to change { project.has_external_issue_tracker}.to(true)
    end

    it 'stores false if there is no external_issue_tracker' do
      services = double(:service, external_issue_trackers: [])
      expect(project).to receive(:services).and_return(services)

      expect do
        project.cache_has_external_issue_tracker
      end.to change { project.has_external_issue_tracker}.to(false)
    end

    it 'does not cache data when in a read-only GitLab instance' do
      allow(Gitlab::Database).to receive(:read_only?) { true }

      expect do
        project.cache_has_external_issue_tracker
      end.not_to change { project.has_external_issue_tracker }
    end
  end

  describe '#cache_has_external_wiki' do
    let(:project) { create(:project, has_external_wiki: nil) }

    it 'stores true if there is any external_wikis' do
      services = double(:service, external_wikis: [ExternalWikiService.new])
      expect(project).to receive(:services).and_return(services)

      expect do
        project.cache_has_external_wiki
      end.to change { project.has_external_wiki}.to(true)
    end

    it 'stores false if there is no external_wikis' do
      services = double(:service, external_wikis: [])
      expect(project).to receive(:services).and_return(services)

      expect do
        project.cache_has_external_wiki
      end.to change { project.has_external_wiki}.to(false)
    end

    it 'does not cache data when in a read-only GitLab instance' do
      allow(Gitlab::Database).to receive(:read_only?) { true }

      expect do
        project.cache_has_external_wiki
      end.not_to change { project.has_external_wiki }
    end
  end

  describe '#has_wiki?' do
    let(:no_wiki_project)       { create(:project, :wiki_disabled, has_external_wiki: false) }
    let(:wiki_enabled_project)  { create(:project) }
    let(:external_wiki_project) { create(:project, has_external_wiki: true) }

    it 'returns true if project is wiki enabled or has external wiki' do
      expect(wiki_enabled_project).to have_wiki
      expect(external_wiki_project).to have_wiki
      expect(no_wiki_project).not_to have_wiki
    end
  end

  describe '#external_wiki' do
    let(:project) { create(:project) }

    context 'with an active external wiki' do
      before do
        create(:service, project: project, type: 'ExternalWikiService', active: true)
        project.external_wiki
      end

      it 'sets :has_external_wiki as true' do
        expect(project.has_external_wiki).to be(true)
      end

      it 'sets :has_external_wiki as false if an external wiki service is destroyed later' do
        expect(project.has_external_wiki).to be(true)

        project.services.external_wikis.first.destroy

        expect(project.has_external_wiki).to be(false)
      end
    end

    context 'with an inactive external wiki' do
      before do
        create(:service, project: project, type: 'ExternalWikiService', active: false)
      end

      it 'sets :has_external_wiki as false' do
        expect(project.has_external_wiki).to be(false)
      end
    end

    context 'with no external wiki' do
      before do
        project.external_wiki
      end

      it 'sets :has_external_wiki as false' do
        expect(project.has_external_wiki).to be(false)
      end

      it 'sets :has_external_wiki as true if an external wiki service is created later' do
        expect(project.has_external_wiki).to be(false)

        create(:service, project: project, type: 'ExternalWikiService', active: true)

        expect(project.has_external_wiki).to be(true)
      end
    end
  end

  describe '#star_count' do
    it 'counts stars from multiple users' do
      user1 = create(:user)
      user2 = create(:user)
      project = create(:project, :public)

      expect(project.star_count).to eq(0)

      user1.toggle_star(project)
      expect(project.reload.star_count).to eq(1)

      user2.toggle_star(project)
      project.reload
      expect(project.reload.star_count).to eq(2)

      user1.toggle_star(project)
      project.reload
      expect(project.reload.star_count).to eq(1)

      user2.toggle_star(project)
      project.reload
      expect(project.reload.star_count).to eq(0)
    end

    it 'counts stars on the right project' do
      user = create(:user)
      project1 = create(:project, :public)
      project2 = create(:project, :public)

      expect(project1.star_count).to eq(0)
      expect(project2.star_count).to eq(0)

      user.toggle_star(project1)
      project1.reload
      project2.reload
      expect(project1.star_count).to eq(1)
      expect(project2.star_count).to eq(0)

      user.toggle_star(project1)
      project1.reload
      project2.reload
      expect(project1.star_count).to eq(0)
      expect(project2.star_count).to eq(0)

      user.toggle_star(project2)
      project1.reload
      project2.reload
      expect(project1.star_count).to eq(0)
      expect(project2.star_count).to eq(1)

      user.toggle_star(project2)
      project1.reload
      project2.reload
      expect(project1.star_count).to eq(0)
      expect(project2.star_count).to eq(0)
    end
  end

  describe '#avatar_type' do
    let(:project) { create(:project) }

    it 'is true if avatar is image' do
      project.update_attribute(:avatar, 'uploads/avatar.png')
      expect(project.avatar_type).to be_truthy
    end

    it 'is false if avatar is html page' do
      project.update_attribute(:avatar, 'uploads/avatar.html')
      expect(project.avatar_type).to eq(['file format is not supported. Please try one of the following supported formats: png, jpg, jpeg, gif, bmp, tiff, ico'])
    end
  end

  describe '#avatar_url' do
    subject { project.avatar_url }

    let(:project) { create(:project) }

    context 'when avatar file is uploaded' do
      let(:project) { create(:project, :public, :with_avatar) }

      it 'shows correct url' do
        expect(project.avatar_url).to eq(project.avatar.url)
        expect(project.avatar_url(only_path: false)).to eq([Gitlab.config.gitlab.url, project.avatar.url].join)
      end
    end

    context 'when avatar file in git' do
      before do
        allow(project).to receive(:avatar_in_git) { true }
      end

      let(:avatar_path) { "/#{project.full_path}/avatar" }

      it { is_expected.to eq "http://#{Gitlab.config.gitlab.host}#{avatar_path}" }
    end

    context 'when git repo is empty' do
      let(:project) { create(:project) }

      it { is_expected.to eq nil }
    end
  end

  describe '#pipeline_for' do
    let(:project) { create(:project, :repository) }
    let!(:pipeline) { create_pipeline(project) }

    shared_examples 'giving the correct pipeline' do
      it { is_expected.to eq(pipeline) }

      context 'return latest' do
        let!(:pipeline2) { create_pipeline(project) }

        it { is_expected.to eq(pipeline2) }
      end
    end

    context 'with explicit sha' do
      subject { project.pipeline_for('master', pipeline.sha) }

      it_behaves_like 'giving the correct pipeline'
    end

    context 'with implicit sha' do
      subject { project.pipeline_for('master') }

      it_behaves_like 'giving the correct pipeline'
    end
  end

  describe '#builds_enabled' do
    let(:project) { create(:project) }

    subject { project.builds_enabled }

    it { expect(project.builds_enabled?).to be_truthy }
  end

  describe '.sort_by_attribute' do
    it 'reorders the input relation by start count desc' do
      project1 = create(:project, star_count: 2)
      project2 = create(:project, star_count: 1)
      project3 = create(:project)

      projects = described_class.sort_by_attribute(:stars_desc)

      expect(projects).to eq([project1, project2, project3])
    end
  end

  describe '.with_shared_runners' do
    subject { described_class.with_shared_runners }

    context 'when shared runners are enabled for project' do
      let!(:project) { create(:project, shared_runners_enabled: true) }

      it "returns a project" do
        is_expected.to eq([project])
      end
    end

    context 'when shared runners are disabled for project' do
      let!(:project) { create(:project, shared_runners_enabled: false) }

      it "returns an empty array" do
        is_expected.to be_empty
      end
    end
  end

  describe '.cached_count', :use_clean_rails_memory_store_caching do
    let(:group)     { create(:group, :public) }
    let!(:project1) { create(:project, :public, group: group) }
    let!(:project2) { create(:project, :public, group: group) }

    it 'returns total project count' do
      expect(described_class).to receive(:count).once.and_call_original

      3.times do
        expect(described_class.cached_count).to eq(2)
      end
    end
  end

  describe '.trending' do
    let(:group)    { create(:group, :public) }
    let(:project1) { create(:project, :public, group: group) }
    let(:project2) { create(:project, :public, group: group) }

    before do
      2.times do
        create(:note_on_commit, project: project1)
      end

      create(:note_on_commit, project: project2)

      TrendingProject.refresh!
    end

    subject { described_class.trending.to_a }

    it 'sorts projects by the amount of notes in descending order' do
      expect(subject).to eq([project1, project2])
    end

    it 'does not take system notes into account' do
      10.times do
        create(:note_on_commit, project: project2, system: true)
      end

      expect(described_class.trending.to_a).to eq([project1, project2])
    end
  end

  describe '.starred_by' do
    it 'returns only projects starred by the given user' do
      user1 = create(:user)
      user2 = create(:user)
      project1 = create(:project)
      project2 = create(:project)
      create(:project)
      user1.toggle_star(project1)
      user2.toggle_star(project2)

      expect(described_class.starred_by(user1)).to contain_exactly(project1)
    end
  end

  describe '.visible_to_user' do
    let!(:project) { create(:project, :private) }
    let!(:user)    { create(:user) }

    subject { described_class.visible_to_user(user) }

    describe 'when a user has access to a project' do
      before do
        project.add_user(user, Gitlab::Access::MAINTAINER)
      end

      it { is_expected.to eq([project]) }
    end

    describe 'when a user does not have access to any projects' do
      it { is_expected.to eq([]) }
    end
  end

  context 'repository storage by default' do
    let(:project) { build(:project) }

    before do
      storages = {
        'default' => Gitlab::GitalyClient::StorageSettings.new('path' => 'tmp/tests/repositories'),
        'picked'  => Gitlab::GitalyClient::StorageSettings.new('path' => 'tmp/tests/repositories')
      }
      allow(Gitlab.config.repositories).to receive(:storages).and_return(storages)
    end

    it 'picks storage from ApplicationSetting' do
      expect_any_instance_of(ApplicationSetting).to receive(:pick_repository_storage).and_return('picked')

      expect(project.repository_storage).to eq('picked')
    end
  end

  context 'shared runners by default' do
    let(:project) { create(:project) }

    subject { project.shared_runners_enabled }

    context 'are enabled' do
      before do
        stub_application_setting(shared_runners_enabled: true)
      end

      it { is_expected.to be_truthy }
    end

    context 'are disabled' do
      before do
        stub_application_setting(shared_runners_enabled: false)
      end

      it { is_expected.to be_falsey }
    end
  end

  describe '#any_runners?' do
    context 'shared runners' do
      let(:project) { create(:project, shared_runners_enabled: shared_runners_enabled) }
      let(:specific_runner) { create(:ci_runner, :project, projects: [project]) }
      let(:shared_runner) { create(:ci_runner, :instance) }

      context 'for shared runners disabled' do
        let(:shared_runners_enabled) { false }

        it 'has no runners available' do
          expect(project.any_runners?).to be_falsey
        end

        it 'has a specific runner' do
          specific_runner

          expect(project.any_runners?).to be_truthy
        end

        it 'has a shared runner, but they are prohibited to use' do
          shared_runner

          expect(project.any_runners?).to be_falsey
        end

        it 'checks the presence of specific runner' do
          specific_runner

          expect(project.any_runners? { |runner| runner == specific_runner }).to be_truthy
        end

        it 'returns false if match cannot be found' do
          specific_runner

          expect(project.any_runners? { false }).to be_falsey
        end
      end

      context 'for shared runners enabled' do
        let(:shared_runners_enabled) { true }

        it 'has a shared runner' do
          shared_runner

          expect(project.any_runners?).to be_truthy
        end

        it 'checks the presence of shared runner' do
          shared_runner

          expect(project.any_runners? { |runner| runner == shared_runner }).to be_truthy
        end

        it 'returns false if match cannot be found' do
          shared_runner

          expect(project.any_runners? { false }).to be_falsey
        end
      end
    end

    context 'group runners' do
      let(:project) { create(:project, group_runners_enabled: group_runners_enabled) }
      let(:group) { create(:group, projects: [project]) }
      let(:group_runner) { create(:ci_runner, :group, groups: [group]) }

      context 'for group runners disabled' do
        let(:group_runners_enabled) { false }

        it 'has no runners available' do
          expect(project.any_runners?).to be_falsey
        end

        it 'has a group runner, but they are prohibited to use' do
          group_runner

          expect(project.any_runners?).to be_falsey
        end
      end

      context 'for group runners enabled' do
        let(:group_runners_enabled) { true }

        it 'has a group runner' do
          group_runner

          expect(project.any_runners?).to be_truthy
        end

        it 'checks the presence of group runner' do
          group_runner

          expect(project.any_runners? { |runner| runner == group_runner }).to be_truthy
        end

        it 'returns false if match cannot be found' do
          group_runner

          expect(project.any_runners? { false }).to be_falsey
        end
      end
    end
  end

  describe '#shared_runners' do
    let!(:runner) { create(:ci_runner, :instance) }

    subject { project.shared_runners }

    context 'when shared runners are enabled for project' do
      let!(:project) { create(:project, shared_runners_enabled: true) }

      it "returns a list of shared runners" do
        is_expected.to eq([runner])
      end
    end

    context 'when shared runners are disabled for project' do
      let!(:project) { create(:project, shared_runners_enabled: false) }

      it "returns a empty list" do
        is_expected.to be_empty
      end
    end
  end

  describe '#visibility_level' do
    let(:project) { build(:project) }

    subject { project.visibility_level }

    context 'by default' do
      it { is_expected.to eq(Gitlab::VisibilityLevel::PRIVATE) }
    end

    context 'when set to INTERNAL in application settings' do
      before do
        stub_application_setting(default_project_visibility: Gitlab::VisibilityLevel::INTERNAL)
      end

      it { is_expected.to eq(Gitlab::VisibilityLevel::INTERNAL) }
    end
  end

  describe '#visibility_level_allowed?' do
    let(:project) { create(:project, :internal) }

    context 'when checking on non-forked project' do
      it { expect(project.visibility_level_allowed?(Gitlab::VisibilityLevel::PRIVATE)).to be_truthy }
      it { expect(project.visibility_level_allowed?(Gitlab::VisibilityLevel::INTERNAL)).to be_truthy }
      it { expect(project.visibility_level_allowed?(Gitlab::VisibilityLevel::PUBLIC)).to be_truthy }
    end

    context 'when checking on forked project' do
      let(:project)        { create(:project, :internal) }
      let(:forked_project) { fork_project(project) }

      it { expect(forked_project.visibility_level_allowed?(Gitlab::VisibilityLevel::PRIVATE)).to be_truthy }
      it { expect(forked_project.visibility_level_allowed?(Gitlab::VisibilityLevel::INTERNAL)).to be_truthy }
      it { expect(forked_project.visibility_level_allowed?(Gitlab::VisibilityLevel::PUBLIC)).to be_falsey }
    end
  end

  describe '#pages_deployed?' do
    let(:project) { create(:project) }

    subject { project.pages_deployed? }

    context 'if public folder does exist' do
      before do
        allow(Dir).to receive(:exist?).with(project.public_pages_path).and_return(true)
      end

      it { is_expected.to be_truthy }
    end

    context "if public folder doesn't exist" do
      it { is_expected.to be_falsey }
    end
  end

  describe '#pages_url' do
    let(:group) { create(:group, name: group_name) }
    let(:project) { create(:project, namespace: group, name: project_name) }
    let(:domain) { 'Example.com' }

    subject { project.pages_url }

    before do
      allow(Settings.pages).to receive(:host).and_return(domain)
      allow(Gitlab.config.pages).to receive(:url).and_return('http://example.com')
    end

    context 'group page' do
      let(:group_name) { 'Group' }
      let(:project_name) { 'group.example.com' }

      it { is_expected.to eq("http://group.example.com") }
    end

    context 'project page' do
      let(:group_name) { 'Group' }
      let(:project_name) { 'Project' }

      it { is_expected.to eq("http://group.example.com/project") }
    end
  end

  describe '#pages_group_url' do
    let(:group) { create(:group, name: group_name) }
    let(:project) { create(:project, namespace: group, name: project_name) }
    let(:domain) { 'Example.com' }
    let(:port) { 1234 }

    subject { project.pages_group_url }

    before do
      allow(Settings.pages).to receive(:host).and_return(domain)
      allow(Gitlab.config.pages).to receive(:url).and_return("http://example.com:#{port}")
    end

    context 'group page' do
      let(:group_name) { 'Group' }
      let(:project_name) { 'group.example.com' }

      it { is_expected.to eq("http://group.example.com:#{port}") }
    end

    context 'project page' do
      let(:group_name) { 'Group' }
      let(:project_name) { 'Project' }

      it { is_expected.to eq("http://group.example.com:#{port}") }
    end
  end

  describe '.search' do
    let(:project) { create(:project, description: 'kitten mittens') }

    it 'returns projects with a matching name' do
      expect(described_class.search(project.name)).to eq([project])
    end

    it 'returns projects with a partially matching name' do
      expect(described_class.search(project.name[0..2])).to eq([project])
    end

    it 'returns projects with a matching name regardless of the casing' do
      expect(described_class.search(project.name.upcase)).to eq([project])
    end

    it 'returns projects with a matching description' do
      expect(described_class.search(project.description)).to eq([project])
    end

    it 'returns projects with a partially matching description' do
      expect(described_class.search('kitten')).to eq([project])
    end

    it 'returns projects with a matching description regardless of the casing' do
      expect(described_class.search('KITTEN')).to eq([project])
    end

    it 'returns projects with a matching path' do
      expect(described_class.search(project.path)).to eq([project])
    end

    it 'returns projects with a partially matching path' do
      expect(described_class.search(project.path[0..2])).to eq([project])
    end

    it 'returns projects with a matching path regardless of the casing' do
      expect(described_class.search(project.path.upcase)).to eq([project])
    end

    describe 'with pending_delete project' do
      let(:pending_delete_project) { create(:project, pending_delete: true) }

      it 'shows pending deletion project' do
        search_result = described_class.search(pending_delete_project.name)

        expect(search_result).to eq([pending_delete_project])
      end
    end
  end

  describe '.optionally_search' do
    let(:project) { create(:project) }

    it 'searches for projects matching the query if one is given' do
      relation = described_class.optionally_search(project.name)

      expect(relation).to eq([project])
    end

    it 'returns the current relation if no search query is given' do
      relation = described_class.where(id: project.id)

      expect(relation.optionally_search).to eq(relation)
    end
  end

  describe '.paginate_in_descending_order_using_id' do
    let!(:project1) { create(:project) }
    let!(:project2) { create(:project) }

    it 'orders the relation in descending order' do
      expect(described_class.paginate_in_descending_order_using_id)
        .to eq([project2, project1])
    end

    it 'applies a limit to the relation' do
      expect(described_class.paginate_in_descending_order_using_id(limit: 1))
        .to eq([project2])
    end

    it 'limits projects by and ID when given' do
      expect(described_class.paginate_in_descending_order_using_id(before: project2.id))
        .to eq([project1])
    end
  end

  describe '.including_namespace_and_owner' do
    it 'eager loads the namespace and namespace owner' do
      create(:project)

      row = described_class.eager_load_namespace_and_owner.to_a.first
      recorder = ActiveRecord::QueryRecorder.new { row.namespace.owner }

      expect(recorder.count).to be_zero
    end
  end

  describe '#expire_caches_before_rename' do
    let(:project) { create(:project, :repository) }
    let(:repo)    { double(:repo, exists?: true) }
    let(:wiki)    { double(:wiki, exists?: true) }

    it 'expires the caches of the repository and wiki' do
      allow(Repository).to receive(:new)
        .with('foo', project)
        .and_return(repo)

      allow(Repository).to receive(:new)
        .with('foo.wiki', project)
        .and_return(wiki)

      expect(repo).to receive(:before_delete)
      expect(wiki).to receive(:before_delete)

      project.expire_caches_before_rename('foo')
    end
  end

  describe '.search_by_title' do
    let(:project) { create(:project, name: 'kittens') }

    it 'returns projects with a matching name' do
      expect(described_class.search_by_title(project.name)).to eq([project])
    end

    it 'returns projects with a partially matching name' do
      expect(described_class.search_by_title('kitten')).to eq([project])
    end

    it 'returns projects with a matching name regardless of the casing' do
      expect(described_class.search_by_title('KITTENS')).to eq([project])
    end
  end

  context 'when checking projects from groups' do
    let(:private_group)    { create(:group, visibility_level: 0)  }
    let(:internal_group)   { create(:group, visibility_level: 10) }

    let(:private_project)  { create(:project, :private, group: private_group) }
    let(:internal_project) { create(:project, :internal, group: internal_group) }

    context 'when group is private project can not be internal' do
      it { expect(private_project.visibility_level_allowed?(Gitlab::VisibilityLevel::INTERNAL)).to be_falsey }
    end

    context 'when group is internal project can not be public' do
      it { expect(internal_project.visibility_level_allowed?(Gitlab::VisibilityLevel::PUBLIC)).to be_falsey }
    end
  end

  describe '#track_project_repository' do
    shared_examples 'tracks storage location' do
      context 'when a project repository entry does not exist' do
        it 'creates a new entry' do
          expect { project.track_project_repository }.to change(project, :project_repository)
        end

        it 'tracks the project storage location' do
          project.track_project_repository

          expect(project.project_repository).to have_attributes(
            disk_path: project.disk_path,
            shard_name: project.repository_storage
          )
        end
      end

      context 'when a tracking entry exists' do
        let!(:project_repository) { create(:project_repository, project: project) }
        let!(:shard) { create(:shard, name: 'foo') }

        it 'does not create a new entry in the database' do
          expect { project.track_project_repository }.not_to change(project, :project_repository)
        end

        it 'updates the project storage location' do
          allow(project).to receive(:disk_path).and_return('fancy/new/path')
          allow(project).to receive(:repository_storage).and_return('foo')

          project.track_project_repository

          expect(project.project_repository).to have_attributes(
            disk_path: 'fancy/new/path',
            shard_name: 'foo'
          )
        end
      end
    end

    context 'with projects on legacy storage' do
      let(:project) { create(:project, :repository, :legacy_storage) }

      it_behaves_like 'tracks storage location'
    end

    context 'with projects on hashed storage' do
      let(:project) { create(:project, :repository) }

      it_behaves_like 'tracks storage location'
    end
  end

  describe '#create_repository' do
    let(:project) { create(:project, :repository) }
    let(:shell) { Gitlab::Shell.new }

    before do
      allow(project).to receive(:gitlab_shell).and_return(shell)
    end

    context 'using a regular repository' do
      it 'creates the repository' do
        expect(shell).to receive(:create_repository)
          .with(project.repository_storage, project.disk_path, project.full_path)
          .and_return(true)

        expect(project.repository).to receive(:after_create)

        expect(project.create_repository).to eq(true)
      end

      it 'adds an error if the repository could not be created' do
        expect(shell).to receive(:create_repository)
          .with(project.repository_storage, project.disk_path, project.full_path)
          .and_return(false)

        expect(project.repository).not_to receive(:after_create)

        expect(project.create_repository).to eq(false)
        expect(project.errors).not_to be_empty
      end
    end

    context 'using a forked repository' do
      it 'does nothing' do
        expect(project).to receive(:forked?).and_return(true)
        expect(shell).not_to receive(:create_repository)

        project.create_repository
      end
    end
  end

  describe '#ensure_repository' do
    let(:project) { create(:project, :repository) }
    let(:shell) { Gitlab::Shell.new }

    before do
      allow(project).to receive(:gitlab_shell).and_return(shell)
    end

    it 'creates the repository if it not exist' do
      allow(project).to receive(:repository_exists?)
        .and_return(false)

      allow(shell).to receive(:create_repository)
        .with(project.repository_storage, project.disk_path, project.full_path)
        .and_return(true)

      expect(project).to receive(:create_repository).with(force: true)

      project.ensure_repository
    end

    it 'does not create the repository if it exists' do
      allow(project).to receive(:repository_exists?)
        .and_return(true)

      expect(project).not_to receive(:create_repository)

      project.ensure_repository
    end

    it 'creates the repository if it is a fork' do
      expect(project).to receive(:forked?).and_return(true)

      allow(project).to receive(:repository_exists?)
        .and_return(false)

      expect(shell).to receive(:create_repository)
        .with(project.repository_storage, project.disk_path, project.full_path)
        .and_return(true)

      project.ensure_repository
    end
  end

  describe 'handling import URL' do
    it 'returns the sanitized URL' do
      project = create(:project, :import_started, import_url: 'http://user:pass@test.com')

      project.import_state.finish

      expect(project.reload.import_url).to eq('http://test.com')
    end
  end

  describe '#container_registry_url' do
    let(:project) { create(:project) }

    subject { project.container_registry_url }

    before do
      stub_container_registry_config(**registry_settings)
    end

    context 'for enabled registry' do
      let(:registry_settings) do
        { enabled: true,
          host_port: 'example.com' }
      end

      it { is_expected.not_to be_nil }
    end

    context 'for disabled registry' do
      let(:registry_settings) do
        { enabled: false }
      end

      it { is_expected.to be_nil }
    end
  end

  describe '#has_container_registry_tags?' do
    let(:project) { create(:project) }

    context 'when container registry is enabled' do
      before do
        stub_container_registry_config(enabled: true)
      end

      context 'when tags are present for multi-level registries' do
        before do
          create(:container_repository, project: project, name: 'image')

          stub_container_registry_tags(repository: /image/,
                                       tags: %w[latest rc1])
        end

        it 'has image tags' do
          expect(project).to have_container_registry_tags
        end
      end

      context 'when tags are present for root repository' do
        before do
          stub_container_registry_tags(repository: project.full_path,
                                       tags: %w[latest rc1 pre1])
        end

        it 'has image tags' do
          expect(project).to have_container_registry_tags
        end
      end

      context 'when there are no tags at all' do
        before do
          stub_container_registry_tags(repository: :any, tags: [])
        end

        it 'does not have image tags' do
          expect(project).not_to have_container_registry_tags
        end
      end
    end

    context 'when container registry is disabled' do
      before do
        stub_container_registry_config(enabled: false)
      end

      it 'does not have image tags' do
        expect(project).not_to have_container_registry_tags
      end

      it 'does not check root repository tags' do
        expect(project).not_to receive(:full_path)
        expect(project).not_to have_container_registry_tags
      end

      it 'iterates through container repositories' do
        expect(project).to receive(:container_repositories)
        expect(project).not_to have_container_registry_tags
      end
    end
  end

  describe '#ci_config_path=' do
    let(:project) { create(:project) }

    it 'sets nil' do
      project.update!(ci_config_path: nil)

      expect(project.ci_config_path).to be_nil
    end

    it 'sets a string' do
      project.update!(ci_config_path: 'foo/.gitlab_ci.yml')

      expect(project.ci_config_path).to eq('foo/.gitlab_ci.yml')
    end

    it 'sets a string but removes all null characters' do
      project.update!(ci_config_path: "f\0oo/\0/.gitlab_ci.yml")

      expect(project.ci_config_path).to eq('foo//.gitlab_ci.yml')
    end
  end

  describe '#latest_successful_build_for' do
    let(:project) { create(:project, :repository) }
    let(:pipeline) { create_pipeline(project) }

    context 'with many builds' do
      it 'gives the latest builds from latest pipeline' do
        pipeline1 = create_pipeline(project)
        pipeline2 = create_pipeline(project)
        create_build(pipeline1, 'test')
        create_build(pipeline1, 'test2')
        build1_p2 = create_build(pipeline2, 'test')
        create_build(pipeline2, 'test2')

        expect(project.latest_successful_build_for(build1_p2.name))
          .to eq(build1_p2)
      end
    end

    context 'with succeeded pipeline' do
      let!(:build) { create_build }

      context 'standalone pipeline' do
        it 'returns builds for ref for default_branch' do
          expect(project.latest_successful_build_for(build.name))
            .to eq(build)
        end

        it 'returns empty relation if the build cannot be found' do
          expect(project.latest_successful_build_for('TAIL'))
            .to be_nil
        end
      end

      context 'with some pending pipeline' do
        before do
          create_build(create_pipeline(project, 'pending'))
        end

        it 'gives the latest build from latest pipeline' do
          expect(project.latest_successful_build_for(build.name))
            .to eq(build)
        end
      end
    end

    context 'with pending pipeline' do
      it 'returns empty relation' do
        pipeline.update(status: 'pending')
        pending_build = create_build(pipeline)

        expect(project.latest_successful_build_for(pending_build.name)).to be_nil
      end
    end
  end

  describe '#latest_successful_build_for!' do
    let(:project) { create(:project, :repository) }
    let(:pipeline) { create_pipeline(project) }

    context 'with many builds' do
      it 'gives the latest builds from latest pipeline' do
        pipeline1 = create_pipeline(project)
        pipeline2 = create_pipeline(project)
        create_build(pipeline1, 'test')
        create_build(pipeline1, 'test2')
        build1_p2 = create_build(pipeline2, 'test')
        create_build(pipeline2, 'test2')

        expect(project.latest_successful_build_for(build1_p2.name))
          .to eq(build1_p2)
      end
    end

    context 'with succeeded pipeline' do
      let!(:build) { create_build }

      context 'standalone pipeline' do
        it 'returns builds for ref for default_branch' do
          expect(project.latest_successful_build_for!(build.name))
            .to eq(build)
        end

        it 'returns exception if the build cannot be found' do
          expect { project.latest_successful_build_for!(build.name, 'TAIL') }
            .to raise_error(ActiveRecord::RecordNotFound)
        end
      end

      context 'with some pending pipeline' do
        before do
          create_build(create_pipeline(project, 'pending'))
        end

        it 'gives the latest build from latest pipeline' do
          expect(project.latest_successful_build_for!(build.name))
            .to eq(build)
        end
      end
    end

    context 'with pending pipeline' do
      it 'returns empty relation' do
        pipeline.update(status: 'pending')
        pending_build = create_build(pipeline)

        expect { project.latest_successful_build_for!(pending_build.name) }
          .to raise_error(ActiveRecord::RecordNotFound)
      end
    end
  end

  describe '#import_status' do
    context 'with import_state' do
      it 'returns the right status' do
        project = create(:project, :import_started)

        expect(project.import_status).to eq("started")
      end
    end

    context 'without import_state' do
      it 'returns none' do
        project = create(:project)

        expect(project.import_status).to eq('none')
      end
    end
  end

  describe '#human_import_status_name' do
    context 'with import_state' do
      it 'returns the right human import status' do
        project = create(:project, :import_started)

        expect(project.human_import_status_name).to eq('started')
      end
    end

    context 'without import_state' do
      it 'returns none' do
        project = create(:project)

        expect(project.human_import_status_name).to eq('none')
      end
    end
  end

  describe '#add_import_job' do
    let(:import_jid) { '123' }

    context 'forked' do
      let(:forked_from_project) { create(:project, :repository) }
      let(:project) { create(:project) }

      before do
        fork_project(forked_from_project, nil, target_project: project)
      end

      it 'schedules a RepositoryForkWorker job' do
        expect(RepositoryForkWorker).to receive(:perform_async).with(project.id).and_return(import_jid)

        expect(project.add_import_job).to eq(import_jid)
      end

      context 'without repository' do
        it 'schedules RepositoryImportWorker' do
          project = create(:project, import_url: generate(:url))

          expect(RepositoryImportWorker).to receive(:perform_async).with(project.id).and_return(import_jid)
          expect(project.add_import_job).to eq(import_jid)
        end
      end
    end

    context 'not forked' do
      it 'schedules a RepositoryImportWorker job' do
        project = create(:project, import_url: generate(:url))

        expect(RepositoryImportWorker).to receive(:perform_async).with(project.id).and_return(import_jid)
        expect(project.add_import_job).to eq(import_jid)
      end
    end
  end

  describe '#gitlab_project_import?' do
    subject(:project) { build(:project, import_type: 'gitlab_project') }

    it { expect(project.gitlab_project_import?).to be true }
  end

  describe '#gitea_import?' do
    subject(:project) { build(:project, import_type: 'gitea') }

    it { expect(project.gitea_import?).to be true }
  end

  describe '#has_remote_mirror?' do
    let(:project) { create(:project, :remote_mirror, :import_started) }
    subject { project.has_remote_mirror? }

    before do
      allow_any_instance_of(RemoteMirror).to receive(:refresh_remote)
    end

    it 'returns true when a remote mirror is enabled' do
      is_expected.to be_truthy
    end

    it 'returns false when remote mirror is disabled' do
      project.remote_mirrors.first.update(enabled: false)

      is_expected.to be_falsy
    end
  end

  describe '#update_remote_mirrors' do
    let(:project) { create(:project, :remote_mirror, :import_started) }
    delegate :update_remote_mirrors, to: :project

    before do
      allow_any_instance_of(RemoteMirror).to receive(:refresh_remote)
    end

    it 'syncs enabled remote mirror' do
      expect_any_instance_of(RemoteMirror).to receive(:sync)

      update_remote_mirrors
    end

    it 'does nothing when remote mirror is disabled globally and not overridden' do
      stub_application_setting(mirror_available: false)
      project.remote_mirror_available_overridden = false

      expect_any_instance_of(RemoteMirror).not_to receive(:sync)

      update_remote_mirrors
    end

    it 'does not sync disabled remote mirrors' do
      project.remote_mirrors.first.update(enabled: false)

      expect_any_instance_of(RemoteMirror).not_to receive(:sync)

      update_remote_mirrors
    end
  end

  describe '#remote_mirror_available?' do
    let(:project) { create(:project) }

    context 'when remote mirror global setting is enabled' do
      it 'returns true' do
        expect(project.remote_mirror_available?).to be(true)
      end
    end

    context 'when remote mirror global setting is disabled' do
      before do
        stub_application_setting(mirror_available: false)
      end

      it 'returns true when overridden' do
        project.remote_mirror_available_overridden = true

        expect(project.remote_mirror_available?).to be(true)
      end

      it 'returns false when not overridden' do
        expect(project.remote_mirror_available?).to be(false)
      end
    end
  end

  describe '#ancestors_upto', :nested_groups do
    let(:parent) { create(:group) }
    let(:child) { create(:group, parent: parent) }
    let(:child2) { create(:group, parent: child) }
    let(:project) { create(:project, namespace: child2) }

    it 'returns all ancestors when no namespace is given' do
      expect(project.ancestors_upto).to contain_exactly(child2, child, parent)
    end

    it 'includes ancestors upto but excluding the given ancestor' do
      expect(project.ancestors_upto(parent)).to contain_exactly(child2, child)
    end

    describe 'with hierarchy_order' do
      it 'returns ancestors ordered by descending hierarchy' do
        expect(project.ancestors_upto(hierarchy_order: :desc)).to eq([parent, child, child2])
      end

      it 'can be used with upto option' do
        expect(project.ancestors_upto(parent, hierarchy_order: :desc)).to eq([child, child2])
      end
    end
  end

  describe '#root_ancestor' do
    let(:project) { create(:project) }

    subject { project.root_ancestor }

    it { is_expected.to eq(project.namespace) }

    context 'in a group' do
      let(:group) { create(:group) }
      let(:project) { create(:project, group: group) }

      it { is_expected.to eq(group) }
    end

    context 'in a nested group', :nested_groups do
      let(:root) { create(:group) }
      let(:child) { create(:group, parent: root) }
      let(:project) { create(:project, group: child) }

      it { is_expected.to eq(root) }
    end
  end

  describe '#lfs_enabled?' do
    let(:project) { create(:project) }

    shared_examples 'project overrides group' do
      it 'returns true when enabled in project' do
        project.update_attribute(:lfs_enabled, true)

        expect(project.lfs_enabled?).to be_truthy
      end

      it 'returns false when disabled in project' do
        project.update_attribute(:lfs_enabled, false)

        expect(project.lfs_enabled?).to be_falsey
      end

      it 'returns the value from the namespace, when no value is set in project' do
        expect(project.lfs_enabled?).to eq(project.namespace.lfs_enabled?)
      end
    end

    context 'LFS disabled in group' do
      before do
        project.namespace.update_attribute(:lfs_enabled, false)
        enable_lfs
      end

      it_behaves_like 'project overrides group'
    end

    context 'LFS enabled in group' do
      before do
        project.namespace.update_attribute(:lfs_enabled, true)
        enable_lfs
      end

      it_behaves_like 'project overrides group'
    end

    describe 'LFS disabled globally' do
      shared_examples 'it always returns false' do
        it do
          expect(project.lfs_enabled?).to be_falsey
          expect(project.namespace.lfs_enabled?).to be_falsey
        end
      end

      context 'when no values are set' do
        it_behaves_like 'it always returns false'
      end

      context 'when all values are set to true' do
        before do
          project.namespace.update_attribute(:lfs_enabled, true)
          project.update_attribute(:lfs_enabled, true)
        end

        it_behaves_like 'it always returns false'
      end
    end
  end

  describe '#daily_statistics_enabled?' do
    it { is_expected.to be_daily_statistics_enabled }

    context 'when :project_daily_statistics is disabled for the project' do
      before do
        stub_feature_flags(project_daily_statistics: { thing: subject, enabled: false })
      end

      it { is_expected.not_to be_daily_statistics_enabled }
    end
  end

  describe '#change_head' do
    let(:project) { create(:project, :repository) }

    it 'returns error if branch does not exist' do
      expect(project.change_head('unexisted-branch')).to be false
      expect(project.errors.size).to eq(1)
    end

    it 'calls the before_change_head and after_change_head methods' do
      expect(project.repository).to receive(:before_change_head)
      expect(project.repository).to receive(:after_change_head)

      project.change_head(project.default_branch)
    end

    it 'updates commit count' do
      expect(ProjectCacheWorker).to receive(:perform_async).with(project.id, [], [:commit_count])

      project.change_head(project.default_branch)
    end

    it 'copies the gitattributes' do
      expect(project.repository).to receive(:copy_gitattributes).with(project.default_branch)
      project.change_head(project.default_branch)
    end

    it 'reloads the default branch' do
      expect(project).to receive(:reload_default_branch)
      project.change_head(project.default_branch)
    end
  end

  context 'forks' do
    include ProjectForksHelper

    let(:project) { create(:project, :public) }
    let!(:forked_project) { fork_project(project) }

    describe '#fork_network' do
      it 'includes a fork of the project' do
        expect(project.fork_network.projects).to include(forked_project)
      end

      it 'includes a fork of a fork' do
        other_fork = fork_project(forked_project)

        expect(project.fork_network.projects).to include(other_fork)
      end

      it 'includes sibling forks' do
        other_fork = fork_project(project)

        expect(forked_project.fork_network.projects).to include(other_fork)
      end

      it 'includes the base project' do
        expect(forked_project.fork_network.projects).to include(project.reload)
      end
    end

    describe '#in_fork_network_of?' do
      it 'is true for a real fork' do
        expect(forked_project.in_fork_network_of?(project)).to be_truthy
      end

      it 'is true for a fork of a fork', :postgresql do
        other_fork = fork_project(forked_project)

        expect(other_fork.in_fork_network_of?(project)).to be_truthy
      end

      it 'is true for sibling forks' do
        sibling = fork_project(project)

        expect(sibling.in_fork_network_of?(forked_project)).to be_truthy
      end

      it 'is false when another project is given' do
        other_project = build_stubbed(:project)

        expect(forked_project.in_fork_network_of?(other_project)).to be_falsy
      end
    end

    describe '#fork_source' do
      let!(:second_fork) { fork_project(forked_project) }

      it 'returns the direct source if it exists' do
        expect(second_fork.fork_source).to eq(forked_project)
      end

      it 'returns the root of the fork network when the directs source was deleted' do
        forked_project.destroy

        expect(second_fork.fork_source).to eq(project)
      end

      it 'returns nil if it is the root of the fork network' do
        expect(project.fork_source).to be_nil
      end
    end

    describe '#forks' do
      it 'includes direct forks of the project' do
        expect(project.forks).to contain_exactly(forked_project)
      end
    end

    describe '#lfs_storage_project' do
      it 'returns self for non-forks' do
        expect(project.lfs_storage_project).to eq project
      end

      it 'returns the fork network root for forks' do
        second_fork = fork_project(forked_project)

        expect(second_fork.lfs_storage_project).to eq project
      end

      it 'returns self when fork_source is nil' do
        expect(forked_project).to receive(:fork_source).and_return(nil)

        expect(forked_project.lfs_storage_project).to eq forked_project
      end
    end

    describe '#all_lfs_objects' do
      let(:lfs_object) { create(:lfs_object) }

      before do
        project.lfs_objects << lfs_object
      end

      it 'returns the lfs object for a project' do
        expect(project.all_lfs_objects).to contain_exactly(lfs_object)
      end

      it 'returns the lfs object for a fork' do
        expect(forked_project.all_lfs_objects).to contain_exactly(lfs_object)
      end
    end
  end

  describe '#set_repository_read_only!' do
    let(:project) { create(:project) }

    it 'returns true when there is no existing git transfer in progress' do
      expect(project.set_repository_read_only!).to be_truthy
    end

    it 'returns false when there is an existing git transfer in progress' do
      allow(project).to receive(:git_transfer_in_progress?) { true }

      expect(project.set_repository_read_only!).to be_falsey
    end
  end

  describe '#set_repository_writable!' do
    it 'sets repository_read_only to false' do
      project = create(:project, :read_only)

      expect { project.set_repository_writable! }
        .to change(project, :repository_read_only)
        .from(true).to(false)
    end
  end

  describe '#pushes_since_gc' do
    let(:project) { create(:project) }

    after do
      project.reset_pushes_since_gc
    end

    context 'without any pushes' do
      it 'returns 0' do
        expect(project.pushes_since_gc).to eq(0)
      end
    end

    context 'with a number of pushes' do
      it 'returns the number of pushes' do
        3.times { project.increment_pushes_since_gc }

        expect(project.pushes_since_gc).to eq(3)
      end
    end
  end

  describe '#increment_pushes_since_gc' do
    let(:project) { create(:project) }

    after do
      project.reset_pushes_since_gc
    end

    it 'increments the number of pushes since the last GC' do
      3.times { project.increment_pushes_since_gc }

      expect(project.pushes_since_gc).to eq(3)
    end
  end

  describe '#reset_pushes_since_gc' do
    let(:project) { create(:project) }

    after do
      project.reset_pushes_since_gc
    end

    it 'resets the number of pushes since the last GC' do
      3.times { project.increment_pushes_since_gc }

      project.reset_pushes_since_gc

      expect(project.pushes_since_gc).to eq(0)
    end
  end

  describe '#deployment_variables' do
    context 'when project has no deployment service' do
      let(:project) { create(:project) }

      it 'returns an empty array' do
        expect(project.deployment_variables).to eq []
      end
    end

    context 'when project uses mock deployment service' do
      let(:project) { create(:mock_deployment_project) }

      it 'returns an empty array' do
        expect(project.deployment_variables).to eq []
      end
    end

    context 'when project has a deployment service' do
      shared_examples 'same behavior between KubernetesService and Platform::Kubernetes' do
        it 'returns variables from this service' do
          expect(project.deployment_variables).to include(
            { key: 'KUBE_TOKEN', value: project.deployment_platform.token, public: false, masked: true }
          )
        end
      end

      context 'when user configured kubernetes from Integration > Kubernetes' do
        let(:project) { create(:kubernetes_project) }

        it_behaves_like 'same behavior between KubernetesService and Platform::Kubernetes'
      end

      context 'when user configured kubernetes from CI/CD > Clusters and KubernetesNamespace migration has not been executed' do
        let!(:cluster) { create(:cluster, :project, :provided_by_gcp) }
        let(:project) { cluster.project }

        it_behaves_like 'same behavior between KubernetesService and Platform::Kubernetes'
      end

      context 'when user configured kubernetes from CI/CD > Clusters and KubernetesNamespace migration has been executed' do
        let!(:kubernetes_namespace) { create(:cluster_kubernetes_namespace, :with_token) }
        let!(:cluster) { kubernetes_namespace.cluster }
        let(:project) { kubernetes_namespace.project }

        it 'returns token from kubernetes namespace' do
          expect(project.deployment_variables).to include(
            { key: 'KUBE_TOKEN', value: kubernetes_namespace.service_account_token, public: false, masked: true }
          )
        end
      end
    end
  end

  describe '#default_environment' do
    let(:project) { create(:project) }

    it 'returns production environment when it exists' do
      production = create(:environment, name: "production", project: project)
      create(:environment, name: 'staging', project: project)

      expect(project.default_environment).to eq(production)
    end

    it 'returns first environment when no production environment exists' do
      create(:environment, name: 'staging', project: project)
      create(:environment, name: 'foo', project: project)

      expect(project.default_environment).to eq(project.environments.first)
    end

    it 'returns nil when no available environment exists' do
      expect(project.default_environment).to be_nil
    end
  end

  describe '#ci_variables_for' do
    let(:project) { create(:project) }

    let!(:ci_variable) do
      create(:ci_variable, value: 'secret', project: project)
    end

    let!(:protected_variable) do
      create(:ci_variable, :protected, value: 'protected', project: project)
    end

    subject { project.reload.ci_variables_for(ref: 'ref') }

    before do
      stub_application_setting(
        default_branch_protection: Gitlab::Access::PROTECTION_NONE)
    end

    shared_examples 'ref is protected' do
      it 'contains all the variables' do
        is_expected.to contain_exactly(ci_variable, protected_variable)
      end
    end

    context 'when the ref is not protected' do
      before do
        allow(project).to receive(:protected_for?).with('ref').and_return(false)
      end

      it 'contains only the CI variables' do
        is_expected.to contain_exactly(ci_variable)
      end
    end

    context 'when the ref is a protected branch' do
      before do
        allow(project).to receive(:protected_for?).with('ref').and_return(true)
      end

      it_behaves_like 'ref is protected'
    end

    context 'when the ref is a protected tag' do
      before do
        allow(project).to receive(:protected_for?).with('ref').and_return(true)
      end

      it_behaves_like 'ref is protected'
    end
  end

  describe '#any_lfs_file_locks?', :request_store do
    set(:project) { create(:project) }

    it 'returns false when there are no LFS file locks' do
      expect(project.any_lfs_file_locks?).to be_falsey
    end

    it 'returns a cached true when there are LFS file locks' do
      create(:lfs_file_lock, project: project)

      expect(project.lfs_file_locks).to receive(:any?).once.and_call_original

      2.times { expect(project.any_lfs_file_locks?).to be_truthy }
    end
  end

  describe '#protected_for?' do
    let(:project) { create(:project, :repository) }

    subject { project.protected_for?(ref) }

    shared_examples 'ref is not protected' do
      before do
        stub_application_setting(
          default_branch_protection: Gitlab::Access::PROTECTION_NONE)
      end

      it 'returns false' do
        is_expected.to be false
      end
    end

    shared_examples 'ref is protected branch' do
      before do
        create(:protected_branch, name: 'master', project: project)
      end

      it 'returns true' do
        is_expected.to be true
      end
    end

    shared_examples 'ref is protected tag' do
      before do
        create(:protected_tag, name: 'v1.0.0', project: project)
      end

      it 'returns true' do
        is_expected.to be true
      end
    end

    context 'when ref is nil' do
      let(:ref) { nil }

      it 'returns false' do
        is_expected.to be false
      end
    end

    context 'when ref is ref name' do
      context 'when ref is ambiguous' do
        let(:ref) { 'ref' }

        before do
          project.repository.add_branch(project.creator, 'ref', 'master')
          project.repository.add_tag(project.creator, 'ref', 'master')
        end

        it 'raises an error' do
          expect { subject }.to raise_error(Repository::AmbiguousRefError)
        end
      end

      context 'when the ref is not protected' do
        let(:ref) { 'master' }

        it_behaves_like 'ref is not protected'
      end

      context 'when the ref is a protected branch' do
        let(:ref) { 'master' }

        it_behaves_like 'ref is protected branch'
      end

      context 'when the ref is a protected tag' do
        let(:ref) { 'v1.0.0' }

        it_behaves_like 'ref is protected tag'
      end

      context 'when ref does not exist' do
        let(:ref) { 'something' }

        it 'returns false' do
          is_expected.to be false
        end
      end
    end

    context 'when ref is full ref' do
      context 'when the ref is not protected' do
        let(:ref) { 'refs/heads/master' }

        it_behaves_like 'ref is not protected'
      end

      context 'when the ref is a protected branch' do
        let(:ref) { 'refs/heads/master' }

        it_behaves_like 'ref is protected branch'
      end

      context 'when the ref is a protected tag' do
        let(:ref) { 'refs/tags/v1.0.0' }

        it_behaves_like 'ref is protected tag'
      end

      context 'when branch ref name is a full tag ref' do
        let(:ref) { 'refs/tags/something' }

        before do
          project.repository.add_branch(project.creator, ref, 'master')
        end

        context 'when ref is not protected' do
          it 'returns false' do
            is_expected.to be false
          end
        end

        context 'when ref is a protected branch' do
          before do
            create(:protected_branch, name: 'refs/tags/something', project: project)
          end

          it 'returns true' do
            is_expected.to be true
          end
        end
      end

      context 'when ref does not exist' do
        let(:ref) { 'refs/heads/something' }

        it 'returns false' do
          is_expected.to be false
        end
      end
    end
  end

  describe '#update_project_statistics' do
    let(:project) { create(:project) }

    it "is called after creation" do
      expect(project.statistics).to be_a ProjectStatistics
      expect(project.statistics).to be_persisted
    end

    it "copies the namespace_id" do
      expect(project.statistics.namespace_id).to eq project.namespace_id
    end

    it "updates the namespace_id when changed" do
      namespace = create(:namespace)
      project.update(namespace: namespace)

      expect(project.statistics.namespace_id).to eq namespace.id
    end
  end

  describe 'inside_path' do
    let!(:project1) { create(:project, namespace: create(:namespace, path: 'name_pace')) }
    let!(:project2) { create(:project) }
    let!(:project3) { create(:project, namespace: create(:namespace, path: 'namespace')) }
    let!(:path) { project1.namespace.full_path }

    it 'returns correct project' do
      expect(described_class.inside_path(path)).to eq([project1])
    end
  end

  describe '#route_map_for' do
    let(:project) { create(:project, :repository) }
    let(:route_map) do
      <<-MAP.strip_heredoc
      - source: /source/(.*)/
        public: '\\1'
      MAP
    end

    before do
      project.repository.create_file(User.last, '.gitlab/route-map.yml', route_map, message: 'Add .gitlab/route-map.yml', branch_name: 'master')
    end

    context 'when there is a .gitlab/route-map.yml at the commit' do
      context 'when the route map is valid' do
        it 'returns a route map' do
          map = project.route_map_for(project.commit.sha)
          expect(map).to be_a_kind_of(Gitlab::RouteMap)
        end
      end

      context 'when the route map is invalid' do
        let(:route_map) { 'INVALID' }

        it 'returns nil' do
          expect(project.route_map_for(project.commit.sha)).to be_nil
        end
      end
    end

    context 'when there is no .gitlab/route-map.yml at the commit' do
      it 'returns nil' do
        expect(project.route_map_for(project.commit.parent.sha)).to be_nil
      end
    end
  end

  describe '#public_path_for_source_path' do
    let(:project) { create(:project, :repository) }
    let(:route_map) do
      Gitlab::RouteMap.new(<<-MAP.strip_heredoc)
        - source: /source/(.*)/
          public: '\\1'
      MAP
    end
    let(:sha) { project.commit.id }

    context 'when there is a route map' do
      before do
        allow(project).to receive(:route_map_for).with(sha).and_return(route_map)
      end

      context 'when the source path is mapped' do
        it 'returns the public path' do
          expect(project.public_path_for_source_path('source/file.html', sha)).to eq('file.html')
        end
      end

      context 'when the source path is not mapped' do
        it 'returns nil' do
          expect(project.public_path_for_source_path('file.html', sha)).to be_nil
        end
      end
    end

    context 'when there is no route map' do
      before do
        allow(project).to receive(:route_map_for).with(sha).and_return(nil)
      end

      it 'returns nil' do
        expect(project.public_path_for_source_path('source/file.html', sha)).to be_nil
      end
    end
  end

  describe '#parent' do
    let(:project) { create(:project) }

    it { expect(project.parent).to eq(project.namespace) }
  end

  describe '#parent_id' do
    let(:project) { create(:project) }

    it { expect(project.parent_id).to eq(project.namespace_id) }
  end

  describe '#parent_changed?' do
    let(:project) { create(:project) }

    before do
      project.namespace_id = 7
    end

    it { expect(project.parent_changed?).to be_truthy }
  end

  def enable_lfs
    allow(Gitlab.config.lfs).to receive(:enabled).and_return(true)
  end

  describe '#pages_url' do
    let(:group) { create(:group, name: 'Group') }
    let(:nested_group) { create(:group, parent: group) }
    let(:domain) { 'Example.com' }

    subject { project.pages_url }

    before do
      allow(Settings.pages).to receive(:host).and_return(domain)
      allow(Gitlab.config.pages).to receive(:url).and_return('http://example.com')
    end

    context 'top-level group' do
      let(:project) { create(:project, namespace: group, name: project_name) }

      context 'group page' do
        let(:project_name) { 'group.example.com' }

        it { is_expected.to eq("http://group.example.com") }
      end

      context 'project page' do
        let(:project_name) { 'Project' }

        it { is_expected.to eq("http://group.example.com/project") }
      end
    end

    context 'nested group' do
      let(:project) { create(:project, namespace: nested_group, name: project_name) }
      let(:expected_url) { "http://group.example.com/#{nested_group.path}/#{project.path}" }

      context 'group page' do
        let(:project_name) { 'group.example.com' }

        it { is_expected.to eq(expected_url) }
      end

      context 'project page' do
        let(:project_name) { 'Project' }

        it { is_expected.to eq(expected_url) }
      end
    end
  end

  describe '#http_url_to_repo' do
    let(:project) { create(:project) }

    it 'returns the url to the repo without a username' do
      expect(project.http_url_to_repo).to eq("#{project.web_url}.git")
      expect(project.http_url_to_repo).not_to include('@')
    end
  end

  describe '#lfs_http_url_to_repo' do
    let(:project) { create(:project) }

    it 'returns the url to the repo without a username' do
      lfs_http_url_to_repo = project.lfs_http_url_to_repo('operation_that_doesnt_matter')

      expect(lfs_http_url_to_repo).to eq("#{project.web_url}.git")
      expect(lfs_http_url_to_repo).not_to include('@')
    end
  end

  describe '#pipeline_status' do
    let(:project) { create(:project, :repository) }
    it 'builds a pipeline status' do
      expect(project.pipeline_status).to be_a(Gitlab::Cache::Ci::ProjectPipelineStatus)
    end

    it 'hase a loaded pipeline status' do
      expect(project.pipeline_status).to be_loaded
    end
  end

  describe '#append_or_update_attribute' do
    let(:project) { create(:project) }

    it 'shows full error updating an invalid MR' do
      error_message = 'Failed to replace merge_requests because one or more of the new records could not be saved.'\
        ' Validate fork Source project is not a fork of the target project'

      expect { project.append_or_update_attribute(:merge_requests, [create(:merge_request)]) }
        .to raise_error(ActiveRecord::RecordNotSaved, error_message)
    end

    it 'updates the project successfully' do
      merge_request = create(:merge_request, target_project: project, source_project: project)

      expect { project.append_or_update_attribute(:merge_requests, [merge_request]) }
        .not_to raise_error
    end
  end

  describe '#update' do
    let(:project) { create(:project) }

    it 'validates the visibility' do
      expect(project).to receive(:visibility_level_allowed_as_fork).and_call_original
      expect(project).to receive(:visibility_level_allowed_by_group).and_call_original

      project.update(visibility_level: Gitlab::VisibilityLevel::INTERNAL)
    end

    it 'does not validate the visibility' do
      expect(project).not_to receive(:visibility_level_allowed_as_fork).and_call_original
      expect(project).not_to receive(:visibility_level_allowed_by_group).and_call_original

      project.update(updated_at: Time.now)
    end
  end

  describe '#last_repository_updated_at' do
    it 'sets to created_at upon creation' do
      project = create(:project, created_at: 2.hours.ago)

      expect(project.last_repository_updated_at.to_i).to eq(project.created_at.to_i)
    end
  end

  describe '.public_or_visible_to_user' do
    let!(:user) { create(:user) }

    let!(:private_project) do
      create(:project, :private, creator: user, namespace: user.namespace)
    end

    let!(:public_project) { create(:project, :public) }

    context 'with a user' do
      let(:projects) do
        described_class.all.public_or_visible_to_user(user)
      end

      it 'includes projects the user has access to' do
        expect(projects).to include(private_project)
      end

      it 'includes projects the user can see' do
        expect(projects).to include(public_project)
      end
    end

    context 'without a user' do
      it 'only includes public projects' do
        projects = described_class.all.public_or_visible_to_user

        expect(projects).to eq([public_project])
      end
    end
  end
<<<<<<< HEAD
=======

  describe '.with_feature_available_for_user' do
    let(:user) { create(:user) }
    let(:feature) { MergeRequest }

    subject { described_class.with_feature_available_for_user(feature, user) }

    shared_examples 'feature disabled' do
      let(:project) { create(:project, :public, :merge_requests_disabled) }

      it 'does not return projects with the project feature disabled' do
        is_expected.not_to include(project)
      end
    end

    shared_examples 'feature public' do
      let(:project) { create(:project, :public, :merge_requests_public) }

      it 'returns projects with the project feature public' do
        is_expected.to include(project)
      end
    end

    shared_examples 'feature enabled' do
      let(:project) { create(:project, :public, :merge_requests_enabled) }

      it 'returns projects with the project feature enabled' do
        is_expected.to include(project)
      end
    end
>>>>>>> d748f2a6

    shared_examples 'feature access level is nil' do
      let(:project) { create(:project, :public) }

      it 'returns projects with the project feature access level nil' do
        project.project_feature.update(merge_requests_access_level: nil)

        is_expected.to include(project)
      end
    end

    context 'with user' do
      before do
        project.add_guest(user)
      end

      it_behaves_like 'feature disabled'
      it_behaves_like 'feature public'
      it_behaves_like 'feature enabled'
      it_behaves_like 'feature access level is nil'

      context 'when feature is private' do
        let(:project) { create(:project, :public, :merge_requests_private) }

        context 'when user does not has access to the feature' do
          it 'does not return projects with the project feature private' do
            is_expected.not_to include(project)
          end
        end

        context 'when user has access to the feature' do
          it 'returns projects with the project feature private' do
            project.add_reporter(user)

            is_expected.to include(project)
          end
        end
      end
    end

    context 'user is an admin' do
      let(:user) { create(:user, :admin) }

      it_behaves_like 'feature disabled'
      it_behaves_like 'feature public'
      it_behaves_like 'feature enabled'
      it_behaves_like 'feature access level is nil'

      context 'when feature is private' do
        let(:project) { create(:project, :public, :merge_requests_private) }

        it 'returns projects with the project feature private' do
          is_expected.to include(project)
        end
      end
    end

    context 'without user' do
      let(:user) { nil }

      it_behaves_like 'feature disabled'
      it_behaves_like 'feature public'
      it_behaves_like 'feature enabled'
      it_behaves_like 'feature access level is nil'

      context 'when feature is private' do
        let(:project) { create(:project, :public, :merge_requests_private) }

        it 'does not return projects with the project feature private' do
          is_expected.not_to include(project)
        end
      end
    end
  end

  describe '#pages_available?' do
    let(:project) { create(:project, group: group) }

    subject { project.pages_available? }

    before do
      allow(Gitlab.config.pages).to receive(:enabled).and_return(true)
    end

    context 'when the project is in a top level namespace' do
      let(:group) { create(:group) }

      it { is_expected.to be(true) }
    end

    context 'when the project is in a subgroup' do
      let(:group) { create(:group, :nested) }

      it { is_expected.to be(true) }
    end
  end

  describe '#remove_private_deploy_keys' do
    let!(:project) { create(:project) }

    context 'for a private deploy key' do
      let!(:key) { create(:deploy_key, public: false) }
      let!(:deploy_keys_project) { create(:deploy_keys_project, deploy_key: key, project: project) }

      context 'when the key is not linked to another project' do
        it 'removes the key' do
          project.remove_private_deploy_keys

          expect(project.deploy_keys).not_to include(key)
        end
      end

      context 'when the key is linked to another project' do
        before do
          another_project = create(:project)
          create(:deploy_keys_project, deploy_key: key, project: another_project)
        end

        it 'does not remove the key' do
          project.remove_private_deploy_keys

          expect(project.deploy_keys).to include(key)
        end
      end
    end

    context 'for a public deploy key' do
      let!(:key) { create(:deploy_key, public: true) }
      let!(:deploy_keys_project) { create(:deploy_keys_project, deploy_key: key, project: project) }

      it 'does not remove the key' do
        project.remove_private_deploy_keys

        expect(project.deploy_keys).to include(key)
      end
    end
  end

  describe '#remove_pages' do
    let(:project) { create(:project) }
    let(:namespace) { project.namespace }
    let(:pages_path) { project.pages_path }

    around do |example|
      FileUtils.mkdir_p(pages_path)
      begin
        example.run
      ensure
        FileUtils.rm_rf(pages_path)
      end
    end

    it 'removes the pages directory' do
      expect_any_instance_of(Projects::UpdatePagesConfigurationService).to receive(:execute)
      expect_any_instance_of(Gitlab::PagesTransfer).to receive(:rename_project).and_return(true)
      expect(PagesWorker).to receive(:perform_in).with(5.minutes, :remove, namespace.full_path, anything)

      project.remove_pages
    end

    it 'is a no-op when there is no namespace' do
      project.namespace.delete
      project.reload

      expect_any_instance_of(Projects::UpdatePagesConfigurationService).not_to receive(:execute)
      expect_any_instance_of(Gitlab::PagesTransfer).not_to receive(:rename_project)

      project.remove_pages
    end

    it 'is run when the project is destroyed' do
      expect(project).to receive(:remove_pages).and_call_original

      project.destroy
    end
  end

  describe '#remove_export' do
    let(:project) { create(:project, :with_export) }

    it 'removes the export' do
      project.remove_exports

      expect(project.export_file_exists?).to be_falsey
    end
  end

  describe '#forks_count' do
    it 'returns the number of forks' do
      project = build(:project)

      expect_any_instance_of(Projects::ForksCountService).to receive(:count).and_return(1)

      expect(project.forks_count).to eq(1)
    end
  end

  describe '#git_transfer_in_progress?' do
    let(:project) { build(:project) }

    subject { project.git_transfer_in_progress? }

    it 'returns false when repo_reference_count and wiki_reference_count are 0' do
      allow(project).to receive(:repo_reference_count) { 0 }
      allow(project).to receive(:wiki_reference_count) { 0 }

      expect(subject).to be_falsey
    end

    it 'returns true when repo_reference_count is > 0' do
      allow(project).to receive(:repo_reference_count) { 2 }
      allow(project).to receive(:wiki_reference_count) { 0 }

      expect(subject).to be_truthy
    end

    it 'returns true when wiki_reference_count is > 0' do
      allow(project).to receive(:repo_reference_count) { 0 }
      allow(project).to receive(:wiki_reference_count) { 2 }

      expect(subject).to be_truthy
    end
  end

  context 'legacy storage' do
    set(:project) { create(:project, :repository, :legacy_storage) }
    let(:gitlab_shell) { Gitlab::Shell.new }
    let(:project_storage) { project.send(:storage) }

    before do
      allow(project).to receive(:gitlab_shell).and_return(gitlab_shell)
    end

    describe '#base_dir' do
      it 'returns base_dir based on namespace only' do
        expect(project.base_dir).to eq(project.namespace.full_path)
      end
    end

    describe '#disk_path' do
      it 'returns disk_path based on namespace and project path' do
        expect(project.disk_path).to eq("#{project.namespace.full_path}/#{project.path}")
      end
    end

    describe '#ensure_storage_path_exists' do
      it 'delegates to gitlab_shell to ensure namespace is created' do
        expect(gitlab_shell).to receive(:add_namespace).with(project.repository_storage, project.base_dir)

        project.ensure_storage_path_exists
      end
    end

    describe '#legacy_storage?' do
      it 'returns true when storage_version is nil' do
        project = build(:project, storage_version: nil)

        expect(project.legacy_storage?).to be_truthy
      end

      it 'returns true when the storage_version is 0' do
        project = build(:project, storage_version: 0)

        expect(project.legacy_storage?).to be_truthy
      end
    end

    describe '#hashed_storage?' do
      it 'returns false' do
        expect(project.hashed_storage?(:repository)).to be_falsey
      end
    end

    describe '#pages_path' do
      it 'returns a path where pages are stored' do
        expect(project.pages_path).to eq(File.join(Settings.pages.path, project.namespace.full_path, project.path))
      end
    end

    describe '#migrate_to_hashed_storage!' do
      let(:project) { create(:project, :empty_repo, :legacy_storage) }

      it 'returns true' do
        expect(project.migrate_to_hashed_storage!).to be_truthy
      end

      it 'does not run validation' do
        expect(project).not_to receive(:valid?)

        project.migrate_to_hashed_storage!
      end

      it 'schedules HashedStorage::ProjectMigrateWorker with delayed start when the project repo is in use' do
        Gitlab::ReferenceCounter.new(Gitlab::GlRepository::PROJECT.identifier_for_subject(project)).increase

        expect(HashedStorage::ProjectMigrateWorker).to receive(:perform_in)

        project.migrate_to_hashed_storage!
      end

      it 'schedules HashedStorage::ProjectMigrateWorker with delayed start when the wiki repo is in use' do
        Gitlab::ReferenceCounter.new(Gitlab::GlRepository::WIKI.identifier_for_subject(project)).increase

        expect(HashedStorage::ProjectMigrateWorker).to receive(:perform_in)

        project.migrate_to_hashed_storage!
      end

      it 'schedules HashedStorage::ProjectMigrateWorker' do
        expect(HashedStorage::ProjectMigrateWorker).to receive(:perform_async).with(project.id)

        project.migrate_to_hashed_storage!
      end
    end

    describe '#rollback_to_legacy_storage!' do
      let(:project) { create(:project, :empty_repo, :legacy_storage) }

      it 'returns nil' do
        expect(project.rollback_to_legacy_storage!).to be_nil
      end

      it 'does not run validations' do
        expect(project).not_to receive(:valid?)

        project.rollback_to_legacy_storage!
      end
    end
  end

  context 'hashed storage' do
    set(:project) { create(:project, :repository, skip_disk_validation: true) }
    let(:gitlab_shell) { Gitlab::Shell.new }
    let(:hash) { Digest::SHA2.hexdigest(project.id.to_s) }
    let(:hashed_prefix) { File.join('@hashed', hash[0..1], hash[2..3]) }
    let(:hashed_path) { File.join(hashed_prefix, hash) }

    before do
      stub_application_setting(hashed_storage_enabled: true)
    end

    describe '#legacy_storage?' do
      it 'returns false' do
        expect(project.legacy_storage?).to be_falsey
      end
    end

    describe '#hashed_storage?' do
      it 'returns true if rolled out' do
        expect(project.hashed_storage?(:attachments)).to be_truthy
      end

      it 'returns false when not rolled out yet' do
        project.storage_version = 1

        expect(project.hashed_storage?(:attachments)).to be_falsey
      end
    end

    describe '#base_dir' do
      it 'returns base_dir based on hash of project id' do
        expect(project.base_dir).to eq(hashed_prefix)
      end
    end

    describe '#disk_path' do
      it 'returns disk_path based on hash of project id' do
        expect(project.disk_path).to eq(hashed_path)
      end
    end

    describe '#ensure_storage_path_exists' do
      it 'delegates to gitlab_shell to ensure namespace is created' do
        allow(project).to receive(:gitlab_shell).and_return(gitlab_shell)

        expect(gitlab_shell).to receive(:add_namespace).with(project.repository_storage, hashed_prefix)

        project.ensure_storage_path_exists
      end
    end

    describe '#pages_path' do
      it 'returns a path where pages are stored' do
        expect(project.pages_path).to eq(File.join(Settings.pages.path, project.namespace.full_path, project.path))
      end
    end

    describe '#migrate_to_hashed_storage!' do
      let(:project) { create(:project, :repository, skip_disk_validation: true) }

      it 'returns nil' do
        expect(project.migrate_to_hashed_storage!).to be_nil
      end

      it 'does not flag as read-only' do
        expect { project.migrate_to_hashed_storage! }.not_to change { project.repository_read_only }
      end

      context 'when partially migrated' do
        it 'enqueues a job' do
          project = create(:project, storage_version: 1, skip_disk_validation: true)

          Sidekiq::Testing.fake! do
            expect { project.migrate_to_hashed_storage! }.to change(HashedStorage::ProjectMigrateWorker.jobs, :size).by(1)
          end
        end
      end
    end

    describe '#rollback_to_legacy_storage!' do
      let(:project) { create(:project, :repository, skip_disk_validation: true) }

      it 'returns true' do
        expect(project.rollback_to_legacy_storage!).to be_truthy
      end

      it 'does not run validations' do
        expect(project).not_to receive(:valid?)

        project.rollback_to_legacy_storage!
      end

      it 'does not flag as read-only' do
        expect { project.rollback_to_legacy_storage! }.not_to change { project.repository_read_only }
      end

      it 'enqueues a job' do
        Sidekiq::Testing.fake! do
          expect { project.rollback_to_legacy_storage! }.to change(HashedStorage::ProjectRollbackWorker.jobs, :size).by(1)
        end
      end
    end
  end

  describe '#has_ci?' do
    set(:project) { create(:project) }
    let(:repository) { double }

    before do
      expect(project).to receive(:repository) { repository }
    end

    context 'when has .gitlab-ci.yml' do
      before do
        expect(repository).to receive(:gitlab_ci_yml) { 'content' }
      end

      it "CI is available" do
        expect(project).to have_ci
      end
    end

    context 'when there is no .gitlab-ci.yml' do
      before do
        expect(repository).to receive(:gitlab_ci_yml) { nil }
      end

      it "CI is available" do
        expect(project).to have_ci
      end

      context 'when auto devops is disabled' do
        before do
          stub_application_setting(auto_devops_enabled: false)
        end

        it "CI is not available" do
          expect(project).not_to have_ci
        end
      end
    end
  end

  describe '#auto_devops_enabled?' do
    before do
      allow(Feature).to receive(:enabled?).and_call_original
      Feature.get(:force_autodevops_on_by_default).enable_percentage_of_actors(0)
    end

    set(:project) { create(:project) }

    subject { project.auto_devops_enabled? }

    context 'when explicitly enabled' do
      before do
        create(:project_auto_devops, project: project)
      end

      it { is_expected.to be_truthy }
    end

    context 'when explicitly disabled' do
      before do
        create(:project_auto_devops, project: project, enabled: false)
      end

      it { is_expected.to be_falsey }
    end

    context 'when enabled in settings' do
      before do
        stub_application_setting(auto_devops_enabled: true)
      end

      it { is_expected.to be_truthy }
    end

    context 'when disabled in settings' do
      before do
        stub_application_setting(auto_devops_enabled: false)
      end

      it { is_expected.to be_falsey }

      context 'when explicitly enabled' do
        before do
          create(:project_auto_devops, project: project)
        end

        it { is_expected.to be_truthy }
      end

      context 'when explicitly disabled' do
        before do
          create(:project_auto_devops, :disabled, project: project)
        end

        it { is_expected.to be_falsey }
      end
    end

    context 'when force_autodevops_on_by_default is enabled for the project' do
      it { is_expected.to be_truthy }
    end

    context 'with group parents' do
      let(:instance_enabled) { true }

      before do
        stub_application_setting(auto_devops_enabled: instance_enabled)
        project.update!(namespace: parent_group)
      end

      context 'when enabled on parent' do
        let(:parent_group) { create(:group, :auto_devops_enabled) }

        context 'when auto devops instance enabled' do
          it { is_expected.to be_truthy }
        end

        context 'when auto devops instance disabled' do
          let(:instance_disabled) { false }

          it { is_expected.to be_truthy }
        end
      end

      context 'when disabled on parent' do
        let(:parent_group) { create(:group, :auto_devops_disabled) }

        context 'when auto devops instance enabled' do
          it { is_expected.to be_falsy }
        end

        context 'when auto devops instance disabled' do
          let(:instance_disabled) { false }

          it { is_expected.to be_falsy }
        end
      end

      context 'when enabled on root parent', :nested_groups do
        let(:parent_group) { create(:group, parent: create(:group, :auto_devops_enabled)) }

        context 'when auto devops instance enabled' do
          it { is_expected.to be_truthy }
        end

        context 'when auto devops instance disabled' do
          let(:instance_disabled) { false }

          it { is_expected.to be_truthy }
        end

        context 'when explicitly disabled on parent' do
          let(:parent_group) { create(:group, :auto_devops_disabled, parent: create(:group, :auto_devops_enabled)) }

          it { is_expected.to be_falsy }
        end
      end

      context 'when disabled on root parent', :nested_groups do
        let(:parent_group) { create(:group, parent: create(:group, :auto_devops_disabled)) }

        context 'when auto devops instance enabled' do
          it { is_expected.to be_falsy }
        end

        context 'when auto devops instance disabled' do
          let(:instance_disabled) { false }

          it { is_expected.to be_falsy }
        end

        context 'when explicitly disabled on parent' do
          let(:parent_group) { create(:group, :auto_devops_disabled, parent: create(:group, :auto_devops_enabled)) }

          it { is_expected.to be_falsy }
        end
      end
    end
  end

  describe '#has_auto_devops_implicitly_enabled?' do
    set(:project) { create(:project) }

    context 'when disabled in settings' do
      before do
        stub_application_setting(auto_devops_enabled: false)
      end

      it 'does not have auto devops implicitly disabled' do
        expect(project).not_to have_auto_devops_implicitly_enabled
      end
    end

    context 'when enabled in settings' do
      before do
        stub_application_setting(auto_devops_enabled: true)
      end

      it 'auto devops is implicitly disabled' do
        expect(project).to have_auto_devops_implicitly_enabled
      end

      context 'when explicitly disabled' do
        before do
          create(:project_auto_devops, project: project, enabled: false)
        end

        it 'does not have auto devops implicitly disabled' do
          expect(project).not_to have_auto_devops_implicitly_enabled
        end
      end

      context 'when explicitly enabled' do
        before do
          create(:project_auto_devops, project: project, enabled: true)
        end

        it 'does not have auto devops implicitly disabled' do
          expect(project).not_to have_auto_devops_implicitly_enabled
        end
      end
    end

    context 'when enabled on group' do
      it 'has auto devops implicitly enabled' do
        project.update(namespace: create(:group, :auto_devops_enabled))

        expect(project).to have_auto_devops_implicitly_enabled
      end
    end

    context 'when enabled on parent group' do
      it 'has auto devops implicitly enabled' do
        subgroup = create(:group, parent: create(:group, :auto_devops_enabled))
        project.update(namespace: subgroup)

        expect(project).to have_auto_devops_implicitly_enabled
      end
    end
  end

  describe '#has_auto_devops_implicitly_disabled?' do
    set(:project) { create(:project) }

    before do
      allow(Feature).to receive(:enabled?).and_call_original
      Feature.get(:force_autodevops_on_by_default).enable_percentage_of_actors(0)
    end

    context 'when explicitly disabled' do
      before do
        create(:project_auto_devops, project: project, enabled: false)
      end

      it 'does not have auto devops implicitly disabled' do
        expect(project).not_to have_auto_devops_implicitly_disabled
      end
    end

    context 'when explicitly enabled' do
      before do
        create(:project_auto_devops, project: project, enabled: true)
      end

      it 'does not have auto devops implicitly disabled' do
        expect(project).not_to have_auto_devops_implicitly_disabled
      end
    end

    context 'when enabled in settings' do
      before do
        stub_application_setting(auto_devops_enabled: true)
      end

      it 'does not have auto devops implicitly disabled' do
        expect(project).not_to have_auto_devops_implicitly_disabled
      end
    end

    context 'when disabled in settings' do
      before do
        stub_application_setting(auto_devops_enabled: false)
      end

      it 'auto devops is implicitly disabled' do
        expect(project).to have_auto_devops_implicitly_disabled
      end

      context 'when force_autodevops_on_by_default is enabled for the project' do
        before do
          create(:project_auto_devops, project: project, enabled: false)

          Feature.get(:force_autodevops_on_by_default).enable_percentage_of_actors(100)
        end

        it 'does not have auto devops implicitly disabled' do
          expect(project).not_to have_auto_devops_implicitly_disabled
        end
      end

      context 'when disabled on group' do
        it 'has auto devops implicitly disabled' do
          project.update!(namespace: create(:group, :auto_devops_disabled))

          expect(project).to have_auto_devops_implicitly_disabled
        end
      end

      context 'when disabled on parent group' do
        it 'has auto devops implicitly disabled' do
          subgroup = create(:group, parent: create(:group, :auto_devops_disabled))
          project.update!(namespace: subgroup)

          expect(project).to have_auto_devops_implicitly_disabled
        end
      end
    end
  end

  describe '#api_variables' do
    set(:project) { create(:project) }

    it 'exposes API v4 URL' do
      expect(project.api_variables.first[:key]).to eq 'CI_API_V4_URL'
      expect(project.api_variables.first[:value]).to include '/api/v4'
    end

    it 'contains a URL variable for every supported API version' do
      # Ensure future API versions have proper variables defined. We're not doing this for v3.
      supported_versions = API::API.versions - ['v3']
      supported_versions = supported_versions.select do |version|
        API::API.routes.select { |route| route.version == version }.many?
      end

      required_variables = supported_versions.map do |version|
        "CI_API_#{version.upcase}_URL"
      end

      expect(project.api_variables.map { |variable| variable[:key] })
        .to contain_exactly(*required_variables)
    end
  end

  describe '#auto_devops_variables' do
    set(:project) { create(:project) }

    subject { project.auto_devops_variables }

    context 'when enabled in instance settings' do
      before do
        stub_application_setting(auto_devops_enabled: true)
      end

      context 'when domain is empty' do
        before do
          stub_application_setting(auto_devops_domain: nil)
        end

        it 'variables does not include AUTO_DEVOPS_DOMAIN' do
          is_expected.not_to include(domain_variable)
        end
      end

      context 'when domain is configured' do
        before do
          stub_application_setting(auto_devops_domain: 'example.com')
        end

        it 'variables includes AUTO_DEVOPS_DOMAIN' do
          is_expected.to include(domain_variable)
        end
      end
    end

    context 'when explicitly enabled' do
      context 'when domain is empty' do
        before do
          create(:project_auto_devops, project: project, domain: nil)
        end

        it 'variables does not include AUTO_DEVOPS_DOMAIN' do
          is_expected.not_to include(domain_variable)
        end
      end

      context 'when domain is configured' do
        before do
          create(:project_auto_devops, project: project, domain: 'example.com')
        end

        it 'variables includes AUTO_DEVOPS_DOMAIN' do
          is_expected.to include(domain_variable)
        end
      end
    end

    def domain_variable
      { key: 'AUTO_DEVOPS_DOMAIN', value: 'example.com', public: true }
    end
  end

  describe '#latest_successful_builds_for' do
    let(:project) { build(:project) }

    before do
      allow(project).to receive(:default_branch).and_return('master')
    end

    context 'without a ref' do
      it 'returns a pipeline for the default branch' do
        expect(project)
          .to receive(:latest_successful_pipeline_for_default_branch)

        project.latest_successful_pipeline_for
      end
    end

    context 'with the ref set to the default branch' do
      it 'returns a pipeline for the default branch' do
        expect(project)
          .to receive(:latest_successful_pipeline_for_default_branch)

        project.latest_successful_pipeline_for(project.default_branch)
      end
    end

    context 'with a ref that is not the default branch' do
      it 'returns the latest successful pipeline for the given ref' do
        expect(project.ci_pipelines).to receive(:latest_successful_for).with('foo')

        project.latest_successful_pipeline_for('foo')
      end
    end
  end

  describe '#check_repository_path_availability' do
    let(:project) { build(:project) }

    it 'skips gitlab-shell exists?' do
      project.skip_disk_validation = true

      expect(project.gitlab_shell).not_to receive(:exists?)
      expect(project.check_repository_path_availability).to be_truthy
    end
  end

  describe '#latest_successful_pipeline_for_default_branch' do
    let(:project) { build(:project) }

    before do
      allow(project).to receive(:default_branch).and_return('master')
    end

    it 'memoizes and returns the latest successful pipeline for the default branch' do
      pipeline = double(:pipeline)

      expect(project.ci_pipelines).to receive(:latest_successful_for)
        .with(project.default_branch)
        .and_return(pipeline)
        .once

      2.times do
        expect(project.latest_successful_pipeline_for_default_branch)
          .to eq(pipeline)
      end
    end
  end

  describe '#after_import' do
    let(:project) { create(:project) }
    let(:import_state) { create(:import_state, project: project) }

    it 'runs the correct hooks' do
      expect(project.repository).to receive(:after_import)
      expect(project.wiki.repository).to receive(:after_import)
      expect(import_state).to receive(:finish)
      expect(project).to receive(:update_project_counter_caches)
      expect(import_state).to receive(:remove_jid)
      expect(project).to receive(:after_create_default_branch)
      expect(project).to receive(:refresh_markdown_cache!)
      expect(InternalId).to receive(:flush_records!).with(project: project)

      project.after_import
    end

    context 'branch protection' do
      let(:project) { create(:project, :repository) }

      before do
        create(:import_state, :started, project: project)
      end

      it 'does not protect when branch protection is disabled' do
        stub_application_setting(default_branch_protection: Gitlab::Access::PROTECTION_NONE)

        project.after_import

        expect(project.protected_branches).to be_empty
      end

      it "gives developer access to push when branch protection is set to 'developers can push'" do
        stub_application_setting(default_branch_protection: Gitlab::Access::PROTECTION_DEV_CAN_PUSH)

        project.after_import

        expect(project.protected_branches).not_to be_empty
        expect(project.default_branch).to eq(project.protected_branches.first.name)
        expect(project.protected_branches.first.push_access_levels.map(&:access_level)).to eq([Gitlab::Access::DEVELOPER])
      end

      it "gives developer access to merge when branch protection is set to 'developers can merge'" do
        stub_application_setting(default_branch_protection: Gitlab::Access::PROTECTION_DEV_CAN_MERGE)

        project.after_import

        expect(project.protected_branches).not_to be_empty
        expect(project.default_branch).to eq(project.protected_branches.first.name)
        expect(project.protected_branches.first.merge_access_levels.map(&:access_level)).to eq([Gitlab::Access::DEVELOPER])
      end

      it 'protects default branch' do
        project.after_import

        expect(project.protected_branches).not_to be_empty
        expect(project.default_branch).to eq(project.protected_branches.first.name)
        expect(project.protected_branches.first.push_access_levels.map(&:access_level)).to eq([Gitlab::Access::MAINTAINER])
        expect(project.protected_branches.first.merge_access_levels.map(&:access_level)).to eq([Gitlab::Access::MAINTAINER])
      end
    end
  end

  describe '#update_project_counter_caches' do
    let(:project) { create(:project) }

    it 'updates all project counter caches' do
      expect_any_instance_of(Projects::OpenIssuesCountService)
        .to receive(:refresh_cache)
        .and_call_original

      expect_any_instance_of(Projects::OpenMergeRequestsCountService)
        .to receive(:refresh_cache)
        .and_call_original

      project.update_project_counter_caches
    end
  end

  describe '#wiki_repository_exists?' do
    it 'returns true when the wiki repository exists' do
      project = create(:project, :wiki_repo)

      expect(project.wiki_repository_exists?).to eq(true)
    end

    it 'returns false when the wiki repository does not exist' do
      project = create(:project)

      expect(project.wiki_repository_exists?).to eq(false)
    end
  end

  describe '#write_repository_config' do
    set(:project) { create(:project, :repository) }

    it 'writes full path in .git/config when key is missing' do
      project.write_repository_config

      expect(rugged_config['gitlab.fullpath']).to eq project.full_path
    end

    it 'updates full path in .git/config when key is present' do
      project.write_repository_config(gl_full_path: 'old/path')

      expect { project.write_repository_config }.to change { rugged_config['gitlab.fullpath'] }.from('old/path').to(project.full_path)
    end

    it 'does not raise an error with an empty repository' do
      project = create(:project_empty_repo)

      expect { project.write_repository_config }.not_to raise_error
    end
  end

  describe '#execute_hooks' do
    let(:data) { { ref: 'refs/heads/master', data: 'data' } }
    it 'executes active projects hooks with the specified scope' do
      hook = create(:project_hook, merge_requests_events: false, push_events: true)
      expect(ProjectHook).to receive(:select_active)
        .with(:push_hooks, data)
        .and_return([hook])
      project = create(:project, hooks: [hook])

      expect_any_instance_of(ProjectHook).to receive(:async_execute).once

      project.execute_hooks(data, :push_hooks)
    end

    it 'does not execute project hooks that dont match the specified scope' do
      hook = create(:project_hook, merge_requests_events: true, push_events: false)
      project = create(:project, hooks: [hook])

      expect_any_instance_of(ProjectHook).not_to receive(:async_execute).once

      project.execute_hooks(data, :push_hooks)
    end

    it 'does not execute project hooks which are not active' do
      hook = create(:project_hook, push_events: true)
      expect(ProjectHook).to receive(:select_active)
        .with(:push_hooks, data)
        .and_return([])
      project = create(:project, hooks: [hook])

      expect_any_instance_of(ProjectHook).not_to receive(:async_execute).once

      project.execute_hooks(data, :push_hooks)
    end

    it 'executes the system hooks with the specified scope' do
      expect_any_instance_of(SystemHooksService).to receive(:execute_hooks).with(data, :merge_request_hooks)

      project = build(:project)
      project.execute_hooks(data, :merge_request_hooks)
    end

    it 'executes the system hooks when inside a transaction' do
      allow_any_instance_of(WebHookService).to receive(:execute)

      create(:system_hook, merge_requests_events: true)

      project = build(:project)

      # Ideally, we'd test that `WebHookWorker.jobs.size` increased by 1,
      # but since the entire spec run takes place in a transaction, we never
      # actually get to the `after_commit` hook that queues these jobs.
      expect do
        project.transaction do
          project.execute_hooks(data, :merge_request_hooks)
        end
      end.not_to raise_error # Sidekiq::Worker::EnqueueFromTransactionError
    end
  end

  describe '#badges' do
    let(:project_group) { create(:group) }
    let(:project) { create(:project, path: 'avatar', namespace: project_group) }

    before do
      create_list(:project_badge, 2, project: project)
      create(:group_badge, group: project_group)
    end

    it 'returns the project and the project group badges' do
      create(:group_badge, group: create(:group))

      expect(Badge.count).to eq 4
      expect(project.badges.count).to eq 3
    end

    if Group.supports_nested_objects?
      context 'with nested_groups' do
        let(:parent_group) { create(:group) }

        before do
          create_list(:group_badge, 2, group: project_group)
          project_group.update(parent: parent_group)
        end

        it 'returns the project and the project nested groups badges' do
          expect(project.badges.count).to eq 5
        end
      end
    end
  end

  context 'with cross project merge requests' do
    let(:user) { create(:user) }
    let(:target_project) { create(:project, :repository) }
    let(:project) { fork_project(target_project, nil, repository: true) }
    let!(:local_merge_request) do
      create(
        :merge_request,
        target_project: project,
        target_branch: 'target-branch',
        source_project: project,
        source_branch: 'awesome-feature-1',
        allow_collaboration: true
      )
    end
    let!(:merge_request) do
      create(
        :merge_request,
        target_project: target_project,
        target_branch: 'target-branch',
        source_project: project,
        source_branch: 'awesome-feature-1',
        allow_collaboration: true
      )
    end

    before do
      target_project.add_developer(user)
    end

    describe '#merge_requests_allowing_push_to_user' do
      it 'returns open merge requests for which the user has developer access to the target project' do
        expect(project.merge_requests_allowing_push_to_user(user)).to include(merge_request)
      end

      it 'does not include closed merge requests' do
        merge_request.close

        expect(project.merge_requests_allowing_push_to_user(user)).to be_empty
      end

      it 'does not include merge requests for guest users' do
        guest = create(:user)
        target_project.add_guest(guest)

        expect(project.merge_requests_allowing_push_to_user(guest)).to be_empty
      end

      it 'does not include the merge request for other users' do
        other_user = create(:user)

        expect(project.merge_requests_allowing_push_to_user(other_user)).to be_empty
      end

      it 'is empty when no user is passed' do
        expect(project.merge_requests_allowing_push_to_user(nil)).to be_empty
      end
    end

    describe '#any_branch_allows_collaboration?' do
      it 'allows access when there are merge requests open allowing collaboration' do
        expect(project.any_branch_allows_collaboration?(user))
          .to be_truthy
      end

      it 'does not allow access when there are no merge requests open allowing collaboration' do
        merge_request.close!

        expect(project.any_branch_allows_collaboration?(user))
          .to be_falsey
      end
    end

    describe '#branch_allows_collaboration?' do
      it 'allows access if the user can merge the merge request' do
        expect(project.branch_allows_collaboration?(user, 'awesome-feature-1'))
          .to be_truthy
      end

      it 'does not allow guest users access' do
        guest = create(:user)
        target_project.add_guest(guest)

        expect(project.branch_allows_collaboration?(guest, 'awesome-feature-1'))
          .to be_falsy
      end

      it 'does not allow access to branches for which the merge request was closed' do
        create(:merge_request, :closed,
               target_project: target_project,
               target_branch: 'target-branch',
               source_project: project,
               source_branch: 'rejected-feature-1',
               allow_collaboration: true)

        expect(project.branch_allows_collaboration?(user, 'rejected-feature-1'))
          .to be_falsy
      end

      it 'does not allow access if the user cannot merge the merge request' do
        create(:protected_branch, :maintainers_can_push, project: target_project, name: 'target-branch')

        expect(project.branch_allows_collaboration?(user, 'awesome-feature-1'))
          .to be_falsy
      end

      context 'when the requeststore is active', :request_store do
        it 'only queries per project across instances' do
          control = ActiveRecord::QueryRecorder.new { project.branch_allows_collaboration?(user, 'awesome-feature-1') }

          expect { 2.times { described_class.find(project.id).branch_allows_collaboration?(user, 'awesome-feature-1') } }
            .not_to exceed_query_limit(control).with_threshold(2)
        end
      end
    end
  end

  describe '#external_authorization_classification_label' do
    it 'falls back to the default when none is configured' do
      enable_external_authorization_service_check

      expect(build(:project).external_authorization_classification_label)
        .to eq('default_label')
    end

    it 'returns the classification label if it was configured on the project' do
      enable_external_authorization_service_check

      project = build(:project,
                      external_authorization_classification_label: 'hello')

      expect(project.external_authorization_classification_label)
        .to eq('hello')
    end
  end

  describe "#pages_https_only?" do
    subject { build(:project) }

    context "when HTTPS pages are disabled" do
      it { is_expected.not_to be_pages_https_only }
    end

    context "when HTTPS pages are enabled", :https_pages_enabled do
      it { is_expected.to be_pages_https_only }
    end
  end

  describe "#pages_https_only? validation", :https_pages_enabled do
    subject(:project) do
      # set-up dirty object:
      create(:project, pages_https_only: false).tap do |p|
        p.pages_https_only = true
      end
    end

    context "when no domains are associated" do
      it { is_expected.to be_valid }
    end

    context "when domains including keys and certificates are associated" do
      before do
        allow(project)
          .to receive(:pages_domains)
          .and_return([instance_double(PagesDomain, https?: true)])
      end

      it { is_expected.to be_valid }
    end

    context "when domains including no keys or certificates are associated" do
      before do
        allow(project)
          .to receive(:pages_domains)
          .and_return([instance_double(PagesDomain, https?: false)])
      end

      it { is_expected.not_to be_valid }
    end
  end

  describe '#toggle_ci_cd_settings!' do
    it 'toggles the value on #settings' do
      project = create(:project, group_runners_enabled: false)

      expect(project.group_runners_enabled).to be false

      project.toggle_ci_cd_settings!(:group_runners_enabled)

      expect(project.group_runners_enabled).to be true
    end
  end

  describe '#gitlab_deploy_token' do
    let(:project) { create(:project) }

    subject { project.gitlab_deploy_token }

    context 'when there is a gitlab deploy token associated' do
      let!(:deploy_token) { create(:deploy_token, :gitlab_deploy_token, projects: [project]) }

      it { is_expected.to eq(deploy_token) }
    end

    context 'when there is no a gitlab deploy token associated' do
      it { is_expected.to be_nil }
    end

    context 'when there is a gitlab deploy token associated but is has been revoked' do
      let!(:deploy_token) { create(:deploy_token, :gitlab_deploy_token, :revoked, projects: [project]) }
      it { is_expected.to be_nil }
    end

    context 'when there is a gitlab deploy token associated but it is expired' do
      let!(:deploy_token) { create(:deploy_token, :gitlab_deploy_token, :expired, projects: [project]) }

      it { is_expected.to be_nil }
    end

    context 'when there is a deploy token associated with a different name' do
      let!(:deploy_token) { create(:deploy_token, projects: [project]) }

      it { is_expected.to be_nil }
    end

    context 'when there is a deploy token associated to a different project' do
      let(:project_2) { create(:project) }
      let!(:deploy_token) { create(:deploy_token, projects: [project_2]) }

      it { is_expected.to be_nil }
    end
  end

  context 'with uploads' do
    it_behaves_like 'model with uploads', true do
      let(:model_object) { create(:project, :with_avatar) }
      let(:upload_attribute) { :avatar }
      let(:uploader_class) { AttachmentUploader }
    end
  end

  context '#commits_by' do
    let(:project) { create(:project, :repository) }
    let(:commits) { project.repository.commits('HEAD', limit: 3).commits }
    let(:commit_shas) { commits.map(&:id) }

    it 'retrieves several commits from the repository by oid' do
      expect(project.commits_by(oids: commit_shas)).to eq commits
    end
  end

  context '#members_among' do
    let(:users) { create_list(:user, 3) }
    set(:group) { create(:group) }
    set(:project) { create(:project, namespace: group) }

    before do
      project.add_guest(users.first)
      project.group.add_maintainer(users.last)
    end

    context 'when users is an Array' do
      it 'returns project members among the users' do
        expect(project.members_among(users)).to eq([users.first, users.last])
      end

      it 'maintains input order' do
        expect(project.members_among(users.reverse)).to eq([users.last, users.first])
      end

      it 'returns empty array if users is empty' do
        result = project.members_among([])

        expect(result).to be_empty
      end
    end

    context 'when users is a relation' do
      it 'returns project members among the users' do
        result = project.members_among(User.where(id: users.map(&:id)))

        expect(result).to be_a(ActiveRecord::Relation)
        expect(result).to eq([users.first, users.last])
      end

      it 'returns empty relation if users is empty' do
        result = project.members_among(User.none)

        expect(result).to be_a(ActiveRecord::Relation)
        expect(result).to be_empty
      end
    end
  end

  describe "#find_or_initialize_services" do
    subject { build(:project) }

    it 'returns only enabled services' do
      allow(Service).to receive(:available_services_names).and_return(%w(prometheus pushover))
      allow(subject).to receive(:disabled_services).and_return(%w(prometheus))

      services = subject.find_or_initialize_services

      expect(services.count).to eq 1
      expect(services).to include(PushoverService)
    end
  end

  describe "#find_or_initialize_service" do
    subject { build(:project) }

    it 'avoids N+1 database queries' do
      allow(Service).to receive(:available_services_names).and_return(%w(prometheus pushover))

      control_count = ActiveRecord::QueryRecorder.new { subject.find_or_initialize_service('prometheus') }.count

      allow(Service).to receive(:available_services_names).and_call_original

      expect { subject.find_or_initialize_service('prometheus') }.not_to exceed_query_limit(control_count)
    end

    it 'returns nil if service is disabled' do
      allow(subject).to receive(:disabled_services).and_return(%w(prometheus))

      expect(subject.find_or_initialize_service('prometheus')).to be_nil
    end
  end

  describe '.find_without_deleted' do
    it 'returns nil if the project is about to be removed' do
      project = create(:project, pending_delete: true)

      expect(described_class.find_without_deleted(project.id)).to be_nil
    end

    it 'returns a project when it is not about to be removed' do
      project = create(:project)

      expect(described_class.find_without_deleted(project.id)).to eq(project)
    end
  end

  describe '.for_group' do
    it 'returns the projects for a given group' do
      group = create(:group)
      project = create(:project, namespace: group)

      expect(described_class.for_group(group)).to eq([project])
    end
  end

  describe '.deployments' do
    subject { project.deployments }

    let(:project) { create(:project) }

    before do
      allow_any_instance_of(Deployment).to receive(:create_ref)
    end

    context 'when there is a deployment record with created status' do
      let(:deployment) { create(:deployment, :created, project: project) }

      it 'does not return the record' do
        is_expected.to be_empty
      end
    end

    context 'when there is a deployment record with running status' do
      let(:deployment) { create(:deployment, :running, project: project) }

      it 'does not return the record' do
        is_expected.to be_empty
      end
    end

    context 'when there is a deployment record with success status' do
      let(:deployment) { create(:deployment, :success, project: project) }

      it 'returns the record' do
        is_expected.to eq([deployment])
      end
    end
  end

  describe '#snippets_visible?' do
    it 'returns true when a logged in user can read snippets' do
      project = create(:project, :public)
      user = create(:user)

      expect(project.snippets_visible?(user)).to eq(true)
    end

    it 'returns true when an anonymous user can read snippets' do
      project = create(:project, :public)

      expect(project.snippets_visible?).to eq(true)
    end

    it 'returns false when a user can not read snippets' do
      project = create(:project, :private)
      user = create(:user)

      expect(project.snippets_visible?(user)).to eq(false)
    end
  end

  describe '#all_clusters' do
    let(:project) { create(:project) }
    let(:cluster) { create(:cluster, cluster_type: :project_type, projects: [project]) }

    subject { project.all_clusters }

    it 'returns project level cluster' do
      expect(subject).to eq([cluster])
    end

    context 'project belongs to a group' do
      let(:group_cluster) { create(:cluster, :group) }
      let(:group) { group_cluster.group }
      let(:project) { create(:project, group: group) }

      it 'returns clusters for groups of this project' do
        expect(subject).to contain_exactly(cluster, group_cluster)
      end
    end
  end

  describe '#object_pool_params' do
    let(:project) { create(:project, :repository, :public) }

    subject { project.object_pool_params }

    before do
      stub_application_setting(hashed_storage_enabled: true)
    end

    context 'when the objects cannot be pooled' do
      let(:project) { create(:project, :repository, :private) }

      it { is_expected.to be_empty }
    end

    context 'when a pool is created' do
      it 'returns that pool repository' do
        expect(subject).not_to be_empty
        expect(subject[:pool_repository]).to be_persisted

        expect(project.reload.pool_repository).to eq(subject[:pool_repository])
      end
    end
  end

  describe '#git_objects_poolable?' do
    subject { project }

    context 'when the feature flag is turned off' do
      before do
        stub_feature_flags(object_pools: false)
      end

      let(:project) { create(:project, :repository, :public) }

      it { is_expected.not_to be_git_objects_poolable }
    end

    context 'when the feature flag is enabled' do
      context 'when not using hashed storage' do
        let(:project) { create(:project, :legacy_storage, :public, :repository) }

        it { is_expected.not_to be_git_objects_poolable }
      end

      context 'when the project is not public' do
        let(:project) { create(:project, :private) }

        it { is_expected.not_to be_git_objects_poolable }
      end

      context 'when objects are poolable' do
        let(:project) { create(:project, :repository, :public) }

        before do
          stub_application_setting(hashed_storage_enabled: true)
        end

        it { is_expected.to be_git_objects_poolable }
      end
    end
  end

  describe '#leave_pool_repository' do
    let(:pool) { create(:pool_repository) }
    let(:project) { create(:project, :repository, pool_repository: pool) }

    it 'removes the membership' do
      project.leave_pool_repository

      expect(pool.member_projects.reload).not_to include(project)
    end
  end

  describe '#check_personal_projects_limit' do
    context 'when creating a project for a group' do
      it 'does nothing' do
        creator = build(:user)
        project = build(:project, namespace: build(:group), creator: creator)

        allow(creator)
          .to receive(:can_create_project?)
          .and_return(false)

        project.check_personal_projects_limit

        expect(project.errors).to be_empty
      end
    end

    context 'when the user is not allowed to create a personal project' do
      let(:user) { build(:user) }
      let(:project) { build(:project, creator: user) }

      before do
        allow(user)
          .to receive(:can_create_project?)
          .and_return(false)
      end

      context 'when the project limit is zero' do
        it 'adds a validation error' do
          allow(user)
            .to receive(:projects_limit)
            .and_return(0)

          project.check_personal_projects_limit

          expect(project.errors[:limit_reached].first)
            .to match(/Personal project creation is not allowed/)
        end
      end

      context 'when the project limit is greater than zero' do
        it 'adds a validation error' do
          allow(user)
            .to receive(:projects_limit)
            .and_return(5)

          project.check_personal_projects_limit

          expect(project.errors[:limit_reached].first)
            .to match(/Your project limit is 5 projects/)
        end
      end
    end

    context 'when the user is allowed to create personal projects' do
      it 'does nothing' do
        user = build(:user)
        project = build(:project, creator: user)

        allow(user)
          .to receive(:can_create_project?)
          .and_return(true)

        project.check_personal_projects_limit

        expect(project.errors).to be_empty
      end
    end
  end

  describe '#has_pool_repsitory?' do
    it 'returns false when it does not have a pool repository' do
      subject = create(:project, :repository)

      expect(subject.has_pool_repository?).to be false
    end

    it 'returns true when it has a pool repository' do
      pool    = create(:pool_repository, :ready)
      subject = create(:project, :repository, pool_repository: pool)

      expect(subject.has_pool_repository?).to be true
    end
  end

  def rugged_config
    rugged_repo(project.repository).config
  end

  def create_pipeline(project, status = 'success')
    create(:ci_pipeline, project: project,
                         sha: project.commit.sha,
                         ref: project.default_branch,
                         status: status)
  end

  def create_build(new_pipeline = pipeline, name = 'test')
    create(:ci_build, :success, :artifacts,
           pipeline: new_pipeline,
           status: new_pipeline.status,
           name: name)
  end
end<|MERGE_RESOLUTION|>--- conflicted
+++ resolved
@@ -3169,8 +3169,6 @@
       end
     end
   end
-<<<<<<< HEAD
-=======
 
   describe '.with_feature_available_for_user' do
     let(:user) { create(:user) }
@@ -3201,7 +3199,6 @@
         is_expected.to include(project)
       end
     end
->>>>>>> d748f2a6
 
     shared_examples 'feature access level is nil' do
       let(:project) { create(:project, :public) }
