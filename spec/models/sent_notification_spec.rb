--- conflicted
+++ resolved
@@ -53,10 +53,6 @@
   describe '.record_note' do
     subject { described_class.record_note(note, note.author.id) }
 
-<<<<<<< HEAD
-    it 'creates a new SentNotification' do
-      expect { described_class.record_note(note, note.author.id) }.to change { described_class.count }.by(1)
-=======
     context 'for a discussion note' do
       let(:note) { create(:diff_note_on_merge_request) }
 
@@ -75,7 +71,6 @@
       it 'does not set in_reply_to_discussion_id' do
         expect(subject.in_reply_to_discussion_id).to be_nil
       end
->>>>>>> 22e1c70f
     end
   end
 
