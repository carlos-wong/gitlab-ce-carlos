--- conflicted
+++ resolved
@@ -46,7 +46,6 @@
           pipeline_payload = PipelineDetailsEntity
             .represent(pipeline, request: req)
             .as_json
-<<<<<<< HEAD
 
           expect(subject[:pipeline]).to eq(pipeline_payload)
         end
@@ -56,17 +55,6 @@
         it 'returns nil' do
           pipeline.update(sha: "not up to date")
 
-=======
-
-          expect(subject[:pipeline]).to eq(pipeline_payload)
-        end
-      end
-
-      context 'when is not up to date' do
-        it 'returns nil' do
-          pipeline.update(sha: "not up to date")
-
->>>>>>> 22e1c70f
           expect(subject[:pipeline]).to eq(nil)
         end
       end
