--- conflicted
+++ resolved
@@ -1,10 +1,6 @@
 require 'spec_helper'
 
-<<<<<<< HEAD
-feature 'Environments', feature: true, js: true do
-=======
 feature 'Environments page', :feature, :js do
->>>>>>> 25f99d84
   given(:project) { create(:empty_project) }
   given(:user) { create(:user) }
   given(:role) { :developer }
@@ -34,124 +30,13 @@
       expect(page).to have_content('You don\'t have any environments right now.')
     end
 
-<<<<<<< HEAD
-    context 'with environments' do
-      given(:environment) { create(:environment, project: project) }
-
-      scenario 'does show environment name' do
-        expect(page).to have_link(environment.name)
-      end
-
-      scenario 'does show number of available and stopped environments' do
-        expect(page.find('.js-available-environments-count').text).to eq('1')
-        expect(page.find('.js-stopped-environments-count').text).to eq('0')
-      end
-
-      context 'without deployments' do
-        scenario 'does show no deployments' do
-          expect(page).to have_content('No deployments yet')
-        end
-      end
-
-      context 'with deployments' do
-        given(:project) { create(:project) }
-
-        given(:deployment) do
-          create(:deployment, environment: environment,
-                              sha: project.commit.id)
-        end
-
-        scenario 'does show deployment SHA' do
-          expect(page).to have_link(deployment.short_sha)
-        end
-
-        scenario 'does show deployment internal id' do
-          expect(page).to have_content(deployment.iid)
-        end
-
-        context 'with build and manual actions' do
-          given(:pipeline) { create(:ci_pipeline, project: project) }
-          given(:build) { create(:ci_build, pipeline: pipeline) }
-          given(:deployment) { create(:deployment, environment: environment, deployable: build) }
-          given(:manual) { create(:ci_build, :manual, pipeline: pipeline, name: 'deploy to production') }
-
-          scenario 'does show a play button' do
-            find('.dropdown-play-icon-container').click
-            expect(page).to have_content(manual.name.humanize)
-          end
-
-          scenario 'does allow to play manual action' do
-            expect(manual).to be_skipped
-
-            find('.dropdown-play-icon-container').click
-            play_action = find('span', text: manual.name.humanize)
-
-            expect(page).to have_content(manual.name.humanize)
-            expect { play_action.click }.not_to change { Ci::Pipeline.count }
-
-            # TODO, fix me!
-            expect(manual.reload).to be_pending
-          end
-
-          scenario 'does show build name and id' do
-            expect(page).to have_link("#{build.name} ##{build.id}")
-          end
-
-          scenario 'does not show stop button' do
-            expect(page).not_to have_selector('.stop-env-link')
-          end
-
-          scenario 'does not show external link button' do
-            expect(page).not_to have_css('external-url')
-          end
-
-          context 'with external_url' do
-            given(:environment) { create(:environment, project: project, external_url: 'https://git.gitlab.com') }
-            given(:build) { create(:ci_build, pipeline: pipeline) }
-            given(:deployment) { create(:deployment, environment: environment, deployable: build) }
-
-            scenario 'does show an external link button' do
-              expect(page).to have_link(nil, href: environment.external_url)
-            end
-          end
-
-          context 'with stop action' do
-            given(:manual) { create(:ci_build, :manual, pipeline: pipeline, name: 'close_app') }
-            given(:deployment) { create(:deployment, environment: environment, deployable: build, on_stop: 'close_app') }
-
-            scenario 'does show stop button' do
-              expect(page).to have_selector('.stop-env-link')
-            end
-
-            scenario 'starts build when stop button clicked' do
-              find('.stop-env-link').click
-
-              expect(page).to have_content('close_app')
-            end
-
-            context 'for reporter' do
-              let(:role) { :reporter }
-
-              scenario 'does not show stop button' do
-                expect(page).not_to have_selector('.stop-env-link')
-              end
-            end
-          end
-        end
-      end
-    end
-
-    scenario 'does have a New environment button' do
-      expect(page).to have_link('New environment')
-=======
     scenario 'does show 0 as counter for environments in both tabs' do
       expect(page.find('.js-available-environments-count').text).to eq('0')
       expect(page.find('.js-stopped-environments-count').text).to eq('0')
->>>>>>> 25f99d84
-    end
-  end
-
-  context 'with environments' do
+    end
+  end
+
+  describe 'when showing the environment' do
     given(:environment) { create(:environment, project: project) }
 
     scenario 'does show environment name' do
