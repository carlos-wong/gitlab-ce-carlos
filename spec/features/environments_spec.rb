--- conflicted
+++ resolved
@@ -123,10 +123,6 @@
           expect(page).to have_link("#{build.name} ##{build.id}")
         end
 
-<<<<<<< HEAD
-        context 'with manual action' do
-          given(:manual) { create(:ci_build, :manual, pipeline: pipeline, name: 'deploy to production') }
-=======
         scenario 'does not show stop button' do
           expect(page).not_to have_selector('.stop-env-link')
         end
@@ -138,7 +134,6 @@
         scenario 'does not show terminal button' do
           expect(page).not_to have_terminal_button
         end
->>>>>>> 8c0e358a
 
         context 'with external_url' do
           given(:environment) { create(:environment, project: project, external_url: 'https://git.gitlab.com') }
@@ -191,7 +186,7 @@
               expect(page).not_to have_terminal_button
             end
           end
-          
+
           context 'whitout stop action' do
             scenario 'does allow to stop environment' do
               click_link('Stop')
