--- conflicted
+++ resolved
@@ -12,13 +12,9 @@
 
   context 'new merge request' do
     before do
-<<<<<<< HEAD
-      visit project_new_merge_request_path(project, merge_request: {
-=======
       visit project_new_merge_request_path(
         project,
         merge_request: {
->>>>>>> 9274c3c1
           source_project_id: project.id,
           target_project_id: project.id,
           source_branch: 'feature',
