require 'spec_helper'

feature 'Diff note avatars', js: true do
  include NoteInteractionHelpers

  let(:user)          { create(:user) }
  let(:project)       { create(:project, :public, :repository) }
  let(:merge_request) { create(:merge_request_with_diffs, source_project: project, author: user, title: "Bug NS-04") }
  let(:path)          { "files/ruby/popen.rb" }
  let(:position) do
    Gitlab::Diff::Position.new(
      old_path: path,
      new_path: path,
      old_line: nil,
      new_line: 9,
      diff_refs: merge_request.diff_refs
    )
  end
  let!(:note) { create(:diff_note_on_merge_request, project: project, noteable: merge_request, position: position) }

  before do
    project.team << [user, :master]
    sign_in user

    page.driver.set_cookie('sidebar_collapsed', 'true')
  end

  context 'discussion tab' do
    before do
      visit project_merge_request_path(project, merge_request)
    end

    it 'does not show avatars on discussion tab' do
      expect(page).not_to have_selector('.js-avatar-container')
      expect(page).not_to have_selector('.diff-comment-avatar-holders')
    end

    it 'does not render avatars after commening on discussion tab' do
      click_button 'Reply...'

      page.within('.js-discussion-note-form') do
        find('.note-textarea').native.send_keys('Test comment')

        click_button 'Comment'
      end

      expect(page).to have_content('Test comment')
      expect(page).not_to have_selector('.js-avatar-container')
      expect(page).not_to have_selector('.diff-comment-avatar-holders')
    end
  end

  context 'commit view' do
    before do
      visit project_commit_path(project, merge_request.commits.first.id)
    end

    it 'does not render avatar after commenting' do
      first('.diff-line-num').click
      find('.js-add-diff-note-button').click

      page.within('.js-discussion-note-form') do
        find('.note-textarea').native.send_keys('test comment')

        click_button 'Comment'

        wait_for_requests
      end

      visit project_merge_request_path(project, merge_request)

      expect(page).to have_content('test comment')
      expect(page).not_to have_selector('.js-avatar-container')
      expect(page).not_to have_selector('.diff-comment-avatar-holders')
    end
  end

  %w(inline parallel).each do |view|
    context "#{view} view" do
      before do
        visit diffs_project_merge_request_path(project, merge_request, view: view)

        wait_for_requests
      end

      it 'shows note avatar' do
        page.within find("[id='#{position.line_code(project.repository)}']") do
          find('.diff-notes-collapse').click

          expect(page).to have_selector('img.js-diff-comment-avatar', count: 1)
        end
      end

      it 'shows comment on note avatar' do
        page.within find("[id='#{position.line_code(project.repository)}']") do
          find('.diff-notes-collapse').click

          expect(first('img.js-diff-comment-avatar')["data-original-title"]).to eq("#{note.author.name}: #{note.note.truncate(17)}")
        end
      end

      it 'toggles comments when clicking avatar' do
        page.within find("[id='#{position.line_code(project.repository)}']") do
          find('.diff-notes-collapse').click
        end

        expect(page).to have_selector('.notes_holder', visible: false)

        page.within find("[id='#{position.line_code(project.repository)}']") do
          first('img.js-diff-comment-avatar').click
        end

        expect(page).to have_selector('.notes_holder')
      end

      it 'removes avatar when note is deleted' do
        open_more_actions_dropdown(note)

        page.within find(".note-row-#{note.id}") do
          accept_confirm { find('.js-note-delete').click }
        end

        wait_for_requests

        page.within find("[id='#{position.line_code(project.repository)}']") do
          expect(page).not_to have_selector('img.js-diff-comment-avatar')
        end
      end

      it 'adds avatar when commenting' do
        click_button 'Reply...'

        page.within '.js-discussion-note-form' do
          find('.js-note-text').native.send_keys('Test')

          click_button 'Comment'

          wait_for_requests
        end

        page.within find("[id='#{position.line_code(project.repository)}']") do
          find('.diff-notes-collapse').trigger('click')

          expect(page).to have_selector('img.js-diff-comment-avatar', count: 2)
        end
      end

      it 'adds multiple comments' do
        3.times do
          click_button 'Reply...'

          page.within '.js-discussion-note-form' do
            find('.js-note-text').native.send_keys('Test')

<<<<<<< HEAD
            find('.js-comment-button').click
=======
            find('.js-comment-button').trigger('click')
>>>>>>> 33010da2

            wait_for_requests
          end
        end

        page.within find("[id='#{position.line_code(project.repository)}']") do
          find('.diff-notes-collapse').click

          expect(page).to have_selector('img.js-diff-comment-avatar', count: 3)
          expect(find('.diff-comments-more-count')).to have_content '+1'
        end
      end

      context 'multiple comments' do
        before do
          create_list(:diff_note_on_merge_request, 3, project: project, noteable: merge_request, in_reply_to: note)

          visit diffs_project_merge_request_path(project, merge_request, view: view)

          wait_for_requests
        end

        it 'shows extra comment count' do
          page.within find("[id='#{position.line_code(project.repository)}']") do
            find('.diff-notes-collapse').click

            expect(find('.diff-comments-more-count')).to have_content '+1'
          end
        end
      end
    end
  end
end<|MERGE_RESOLUTION|>--- conflicted
+++ resolved
@@ -152,11 +152,7 @@
           page.within '.js-discussion-note-form' do
             find('.js-note-text').native.send_keys('Test')
 
-<<<<<<< HEAD
             find('.js-comment-button').click
-=======
-            find('.js-comment-button').trigger('click')
->>>>>>> 33010da2
 
             wait_for_requests
           end
