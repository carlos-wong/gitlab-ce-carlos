--- conflicted
+++ resolved
@@ -74,12 +74,7 @@
 
     context 'as author' do
       it 'shows direct edit link' do
-<<<<<<< HEAD
-        login_as(author_user)
-
-=======
         gitlab_sign_in(author_user)
->>>>>>> 134ba0b5
         visit diffs_namespace_project_merge_request_path(project.namespace, project, merge_request)
 
         # Throws `Capybara::Poltergeist::InvalidSelector` if we try to use `#hash` syntax
@@ -89,12 +84,7 @@
 
     context 'as user who needs to fork' do
       it 'shows fork/cancel confirmation' do
-<<<<<<< HEAD
-        login_as(user)
-
-=======
         gitlab_sign_in(user)
->>>>>>> 134ba0b5
         visit diffs_namespace_project_merge_request_path(project.namespace, project, merge_request)
 
         # Throws `Capybara::Poltergeist::InvalidSelector` if we try to use `#hash` syntax
