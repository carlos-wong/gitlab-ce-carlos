--- conflicted
+++ resolved
@@ -8,11 +8,7 @@
   let!(:merge_request_diff3) { merge_request.merge_request_diffs.create(head_commit_sha: '5937ac0a7beb003549fc5fd26fc247adbce4a52e') }
 
   before do
-<<<<<<< HEAD
     sign_in(create(:admin))
-=======
-    gitlab_sign_in :admin
->>>>>>> 9274c3c1
     visit diffs_project_merge_request_path(project, merge_request)
   end
 
@@ -100,17 +96,12 @@
     end
 
     it 'has a path with comparison context' do
-<<<<<<< HEAD
-      expect(page).to have_current_path diffs_project_merge_request_path(project, merge_request.iid, diff_id: merge_request_diff3.id,
-        start_sha: '6f6d7e7ed97bb5f0054f2b1df789b39ca89b6ff9')
-=======
       expect(page).to have_current_path diffs_project_merge_request_path(
         project,
         merge_request.iid,
         diff_id: merge_request_diff3.id,
         start_sha: '6f6d7e7ed97bb5f0054f2b1df789b39ca89b6ff9'
       )
->>>>>>> 9274c3c1
     end
 
     it 'should have correct value in the compare dropdown' do
