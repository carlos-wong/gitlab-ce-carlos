--- conflicted
+++ resolved
@@ -7,14 +7,8 @@
 
   shared_examples 'page has active tab' do |title|
     it "#{title} tab" do
-<<<<<<< HEAD
-      find('.global-dropdown-toggle').click
-      expect(page).to have_selector('.global-dropdown-menu li.active', count: 1)
-      expect(find('.global-dropdown-menu li.active')).to have_content(title)
-=======
       expect(page).to have_selector('.navbar-sub-nav li.active', count: 1)
       expect(find('.navbar-sub-nav li.active')).to have_content(title)
->>>>>>> 685066cd
     end
   end
 
