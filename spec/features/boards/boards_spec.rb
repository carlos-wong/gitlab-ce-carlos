--- conflicted
+++ resolved
@@ -1,11 +1,7 @@
 require 'rails_helper'
 
-<<<<<<< HEAD
-describe 'Issue Boards', js: true do
+describe 'Issue Boards', :js do
   include CookieHelper
-=======
-describe 'Issue Boards', :js do
->>>>>>> d6170ce4
   include DragTo
 
   let(:group) { create(:group, :nested) }
