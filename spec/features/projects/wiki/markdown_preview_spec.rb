--- conflicted
+++ resolved
@@ -18,13 +18,8 @@
 
     sign_in(user)
 
-<<<<<<< HEAD
-    visit namespace_project_path(project.namespace, project)
+    visit project_path(project)
     find('.shortcuts-wiki').click
-=======
-    visit project_path(project)
-    find('.shortcuts-wiki').trigger('click')
->>>>>>> faa2a123
   end
 
   context "while creating a new wiki page" do
