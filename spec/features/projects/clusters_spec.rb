--- conflicted
+++ resolved
@@ -75,97 +75,6 @@
         expect(page).to have_button('Save')
         expect(page.find(:css, '.cluster-name').value).to eq(cluster.name)
       end
-<<<<<<< HEAD
-
-      context 'when user installs application: Helm Tiller' do
-        before do
-          allow(ClusterInstallAppWorker).to receive(:perform_async).and_return(nil)
-
-          page.within('.js-cluster-application-row-helm') do
-            page.find(:css, '.js-cluster-application-install-button').click
-          end
-        end
-
-        it 'user sees status transition' do
-          page.within('.js-cluster-application-row-helm') do
-            # FE sends request and gets the response, then the buttons is "Install"
-            expect(page.find(:css, '.js-cluster-application-install-button')['disabled']).to eq('true')
-            expect(page.find(:css, '.js-cluster-application-install-button')).to have_content('Install')
-
-            Clusters::Cluster.last.application_helm.make_installing!
-
-            # FE starts polling and update the buttons to "Installing"
-            expect(page.find(:css, '.js-cluster-application-install-button')['disabled']).to eq('true')
-            expect(page.find(:css, '.js-cluster-application-install-button')).to have_content('Installing')
-
-            Clusters::Cluster.last.application_helm.make_installed!
-
-            expect(page.find(:css, '.js-cluster-application-install-button')['disabled']).to eq('true')
-            expect(page.find(:css, '.js-cluster-application-install-button')).to have_content('Installed')
-          end
-
-          expect(page).to have_content('Helm Tiller was successfully installed on your cluster')
-        end
-      end
-
-      context 'when user installs application: Ingress' do
-        before do
-          allow(ClusterInstallAppWorker).to receive(:perform_async).and_return(nil)
-          # Helm Tiller needs to be installed before you can install Ingress
-          create(:cluster_applications_helm, :installed, cluster: cluster)
-
-          visit project_clusters_path(project)
-
-          page.within('.js-cluster-application-row-ingress') do
-            page.find(:css, '.js-cluster-application-install-button').click
-          end
-        end
-
-        it 'user sees status transition' do
-          page.within('.js-cluster-application-row-ingress') do
-            # FE sends request and gets the response, then the buttons is "Install"
-            expect(page.find(:css, '.js-cluster-application-install-button')['disabled']).to eq('true')
-            expect(page.find(:css, '.js-cluster-application-install-button')).to have_content('Install')
-
-            Clusters::Cluster.last.application_ingress.make_installing!
-
-            # FE starts polling and update the buttons to "Installing"
-            expect(page.find(:css, '.js-cluster-application-install-button')['disabled']).to eq('true')
-            expect(page.find(:css, '.js-cluster-application-install-button')).to have_content('Installing')
-
-            Clusters::Cluster.last.application_ingress.make_installed!
-
-            expect(page.find(:css, '.js-cluster-application-install-button')['disabled']).to eq('true')
-            expect(page.find(:css, '.js-cluster-application-install-button')).to have_content('Installed')
-          end
-
-          expect(page).to have_content('Ingress was successfully installed on your cluster')
-        end
-      end
-
-      context 'when user disables the cluster' do
-        before do
-          page.find(:css, '.js-toggle-cluster').click
-          click_button 'Save'
-        end
-
-        it 'user sees the succeccful message' do
-          expect(page).to have_content('Cluster was successfully updated.')
-        end
-      end
-
-      context 'when user destory the cluster' do
-        before do
-          page.accept_confirm do
-            click_link 'Remove integration'
-          end
-        end
-
-        it 'user sees creation form with the succeccful message' do
-          expect(page).to have_content('Cluster integration was successfully removed.')
-          expect(page).to have_link('Create on GKE')
-        end
-      end
     end
   end
 
@@ -179,8 +88,6 @@
     it 'user sees a login page' do
       expect(page).to have_css('.signin-with-google')
       expect(page).to have_link('Google account')
-=======
->>>>>>> b305a133
     end
   end
 end