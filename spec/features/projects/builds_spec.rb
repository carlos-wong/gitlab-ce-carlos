--- conflicted
+++ resolved
@@ -376,13 +376,8 @@
         before do
           Capybara.current_session.driver.headers = { 'X-Sendfile-Type' => 'X-Sendfile' }
           build.run!
-<<<<<<< HEAD
           visit namespace_project_job_path(project.namespace, project, build)
-          page.within('.js-build-sidebar') { click_link 'Raw' }
-=======
-          visit namespace_project_build_path(project.namespace, project, build)
           find('.js-raw-link-controller').click()
->>>>>>> 228926da
         end
 
         it 'sends the right headers' do
