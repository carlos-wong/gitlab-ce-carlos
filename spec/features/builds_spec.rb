--- conflicted
+++ resolved
@@ -6,12 +6,8 @@
   before do
     login_as(:user)
     @commit = FactoryGirl.create :ci_commit
-<<<<<<< HEAD
     @build = FactoryGirl.create :ci_build, pipeline: @commit
-=======
-    @build = FactoryGirl.create :ci_build, commit: @commit
     @build2 = FactoryGirl.create :ci_build
->>>>>>> aa7cef93
     @project = @commit.project
     @project.team << [@user, :developer]
   end
