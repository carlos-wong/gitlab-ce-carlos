require 'rails_helper'

feature 'issue move to another project' do
  let(:user) { create(:user) }
  let(:old_project) { create(:project) }
  let(:text) { 'Some issue description' }

  let(:issue) do
    create(:issue, description: text, project: old_project, author: user)
  end

  background { sign_in(user) }

  context 'user does not have permission to move issue' do
    background do
      old_project.team << [user, :guest]

      edit_issue(issue)
    end

    scenario 'moving issue to another project not allowed' do
      expect(page).to have_no_selector('#move_to_project_id')
    end
  end

  context 'user has permission to move issue' do
    let!(:mr) { create(:merge_request, source_project: old_project) }
    let(:new_project) { create(:project) }
    let(:new_project_search) { create(:project) }
    let(:text) { "Text with #{mr.to_reference}" }
    let(:cross_reference) { old_project.to_reference(new_project) }

    background do
      old_project.team << [user, :reporter]
      new_project.team << [user, :reporter]

      edit_issue(issue)
    end

    scenario 'moving issue to another project', js: true do
      find('#issuable-move', visible: false).set(new_project.id)
      click_button('Save changes')

      expect(page).to have_content("Text with #{cross_reference}#{mr.to_reference}")
      expect(page).to have_content("moved from #{cross_reference}#{issue.to_reference}")
      expect(page).to have_content(issue.title)
      expect(page.current_path).to include project_path(new_project)
    end

    scenario 'searching project dropdown', js: true do
      new_project_search.team << [user, :reporter]

      page.within '.detail-page-description' do
        first('.select2-choice').click
      end

      fill_in('s2id_autogen1_search', with: new_project_search.name)

      page.within '.select2-drop' do
        expect(page).to have_content(new_project_search.name)
        expect(page).not_to have_content(new_project.name)
      end
    end

    context 'user does not have permission to move the issue to a project', js: true do
      let!(:private_project) { create(:project, :private) }
      let(:another_project) { create(:project) }
      background { another_project.team << [user, :guest] }

      scenario 'browsing projects in projects select' do
        click_link 'Move to a different project'

        page.within '.select2-results' do
          expect(page).to have_content 'No project'
          expect(page).to have_content new_project.name_with_namespace
        end
      end
    end

    context 'issue has been already moved' do
      let(:new_issue) { create(:issue, project: new_project) }
      let(:issue) do
        create(:issue, project: old_project, author: user, moved_to: new_issue)
      end

      scenario 'user wants to move issue that has already been moved' do
        expect(page).to have_no_selector('#move_to_project_id')
      end
    end
  end

  def edit_issue(issue)
    visit issue_path(issue)
    page.within('.issuable-actions') { first(:link, 'Edit').click }
  end

  def issue_path(issue)
    project_issue_path(issue.project, issue)
<<<<<<< HEAD
  end

  def project_path(project)
    project_path(new_project)
=======
>>>>>>> 9274c3c1
  end
end<|MERGE_RESOLUTION|>--- conflicted
+++ resolved
@@ -96,12 +96,5 @@
 
   def issue_path(issue)
     project_issue_path(issue.project, issue)
-<<<<<<< HEAD
-  end
-
-  def project_path(project)
-    project_path(new_project)
-=======
->>>>>>> 9274c3c1
   end
 end