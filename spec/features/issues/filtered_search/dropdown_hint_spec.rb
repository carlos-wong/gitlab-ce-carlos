--- conflicted
+++ resolved
@@ -42,15 +42,10 @@
     it 'does not filter `Press Enter or click to search`' do
       filtered_search.set('randomtext')
 
-<<<<<<< HEAD
       hint_dropdown = find(js_dropdown_hint)
 
-      expect(hint_dropdown).to have_content('Keep typing and press Enter')
+      expect(hint_dropdown).to have_content('Press Enter or click to search')
       expect(hint_dropdown).to have_selector('.filter-dropdown .filter-dropdown-item', count: 0)
-=======
-      expect(page).to have_css(js_dropdown_hint, text: 'Press Enter or click to search', visible: false)
-      expect(dropdown_hint_size).to eq(0)
->>>>>>> a40e357f
     end
 
     it 'filters with text' do
