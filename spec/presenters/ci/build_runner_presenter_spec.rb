require 'spec_helper'

describe Ci::BuildRunnerPresenter do
  let(:presenter) { described_class.new(build) }
  let(:archive) { { paths: ['sample.txt'] } }

  let(:archive_expectation) do
    {
      artifact_type: :archive,
      artifact_format: :zip,
      paths: archive[:paths],
      untracked: archive[:untracked]
    }
  end

  describe '#artifacts' do
    context "when option contains archive-type artifacts" do
      let(:build) { create(:ci_build, options: { artifacts: archive } ) }

      it 'presents correct hash' do
        expect(presenter.artifacts.first).to include(archive_expectation)
      end

      context "when untracked is specified" do
        let(:archive) { { untracked: true } }

        it 'presents correct hash' do
          expect(presenter.artifacts.first).to include(archive_expectation)
        end
      end

      context "when untracked and paths are missing" do
        let(:archive) { { when: 'always' } }

        it 'does not present hash' do
          expect(presenter.artifacts).to be_empty
        end
      end
    end

    context "with reports" do
      Ci::JobArtifact::DEFAULT_FILE_NAMES.each do |file_type, filename|
        context file_type.to_s do
          let(:report) { { "#{file_type}": [filename] } }
          let(:build) { create(:ci_build, options: { artifacts: { reports: report } } ) }

          let(:report_expectation) do
            {
              name: filename,
              artifact_type: :"#{file_type}",
              artifact_format: Ci::JobArtifact::TYPE_AND_FORMAT_PAIRS.fetch(file_type),
              paths: [filename],
              when: 'always'
            }
          end

          it 'presents correct hash' do
            expect(presenter.artifacts.first).to include(report_expectation)
          end
        end
      end
    end

    context "when option has both archive and reports specification" do
      let(:report) { { junit: ['junit.xml'] } }
      let(:build) { create(:ci_build, options: { script: 'echo', artifacts: { **archive, reports: report } } ) }

      let(:report_expectation) do
        {
          name: 'junit.xml',
          artifact_type: :junit,
          artifact_format: :gzip,
          paths: ['junit.xml'],
          when: 'always'
        }
      end

      it 'presents correct hash' do
        expect(presenter.artifacts.first).to include(archive_expectation)
        expect(presenter.artifacts.second).to include(report_expectation)
      end

      context "when archive specifies 'expire_in' keyword" do
        let(:archive) { { paths: ['sample.txt'], expire_in: '3 mins 4 sec' } }

        it 'inherits expire_in from archive' do
          expect(presenter.artifacts.first).to include({ **archive_expectation, expire_in: '3 mins 4 sec' })
          expect(presenter.artifacts.second).to include({ **report_expectation, expire_in: '3 mins 4 sec' })
        end
      end
    end

    context "when option has no artifact keywords" do
      let(:build) { create(:ci_build, :no_options) }

      it 'does not present hash' do
        expect(presenter.artifacts).to be_nil
      end
    end
  end

  describe '#ref_type' do
    subject { presenter.ref_type }

    let(:build) { create(:ci_build, tag: tag) }
    let(:tag) { true }

    it 'returns the correct ref type' do
      is_expected.to eq('tag')
    end

    context 'when tag is false' do
      let(:tag) { false }

      it 'returns the correct ref type' do
        is_expected.to eq('branch')
      end
    end
  end

  describe '#git_depth' do
    let(:build) { create(:ci_build) }

    subject(:git_depth) { presenter.git_depth }

    context 'when GIT_DEPTH variable is specified' do
      before do
        create(:ci_pipeline_variable, key: 'GIT_DEPTH', value: 1, pipeline: build.pipeline)
      end

      it 'returns its value' do
        expect(git_depth).to eq(1)
      end
    end
<<<<<<< HEAD
=======

    it 'defaults to git depth setting for the project' do
      expect(git_depth).to eq(build.project.ci_default_git_depth)
    end

    context 'when feature flag :ci_project_git_depth is disabled' do
      before do
        stub_feature_flags(ci_project_git_depth: { enabled: false })
      end

      it 'defaults to 0' do
        expect(git_depth).to eq(0)
      end
    end
>>>>>>> 0b1ae0ae
  end

  describe '#refspecs' do
    subject { presenter.refspecs }

    let(:build) { create(:ci_build) }

    it 'returns the correct refspecs' do
      is_expected.to contain_exactly("+refs/heads/#{build.ref}:refs/remotes/origin/#{build.ref}")
    end

    context 'when ref is tag' do
      let(:build) { create(:ci_build, :tag) }

      it 'returns the correct refspecs' do
        is_expected.to contain_exactly("+refs/tags/#{build.ref}:refs/tags/#{build.ref}")
      end

      context 'when GIT_DEPTH is zero' do
        before do
          create(:ci_pipeline_variable, key: 'GIT_DEPTH', value: 0, pipeline: build.pipeline)
        end

        it 'returns the correct refspecs' do
          is_expected.to contain_exactly('+refs/tags/*:refs/tags/*',
                                         '+refs/heads/*:refs/remotes/origin/*')
        end
      end
    end

    context 'when pipeline is detached merge request pipeline' do
      let(:merge_request) { create(:merge_request, :with_detached_merge_request_pipeline) }
      let(:pipeline) { merge_request.all_pipelines.first }
      let(:build) { create(:ci_build, ref: pipeline.ref, pipeline: pipeline) }

      it 'returns the correct refspecs' do
        is_expected
          .to contain_exactly('+refs/heads/*:refs/remotes/origin/*',
                              '+refs/tags/*:refs/tags/*',
                              '+refs/merge-requests/1/head:refs/merge-requests/1/head')
      end

      context 'when GIT_DEPTH is zero' do
        before do
          create(:ci_pipeline_variable, key: 'GIT_DEPTH', value: 0, pipeline: build.pipeline)
        end

        it 'returns the correct refspecs' do
          is_expected
            .to contain_exactly('+refs/merge-requests/1/head:refs/merge-requests/1/head',
                                '+refs/heads/*:refs/remotes/origin/*',
                                '+refs/tags/*:refs/tags/*')
        end
      end

      context 'when pipeline is legacy detached merge request pipeline' do
        let(:merge_request) { create(:merge_request, :with_legacy_detached_merge_request_pipeline) }

        it 'returns the correct refspecs' do
          is_expected.to contain_exactly("+refs/heads/#{build.ref}:refs/remotes/origin/#{build.ref}")
        end
      end
    end
  end
end<|MERGE_RESOLUTION|>--- conflicted
+++ resolved
@@ -132,8 +132,6 @@
         expect(git_depth).to eq(1)
       end
     end
-<<<<<<< HEAD
-=======
 
     it 'defaults to git depth setting for the project' do
       expect(git_depth).to eq(build.project.ci_default_git_depth)
@@ -148,7 +146,6 @@
         expect(git_depth).to eq(0)
       end
     end
->>>>>>> 0b1ae0ae
   end
 
   describe '#refspecs' do
@@ -186,9 +183,7 @@
 
       it 'returns the correct refspecs' do
         is_expected
-          .to contain_exactly('+refs/heads/*:refs/remotes/origin/*',
-                              '+refs/tags/*:refs/tags/*',
-                              '+refs/merge-requests/1/head:refs/merge-requests/1/head')
+          .to contain_exactly('+refs/merge-requests/1/head:refs/merge-requests/1/head')
       end
 
       context 'when GIT_DEPTH is zero' do
