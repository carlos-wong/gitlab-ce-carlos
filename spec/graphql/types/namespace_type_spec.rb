--- conflicted
+++ resolved
@@ -5,9 +5,6 @@
 describe GitlabSchema.types['Namespace'] do
   it { expect(described_class.graphql_name).to eq('Namespace') }
 
-<<<<<<< HEAD
-  it { expect(described_class).to have_graphql_field(:projects) }
-=======
   it 'has the expected fields' do
     expected_fields = %w[
       id name path full_name full_path description description_html visibility
@@ -16,7 +13,6 @@
 
     is_expected.to have_graphql_fields(*expected_fields)
   end
->>>>>>> bb3f21b8
 
   it { is_expected.to require_graphql_authorizations(:read_namespace) }
 end