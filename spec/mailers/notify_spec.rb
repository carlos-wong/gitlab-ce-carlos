--- conflicted
+++ resolved
@@ -225,7 +225,6 @@
 
           it 'has the correct subject and body' do
             new_issue_url = project_issue_path(new_issue.project, new_issue)
-<<<<<<< HEAD
 
             aggregate_failures do
               is_expected.to have_referable_subject(issue, reply: true)
@@ -234,16 +233,6 @@
             end
           end
 
-=======
-
-            aggregate_failures do
-              is_expected.to have_referable_subject(issue, reply: true)
-              is_expected.to have_body_text(new_issue_url)
-              is_expected.to have_body_text(project_issue_path(project, issue))
-            end
-          end
-
->>>>>>> 8551049f
           it 'contains the issue title' do
             is_expected.to have_body_text new_issue.title
           end
