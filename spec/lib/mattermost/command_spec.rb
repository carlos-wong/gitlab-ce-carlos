require 'spec_helper'

describe Mattermost::Command do
  let(:session) { double("session") }
<<<<<<< HEAD
  let(:hash) { { 'token' => 'token' } }

  describe '.create' do
    before do
      allow(session).to receive(:post).and_return(hash)
      allow(hash).to receive(:parsed_response).and_return(hash)
    end

    context 'with access' do
      it 'gets the teams' do
        expect(session).to receive(:post)

        described_class.create(session, 'abc', url: 'http://trigger.com')
      end
    end

    context 'on an error' do

=======

  describe '.create' do
    it 'gets the teams' do
      allow(session).to receive(:post).and_return('token' => 'token')
      expect(session).to receive(:post)

      described_class.create(session, 'abc', url: 'http://trigger.com')
>>>>>>> 05d04d04
    end
  end
end<|MERGE_RESOLUTION|>--- conflicted
+++ resolved
@@ -2,7 +2,6 @@
 
 describe Mattermost::Command do
   let(:session) { double("session") }
-<<<<<<< HEAD
   let(:hash) { { 'token' => 'token' } }
 
   describe '.create' do
@@ -11,25 +10,10 @@
       allow(hash).to receive(:parsed_response).and_return(hash)
     end
 
-    context 'with access' do
-      it 'gets the teams' do
-        expect(session).to receive(:post)
-
-        described_class.create(session, 'abc', url: 'http://trigger.com')
-      end
-    end
-
-    context 'on an error' do
-
-=======
-
-  describe '.create' do
     it 'gets the teams' do
-      allow(session).to receive(:post).and_return('token' => 'token')
       expect(session).to receive(:post)
 
       described_class.create(session, 'abc', url: 'http://trigger.com')
->>>>>>> 05d04d04
     end
   end
 end