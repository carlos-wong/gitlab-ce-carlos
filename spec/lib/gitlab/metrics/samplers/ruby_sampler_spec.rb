--- conflicted
+++ resolved
@@ -18,21 +18,19 @@
 
   describe '#sample' do
     it 'samples various statistics' do
+      expect(Gitlab::Metrics::System).to receive(:cpu_time)
+      expect(Gitlab::Metrics::System).to receive(:file_descriptor_count)
       expect(Gitlab::Metrics::System).to receive(:memory_usage)
-<<<<<<< HEAD
-      expect(Gitlab::Metrics::System).to receive(:file_descriptor_count)
-=======
       expect(Gitlab::Metrics::System).to receive(:max_open_file_descriptors)
->>>>>>> bb3f21b8
       expect(sampler).to receive(:sample_gc)
 
       sampler.sample
     end
 
-    it 'adds a metric containing the memory usage' do
+    it 'adds a metric containing the process resident memory bytes' do
       expect(Gitlab::Metrics::System).to receive(:memory_usage).and_return(9000)
 
-      expect(sampler.metrics[:memory_usage]).to receive(:set).with({}, 9000)
+      expect(sampler.metrics[:process_resident_memory_bytes]).to receive(:set).with({}, 9000)
 
       sampler.sample
     end
@@ -46,8 +44,6 @@
       sampler.sample
     end
 
-<<<<<<< HEAD
-=======
     it 'adds a metric containing the process total cpu time' do
       expect(Gitlab::Metrics::System).to receive(:cpu_time).and_return(0.51)
       expect(sampler.metrics[:process_cpu_seconds_total]).to receive(:set).with({}, 0.51)
@@ -62,7 +58,6 @@
       sampler.sample
     end
 
->>>>>>> bb3f21b8
     it 'clears any GC profiles' do
       expect(GC::Profiler).to receive(:clear)
 
