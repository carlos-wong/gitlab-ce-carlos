require 'spec_helper'

describe Gitlab::Metrics::System do
  if File.exist?('/proc')
    describe '.memory_usage' do
      it "returns the process' memory usage in bytes" do
        expect(described_class.memory_usage).to be > 0
      end
    end

    describe '.file_descriptor_count' do
      it 'returns the amount of open file descriptors' do
        expect(described_class.file_descriptor_count).to be > 0
      end
    end
<<<<<<< HEAD
=======

    describe '.max_open_file_descriptors' do
      it 'returns the max allowed open file descriptors' do
        expect(described_class.max_open_file_descriptors).to be > 0
      end
    end
>>>>>>> bb3f21b8
  else
    describe '.memory_usage' do
      it 'returns 0.0' do
        expect(described_class.memory_usage).to eq(0.0)
      end
    end

    describe '.file_descriptor_count' do
      it 'returns 0' do
        expect(described_class.file_descriptor_count).to eq(0)
      end
    end
<<<<<<< HEAD
=======

    describe '.max_open_file_descriptors' do
      it 'returns 0' do
        expect(described_class.max_open_file_descriptors).to eq(0)
      end
    end
>>>>>>> bb3f21b8
  end

  describe '.cpu_time' do
    it 'returns a Float' do
      expect(described_class.cpu_time).to be_an(Float)
    end
  end

  describe '.real_time' do
    it 'returns a Float' do
      expect(described_class.real_time).to be_an(Float)
    end
  end

  describe '.monotonic_time' do
    it 'returns a Float' do
      expect(described_class.monotonic_time).to be_an(Float)
    end
  end
end<|MERGE_RESOLUTION|>--- conflicted
+++ resolved
@@ -13,15 +13,12 @@
         expect(described_class.file_descriptor_count).to be > 0
       end
     end
-<<<<<<< HEAD
-=======
 
     describe '.max_open_file_descriptors' do
       it 'returns the max allowed open file descriptors' do
         expect(described_class.max_open_file_descriptors).to be > 0
       end
     end
->>>>>>> bb3f21b8
   else
     describe '.memory_usage' do
       it 'returns 0.0' do
@@ -34,15 +31,12 @@
         expect(described_class.file_descriptor_count).to eq(0)
       end
     end
-<<<<<<< HEAD
-=======
 
     describe '.max_open_file_descriptors' do
       it 'returns 0' do
         expect(described_class.max_open_file_descriptors).to eq(0)
       end
     end
->>>>>>> bb3f21b8
   end
 
   describe '.cpu_time' do
