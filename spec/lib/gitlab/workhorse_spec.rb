--- conflicted
+++ resolved
@@ -16,25 +16,12 @@
     let(:ref) { 'master' }
     let(:format) { 'zip' }
     let(:storage_path) { Gitlab.config.gitlab.repository_downloads_path }
-<<<<<<< HEAD
-    let(:base_params) { repository.archive_metadata(ref, storage_path, format, append_sha: nil) }
-    let(:gitaly_params) do
-      base_params.merge(
-        'GitalyServer' => {
-          'address' => Gitlab::GitalyClient.address(project.repository_storage),
-          'token' => Gitlab::GitalyClient.token(project.repository_storage)
-        },
-        'GitalyRepository' => repository.gitaly_repository.to_h.deep_stringify_keys
-      )
-    end
-=======
     let(:path) { 'some/path' if Feature.enabled?(:git_archive_path, default_enabled: true) }
     let(:metadata) { repository.archive_metadata(ref, storage_path, format, append_sha: nil, path: path) }
->>>>>>> d748f2a6
     let(:cache_disabled) { false }
 
     subject do
-      described_class.send_git_archive(repository, ref: ref, format: format, append_sha: nil)
+      described_class.send_git_archive(repository, ref: ref, format: format, append_sha: nil, path: path)
     end
 
     before do
@@ -46,11 +33,6 @@
         stub_feature_flags(git_archive_path: false)
       end
 
-<<<<<<< HEAD
-      expect(key).to eq('Gitlab-Workhorse-Send-Data')
-      expect(command).to eq('git-archive')
-      expect(params).to include(gitaly_params)
-=======
       it 'sets the header correctly' do
         key, command, params = decode_workhorse_header(subject)
 
@@ -75,7 +57,6 @@
           expect(params).to include({ 'DisableCache' => true })
         end
       end
->>>>>>> d748f2a6
     end
 
     context 'feature flag enabled' do
