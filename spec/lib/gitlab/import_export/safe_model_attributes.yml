--- conflicted
+++ resolved
@@ -314,52 +314,6 @@
 - created_at
 - updated_at
 Clusters::Cluster:
-<<<<<<< HEAD
-- id
-- user_id
-- enabled
-- name
-- provider_type
-- platform_type
-- created_at
-- updated_at
-Clusters::Project:
-- id
-- project_id
-- cluster_id
-- created_at
-- updated_at
-Clusters::Providers::Gcp:
-- id
-- cluster_id
-- status
-- status_reason
-- gcp_project_id
-- zone
-- num_nodes
-- machine_type
-- operation_id
-- endpoint
-- encrypted_access_token
-- encrypted_access_token_iv
-- created_at
-- updated_at
-Clusters::Platforms::Kubernetes:
-- id
-- cluster_id
-- api_url
-- ca_cert
-- namespace
-- username
-- encrypted_password
-- encrypted_password_iv
-- encrypted_token
-- encrypted_token_iv
-- created_at
-- updated_at
-Gcp::Cluster:
-=======
->>>>>>> 694cfeb7
 - id
 - user_id
 - enabled
