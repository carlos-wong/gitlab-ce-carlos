--- conflicted
+++ resolved
@@ -13,13 +13,6 @@
     it { is_expected.not_to match('?gitlab') }
   end
 
-<<<<<<< HEAD
-  shared_examples_for 'project/group name error message' do
-    it { is_expected.to eq("can contain only letters, digits, emojis, '_', '.', dash, space. It must start with letter, digit, emoji or '_'.") }
-  end
-
-=======
->>>>>>> fab178d3
   describe '.project_name_regex' do
     subject { described_class.project_name_regex }
 
@@ -30,8 +23,6 @@
     subject { described_class.group_name_regex }
 
     it_behaves_like 'project/group name regex'
-<<<<<<< HEAD
-=======
 
     it 'allows parenthesis' do
       is_expected.to match('Group One (Test)')
@@ -40,27 +31,18 @@
     it 'does not start with parenthesis' do
       is_expected.not_to match('(Invalid Group name)')
     end
->>>>>>> fab178d3
   end
 
   describe '.project_name_regex_message' do
     subject { described_class.project_name_regex_message }
 
-<<<<<<< HEAD
-    it_behaves_like 'project/group name error message'
-=======
     it { is_expected.to eq("can contain only letters, digits, emojis, '_', '.', dash, space. It must start with letter, digit, emoji or '_'.") }
->>>>>>> fab178d3
   end
 
   describe '.group_name_regex_message' do
     subject { described_class.group_name_regex_message }
 
-<<<<<<< HEAD
-    it_behaves_like 'project/group name error message'
-=======
     it { is_expected.to eq("can contain only letters, digits, emojis, '_', '.', dash, space, parenthesis. It must start with letter, digit, emoji or '_'.") }
->>>>>>> fab178d3
   end
 
   describe '.environment_name_regex' do
