require 'rails_helper'

describe Banzai::Pipeline::FullPipeline do
  describe 'References' do
    let(:project) { create(:project, :public) }
    let(:issue)   { create(:issue, project: project) }

    it 'handles markdown inside a reference' do
      markdown = "[some `code` inside](#{issue.to_reference})"
      result = described_class.call(markdown, project: project)
      link_content = result[:output].css('a').inner_html
      expect(link_content).to eq('some <code>code</code> inside')
    end

    it 'sanitizes reference HTML' do
      link_label = '<script>bad things</script>'
      markdown = "[#{link_label}](#{issue.to_reference})"
      result = described_class.to_html(markdown, project: project)
      expect(result).not_to include(link_label)
    end

    it 'escapes the data-original attribute on a reference' do
      markdown = %Q{[">bad things](#{issue.to_reference})}
      result = described_class.to_html(markdown, project: project)
      expect(result).to include(%{data-original='\"&gt;bad things'})
    end
  end

<<<<<<< HEAD
=======
  describe 'footnotes' do
    let(:project)    { create(:project, :public) }
    let(:html)       { described_class.to_html(footnote_markdown, project: project) }
    let(:identifier) { html[/.*fnref1-(\d+).*/, 1] }
    let(:footnote_markdown) do
      <<~EOF
        first[^1] and second[^second]
        [^1]: one
        [^second]: two
      EOF
    end

    let(:filtered_footnote) do
      <<~EOF
        <p dir="auto">first<sup class="footnote-ref"><a href="#fn1-#{identifier}" id="fnref1-#{identifier}">1</a></sup> and second<sup class="footnote-ref"><a href="#fn2-#{identifier}" id="fnref2-#{identifier}">2</a></sup></p>

        <section class="footnotes"><ol>
        <li id="fn1-#{identifier}">
        <p>one <a href="#fnref1-#{identifier}" class="footnote-backref"><gl-emoji title="leftwards arrow with hook" data-name="leftwards_arrow_with_hook" data-unicode-version="1.1">↩</gl-emoji></a></p>
        </li>
        <li id="fn2-#{identifier}">
        <p>two <a href="#fnref2-#{identifier}" class="footnote-backref"><gl-emoji title="leftwards arrow with hook" data-name="leftwards_arrow_with_hook" data-unicode-version="1.1">↩</gl-emoji></a></p>
        </li>
        </ol></section>
      EOF
    end

    it 'properly adds the necessary ids and classes' do
      stub_commonmark_sourcepos_disabled

      expect(html.lines.map(&:strip).join("\n")).to eq filtered_footnote
    end
  end

>>>>>>> 22e1c70f
  describe 'links are detected as malicious' do
    it 'has tooltips for malicious links' do
      examples = %W[
        http://example.com/evil\u202E3pm.exe
        [evilexe.mp3](http://example.com/evil\u202E3pm.exe)
        rdar://localhost.com/\u202E3pm.exe
        http://one😄two.com
        [Evil-Test](http://one😄two.com)
        http://\u0261itlab.com
        [Evil-GitLab-link](http://\u0261itlab.com)
        ![Evil-GitLab-link](http://\u0261itlab.com.png)
      ]

      examples.each do |markdown|
        result = described_class.call(markdown, project: nil)[:output]
        link   = result.css('a').first

        expect(link[:class]).to include('has-tooltip')
      end
    end

    it 'has no tooltips for safe links' do
      examples = %w[
        http://example.com
        [Safe-Test](http://example.com)
        https://commons.wikimedia.org/wiki/File:اسكرام_2_-_تمنراست.jpg
        [Wikipedia-link](https://commons.wikimedia.org/wiki/File:اسكرام_2_-_تمنراست.jpg)
      ]

      examples.each do |markdown|
        result = described_class.call(markdown, project: nil)[:output]
        link   = result.css('a').first

        expect(link[:class]).to be_nil
      end
    end
  end
end<|MERGE_RESOLUTION|>--- conflicted
+++ resolved
@@ -1,3 +1,4 @@
+# coding: utf-8
 require 'rails_helper'
 
 describe Banzai::Pipeline::FullPipeline do
@@ -26,8 +27,6 @@
     end
   end
 
-<<<<<<< HEAD
-=======
   describe 'footnotes' do
     let(:project)    { create(:project, :public) }
     let(:html)       { described_class.to_html(footnote_markdown, project: project) }
@@ -62,7 +61,6 @@
     end
   end
 
->>>>>>> 22e1c70f
   describe 'links are detected as malicious' do
     it 'has tooltips for malicious links' do
       examples = %W[
