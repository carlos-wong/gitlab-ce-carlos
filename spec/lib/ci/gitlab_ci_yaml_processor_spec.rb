require 'spec_helper'

module Ci
  describe GitlabCiYamlProcessor, lib: true do
    let(:path) { 'path' }

    describe "#builds_for_ref" do
      let(:type) { 'test' }

      it "returns builds if no branch specified" do
        config = YAML.dump({
          before_script: ["pwd"],
          rspec: { script: "rspec" }
        })

        config_processor = GitlabCiYamlProcessor.new(config, path)

        expect(config_processor.builds_for_stage_and_ref(type, "master").size).to eq(1)
        expect(config_processor.builds_for_stage_and_ref(type, "master").first).to eq({
          stage: "test",
          stage_idx: 1,
          except: nil,
          name: :rspec,
          only: nil,
          commands: "pwd\nrspec",
          tag_list: [],
          options: {},
          allow_failure: false,
          when: "on_success"
        })
      end

      describe :only do
        it "does not return builds if only has another branch" do
          config = YAML.dump({
                               before_script: ["pwd"],
                               rspec: { script: "rspec", only: ["deploy"] }
                             })

          config_processor = GitlabCiYamlProcessor.new(config, path)

          expect(config_processor.builds_for_stage_and_ref(type, "master").size).to eq(0)
        end

        it "does not return builds if only has regexp with another branch" do
          config = YAML.dump({
                               before_script: ["pwd"],
                               rspec: { script: "rspec", only: ["/^deploy$/"] }
                             })

          config_processor = GitlabCiYamlProcessor.new(config, path)

          expect(config_processor.builds_for_stage_and_ref(type, "master").size).to eq(0)
        end

        it "returns builds if only has specified this branch" do
          config = YAML.dump({
                               before_script: ["pwd"],
                               rspec: { script: "rspec", only: ["master"] }
                             })

          config_processor = GitlabCiYamlProcessor.new(config, path)

          expect(config_processor.builds_for_stage_and_ref(type, "master").size).to eq(1)
        end

        it "returns builds if only has a list of branches including specified" do
          config = YAML.dump({
                               before_script: ["pwd"],
                               rspec: { script: "rspec", type: type, only: ["master", "deploy"] }
                             })

          config_processor = GitlabCiYamlProcessor.new(config, path)

          expect(config_processor.builds_for_stage_and_ref(type, "deploy").size).to eq(1)
        end

        it "returns builds if only has a branches keyword specified" do
          config = YAML.dump({
                               before_script: ["pwd"],
                               rspec: { script: "rspec", type: type, only: ["branches"] }
                             })

          config_processor = GitlabCiYamlProcessor.new(config, path)

          expect(config_processor.builds_for_stage_and_ref(type, "deploy").size).to eq(1)
        end

        it "does not return builds if only has a tags keyword" do
          config = YAML.dump({
                               before_script: ["pwd"],
                               rspec: { script: "rspec", type: type, only: ["tags"] }
                             })

          config_processor = GitlabCiYamlProcessor.new(config, path)

          expect(config_processor.builds_for_stage_and_ref(type, "deploy").size).to eq(0)
        end

        it "returns builds if only has a triggers keyword specified and a trigger is provided" do
          config = YAML.dump({
                               before_script: ["pwd"],
                               rspec: { script: "rspec", type: type, only: ["triggers"] }
                             })

          config_processor = GitlabCiYamlProcessor.new(config, path)

          expect(config_processor.builds_for_stage_and_ref(type, "deploy", false, true).size).to eq(1)
        end

        it "does not return builds if only has a triggers keyword specified and no trigger is provided" do
          config = YAML.dump({
                               before_script: ["pwd"],
                               rspec: { script: "rspec", type: type, only: ["triggers"] }
                             })

          config_processor = GitlabCiYamlProcessor.new(config, path)

          expect(config_processor.builds_for_stage_and_ref(type, "deploy").size).to eq(0)
        end

        it "returns builds if only has current repository path" do
          config = YAML.dump({
                               before_script: ["pwd"],
                               rspec: { script: "rspec", type: type, only: ["branches@path"] }
                             })

          config_processor = GitlabCiYamlProcessor.new(config, path)

          expect(config_processor.builds_for_stage_and_ref(type, "deploy").size).to eq(1)
        end

        it "does not return builds if only has different repository path" do
          config = YAML.dump({
                               before_script: ["pwd"],
                               rspec: { script: "rspec", type: type, only: ["branches@fork"] }
                             })

          config_processor = GitlabCiYamlProcessor.new(config, path)

          expect(config_processor.builds_for_stage_and_ref(type, "deploy").size).to eq(0)
        end

        it "returns build only for specified type" do

          config = YAML.dump({
                               before_script: ["pwd"],
                               rspec: { script: "rspec", type: "test", only: ["master", "deploy"] },
                               staging: { script: "deploy", type: "deploy", only: ["master", "deploy"] },
                               production: { script: "deploy", type: "deploy", only: ["master@path", "deploy"] },
                             })

          config_processor = GitlabCiYamlProcessor.new(config, 'fork')

          expect(config_processor.builds_for_stage_and_ref("deploy", "deploy").size).to eq(2)
          expect(config_processor.builds_for_stage_and_ref("test", "deploy").size).to eq(1)
          expect(config_processor.builds_for_stage_and_ref("deploy", "master").size).to eq(1)
        end
      end

      describe :except do
        it "returns builds if except has another branch" do
          config = YAML.dump({
                               before_script: ["pwd"],
                               rspec: { script: "rspec", except: ["deploy"] }
                             })

          config_processor = GitlabCiYamlProcessor.new(config, path)

          expect(config_processor.builds_for_stage_and_ref(type, "master").size).to eq(1)
        end

        it "returns builds if except has regexp with another branch" do
          config = YAML.dump({
                               before_script: ["pwd"],
                               rspec: { script: "rspec", except: ["/^deploy$/"] }
                             })

          config_processor = GitlabCiYamlProcessor.new(config, path)

          expect(config_processor.builds_for_stage_and_ref(type, "master").size).to eq(1)
        end

        it "does not return builds if except has specified this branch" do
          config = YAML.dump({
                               before_script: ["pwd"],
                               rspec: { script: "rspec", except: ["master"] }
                             })

          config_processor = GitlabCiYamlProcessor.new(config, path)

          expect(config_processor.builds_for_stage_and_ref(type, "master").size).to eq(0)
        end

        it "does not return builds if except has a list of branches including specified" do
          config = YAML.dump({
                               before_script: ["pwd"],
                               rspec: { script: "rspec", type: type, except: ["master", "deploy"] }
                             })

          config_processor = GitlabCiYamlProcessor.new(config, path)

          expect(config_processor.builds_for_stage_and_ref(type, "deploy").size).to eq(0)
        end

        it "does not return builds if except has a branches keyword specified" do
          config = YAML.dump({
                               before_script: ["pwd"],
                               rspec: { script: "rspec", type: type, except: ["branches"] }
                             })

          config_processor = GitlabCiYamlProcessor.new(config, path)

          expect(config_processor.builds_for_stage_and_ref(type, "deploy").size).to eq(0)
        end

        it "returns builds if except has a tags keyword" do
          config = YAML.dump({
                               before_script: ["pwd"],
                               rspec: { script: "rspec", type: type, except: ["tags"] }
                             })

          config_processor = GitlabCiYamlProcessor.new(config, path)

          expect(config_processor.builds_for_stage_and_ref(type, "deploy").size).to eq(1)
        end

        it "does not return builds if except has a triggers keyword specified and a trigger is provided" do
          config = YAML.dump({
                               before_script: ["pwd"],
                               rspec: { script: "rspec", type: type, except: ["triggers"] }
                             })

          config_processor = GitlabCiYamlProcessor.new(config, path)

          expect(config_processor.builds_for_stage_and_ref(type, "deploy", false, true).size).to eq(0)
        end

        it "returns builds if except has a triggers keyword specified and no trigger is provided" do
          config = YAML.dump({
                               before_script: ["pwd"],
                               rspec: { script: "rspec", type: type, except: ["triggers"] }
                             })

          config_processor = GitlabCiYamlProcessor.new(config, path)

          expect(config_processor.builds_for_stage_and_ref(type, "deploy").size).to eq(1)
        end

        it "does not return builds if except has current repository path" do
          config = YAML.dump({
                               before_script: ["pwd"],
                               rspec: { script: "rspec", type: type, except: ["branches@path"] }
                             })

          config_processor = GitlabCiYamlProcessor.new(config, path)

          expect(config_processor.builds_for_stage_and_ref(type, "deploy").size).to eq(0)
        end

        it "returns builds if except has different repository path" do
          config = YAML.dump({
                               before_script: ["pwd"],
                               rspec: { script: "rspec", type: type, except: ["branches@fork"] }
                             })

          config_processor = GitlabCiYamlProcessor.new(config, path)

          expect(config_processor.builds_for_stage_and_ref(type, "deploy").size).to eq(1)
        end

        it "returns build except specified type" do
          config = YAML.dump({
                               before_script: ["pwd"],
                               rspec: { script: "rspec", type: "test", except: ["master", "deploy", "test@fork"] },
                               staging: { script: "deploy", type: "deploy", except: ["master"] },
                               production: { script: "deploy", type: "deploy", except: ["master@fork"] },
                             })

          config_processor = GitlabCiYamlProcessor.new(config, 'fork')

          expect(config_processor.builds_for_stage_and_ref("deploy", "deploy").size).to eq(2)
          expect(config_processor.builds_for_stage_and_ref("test", "test").size).to eq(0)
          expect(config_processor.builds_for_stage_and_ref("deploy", "master").size).to eq(0)
        end
      end

    end
    
    describe "Scripts handling" do
      let(:config_data) { YAML.dump(config) }
      let(:config_processor) { GitlabCiYamlProcessor.new(config_data, path) }
      
      subject { config_processor.builds_for_stage_and_ref("test", "master").first }
      
<<<<<<< HEAD
      describe "before_script" do
        context "in global context" do
          let(:config) {
            {
              before_script: ["global script"],
              test: { script: ["script"] }
            }
          }
          
          it "return commands with scripts concencaced" do
            expect(subject[:commands]).to eq("global script\nscript")
          end
        end
 
        context "overwritten in local context" do
          let(:config) {
            {
              before_script: ["global script"],
              test: { before_script: ["local script"], script: ["script"] }
            }
          }

          it "return commands with scripts concencaced" do
            expect(subject[:commands]).to eq("local script\nscript")
          end
        end
      end

      describe "script" do
        let(:config) {
          {
            test: { script: ["script"] }
          }
        }

        it "return commands with scripts concencaced" do
          expect(subject[:commands]).to eq("script")
        end
      end

      describe "finally_script" do
=======
      describe "after_script" do
>>>>>>> a0afeefd
        context "in global context" do
          let(:config) {
            {
              after_script: ["after_script"],
              test: { script: ["script"] }
            }
          }

          it "return after_script in options" do
            expect(subject[:options][:after_script]).to eq(["after_script"])
          end
        end

        context "overwritten in local context" do
          let(:config) {
            {
              finally_script: ["local finally_script"],
              test: { finally_script: ["local finally_script"], script: ["script"] }
            }
          }

          it "return finally_script in options" do
            expect(subject[:options][:finally_script]).to eq(["local finally_script"])
          end
        end
      end
    end

    describe "Image and service handling" do
      it "returns image and service when defined" do
        config = YAML.dump({
                             image: "ruby:2.1",
                             services: ["mysql"],
                             before_script: ["pwd"],
                             rspec: { script: "rspec" }
                           })

        config_processor = GitlabCiYamlProcessor.new(config, path)

        expect(config_processor.builds_for_stage_and_ref("test", "master").size).to eq(1)
        expect(config_processor.builds_for_stage_and_ref("test", "master").first).to eq({
          except: nil,
          stage: "test",
          stage_idx: 1,
          name: :rspec,
          only: nil,
          commands: "pwd\nrspec",
          tag_list: [],
          options: {
            image: "ruby:2.1",
            services: ["mysql"]
          },
          allow_failure: false,
          when: "on_success"
        })
      end

      it "returns image and service when overridden for job" do
        config = YAML.dump({
                             image:         "ruby:2.1",
                             services:      ["mysql"],
                             before_script: ["pwd"],
                             rspec:         { image: "ruby:2.5", services: ["postgresql"], script: "rspec" }
                           })

        config_processor = GitlabCiYamlProcessor.new(config, path)

        expect(config_processor.builds_for_stage_and_ref("test", "master").size).to eq(1)
        expect(config_processor.builds_for_stage_and_ref("test", "master").first).to eq({
          except: nil,
          stage: "test",
          stage_idx: 1,
          name: :rspec,
          only: nil,
          commands: "pwd\nrspec",
          tag_list: [],
          options: {
            image: "ruby:2.5",
            services: ["postgresql"]
          },
          allow_failure: false,
          when: "on_success"
        })
      end
    end

    describe "Variables" do
      it "returns variables when defined" do
        variables = {
          var1: "value1",
          var2: "value2",
        }
        config = YAML.dump({
                             variables: variables,
                             before_script: ["pwd"],
                             rspec: { script: "rspec" }
                           })

        config_processor = GitlabCiYamlProcessor.new(config, path)
        expect(config_processor.variables).to eq(variables)
      end
    end

    describe "When" do
      %w(on_success on_failure always).each do |when_state|
        it "returns #{when_state} when defined" do
          config = YAML.dump({
                               rspec: { script: "rspec", when: when_state }
                             })

          config_processor = GitlabCiYamlProcessor.new(config, path)
          builds = config_processor.builds_for_stage_and_ref("test", "master")
          expect(builds.size).to eq(1)
          expect(builds.first[:when]).to eq(when_state)
        end
      end
    end

    describe "Caches" do
      it "returns cache when defined globally" do
        config = YAML.dump({
                             cache: { paths: ["logs/", "binaries/"], untracked: true, key: 'key' },
                             rspec: {
                               script: "rspec"
                             }
                           })

        config_processor = GitlabCiYamlProcessor.new(config)

        expect(config_processor.builds_for_stage_and_ref("test", "master").size).to eq(1)
        expect(config_processor.builds_for_stage_and_ref("test", "master").first[:options][:cache]).to eq(
          paths: ["logs/", "binaries/"],
          untracked: true,
          key: 'key',
        )
      end

      it "returns cache when defined in a job" do
        config = YAML.dump({
                             rspec: {
                               cache: { paths: ["logs/", "binaries/"], untracked: true, key: 'key' },
                               script: "rspec"
                             }
                           })

        config_processor = GitlabCiYamlProcessor.new(config)

        expect(config_processor.builds_for_stage_and_ref("test", "master").size).to eq(1)
        expect(config_processor.builds_for_stage_and_ref("test", "master").first[:options][:cache]).to eq(
          paths: ["logs/", "binaries/"],
          untracked: true,
          key: 'key',
        )
      end

      it "overwrite cache when defined for a job and globally" do
        config = YAML.dump({
                             cache: { paths: ["logs/", "binaries/"], untracked: true, key: 'global' },
                             rspec: {
                               script: "rspec",
                               cache: { paths: ["test/"], untracked: false, key: 'local' },
                             }
                           })

        config_processor = GitlabCiYamlProcessor.new(config)

        expect(config_processor.builds_for_stage_and_ref("test", "master").size).to eq(1)
        expect(config_processor.builds_for_stage_and_ref("test", "master").first[:options][:cache]).to eq(
          paths: ["test/"],
          untracked: false,
          key: 'local',
        )
      end
    end

    describe "Artifacts" do
      it "returns artifacts when defined" do
        config = YAML.dump({
                             image:         "ruby:2.1",
                             services:      ["mysql"],
                             before_script: ["pwd"],
                             rspec:         {
                               artifacts: { paths: ["logs/", "binaries/"], untracked: true, name: "custom_name" },
                               script: "rspec"
                             }
                           })

        config_processor = GitlabCiYamlProcessor.new(config)

        expect(config_processor.builds_for_stage_and_ref("test", "master").size).to eq(1)
        expect(config_processor.builds_for_stage_and_ref("test", "master").first).to eq({
          except: nil,
          stage: "test",
          stage_idx: 1,
          name: :rspec,
          only: nil,
          commands: "pwd\nrspec",
          tag_list: [],
          options: {
            image: "ruby:2.1",
            services: ["mysql"],
            artifacts: {
              name: "custom_name",
              paths: ["logs/", "binaries/"],
              untracked: true
            }
          },
          when: "on_success",
          allow_failure: false
        })
      end
    end

    describe "Dependencies" do
      let(:config) do
        {
          build1: { stage: 'build', script: 'test' },
          build2: { stage: 'build', script: 'test' },
          test1: { stage: 'test', script: 'test', dependencies: dependencies },
          test2: { stage: 'test', script: 'test' },
          deploy: { stage: 'test', script: 'test' }
        }
      end

      subject { GitlabCiYamlProcessor.new(YAML.dump(config)) }

      context 'no dependencies' do
        let(:dependencies) { }

        it { expect { subject }.to_not raise_error }
      end

      context 'dependencies to builds' do
        let(:dependencies) { ['build1', 'build2'] }

        it { expect { subject }.to_not raise_error }
      end

      context 'dependencies to builds defined as symbols' do
        let(:dependencies) { [:build1, :build2] }

        it { expect { subject }.to_not raise_error }
      end

      context 'undefined dependency' do
        let(:dependencies) { ['undefined'] }

        it { expect { subject }.to raise_error(GitlabCiYamlProcessor::ValidationError, 'test1 job: undefined dependency: undefined') }
      end

      context 'dependencies to deploy' do
        let(:dependencies) { ['deploy'] }

        it { expect { subject }.to raise_error(GitlabCiYamlProcessor::ValidationError, 'test1 job: dependency deploy is not defined in prior stages') }
      end
    end

    describe "Hidden jobs" do
      let(:config) do
        YAML.dump({
                    '.hidden_job' => { script: 'test' },
                    'normal_job' => { script: 'test' }
                  })
      end

      let(:config_processor) { GitlabCiYamlProcessor.new(config) }

      subject { config_processor.builds_for_stage_and_ref("test", "master") }

      it "doesn't create jobs that starts with dot" do
        expect(subject.size).to eq(1)
        expect(subject.first).to eq({
          except: nil,
          stage: "test",
          stage_idx: 1,
          name: :normal_job,
          only: nil,
          commands: "test",
          tag_list: [],
          options: {},
          when: "on_success",
          allow_failure: false
        })
      end
    end

    describe "YAML Alias/Anchor" do
      it "is correctly supported for jobs" do
        config = <<EOT
job1: &JOBTMPL
  script: execute-script-for-job

job2: *JOBTMPL
EOT

        config_processor = GitlabCiYamlProcessor.new(config)

        expect(config_processor.builds_for_stage_and_ref("test", "master").size).to eq(2)
        expect(config_processor.builds_for_stage_and_ref("test", "master").first).to eq({
          except: nil,
          stage: "test",
          stage_idx: 1,
          name: :job1,
          only: nil,
          commands: "execute-script-for-job",
          tag_list: [],
          options: {},
          when: "on_success",
          allow_failure: false
        })
        expect(config_processor.builds_for_stage_and_ref("test", "master").second).to eq({
          except: nil,
          stage: "test",
          stage_idx: 1,
          name: :job2,
          only: nil,
          commands: "execute-script-for-job",
          tag_list: [],
          options: {},
          when: "on_success",
          allow_failure: false
        })
      end
    end

    describe "Error handling" do
      it "fails to parse YAML" do
        expect{GitlabCiYamlProcessor.new("invalid: yaml: test")}.to raise_error(Psych::SyntaxError)
      end

      it "indicates that object is invalid" do
        expect{GitlabCiYamlProcessor.new("invalid_yaml")}.to raise_error(GitlabCiYamlProcessor::ValidationError)
      end

      it "returns errors if tags parameter is invalid" do
        config = YAML.dump({ rspec: { script: "test", tags: "mysql" } })
        expect do
          GitlabCiYamlProcessor.new(config, path)
        end.to raise_error(GitlabCiYamlProcessor::ValidationError, "rspec job: tags parameter should be an array of strings")
      end

      it "returns errors if before_script parameter is invalid" do
        config = YAML.dump({ before_script: "bundle update", rspec: { script: "test" } })
        expect do
          GitlabCiYamlProcessor.new(config, path)
        end.to raise_error(GitlabCiYamlProcessor::ValidationError, "before_script should be an array of strings")
      end

<<<<<<< HEAD
      it "returns errors if job before_script parameter is not an array of strings" do
        config = YAML.dump({ rspec: { script: "test", before_script: [10, "test"] } })
        expect do
          GitlabCiYamlProcessor.new(config, path)
        end.to raise_error(GitlabCiYamlProcessor::ValidationError, "rspec job: before_script should be an array of strings")
      end

      it "returns errors if finally_script parameter is invalid" do
        config = YAML.dump({ finally_script: "bundle update", rspec: { script: "test" } })
=======
      it "returns errors if after_script parameter is invalid" do
        config = YAML.dump({ after_script: "bundle update", rspec: { script: "test" } })
>>>>>>> a0afeefd
        expect do
          GitlabCiYamlProcessor.new(config, path)
        end.to raise_error(GitlabCiYamlProcessor::ValidationError, "after_script should be an array of strings")
      end

      it "returns errors if job finally_script parameter is not an array of strings" do
        config = YAML.dump({ rspec: { script: "test", finally_script: [10, "test"] } })
        expect do
          GitlabCiYamlProcessor.new(config, path)
        end.to raise_error(GitlabCiYamlProcessor::ValidationError, "rspec job: finally_script should be an array of strings")
      end

      it "returns errors if image parameter is invalid" do
        config = YAML.dump({ image: ["test"], rspec: { script: "test" } })
        expect do
          GitlabCiYamlProcessor.new(config, path)
        end.to raise_error(GitlabCiYamlProcessor::ValidationError, "image should be a string")
      end

      it "returns errors if job name is blank" do
        config = YAML.dump({ '' => { script: "test" } })
        expect do
          GitlabCiYamlProcessor.new(config, path)
        end.to raise_error(GitlabCiYamlProcessor::ValidationError, "job name should be non-empty string")
      end

      it "returns errors if job name is non-string" do
        config = YAML.dump({ 10 => { script: "test" } })
        expect do
          GitlabCiYamlProcessor.new(config, path)
        end.to raise_error(GitlabCiYamlProcessor::ValidationError, "job name should be non-empty string")
      end

      it "returns errors if job image parameter is invalid" do
        config = YAML.dump({ rspec: { script: "test", image: ["test"] } })
        expect do
          GitlabCiYamlProcessor.new(config, path)
        end.to raise_error(GitlabCiYamlProcessor::ValidationError, "rspec job: image should be a string")
      end

      it "returns errors if services parameter is not an array" do
        config = YAML.dump({ services: "test", rspec: { script: "test" } })
        expect do
          GitlabCiYamlProcessor.new(config, path)
        end.to raise_error(GitlabCiYamlProcessor::ValidationError, "services should be an array of strings")
      end

      it "returns errors if services parameter is not an array of strings" do
        config = YAML.dump({ services: [10, "test"], rspec: { script: "test" } })
        expect do
          GitlabCiYamlProcessor.new(config, path)
        end.to raise_error(GitlabCiYamlProcessor::ValidationError, "services should be an array of strings")
      end

      it "returns errors if job services parameter is not an array" do
        config = YAML.dump({ rspec: { script: "test", services: "test" } })
        expect do
          GitlabCiYamlProcessor.new(config, path)
        end.to raise_error(GitlabCiYamlProcessor::ValidationError, "rspec job: services should be an array of strings")
      end

      it "returns errors if job services parameter is not an array of strings" do
        config = YAML.dump({ rspec: { script: "test", services: [10, "test"] } })
        expect do
          GitlabCiYamlProcessor.new(config, path)
        end.to raise_error(GitlabCiYamlProcessor::ValidationError, "rspec job: services should be an array of strings")
      end

      it "returns errors if there are unknown parameters" do
        config = YAML.dump({ extra: "bundle update" })
        expect do
          GitlabCiYamlProcessor.new(config, path)
        end.to raise_error(GitlabCiYamlProcessor::ValidationError, "Unknown parameter: extra")
      end

      it "returns errors if there are unknown parameters that are hashes, but doesn't have a script" do
        config = YAML.dump({ extra: { services: "test" } })
        expect do
          GitlabCiYamlProcessor.new(config, path)
        end.to raise_error(GitlabCiYamlProcessor::ValidationError, "Unknown parameter: extra")
      end

      it "returns errors if there are no jobs defined" do
        config = YAML.dump({ before_script: ["bundle update"] })
        expect do
          GitlabCiYamlProcessor.new(config, path)
        end.to raise_error(GitlabCiYamlProcessor::ValidationError, "Please define at least one job")
      end

      it "returns errors if job allow_failure parameter is not an boolean" do
        config = YAML.dump({ rspec: { script: "test", allow_failure: "string" } })
        expect do
          GitlabCiYamlProcessor.new(config, path)
        end.to raise_error(GitlabCiYamlProcessor::ValidationError, "rspec job: allow_failure parameter should be an boolean")
      end

      it "returns errors if job stage is not a string" do
        config = YAML.dump({ rspec: { script: "test", type: 1 } })
        expect do
          GitlabCiYamlProcessor.new(config, path)
        end.to raise_error(GitlabCiYamlProcessor::ValidationError, "rspec job: stage parameter should be build, test, deploy")
      end

      it "returns errors if job stage is not a pre-defined stage" do
        config = YAML.dump({ rspec: { script: "test", type: "acceptance" } })
        expect do
          GitlabCiYamlProcessor.new(config, path)
        end.to raise_error(GitlabCiYamlProcessor::ValidationError, "rspec job: stage parameter should be build, test, deploy")
      end

      it "returns errors if job stage is not a defined stage" do
        config = YAML.dump({ types: ["build", "test"], rspec: { script: "test", type: "acceptance" } })
        expect do
          GitlabCiYamlProcessor.new(config, path)
        end.to raise_error(GitlabCiYamlProcessor::ValidationError, "rspec job: stage parameter should be build, test")
      end

      it "returns errors if stages is not an array" do
        config = YAML.dump({ types: "test", rspec: { script: "test" } })
        expect do
          GitlabCiYamlProcessor.new(config, path)
        end.to raise_error(GitlabCiYamlProcessor::ValidationError, "stages should be an array of strings")
      end

      it "returns errors if stages is not an array of strings" do
        config = YAML.dump({ types: [true, "test"], rspec: { script: "test" } })
        expect do
          GitlabCiYamlProcessor.new(config, path)
        end.to raise_error(GitlabCiYamlProcessor::ValidationError, "stages should be an array of strings")
      end

      it "returns errors if variables is not a map" do
        config = YAML.dump({ variables: "test", rspec: { script: "test" } })
        expect do
          GitlabCiYamlProcessor.new(config, path)
        end.to raise_error(GitlabCiYamlProcessor::ValidationError, "variables should be a map of key-valued strings")
      end

      it "returns errors if variables is not a map of key-valued strings" do
        config = YAML.dump({ variables: { test: false }, rspec: { script: "test" } })
        expect do
          GitlabCiYamlProcessor.new(config, path)
        end.to raise_error(GitlabCiYamlProcessor::ValidationError, "variables should be a map of key-valued strings")
      end

      it "returns errors if job when is not on_success, on_failure or always" do
        config = YAML.dump({ rspec: { script: "test", when: 1 } })
        expect do
          GitlabCiYamlProcessor.new(config, path)
        end.to raise_error(GitlabCiYamlProcessor::ValidationError, "rspec job: when parameter should be on_success, on_failure or always")
      end

      it "returns errors if job artifacts:name is not an a string" do
        config = YAML.dump({ types: ["build", "test"], rspec: { script: "test", artifacts: { name: 1 } } })
        expect do
          GitlabCiYamlProcessor.new(config)
        end.to raise_error(GitlabCiYamlProcessor::ValidationError, "rspec job: artifacts:name parameter should be a string")
      end

      it "returns errors if job artifacts:untracked is not an array of strings" do
        config = YAML.dump({ types: ["build", "test"], rspec: { script: "test", artifacts: { untracked: "string" } } })
        expect do
          GitlabCiYamlProcessor.new(config)
        end.to raise_error(GitlabCiYamlProcessor::ValidationError, "rspec job: artifacts:untracked parameter should be an boolean")
      end

      it "returns errors if job artifacts:paths is not an array of strings" do
        config = YAML.dump({ types: ["build", "test"], rspec: { script: "test", artifacts: { paths: "string" } } })
        expect do
          GitlabCiYamlProcessor.new(config)
        end.to raise_error(GitlabCiYamlProcessor::ValidationError, "rspec job: artifacts:paths parameter should be an array of strings")
      end

      it "returns errors if cache:untracked is not an array of strings" do
        config = YAML.dump({ cache: { untracked: "string" }, rspec: { script: "test" } })
        expect do
          GitlabCiYamlProcessor.new(config)
        end.to raise_error(GitlabCiYamlProcessor::ValidationError, "cache:untracked parameter should be an boolean")
      end

      it "returns errors if cache:paths is not an array of strings" do
        config = YAML.dump({ cache: { paths: "string" }, rspec: { script: "test" } })
        expect do
          GitlabCiYamlProcessor.new(config)
        end.to raise_error(GitlabCiYamlProcessor::ValidationError, "cache:paths parameter should be an array of strings")
      end

      it "returns errors if cache:key is not a string" do
        config = YAML.dump({ cache: { key: 1 }, rspec: { script: "test" } })
        expect do
          GitlabCiYamlProcessor.new(config)
        end.to raise_error(GitlabCiYamlProcessor::ValidationError, "cache:key parameter should be a string")
      end

      it "returns errors if job cache:key is not an a string" do
        config = YAML.dump({ types: ["build", "test"], rspec: { script: "test", cache: { key: 1 } } })
        expect do
          GitlabCiYamlProcessor.new(config)
        end.to raise_error(GitlabCiYamlProcessor::ValidationError, "rspec job: cache:key parameter should be a string")
      end

      it "returns errors if job cache:untracked is not an array of strings" do
        config = YAML.dump({ types: ["build", "test"], rspec: { script: "test", cache: { untracked: "string" } } })
        expect do
          GitlabCiYamlProcessor.new(config)
        end.to raise_error(GitlabCiYamlProcessor::ValidationError, "rspec job: cache:untracked parameter should be an boolean")
      end

      it "returns errors if job cache:paths is not an array of strings" do
        config = YAML.dump({ types: ["build", "test"], rspec: { script: "test", cache: { paths: "string" } } })
        expect do
          GitlabCiYamlProcessor.new(config)
        end.to raise_error(GitlabCiYamlProcessor::ValidationError, "rspec job: cache:paths parameter should be an array of strings")
      end

      it "returns errors if job dependencies is not an array of strings" do
        config = YAML.dump({ types: ["build", "test"], rspec: { script: "test", dependencies: "string" } })
        expect do
          GitlabCiYamlProcessor.new(config)
        end.to raise_error(GitlabCiYamlProcessor::ValidationError, "rspec job: dependencies parameter should be an array of strings")
      end
    end
  end
end<|MERGE_RESOLUTION|>--- conflicted
+++ resolved
@@ -293,7 +293,6 @@
       
       subject { config_processor.builds_for_stage_and_ref("test", "master").first }
       
-<<<<<<< HEAD
       describe "before_script" do
         context "in global context" do
           let(:config) {
@@ -334,10 +333,7 @@
         end
       end
 
-      describe "finally_script" do
-=======
       describe "after_script" do
->>>>>>> a0afeefd
         context "in global context" do
           let(:config) {
             {
@@ -354,13 +350,13 @@
         context "overwritten in local context" do
           let(:config) {
             {
-              finally_script: ["local finally_script"],
-              test: { finally_script: ["local finally_script"], script: ["script"] }
+              after_script: ["local after_script"],
+              test: { after_script: ["local after_script"], script: ["script"] }
             }
           }
 
-          it "return finally_script in options" do
-            expect(subject[:options][:finally_script]).to eq(["local finally_script"])
+          it "return after_script in options" do
+            expect(subject[:options][:after_script]).to eq(["local after_script"])
           end
         end
       end
@@ -686,7 +682,6 @@
         end.to raise_error(GitlabCiYamlProcessor::ValidationError, "before_script should be an array of strings")
       end
 
-<<<<<<< HEAD
       it "returns errors if job before_script parameter is not an array of strings" do
         config = YAML.dump({ rspec: { script: "test", before_script: [10, "test"] } })
         expect do
@@ -694,22 +689,18 @@
         end.to raise_error(GitlabCiYamlProcessor::ValidationError, "rspec job: before_script should be an array of strings")
       end
 
-      it "returns errors if finally_script parameter is invalid" do
-        config = YAML.dump({ finally_script: "bundle update", rspec: { script: "test" } })
-=======
       it "returns errors if after_script parameter is invalid" do
         config = YAML.dump({ after_script: "bundle update", rspec: { script: "test" } })
->>>>>>> a0afeefd
         expect do
           GitlabCiYamlProcessor.new(config, path)
         end.to raise_error(GitlabCiYamlProcessor::ValidationError, "after_script should be an array of strings")
       end
 
-      it "returns errors if job finally_script parameter is not an array of strings" do
-        config = YAML.dump({ rspec: { script: "test", finally_script: [10, "test"] } })
-        expect do
-          GitlabCiYamlProcessor.new(config, path)
-        end.to raise_error(GitlabCiYamlProcessor::ValidationError, "rspec job: finally_script should be an array of strings")
+      it "returns errors if job after_script parameter is not an array of strings" do
+        config = YAML.dump({ rspec: { script: "test", after_script: [10, "test"] } })
+        expect do
+          GitlabCiYamlProcessor.new(config, path)
+        end.to raise_error(GitlabCiYamlProcessor::ValidationError, "rspec job: after_script should be an array of strings")
       end
 
       it "returns errors if image parameter is invalid" do
