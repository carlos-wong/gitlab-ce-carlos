require 'spec_helper'

module Ci
  describe GitlabCiYamlProcessor, :lib do
    subject { described_class.new(config, path) }
    let(:path) { 'path' }

    describe 'our current .gitlab-ci.yml' do
      let(:config) { File.read("#{Rails.root}/.gitlab-ci.yml") }

      it 'is valid' do
        error_message = described_class.validation_message(config)

        expect(error_message).to be_nil
      end
    end

    describe '#build_attributes' do
      subject { described_class.new(config, path).build_attributes(:rspec) }

      describe 'coverage entry' do
        describe 'code coverage regexp' do
          let(:config) do
            YAML.dump(rspec: { script: 'rspec',
                               coverage: '/Code coverage: \d+\.\d+/' })
          end

          it 'includes coverage regexp in build attributes' do
            expect(subject)
              .to include(coverage_regex: 'Code coverage: \d+\.\d+')
          end
        end
      end

      describe 'allow failure entry' do
        context 'when job is a manual action' do
          context 'when allow_failure is defined' do
            let(:config) do
              YAML.dump(rspec: { script: 'rspec',
                                 when: 'manual',
                                 allow_failure: false })
            end

            it 'is not allowed to fail' do
              expect(subject[:allow_failure]).to be false
            end
          end

          context 'when allow_failure is not defined' do
            let(:config) do
              YAML.dump(rspec: { script: 'rspec',
                                 when: 'manual' })
            end

            it 'is allowed to fail' do
              expect(subject[:allow_failure]).to be true
            end
          end
        end

        context 'when job is not a manual action' do
          context 'when allow_failure is defined' do
            let(:config) do
              YAML.dump(rspec: { script: 'rspec',
                                 allow_failure: false })
            end

            it 'is not allowed to fail' do
              expect(subject[:allow_failure]).to be false
            end
          end

          context 'when allow_failure is not defined' do
            let(:config) do
              YAML.dump(rspec: { script: 'rspec' })
            end

            it 'is not allowed to fail' do
              expect(subject[:allow_failure]).to be false
            end
          end
        end
      end
    end

    describe '#stage_seeds' do
      context 'when no refs policy is specified' do
        let(:config) do
          YAML.dump(production: { stage: 'deploy', script: 'cap prod' },
                    rspec: { stage: 'test', script: 'rspec' },
                    spinach: { stage: 'test', script: 'spinach' })
        end

        let(:pipeline) { create(:ci_empty_pipeline) }

        it 'correctly fabricates a stage seeds object' do
          seeds = subject.stage_seeds(pipeline)

          expect(seeds.size).to eq 2
          expect(seeds.first.stage[:name]).to eq 'test'
          expect(seeds.second.stage[:name]).to eq 'deploy'
          expect(seeds.first.builds.dig(0, :name)).to eq 'rspec'
          expect(seeds.first.builds.dig(1, :name)).to eq 'spinach'
          expect(seeds.second.builds.dig(0, :name)).to eq 'production'
        end
      end

      context 'when refs policy is specified' do
        let(:config) do
          YAML.dump(production: { stage: 'deploy', script: 'cap prod', only: ['master'] },
                    spinach: { stage: 'test', script: 'spinach', only: ['tags'] })
        end

        let(:pipeline) do
          create(:ci_empty_pipeline, ref: 'feature', tag: true)
        end

        it 'returns stage seeds only assigned to master to master' do
          seeds = subject.stage_seeds(pipeline)

          expect(seeds.size).to eq 1
          expect(seeds.first.stage[:name]).to eq 'test'
          expect(seeds.first.builds.dig(0, :name)).to eq 'spinach'
        end
      end

      context 'when source policy is specified' do
        let(:config) do
          YAML.dump(production: { stage: 'deploy', script: 'cap prod', only: ['triggers'] },
                    spinach: { stage: 'test', script: 'spinach', only: ['schedules'] })
        end

        let(:pipeline) do
          create(:ci_empty_pipeline, source: :schedule)
        end

        it 'returns stage seeds only assigned to schedules' do
          seeds = subject.stage_seeds(pipeline)

          expect(seeds.size).to eq 1
          expect(seeds.first.stage[:name]).to eq 'test'
          expect(seeds.first.builds.dig(0, :name)).to eq 'spinach'
        end
      end
    end

    describe "#builds_for_ref" do
      let(:type) { 'test' }

      it "returns builds if no branch specified" do
        config = YAML.dump({
          before_script: ["pwd"],
          rspec: { script: "rspec" }
        })

        config_processor = GitlabCiYamlProcessor.new(config, path)

        expect(config_processor.builds_for_stage_and_ref(type, "master").size).to eq(1)
        expect(config_processor.builds_for_stage_and_ref(type, "master").first).to eq({
          stage: "test",
          stage_idx: 1,
          name: "rspec",
          commands: "pwd\nrspec",
          coverage_regex: nil,
          tag_list: [],
          options: {},
          allow_failure: false,
          when: "on_success",
          environment: nil,
          yaml_variables: []
        })
      end

      describe 'only' do
        it "does not return builds if only has another branch" do
          config = YAML.dump({
                               before_script: ["pwd"],
                               rspec: { script: "rspec", only: ["deploy"] }
                             })

          config_processor = GitlabCiYamlProcessor.new(config, path)

          expect(config_processor.builds_for_stage_and_ref(type, "master").size).to eq(0)
        end

        it "does not return builds if only has regexp with another branch" do
          config = YAML.dump({
                               before_script: ["pwd"],
                               rspec: { script: "rspec", only: ["/^deploy$/"] }
                             })

          config_processor = GitlabCiYamlProcessor.new(config, path)

          expect(config_processor.builds_for_stage_and_ref(type, "master").size).to eq(0)
        end

        it "returns builds if only has specified this branch" do
          config = YAML.dump({
                               before_script: ["pwd"],
                               rspec: { script: "rspec", only: ["master"] }
                             })

          config_processor = GitlabCiYamlProcessor.new(config, path)

          expect(config_processor.builds_for_stage_and_ref(type, "master").size).to eq(1)
        end

        it "returns builds if only has a list of branches including specified" do
          config = YAML.dump({
                               before_script: ["pwd"],
                               rspec: { script: "rspec", type: type, only: %w(master deploy) }
                             })

          config_processor = GitlabCiYamlProcessor.new(config, path)

          expect(config_processor.builds_for_stage_and_ref(type, "deploy").size).to eq(1)
        end

        it "returns builds if only has a branches keyword specified" do
          config = YAML.dump({
                               before_script: ["pwd"],
                               rspec: { script: "rspec", type: type, only: ["branches"] }
                             })

          config_processor = GitlabCiYamlProcessor.new(config, path)

          expect(config_processor.builds_for_stage_and_ref(type, "deploy").size).to eq(1)
        end

        it "does not return builds if only has a tags keyword" do
          config = YAML.dump({
                               before_script: ["pwd"],
                               rspec: { script: "rspec", type: type, only: ["tags"] }
                             })

          config_processor = GitlabCiYamlProcessor.new(config, path)

          expect(config_processor.builds_for_stage_and_ref(type, "deploy").size).to eq(0)
        end

        it "returns builds if only has special keywords specified and source matches" do
          possibilities = [{ keyword: 'pushes', source: 'push' },
                           { keyword: 'web', source: 'web' },
                           { keyword: 'triggers', source: 'trigger' },
                           { keyword: 'schedules', source: 'schedule' },
                           { keyword: 'api', source: 'api' },
                           { keyword: 'external', source: 'external' }]

          possibilities.each do |possibility|
            config = YAML.dump({
                                 before_script: ["pwd"],
                                 rspec: { script: "rspec", type: type, only: [possibility[:keyword]] }
                               })

            config_processor = GitlabCiYamlProcessor.new(config, path)

            expect(config_processor.builds_for_stage_and_ref(type, "deploy", false, possibility[:source]).size).to eq(1)
          end
        end

        it "does not return builds if only has special keywords specified and source doesn't match" do
          possibilities = [{ keyword: 'pushes', source: 'web' },
                           { keyword: 'web', source: 'push' },
                           { keyword: 'triggers', source: 'schedule' },
                           { keyword: 'schedules', source: 'external' },
                           { keyword: 'api', source: 'trigger' },
                           { keyword: 'external', source: 'api' }]

          possibilities.each do |possibility|
            config = YAML.dump({
                                 before_script: ["pwd"],
                                 rspec: { script: "rspec", type: type, only: [possibility[:keyword]] }
                               })

            config_processor = GitlabCiYamlProcessor.new(config, path)

            expect(config_processor.builds_for_stage_and_ref(type, "deploy", false, possibility[:source]).size).to eq(0)
          end
        end

        it "returns builds if only has current repository path" do
          config = YAML.dump({
                               before_script: ["pwd"],
                               rspec: { script: "rspec", type: type, only: ["branches@path"] }
                             })

          config_processor = GitlabCiYamlProcessor.new(config, path)

          expect(config_processor.builds_for_stage_and_ref(type, "deploy").size).to eq(1)
        end

        it "does not return builds if only has different repository path" do
          config = YAML.dump({
                               before_script: ["pwd"],
                               rspec: { script: "rspec", type: type, only: ["branches@fork"] }
                             })

          config_processor = GitlabCiYamlProcessor.new(config, path)

          expect(config_processor.builds_for_stage_and_ref(type, "deploy").size).to eq(0)
        end

        it "returns build only for specified type" do
          config = YAML.dump({
                               before_script: ["pwd"],
                               rspec: { script: "rspec", type: "test", only: %w(master deploy) },
                               staging: { script: "deploy", type: "deploy", only: %w(master deploy) },
                               production: { script: "deploy", type: "deploy", only: ["master@path", "deploy"] }
                             })

          config_processor = GitlabCiYamlProcessor.new(config, 'fork')

          expect(config_processor.builds_for_stage_and_ref("deploy", "deploy").size).to eq(2)
          expect(config_processor.builds_for_stage_and_ref("test", "deploy").size).to eq(1)
          expect(config_processor.builds_for_stage_and_ref("deploy", "master").size).to eq(1)
        end

        context 'for invalid value' do
          let(:config) { { rspec: { script: "rspec", type: "test", only: only } } }
          let(:processor) { GitlabCiYamlProcessor.new(YAML.dump(config)) }

          shared_examples 'raises an error' do
            it do
              expect { processor }.to raise_error(GitlabCiYamlProcessor::ValidationError, 'jobs:rspec:only config should be an array of strings or regexps')
            end
          end

          context 'when it is integer' do
            let(:only) { 1 }

            it_behaves_like 'raises an error'
          end

          context 'when it is an array of integers' do
            let(:only) { [1, 1] }

            it_behaves_like 'raises an error'
          end

          context 'when it is invalid regex' do
            let(:only) { ["/*invalid/"] }

            it_behaves_like 'raises an error'
          end
        end
      end

      describe 'except' do
        it "returns builds if except has another branch" do
          config = YAML.dump({
                               before_script: ["pwd"],
                               rspec: { script: "rspec", except: ["deploy"] }
                             })

          config_processor = GitlabCiYamlProcessor.new(config, path)

          expect(config_processor.builds_for_stage_and_ref(type, "master").size).to eq(1)
        end

        it "returns builds if except has regexp with another branch" do
          config = YAML.dump({
                               before_script: ["pwd"],
                               rspec: { script: "rspec", except: ["/^deploy$/"] }
                             })

          config_processor = GitlabCiYamlProcessor.new(config, path)

          expect(config_processor.builds_for_stage_and_ref(type, "master").size).to eq(1)
        end

        it "does not return builds if except has specified this branch" do
          config = YAML.dump({
                               before_script: ["pwd"],
                               rspec: { script: "rspec", except: ["master"] }
                             })

          config_processor = GitlabCiYamlProcessor.new(config, path)

          expect(config_processor.builds_for_stage_and_ref(type, "master").size).to eq(0)
        end

        it "does not return builds if except has a list of branches including specified" do
          config = YAML.dump({
                               before_script: ["pwd"],
                               rspec: { script: "rspec", type: type, except: %w(master deploy) }
                             })

          config_processor = GitlabCiYamlProcessor.new(config, path)

          expect(config_processor.builds_for_stage_and_ref(type, "deploy").size).to eq(0)
        end

        it "does not return builds if except has a branches keyword specified" do
          config = YAML.dump({
                               before_script: ["pwd"],
                               rspec: { script: "rspec", type: type, except: ["branches"] }
                             })

          config_processor = GitlabCiYamlProcessor.new(config, path)

          expect(config_processor.builds_for_stage_and_ref(type, "deploy").size).to eq(0)
        end

        it "returns builds if except has a tags keyword" do
          config = YAML.dump({
                               before_script: ["pwd"],
                               rspec: { script: "rspec", type: type, except: ["tags"] }
                             })

          config_processor = GitlabCiYamlProcessor.new(config, path)

          expect(config_processor.builds_for_stage_and_ref(type, "deploy").size).to eq(1)
        end

        it "does not return builds if except has special keywords specified and source matches" do
          possibilities = [{ keyword: 'pushes', source: 'push' },
                           { keyword: 'web', source: 'web' },
                           { keyword: 'triggers', source: 'trigger' },
                           { keyword: 'schedules', source: 'schedule' },
                           { keyword: 'api', source: 'api' },
                           { keyword: 'external', source: 'external' }]

          possibilities.each do |possibility|
            config = YAML.dump({
                                 before_script: ["pwd"],
                                 rspec: { script: "rspec", type: type, except: [possibility[:keyword]] }
                               })
<<<<<<< HEAD

            config_processor = GitlabCiYamlProcessor.new(config, path)

=======

            config_processor = GitlabCiYamlProcessor.new(config, path)

>>>>>>> 134ba0b5
            expect(config_processor.builds_for_stage_and_ref(type, "deploy", false, possibility[:source]).size).to eq(0)
          end
        end

        it "returns builds if except has special keywords specified and source doesn't match" do
          possibilities = [{ keyword: 'pushes', source: 'web' },
                           { keyword: 'web', source: 'push' },
                           { keyword: 'triggers', source: 'schedule' },
                           { keyword: 'schedules', source: 'external' },
                           { keyword: 'api', source: 'trigger' },
                           { keyword: 'external', source: 'api' }]

          possibilities.each do |possibility|
            config = YAML.dump({
                                 before_script: ["pwd"],
                                 rspec: { script: "rspec", type: type, except: [possibility[:keyword]] }
                               })

            config_processor = GitlabCiYamlProcessor.new(config, path)

            expect(config_processor.builds_for_stage_and_ref(type, "deploy", false, possibility[:source]).size).to eq(1)
          end
        end

        it "does not return builds if except has current repository path" do
          config = YAML.dump({
                               before_script: ["pwd"],
                               rspec: { script: "rspec", type: type, except: ["branches@path"] }
                             })

          config_processor = GitlabCiYamlProcessor.new(config, path)

          expect(config_processor.builds_for_stage_and_ref(type, "deploy").size).to eq(0)
        end

        it "returns builds if except has different repository path" do
          config = YAML.dump({
                               before_script: ["pwd"],
                               rspec: { script: "rspec", type: type, except: ["branches@fork"] }
                             })

          config_processor = GitlabCiYamlProcessor.new(config, path)

          expect(config_processor.builds_for_stage_and_ref(type, "deploy").size).to eq(1)
        end

        it "returns build except specified type" do
          config = YAML.dump({
                               before_script: ["pwd"],
                               rspec: { script: "rspec", type: "test", except: ["master", "deploy", "test@fork"] },
                               staging: { script: "deploy", type: "deploy", except: ["master"] },
                               production: { script: "deploy", type: "deploy", except: ["master@fork"] }
                             })

          config_processor = GitlabCiYamlProcessor.new(config, 'fork')

          expect(config_processor.builds_for_stage_and_ref("deploy", "deploy").size).to eq(2)
          expect(config_processor.builds_for_stage_and_ref("test", "test").size).to eq(0)
          expect(config_processor.builds_for_stage_and_ref("deploy", "master").size).to eq(0)
        end

        context 'for invalid value' do
          let(:config) { { rspec: { script: "rspec", except: except } } }
          let(:processor) { GitlabCiYamlProcessor.new(YAML.dump(config)) }

          shared_examples 'raises an error' do
            it do
              expect { processor }.to raise_error(GitlabCiYamlProcessor::ValidationError, 'jobs:rspec:except config should be an array of strings or regexps')
            end
          end

          context 'when it is integer' do
            let(:except) { 1 }

            it_behaves_like 'raises an error'
          end

          context 'when it is an array of integers' do
            let(:except) { [1, 1] }

            it_behaves_like 'raises an error'
          end

          context 'when it is invalid regex' do
            let(:except) { ["/*invalid/"] }

            it_behaves_like 'raises an error'
          end
        end
      end
    end

    describe "Scripts handling" do
      let(:config_data) { YAML.dump(config) }
      let(:config_processor) { GitlabCiYamlProcessor.new(config_data, path) }

      subject { config_processor.builds_for_stage_and_ref("test", "master").first }

      describe "before_script" do
        context "in global context" do
          let(:config) do
            {
              before_script: ["global script"],
              test: { script: ["script"] }
            }
          end

          it "return commands with scripts concencaced" do
            expect(subject[:commands]).to eq("global script\nscript")
          end
        end

        context "overwritten in local context" do
          let(:config) do
            {
              before_script: ["global script"],
              test: { before_script: ["local script"], script: ["script"] }
            }
          end

          it "return commands with scripts concencaced" do
            expect(subject[:commands]).to eq("local script\nscript")
          end
        end
      end

      describe "script" do
        let(:config) do
          {
            test: { script: ["script"] }
          }
        end

        it "return commands with scripts concencaced" do
          expect(subject[:commands]).to eq("script")
        end
      end

      describe "after_script" do
        context "in global context" do
          let(:config) do
            {
              after_script: ["after_script"],
              test: { script: ["script"] }
            }
          end

          it "return after_script in options" do
            expect(subject[:options][:after_script]).to eq(["after_script"])
          end
        end

        context "overwritten in local context" do
          let(:config) do
            {
              after_script: ["local after_script"],
              test: { after_script: ["local after_script"], script: ["script"] }
            }
          end

          it "return after_script in options" do
            expect(subject[:options][:after_script]).to eq(["local after_script"])
          end
        end
      end
    end

    describe "Image and service handling" do
      context "when extended docker configuration is used" do
        it "returns image and service when defined" do
          config = YAML.dump({ image: { name: "ruby:2.1" },
                               services: ["mysql", { name: "docker:dind", alias: "docker" }],
                               before_script: ["pwd"],
                               rspec: { script: "rspec" } })

          config_processor = GitlabCiYamlProcessor.new(config, path)

          expect(config_processor.builds_for_stage_and_ref("test", "master").size).to eq(1)
          expect(config_processor.builds_for_stage_and_ref("test", "master").first).to eq({
            stage: "test",
            stage_idx: 1,
            name: "rspec",
            commands: "pwd\nrspec",
            coverage_regex: nil,
            tag_list: [],
            options: {
                image: { name: "ruby:2.1" },
                services: [{ name: "mysql" }, { name: "docker:dind", alias: "docker" }]
            },
            allow_failure: false,
            when: "on_success",
            environment: nil,
            yaml_variables: []
          })
        end

        it "returns image and service when overridden for job" do
          config = YAML.dump({ image: "ruby:2.1",
                               services: ["mysql"],
                               before_script: ["pwd"],
                               rspec: { image: { name: "ruby:2.5" },
                                        services: [{ name: "postgresql", alias: "db-pg" }, "docker:dind"], script: "rspec" } })

          config_processor = GitlabCiYamlProcessor.new(config, path)

          expect(config_processor.builds_for_stage_and_ref("test", "master").size).to eq(1)
          expect(config_processor.builds_for_stage_and_ref("test", "master").first).to eq({
            stage: "test",
            stage_idx: 1,
            name: "rspec",
            commands: "pwd\nrspec",
            coverage_regex: nil,
            tag_list: [],
            options: {
                image: { name: "ruby:2.5" },
                services: [{ name: "postgresql", alias: "db-pg" }, { name: "docker:dind" }]
            },
            allow_failure: false,
            when: "on_success",
            environment: nil,
            yaml_variables: []
          })
        end
      end

      context "when etended docker configuration is not used" do
        it "returns image and service when defined" do
          config = YAML.dump({ image: "ruby:2.1",
                               services: ["mysql", "docker:dind"],
                               before_script: ["pwd"],
                               rspec: { script: "rspec" } })

          config_processor = GitlabCiYamlProcessor.new(config, path)

          expect(config_processor.builds_for_stage_and_ref("test", "master").size).to eq(1)
          expect(config_processor.builds_for_stage_and_ref("test", "master").first).to eq({
            stage: "test",
            stage_idx: 1,
            name: "rspec",
            commands: "pwd\nrspec",
            coverage_regex: nil,
            tag_list: [],
            options: {
              image: { name: "ruby:2.1" },
              services: [{ name: "mysql" }, { name: "docker:dind" }]
            },
            allow_failure: false,
            when: "on_success",
            environment: nil,
            yaml_variables: []
          })
        end

        it "returns image and service when overridden for job" do
          config = YAML.dump({ image: "ruby:2.1",
                               services: ["mysql"],
                               before_script: ["pwd"],
                               rspec: { image: "ruby:2.5", services: ["postgresql", "docker:dind"], script: "rspec" } })

          config_processor = GitlabCiYamlProcessor.new(config, path)

          expect(config_processor.builds_for_stage_and_ref("test", "master").size).to eq(1)
          expect(config_processor.builds_for_stage_and_ref("test", "master").first).to eq({
            stage: "test",
            stage_idx: 1,
            name: "rspec",
            commands: "pwd\nrspec",
            coverage_regex: nil,
            tag_list: [],
            options: {
                image: { name: "ruby:2.5" },
                services: [{ name: "postgresql" }, { name: "docker:dind" }]
            },
            allow_failure: false,
            when: "on_success",
            environment: nil,
            yaml_variables: []
          })
        end
      end
    end

    describe 'Variables' do
      let(:config_processor) { GitlabCiYamlProcessor.new(YAML.dump(config), path) }

      subject { config_processor.builds.first[:yaml_variables] }

      context 'when global variables are defined' do
        let(:variables) do
          { 'VAR1' => 'value1', 'VAR2' => 'value2' }
        end
        let(:config) do
          {
            variables: variables,
            before_script: ['pwd'],
            rspec: { script: 'rspec' }
          }
        end

        it 'returns global variables' do
          expect(subject).to contain_exactly(
            { key: 'VAR1', value: 'value1', public: true },
            { key: 'VAR2', value: 'value2', public: true }
          )
        end
      end

      context 'when job and global variables are defined' do
        let(:global_variables) do
          { 'VAR1' => 'global1', 'VAR3' => 'global3' }
        end
        let(:job_variables) do
          { 'VAR1' => 'value1', 'VAR2' => 'value2' }
        end
        let(:config) do
          {
            before_script: ['pwd'],
            variables: global_variables,
            rspec: { script: 'rspec', variables: job_variables }
          }
        end

        it 'returns all unique variables' do
          expect(subject).to contain_exactly(
            { key: 'VAR3', value: 'global3', public: true },
            { key: 'VAR1', value: 'value1', public: true },
            { key: 'VAR2', value: 'value2', public: true }
          )
        end
      end

      context 'when job variables are defined' do
        let(:config) do
          {
            before_script: ['pwd'],
            rspec: { script: 'rspec', variables: variables }
          }
        end

        context 'when syntax is correct' do
          let(:variables) do
            { 'VAR1' => 'value1', 'VAR2' => 'value2' }
          end

          it 'returns job variables' do
            expect(subject).to contain_exactly(
              { key: 'VAR1', value: 'value1', public: true },
              { key: 'VAR2', value: 'value2', public: true }
            )
          end
        end

        context 'when syntax is incorrect' do
          context 'when variables defined but invalid' do
            let(:variables) do
              %w(VAR1 value1 VAR2 value2)
            end

            it 'raises error' do
              expect { subject }
                .to raise_error(GitlabCiYamlProcessor::ValidationError,
                                 /jobs:rspec:variables config should be a hash of key value pairs/)
            end
          end

          context 'when variables key defined but value not specified' do
            let(:variables) do
              nil
            end

            it 'returns empty array' do
              ##
              # When variables config is empty, we assume this is a valid
              # configuration, see issue #18775
              #
              expect(subject).to be_an_instance_of(Array)
              expect(subject).to be_empty
            end
          end
        end
      end

      context 'when job variables are not defined' do
        let(:config) do
          {
            before_script: ['pwd'],
            rspec: { script: 'rspec' }
          }
        end

        it 'returns empty array' do
          expect(subject).to be_an_instance_of(Array)
          expect(subject).to be_empty
        end
      end
    end

    describe "When" do
      %w(on_success on_failure always).each do |when_state|
        it "returns #{when_state} when defined" do
          config = YAML.dump({
                               rspec: { script: "rspec", when: when_state }
                             })

          config_processor = GitlabCiYamlProcessor.new(config, path)

          builds = config_processor.builds_for_stage_and_ref("test", "master")
          expect(builds.size).to eq(1)
          expect(builds.first[:when]).to eq(when_state)
        end
      end
    end

    describe 'cache' do
      context 'when cache definition has unknown keys' do
        it 'raises relevant validation error' do
          config = YAML.dump(
            { cache: { untracked: true, invalid: 'key' },
              rspec: { script: 'rspec' } })

          expect { GitlabCiYamlProcessor.new(config) }.to raise_error(
            GitlabCiYamlProcessor::ValidationError,
            'cache config contains unknown keys: invalid'
          )
        end
      end

      it "returns cache when defined globally" do
        config = YAML.dump({
                             cache: { paths: ["logs/", "binaries/"], untracked: true, key: 'key' },
                             rspec: {
                               script: "rspec"
                             }
                           })

        config_processor = GitlabCiYamlProcessor.new(config)

        expect(config_processor.builds_for_stage_and_ref("test", "master").size).to eq(1)
        expect(config_processor.builds_for_stage_and_ref("test", "master").first[:options][:cache]).to eq(
          paths: ["logs/", "binaries/"],
          untracked: true,
          key: 'key'
        )
      end

      it "returns cache when defined in a job" do
        config = YAML.dump({
                             rspec: {
                               cache: { paths: ["logs/", "binaries/"], untracked: true, key: 'key' },
                               script: "rspec"
                             }
                           })

        config_processor = GitlabCiYamlProcessor.new(config)

        expect(config_processor.builds_for_stage_and_ref("test", "master").size).to eq(1)
        expect(config_processor.builds_for_stage_and_ref("test", "master").first[:options][:cache]).to eq(
          paths: ["logs/", "binaries/"],
          untracked: true,
          key: 'key'
        )
      end

      it "overwrite cache when defined for a job and globally" do
        config = YAML.dump({
                             cache: { paths: ["logs/", "binaries/"], untracked: true, key: 'global' },
                             rspec: {
                               script: "rspec",
                               cache: { paths: ["test/"], untracked: false, key: 'local' }
                             }
                           })

        config_processor = GitlabCiYamlProcessor.new(config)

        expect(config_processor.builds_for_stage_and_ref("test", "master").size).to eq(1)
        expect(config_processor.builds_for_stage_and_ref("test", "master").first[:options][:cache]).to eq(
          paths: ["test/"],
          untracked: false,
          key: 'local'
        )
      end
    end

    describe "Artifacts" do
      it "returns artifacts when defined" do
        config = YAML.dump({
                             image:         "ruby:2.1",
                             services:      ["mysql"],
                             before_script: ["pwd"],
                             rspec:         {
                               artifacts: {
                                 paths: ["logs/", "binaries/"],
                                 untracked: true,
                                 name: "custom_name",
                                 expire_in: "7d"
                               },
                               script: "rspec"
                             }
                           })

        config_processor = GitlabCiYamlProcessor.new(config)

        expect(config_processor.builds_for_stage_and_ref("test", "master").size).to eq(1)
        expect(config_processor.builds_for_stage_and_ref("test", "master").first).to eq({
          stage: "test",
          stage_idx: 1,
          name: "rspec",
          commands: "pwd\nrspec",
          coverage_regex: nil,
          tag_list: [],
          options: {
            image: { name: "ruby:2.1" },
            services: [{ name: "mysql" }],
            artifacts: {
              name: "custom_name",
              paths: ["logs/", "binaries/"],
              untracked: true,
              expire_in: "7d"
            }
          },
          when: "on_success",
          allow_failure: false,
          environment: nil,
          yaml_variables: []
        })
      end

      %w[on_success on_failure always].each do |when_state|
        it "returns artifacts for when #{when_state}  defined" do
          config = YAML.dump({
                               rspec: {
                                 script: "rspec",
                                 artifacts: { paths: ["logs/", "binaries/"], when: when_state }
                               }
                             })

          config_processor = GitlabCiYamlProcessor.new(config, path)

          builds = config_processor.builds_for_stage_and_ref("test", "master")
          expect(builds.size).to eq(1)
          expect(builds.first[:options][:artifacts][:when]).to eq(when_state)
        end
      end
    end

    describe '#environment' do
      let(:config) do
        {
          deploy_to_production: { stage: 'deploy', script: 'test', environment: environment }
        }
      end

      let(:processor) { GitlabCiYamlProcessor.new(YAML.dump(config)) }
      let(:builds) { processor.builds_for_stage_and_ref('deploy', 'master') }

      context 'when a production environment is specified' do
        let(:environment) { 'production' }

        it 'does return production' do
          expect(builds.size).to eq(1)
          expect(builds.first[:environment]).to eq(environment)
          expect(builds.first[:options]).to include(environment: { name: environment, action: "start" })
        end
      end

      context 'when hash is specified' do
        let(:environment) do
          { name: 'production',
            url: 'http://production.gitlab.com' }
        end

        it 'does return production and URL' do
          expect(builds.size).to eq(1)
          expect(builds.first[:environment]).to eq(environment[:name])
          expect(builds.first[:options]).to include(environment: environment)
        end

        context 'the url has a port as variable' do
          let(:environment) do
            { name: 'production',
              url: 'http://production.gitlab.com:$PORT' }
          end

          it 'allows a variable for the port' do
            expect(builds.size).to eq(1)
            expect(builds.first[:environment]).to eq(environment[:name])
            expect(builds.first[:options]).to include(environment: environment)
          end
        end
      end

      context 'when no environment is specified' do
        let(:environment) { nil }

        it 'does return nil environment' do
          expect(builds.size).to eq(1)
          expect(builds.first[:environment]).to be_nil
        end
      end

      context 'is not a string' do
        let(:environment) { 1 }

        it 'raises error' do
          expect { builds }.to raise_error(
            'jobs:deploy_to_production:environment config should be a hash or a string')
        end
      end

      context 'is not a valid string' do
        let(:environment) { 'production:staging' }

        it 'raises error' do
          expect { builds }.to raise_error("jobs:deploy_to_production:environment name #{Gitlab::Regex.environment_name_regex_message}")
        end
      end

      context 'when on_stop is specified' do
        let(:review) { { stage: 'deploy', script: 'test', environment: { name: 'review', on_stop: 'close_review' } } }
        let(:config) { { review: review, close_review: close_review }.compact }

        context 'with matching job' do
          let(:close_review) { { stage: 'deploy', script: 'test', environment: { name: 'review', action: 'stop' } } }

          it 'does return a list of builds' do
            expect(builds.size).to eq(2)
            expect(builds.first[:environment]).to eq('review')
          end
        end

        context 'without matching job' do
          let(:close_review) { nil  }

          it 'raises error' do
            expect { builds }.to raise_error('review job: on_stop job close_review is not defined')
          end
        end

        context 'with close job without environment' do
          let(:close_review) { { stage: 'deploy', script: 'test' } }

          it 'raises error' do
            expect { builds }.to raise_error('review job: on_stop job close_review does not have environment defined')
          end
        end

        context 'with close job for different environment' do
          let(:close_review) { { stage: 'deploy', script: 'test', environment: 'production' } }

          it 'raises error' do
            expect { builds }.to raise_error('review job: on_stop job close_review have different environment name')
          end
        end

        context 'with close job without stop action' do
          let(:close_review) { { stage: 'deploy', script: 'test', environment: { name: 'review' } } }

          it 'raises error' do
            expect { builds }.to raise_error('review job: on_stop job close_review needs to have action stop defined')
          end
        end
      end
    end

    describe "Dependencies" do
      let(:config) do
        {
          build1: { stage: 'build', script: 'test' },
          build2: { stage: 'build', script: 'test' },
          test1: { stage: 'test', script: 'test', dependencies: dependencies },
          test2: { stage: 'test', script: 'test' },
          deploy: { stage: 'test', script: 'test' }
        }
      end

      subject { GitlabCiYamlProcessor.new(YAML.dump(config)) }

      context 'no dependencies' do
        let(:dependencies) { }

        it { expect { subject }.not_to raise_error }
      end

      context 'dependencies to builds' do
        let(:dependencies) { %w(build1 build2) }

        it { expect { subject }.not_to raise_error }
      end

      context 'dependencies to builds defined as symbols' do
        let(:dependencies) { [:build1, :build2] }

        it { expect { subject }.not_to raise_error }
      end

      context 'undefined dependency' do
        let(:dependencies) { ['undefined'] }

        it { expect { subject }.to raise_error(GitlabCiYamlProcessor::ValidationError, 'test1 job: undefined dependency: undefined') }
      end

      context 'dependencies to deploy' do
        let(:dependencies) { ['deploy'] }

        it { expect { subject }.to raise_error(GitlabCiYamlProcessor::ValidationError, 'test1 job: dependency deploy is not defined in prior stages') }
      end
    end

    describe "Hidden jobs" do
      let(:config_processor) { GitlabCiYamlProcessor.new(config) }
      subject { config_processor.builds_for_stage_and_ref("test", "master") }

      shared_examples 'hidden_job_handling' do
        it "doesn't create jobs that start with dot" do
          expect(subject.size).to eq(1)
          expect(subject.first).to eq({
            stage: "test",
            stage_idx: 1,
            name: "normal_job",
            commands: "test",
            coverage_regex: nil,
            tag_list: [],
            options: {},
            when: "on_success",
            allow_failure: false,
            environment: nil,
            yaml_variables: []
          })
        end
      end

      context 'when hidden job have a script definition' do
        let(:config) do
          YAML.dump({
                      '.hidden_job' => { image: 'ruby:2.1', script: 'test' },
                      'normal_job' => { script: 'test' }
                    })
        end

        it_behaves_like 'hidden_job_handling'
      end

      context "when hidden job doesn't have a script definition" do
        let(:config) do
          YAML.dump({
                      '.hidden_job' => { image: 'ruby:2.1' },
                      'normal_job' => { script: 'test' }
                    })
        end

        it_behaves_like 'hidden_job_handling'
      end
    end

    describe "YAML Alias/Anchor" do
      let(:config_processor) { GitlabCiYamlProcessor.new(config) }
      subject { config_processor.builds_for_stage_and_ref("build", "master") }

      shared_examples 'job_templates_handling' do
        it "is correctly supported for jobs" do
          expect(subject.size).to eq(2)
          expect(subject.first).to eq({
            stage: "build",
            stage_idx: 0,
            name: "job1",
            commands: "execute-script-for-job",
            coverage_regex: nil,
            tag_list: [],
            options: {},
            when: "on_success",
            allow_failure: false,
            environment: nil,
            yaml_variables: []
          })
          expect(subject.second).to eq({
            stage: "build",
            stage_idx: 0,
            name: "job2",
            commands: "execute-script-for-job",
            coverage_regex: nil,
            tag_list: [],
            options: {},
            when: "on_success",
            allow_failure: false,
            environment: nil,
            yaml_variables: []
          })
        end
      end

      context 'when template is a job' do
        let(:config) do
          <<EOT
job1: &JOBTMPL
  stage: build
  script: execute-script-for-job

job2: *JOBTMPL
EOT
        end

        it_behaves_like 'job_templates_handling'
      end

      context 'when template is a hidden job' do
        let(:config) do
          <<EOT
.template: &JOBTMPL
  stage: build
  script: execute-script-for-job

job1: *JOBTMPL

job2: *JOBTMPL
EOT
        end

        it_behaves_like 'job_templates_handling'
      end

      context 'when job adds its own keys to a template definition' do
        let(:config) do
          <<EOT
.template: &JOBTMPL
  stage: build

job1:
  <<: *JOBTMPL
  script: execute-script-for-job

job2:
  <<: *JOBTMPL
  script: execute-script-for-job
EOT
        end

        it_behaves_like 'job_templates_handling'
      end
    end

    describe "Error handling" do
      it "fails to parse YAML" do
        expect{GitlabCiYamlProcessor.new("invalid: yaml: test")}.to raise_error(Psych::SyntaxError)
      end

      it "indicates that object is invalid" do
        expect{GitlabCiYamlProcessor.new("invalid_yaml")}.to raise_error(GitlabCiYamlProcessor::ValidationError)
      end

      it "returns errors if tags parameter is invalid" do
        config = YAML.dump({ rspec: { script: "test", tags: "mysql" } })
        expect do
          GitlabCiYamlProcessor.new(config, path)
        end.to raise_error(GitlabCiYamlProcessor::ValidationError, "jobs:rspec tags should be an array of strings")
      end

      it "returns errors if before_script parameter is invalid" do
        config = YAML.dump({ before_script: "bundle update", rspec: { script: "test" } })
        expect do
          GitlabCiYamlProcessor.new(config, path)
        end.to raise_error(GitlabCiYamlProcessor::ValidationError, "before_script config should be an array of strings")
      end

      it "returns errors if job before_script parameter is not an array of strings" do
        config = YAML.dump({ rspec: { script: "test", before_script: [10, "test"] } })
        expect do
          GitlabCiYamlProcessor.new(config, path)
        end.to raise_error(GitlabCiYamlProcessor::ValidationError, "jobs:rspec:before_script config should be an array of strings")
      end

      it "returns errors if after_script parameter is invalid" do
        config = YAML.dump({ after_script: "bundle update", rspec: { script: "test" } })
        expect do
          GitlabCiYamlProcessor.new(config, path)
        end.to raise_error(GitlabCiYamlProcessor::ValidationError, "after_script config should be an array of strings")
      end

      it "returns errors if job after_script parameter is not an array of strings" do
        config = YAML.dump({ rspec: { script: "test", after_script: [10, "test"] } })
        expect do
          GitlabCiYamlProcessor.new(config, path)
        end.to raise_error(GitlabCiYamlProcessor::ValidationError, "jobs:rspec:after_script config should be an array of strings")
      end

      it "returns errors if image parameter is invalid" do
        config = YAML.dump({ image: ["test"], rspec: { script: "test" } })
        expect do
          GitlabCiYamlProcessor.new(config, path)
        end.to raise_error(GitlabCiYamlProcessor::ValidationError, "image config should be a hash or a string")
      end

      it "returns errors if job name is blank" do
        config = YAML.dump({ '' => { script: "test" } })
        expect do
          GitlabCiYamlProcessor.new(config, path)
        end.to raise_error(GitlabCiYamlProcessor::ValidationError, "jobs:job name can't be blank")
      end

      it "returns errors if job name is non-string" do
        config = YAML.dump({ 10 => { script: "test" } })
        expect do
          GitlabCiYamlProcessor.new(config, path)
        end.to raise_error(GitlabCiYamlProcessor::ValidationError, "jobs:10 name should be a symbol")
      end

      it "returns errors if job image parameter is invalid" do
        config = YAML.dump({ rspec: { script: "test", image: ["test"] } })
        expect do
          GitlabCiYamlProcessor.new(config, path)
        end.to raise_error(GitlabCiYamlProcessor::ValidationError, "jobs:rspec:image config should be a hash or a string")
      end

      it "returns errors if services parameter is not an array" do
        config = YAML.dump({ services: "test", rspec: { script: "test" } })
        expect do
          GitlabCiYamlProcessor.new(config, path)
        end.to raise_error(GitlabCiYamlProcessor::ValidationError, "services config should be a array")
      end

      it "returns errors if services parameter is not an array of strings" do
        config = YAML.dump({ services: [10, "test"], rspec: { script: "test" } })
        expect do
          GitlabCiYamlProcessor.new(config, path)
        end.to raise_error(GitlabCiYamlProcessor::ValidationError, "service config should be a hash or a string")
      end

      it "returns errors if job services parameter is not an array" do
        config = YAML.dump({ rspec: { script: "test", services: "test" } })
        expect do
          GitlabCiYamlProcessor.new(config, path)
        end.to raise_error(GitlabCiYamlProcessor::ValidationError, "jobs:rspec:services config should be a array")
      end

      it "returns errors if job services parameter is not an array of strings" do
        config = YAML.dump({ rspec: { script: "test", services: [10, "test"] } })
        expect do
          GitlabCiYamlProcessor.new(config, path)
        end.to raise_error(GitlabCiYamlProcessor::ValidationError, "service config should be a hash or a string")
      end

      it "returns error if job configuration is invalid" do
        config = YAML.dump({ extra: "bundle update" })
        expect do
          GitlabCiYamlProcessor.new(config, path)
        end.to raise_error(GitlabCiYamlProcessor::ValidationError, "jobs:extra config should be a hash")
      end

      it "returns errors if services configuration is not correct" do
        config = YAML.dump({ extra: { script: 'rspec', services: "test" } })
        expect do
          GitlabCiYamlProcessor.new(config, path)
        end.to raise_error(GitlabCiYamlProcessor::ValidationError, "jobs:extra:services config should be a array")
      end

      it "returns errors if there are no jobs defined" do
        config = YAML.dump({ before_script: ["bundle update"] })
        expect do
          GitlabCiYamlProcessor.new(config, path)
        end.to raise_error(GitlabCiYamlProcessor::ValidationError, "jobs config should contain at least one visible job")
      end

      it "returns errors if there are no visible jobs defined" do
        config = YAML.dump({ before_script: ["bundle update"], '.hidden'.to_sym => { script: 'ls' } })
        expect do
          GitlabCiYamlProcessor.new(config, path)
        end.to raise_error(GitlabCiYamlProcessor::ValidationError, "jobs config should contain at least one visible job")
      end

      it "returns errors if job allow_failure parameter is not an boolean" do
        config = YAML.dump({ rspec: { script: "test", allow_failure: "string" } })
        expect do
          GitlabCiYamlProcessor.new(config, path)
        end.to raise_error(GitlabCiYamlProcessor::ValidationError, "jobs:rspec allow failure should be a boolean value")
      end

      it "returns errors if job stage is not a string" do
        config = YAML.dump({ rspec: { script: "test", type: 1 } })
        expect do
          GitlabCiYamlProcessor.new(config, path)
        end.to raise_error(GitlabCiYamlProcessor::ValidationError, "jobs:rspec:type config should be a string")
      end

      it "returns errors if job stage is not a pre-defined stage" do
        config = YAML.dump({ rspec: { script: "test", type: "acceptance" } })
        expect do
          GitlabCiYamlProcessor.new(config, path)
        end.to raise_error(GitlabCiYamlProcessor::ValidationError, "rspec job: stage parameter should be build, test, deploy")
      end

      it "returns errors if job stage is not a defined stage" do
        config = YAML.dump({ types: %w(build test), rspec: { script: "test", type: "acceptance" } })
        expect do
          GitlabCiYamlProcessor.new(config, path)
        end.to raise_error(GitlabCiYamlProcessor::ValidationError, "rspec job: stage parameter should be build, test")
      end

      it "returns errors if stages is not an array" do
        config = YAML.dump({ stages: "test", rspec: { script: "test" } })
        expect do
          GitlabCiYamlProcessor.new(config, path)
        end.to raise_error(GitlabCiYamlProcessor::ValidationError, "stages config should be an array of strings")
      end

      it "returns errors if stages is not an array of strings" do
        config = YAML.dump({ stages: [true, "test"], rspec: { script: "test" } })
        expect do
          GitlabCiYamlProcessor.new(config, path)
        end.to raise_error(GitlabCiYamlProcessor::ValidationError, "stages config should be an array of strings")
      end

      it "returns errors if variables is not a map" do
        config = YAML.dump({ variables: "test", rspec: { script: "test" } })
        expect do
          GitlabCiYamlProcessor.new(config, path)
        end.to raise_error(GitlabCiYamlProcessor::ValidationError, "variables config should be a hash of key value pairs")
      end

      it "returns errors if variables is not a map of key-value strings" do
        config = YAML.dump({ variables: { test: false }, rspec: { script: "test" } })
        expect do
          GitlabCiYamlProcessor.new(config, path)
        end.to raise_error(GitlabCiYamlProcessor::ValidationError, "variables config should be a hash of key value pairs")
      end

      it "returns errors if job when is not on_success, on_failure or always" do
        config = YAML.dump({ rspec: { script: "test", when: 1 } })
        expect do
          GitlabCiYamlProcessor.new(config, path)
        end.to raise_error(GitlabCiYamlProcessor::ValidationError, "jobs:rspec when should be on_success, on_failure, always or manual")
      end

      it "returns errors if job artifacts:name is not an a string" do
        config = YAML.dump({ types: %w(build test), rspec: { script: "test", artifacts: { name: 1 } } })
        expect do
          GitlabCiYamlProcessor.new(config)
        end.to raise_error(GitlabCiYamlProcessor::ValidationError, "jobs:rspec:artifacts name should be a string")
      end

      it "returns errors if job artifacts:when is not an a predefined value" do
        config = YAML.dump({ types: %w(build test), rspec: { script: "test", artifacts: { when: 1 } } })
        expect do
          GitlabCiYamlProcessor.new(config)
        end.to raise_error(GitlabCiYamlProcessor::ValidationError, "jobs:rspec:artifacts when should be on_success, on_failure or always")
      end

      it "returns errors if job artifacts:expire_in is not an a string" do
        config = YAML.dump({ types: %w(build test), rspec: { script: "test", artifacts: { expire_in: 1 } } })
        expect do
          GitlabCiYamlProcessor.new(config)
        end.to raise_error(GitlabCiYamlProcessor::ValidationError, "jobs:rspec:artifacts expire in should be a duration")
      end

      it "returns errors if job artifacts:expire_in is not an a valid duration" do
        config = YAML.dump({ types: %w(build test), rspec: { script: "test", artifacts: { expire_in: "7 elephants" } } })
        expect do
          GitlabCiYamlProcessor.new(config)
        end.to raise_error(GitlabCiYamlProcessor::ValidationError, "jobs:rspec:artifacts expire in should be a duration")
      end

      it "returns errors if job artifacts:untracked is not an array of strings" do
        config = YAML.dump({ types: %w(build test), rspec: { script: "test", artifacts: { untracked: "string" } } })
        expect do
          GitlabCiYamlProcessor.new(config)
        end.to raise_error(GitlabCiYamlProcessor::ValidationError, "jobs:rspec:artifacts untracked should be a boolean value")
      end

      it "returns errors if job artifacts:paths is not an array of strings" do
        config = YAML.dump({ types: %w(build test), rspec: { script: "test", artifacts: { paths: "string" } } })
        expect do
          GitlabCiYamlProcessor.new(config)
        end.to raise_error(GitlabCiYamlProcessor::ValidationError, "jobs:rspec:artifacts paths should be an array of strings")
      end

      it "returns errors if cache:untracked is not an array of strings" do
        config = YAML.dump({ cache: { untracked: "string" }, rspec: { script: "test" } })
        expect do
          GitlabCiYamlProcessor.new(config)
        end.to raise_error(GitlabCiYamlProcessor::ValidationError, "cache:untracked config should be a boolean value")
      end

      it "returns errors if cache:paths is not an array of strings" do
        config = YAML.dump({ cache: { paths: "string" }, rspec: { script: "test" } })
        expect do
          GitlabCiYamlProcessor.new(config)
        end.to raise_error(GitlabCiYamlProcessor::ValidationError, "cache:paths config should be an array of strings")
      end

      it "returns errors if cache:key is not a string" do
        config = YAML.dump({ cache: { key: 1 }, rspec: { script: "test" } })
        expect do
          GitlabCiYamlProcessor.new(config)
        end.to raise_error(GitlabCiYamlProcessor::ValidationError, "cache:key config should be a string or symbol")
      end

      it "returns errors if job cache:key is not an a string" do
        config = YAML.dump({ types: %w(build test), rspec: { script: "test", cache: { key: 1 } } })
        expect do
          GitlabCiYamlProcessor.new(config)
        end.to raise_error(GitlabCiYamlProcessor::ValidationError, "jobs:rspec:cache:key config should be a string or symbol")
      end

      it "returns errors if job cache:untracked is not an array of strings" do
        config = YAML.dump({ types: %w(build test), rspec: { script: "test", cache: { untracked: "string" } } })
        expect do
          GitlabCiYamlProcessor.new(config)
        end.to raise_error(GitlabCiYamlProcessor::ValidationError, "jobs:rspec:cache:untracked config should be a boolean value")
      end

      it "returns errors if job cache:paths is not an array of strings" do
        config = YAML.dump({ types: %w(build test), rspec: { script: "test", cache: { paths: "string" } } })
        expect do
          GitlabCiYamlProcessor.new(config)
        end.to raise_error(GitlabCiYamlProcessor::ValidationError, "jobs:rspec:cache:paths config should be an array of strings")
      end

      it "returns errors if job dependencies is not an array of strings" do
        config = YAML.dump({ types: %w(build test), rspec: { script: "test", dependencies: "string" } })
        expect do
          GitlabCiYamlProcessor.new(config)
        end.to raise_error(GitlabCiYamlProcessor::ValidationError, "jobs:rspec dependencies should be an array of strings")
      end
    end

    describe "Validate configuration templates" do
      templates = Dir.glob("#{Rails.root.join('vendor/gitlab-ci-yml')}/**/*.gitlab-ci.yml")

      templates.each do |file|
        it "does not return errors for #{file}" do
          file = File.read(file)

          expect { GitlabCiYamlProcessor.new(file) }.not_to raise_error
        end
      end
    end

    describe "#validation_message" do
      context "when the YAML could not be parsed" do
        it "returns an error about invalid configutaion" do
          content = YAML.dump("invalid: yaml: test")

          expect(GitlabCiYamlProcessor.validation_message(content))
            .to eq "Invalid configuration format"
        end
      end

      context "when the tags parameter is invalid" do
        it "returns an error about invalid tags" do
          content = YAML.dump({ rspec: { script: "test", tags: "mysql" } })

          expect(GitlabCiYamlProcessor.validation_message(content))
            .to eq "jobs:rspec tags should be an array of strings"
        end
      end

      context "when YAML content is empty" do
        it "returns an error about missing content" do
          expect(GitlabCiYamlProcessor.validation_message(''))
            .to eq "Please provide content of .gitlab-ci.yml"
        end
      end

      context "when the YAML is valid" do
        it "does not return any errors" do
          content = File.read(Rails.root.join('spec/support/gitlab_stubs/gitlab_ci.yml'))

          expect(GitlabCiYamlProcessor.validation_message(content)).to be_nil
        end
      end
    end
  end
end<|MERGE_RESOLUTION|>--- conflicted
+++ resolved
@@ -425,15 +425,9 @@
                                  before_script: ["pwd"],
                                  rspec: { script: "rspec", type: type, except: [possibility[:keyword]] }
                                })
-<<<<<<< HEAD
 
             config_processor = GitlabCiYamlProcessor.new(config, path)
 
-=======
-
-            config_processor = GitlabCiYamlProcessor.new(config, path)
-
->>>>>>> 134ba0b5
             expect(config_processor.builds_for_stage_and_ref(type, "deploy", false, possibility[:source]).size).to eq(0)
           end
         end
