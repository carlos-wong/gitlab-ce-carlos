require 'spec_helper'

module Ci
  describe GitlabCiYamlProcessor, lib: true do
    let(:path) { 'path' }

    describe "#builds_for_ref" do
      let(:type) { 'test' }

      it "returns builds if no branch specified" do
        config = YAML.dump({
          before_script: ["pwd"],
          rspec: { script: "rspec" }
        })

        config_processor = GitlabCiYamlProcessor.new(config, path)

        expect(config_processor.builds_for_stage_and_ref(type, "master").size).to eq(1)
        expect(config_processor.builds_for_stage_and_ref(type, "master").first).to eq({
          stage: "test",
          stage_idx: 1,
          except: nil,
          name: :rspec,
          only: nil,
          commands: "pwd\nrspec",
          tag_list: [],
          options: {},
          allow_failure: false,
          when: "on_success"
        })
      end

      describe :only do
        it "does not return builds if only has another branch" do
          config = YAML.dump({
                               before_script: ["pwd"],
                               rspec: { script: "rspec", only: ["deploy"] }
                             })

          config_processor = GitlabCiYamlProcessor.new(config, path)

          expect(config_processor.builds_for_stage_and_ref(type, "master").size).to eq(0)
        end

        it "does not return builds if only has regexp with another branch" do
          config = YAML.dump({
                               before_script: ["pwd"],
                               rspec: { script: "rspec", only: ["/^deploy$/"] }
                             })

          config_processor = GitlabCiYamlProcessor.new(config, path)

          expect(config_processor.builds_for_stage_and_ref(type, "master").size).to eq(0)
        end

        it "returns builds if only has specified this branch" do
          config = YAML.dump({
                               before_script: ["pwd"],
                               rspec: { script: "rspec", only: ["master"] }
                             })

          config_processor = GitlabCiYamlProcessor.new(config, path)

          expect(config_processor.builds_for_stage_and_ref(type, "master").size).to eq(1)
        end

        it "returns builds if only has a list of branches including specified" do
          config = YAML.dump({
                               before_script: ["pwd"],
                               rspec: { script: "rspec", type: type, only: ["master", "deploy"] }
                             })

          config_processor = GitlabCiYamlProcessor.new(config, path)

          expect(config_processor.builds_for_stage_and_ref(type, "deploy").size).to eq(1)
        end

        it "returns builds if only has a branches keyword specified" do
          config = YAML.dump({
                               before_script: ["pwd"],
                               rspec: { script: "rspec", type: type, only: ["branches"] }
                             })

          config_processor = GitlabCiYamlProcessor.new(config, path)

          expect(config_processor.builds_for_stage_and_ref(type, "deploy").size).to eq(1)
        end

        it "does not return builds if only has a tags keyword" do
          config = YAML.dump({
                               before_script: ["pwd"],
                               rspec: { script: "rspec", type: type, only: ["tags"] }
                             })

          config_processor = GitlabCiYamlProcessor.new(config, path)

          expect(config_processor.builds_for_stage_and_ref(type, "deploy").size).to eq(0)
        end

        it "returns builds if only has a triggers keyword specified and a trigger is provided" do
          config = YAML.dump({
                               before_script: ["pwd"],
                               rspec: { script: "rspec", type: type, only: ["triggers"] }
                             })

          config_processor = GitlabCiYamlProcessor.new(config, path)

          expect(config_processor.builds_for_stage_and_ref(type, "deploy", false, true).size).to eq(1)
        end

        it "does not return builds if only has a triggers keyword specified and no trigger is provided" do
          config = YAML.dump({
                               before_script: ["pwd"],
                               rspec: { script: "rspec", type: type, only: ["triggers"] }
                             })

          config_processor = GitlabCiYamlProcessor.new(config, path)

          expect(config_processor.builds_for_stage_and_ref(type, "deploy").size).to eq(0)
        end

        it "returns builds if only has current repository path" do
          config = YAML.dump({
                               before_script: ["pwd"],
                               rspec: { script: "rspec", type: type, only: ["branches@path"] }
                             })

          config_processor = GitlabCiYamlProcessor.new(config, path)

          expect(config_processor.builds_for_stage_and_ref(type, "deploy").size).to eq(1)
        end

        it "does not return builds if only has different repository path" do
          config = YAML.dump({
                               before_script: ["pwd"],
                               rspec: { script: "rspec", type: type, only: ["branches@fork"] }
                             })

          config_processor = GitlabCiYamlProcessor.new(config, path)

          expect(config_processor.builds_for_stage_and_ref(type, "deploy").size).to eq(0)
        end

        it "returns build only for specified type" do

          config = YAML.dump({
                               before_script: ["pwd"],
                               rspec: { script: "rspec", type: "test", only: ["master", "deploy"] },
                               staging: { script: "deploy", type: "deploy", only: ["master", "deploy"] },
                               production: { script: "deploy", type: "deploy", only: ["master@path", "deploy"] },
                             })

          config_processor = GitlabCiYamlProcessor.new(config, 'fork')

          expect(config_processor.builds_for_stage_and_ref("deploy", "deploy").size).to eq(2)
          expect(config_processor.builds_for_stage_and_ref("test", "deploy").size).to eq(1)
          expect(config_processor.builds_for_stage_and_ref("deploy", "master").size).to eq(1)
        end
      end

      describe :except do
        it "returns builds if except has another branch" do
          config = YAML.dump({
                               before_script: ["pwd"],
                               rspec: { script: "rspec", except: ["deploy"] }
                             })

          config_processor = GitlabCiYamlProcessor.new(config, path)

          expect(config_processor.builds_for_stage_and_ref(type, "master").size).to eq(1)
        end

        it "returns builds if except has regexp with another branch" do
          config = YAML.dump({
                               before_script: ["pwd"],
                               rspec: { script: "rspec", except: ["/^deploy$/"] }
                             })

          config_processor = GitlabCiYamlProcessor.new(config, path)

          expect(config_processor.builds_for_stage_and_ref(type, "master").size).to eq(1)
        end

        it "does not return builds if except has specified this branch" do
          config = YAML.dump({
                               before_script: ["pwd"],
                               rspec: { script: "rspec", except: ["master"] }
                             })

          config_processor = GitlabCiYamlProcessor.new(config, path)

          expect(config_processor.builds_for_stage_and_ref(type, "master").size).to eq(0)
        end

        it "does not return builds if except has a list of branches including specified" do
          config = YAML.dump({
                               before_script: ["pwd"],
                               rspec: { script: "rspec", type: type, except: ["master", "deploy"] }
                             })

          config_processor = GitlabCiYamlProcessor.new(config, path)

          expect(config_processor.builds_for_stage_and_ref(type, "deploy").size).to eq(0)
        end

        it "does not return builds if except has a branches keyword specified" do
          config = YAML.dump({
                               before_script: ["pwd"],
                               rspec: { script: "rspec", type: type, except: ["branches"] }
                             })

          config_processor = GitlabCiYamlProcessor.new(config, path)

          expect(config_processor.builds_for_stage_and_ref(type, "deploy").size).to eq(0)
        end

        it "returns builds if except has a tags keyword" do
          config = YAML.dump({
                               before_script: ["pwd"],
                               rspec: { script: "rspec", type: type, except: ["tags"] }
                             })

          config_processor = GitlabCiYamlProcessor.new(config, path)

          expect(config_processor.builds_for_stage_and_ref(type, "deploy").size).to eq(1)
        end

        it "does not return builds if except has a triggers keyword specified and a trigger is provided" do
          config = YAML.dump({
                               before_script: ["pwd"],
                               rspec: { script: "rspec", type: type, except: ["triggers"] }
                             })

          config_processor = GitlabCiYamlProcessor.new(config, path)

          expect(config_processor.builds_for_stage_and_ref(type, "deploy", false, true).size).to eq(0)
        end

        it "returns builds if except has a triggers keyword specified and no trigger is provided" do
          config = YAML.dump({
                               before_script: ["pwd"],
                               rspec: { script: "rspec", type: type, except: ["triggers"] }
                             })

          config_processor = GitlabCiYamlProcessor.new(config, path)

          expect(config_processor.builds_for_stage_and_ref(type, "deploy").size).to eq(1)
        end

        it "does not return builds if except has current repository path" do
          config = YAML.dump({
                               before_script: ["pwd"],
                               rspec: { script: "rspec", type: type, except: ["branches@path"] }
                             })

          config_processor = GitlabCiYamlProcessor.new(config, path)

          expect(config_processor.builds_for_stage_and_ref(type, "deploy").size).to eq(0)
        end

        it "returns builds if except has different repository path" do
          config = YAML.dump({
                               before_script: ["pwd"],
                               rspec: { script: "rspec", type: type, except: ["branches@fork"] }
                             })

          config_processor = GitlabCiYamlProcessor.new(config, path)

          expect(config_processor.builds_for_stage_and_ref(type, "deploy").size).to eq(1)
        end

        it "returns build except specified type" do
          config = YAML.dump({
                               before_script: ["pwd"],
                               rspec: { script: "rspec", type: "test", except: ["master", "deploy", "test@fork"] },
                               staging: { script: "deploy", type: "deploy", except: ["master"] },
                               production: { script: "deploy", type: "deploy", except: ["master@fork"] },
                             })

          config_processor = GitlabCiYamlProcessor.new(config, 'fork')

          expect(config_processor.builds_for_stage_and_ref("deploy", "deploy").size).to eq(2)
          expect(config_processor.builds_for_stage_and_ref("test", "test").size).to eq(0)
          expect(config_processor.builds_for_stage_and_ref("deploy", "master").size).to eq(0)
        end
      end

    end
    
    describe "Scripts handling" do
      let(:config_data) { YAML.dump(config) }
      let(:config_processor) { GitlabCiYamlProcessor.new(config_data, path) }
      
      subject { config_processor.builds_for_stage_and_ref("test", "master").first }
      
      describe "before_script" do
        context "in global context" do
          let(:config) do
            {
              before_script: ["global script"],
              test: { script: ["script"] }
            }
          end
          
          it "return commands with scripts concencaced" do
            expect(subject[:commands]).to eq("global script\nscript")
          end
        end
 
        context "overwritten in local context" do
          let(:config) do
            {
              before_script: ["global script"],
              test: { before_script: ["local script"], script: ["script"] }
            }
          end

          it "return commands with scripts concencaced" do
            expect(subject[:commands]).to eq("local script\nscript")
          end
        end
      end

      describe "script" do
        let(:config) do
          {
            test: { script: ["script"] }
          }
        end

        it "return commands with scripts concencaced" do
          expect(subject[:commands]).to eq("script")
        end
      end

      describe "after_script" do
        context "in global context" do
          let(:config) do
            {
              after_script: ["after_script"],
              test: { script: ["script"] }
            }
          end

          it "return after_script in options" do
            expect(subject[:options][:after_script]).to eq(["after_script"])
          end
        end

        context "overwritten in local context" do
          let(:config) do
            {
              after_script: ["local after_script"],
              test: { after_script: ["local after_script"], script: ["script"] }
            }
          end

          it "return after_script in options" do
            expect(subject[:options][:after_script]).to eq(["local after_script"])
          end
        end
      end
    end

    describe "Image and service handling" do
      it "returns image and service when defined" do
        config = YAML.dump({
                             image: "ruby:2.1",
                             services: ["mysql"],
                             before_script: ["pwd"],
                             rspec: { script: "rspec" }
                           })

        config_processor = GitlabCiYamlProcessor.new(config, path)

        expect(config_processor.builds_for_stage_and_ref("test", "master").size).to eq(1)
        expect(config_processor.builds_for_stage_and_ref("test", "master").first).to eq({
          except: nil,
          stage: "test",
          stage_idx: 1,
          name: :rspec,
          only: nil,
          commands: "pwd\nrspec",
          tag_list: [],
          options: {
            image: "ruby:2.1",
            services: ["mysql"]
          },
          allow_failure: false,
          when: "on_success"
        })
      end

      it "returns image and service when overridden for job" do
        config = YAML.dump({
                             image:         "ruby:2.1",
                             services:      ["mysql"],
                             before_script: ["pwd"],
                             rspec:         { image: "ruby:2.5", services: ["postgresql"], script: "rspec" }
                           })

        config_processor = GitlabCiYamlProcessor.new(config, path)

        expect(config_processor.builds_for_stage_and_ref("test", "master").size).to eq(1)
        expect(config_processor.builds_for_stage_and_ref("test", "master").first).to eq({
          except: nil,
          stage: "test",
          stage_idx: 1,
          name: :rspec,
          only: nil,
          commands: "pwd\nrspec",
          tag_list: [],
          options: {
            image: "ruby:2.5",
            services: ["postgresql"]
          },
          allow_failure: false,
          when: "on_success"
        })
      end
    end

    describe 'Variables' do
      context 'when global variables are defined' do
        it 'returns global variables' do
          variables = {
            VAR1: 'value1',
            VAR2: 'value2',
          }

          config = YAML.dump({
            variables: variables,
            before_script: ['pwd'],
            rspec: { script: 'rspec' }
          })

          config_processor = GitlabCiYamlProcessor.new(config, path)

          expect(config_processor.global_variables).to eq(variables)
        end
      end

      context 'when job variables are defined' do
        context 'when syntax is correct' do
          it 'returns job variables' do
            variables = {
              KEY1: 'value1',
              SOME_KEY_2: 'value2'
            }

            config = YAML.dump(
              { before_script: ['pwd'],
                rspec: {
                  variables: variables,
                  script: 'rspec' }
              })

            config_processor = GitlabCiYamlProcessor.new(config, path)

            expect(config_processor.job_variables(:rspec)).to eq variables
          end
        end

        context 'when syntax is incorrect' do
          it 'raises error' do
            variables = [:KEY1, 'value1', :KEY2, 'value2']

            config =  YAML.dump(
              { before_script: ['pwd'],
                rspec: {
                  variables: variables,
                  script: 'rspec' }
              })

            expect { GitlabCiYamlProcessor.new(config, path) }
              .to raise_error(GitlabCiYamlProcessor::ValidationError,
                               /job: variables should be a map/)
          end
        end
      end

      context 'when job variables are not defined' do
        it 'returns empty array' do
          config = YAML.dump({
            before_script: ['pwd'],
            rspec: { script: 'rspec' }
          })

          config_processor = GitlabCiYamlProcessor.new(config, path)

          expect(config_processor.job_variables(:rspec)).to eq []
        end
      end
    end

    describe "When" do
      %w(on_success on_failure always).each do |when_state|
        it "returns #{when_state} when defined" do
          config = YAML.dump({
                               rspec: { script: "rspec", when: when_state }
                             })

          config_processor = GitlabCiYamlProcessor.new(config, path)

          builds = config_processor.builds_for_stage_and_ref("test", "master")
          expect(builds.size).to eq(1)
          expect(builds.first[:when]).to eq(when_state)
        end
      end
    end

    describe "Caches" do
      it "returns cache when defined globally" do
        config = YAML.dump({
                             cache: { paths: ["logs/", "binaries/"], untracked: true, key: 'key' },
                             rspec: {
                               script: "rspec"
                             }
                           })

        config_processor = GitlabCiYamlProcessor.new(config)

        expect(config_processor.builds_for_stage_and_ref("test", "master").size).to eq(1)
        expect(config_processor.builds_for_stage_and_ref("test", "master").first[:options][:cache]).to eq(
          paths: ["logs/", "binaries/"],
          untracked: true,
          key: 'key',
        )
      end

      it "returns cache when defined in a job" do
        config = YAML.dump({
                             rspec: {
                               cache: { paths: ["logs/", "binaries/"], untracked: true, key: 'key' },
                               script: "rspec"
                             }
                           })

        config_processor = GitlabCiYamlProcessor.new(config)

        expect(config_processor.builds_for_stage_and_ref("test", "master").size).to eq(1)
        expect(config_processor.builds_for_stage_and_ref("test", "master").first[:options][:cache]).to eq(
          paths: ["logs/", "binaries/"],
          untracked: true,
          key: 'key',
        )
      end

      it "overwrite cache when defined for a job and globally" do
        config = YAML.dump({
                             cache: { paths: ["logs/", "binaries/"], untracked: true, key: 'global' },
                             rspec: {
                               script: "rspec",
                               cache: { paths: ["test/"], untracked: false, key: 'local' },
                             }
                           })

        config_processor = GitlabCiYamlProcessor.new(config)

        expect(config_processor.builds_for_stage_and_ref("test", "master").size).to eq(1)
        expect(config_processor.builds_for_stage_and_ref("test", "master").first[:options][:cache]).to eq(
          paths: ["test/"],
          untracked: false,
          key: 'local',
        )
      end
    end

    describe "Artifacts" do
      it "returns artifacts when defined" do
        config = YAML.dump({
                             image:         "ruby:2.1",
                             services:      ["mysql"],
                             before_script: ["pwd"],
                             rspec:         {
                               artifacts: {
                                 paths: ["logs/", "binaries/"],
                                 untracked: true,
                                 name: "custom_name",
                                 expire_in: "7d"
                               },
                               script: "rspec"
                             }
                           })

        config_processor = GitlabCiYamlProcessor.new(config)

        expect(config_processor.builds_for_stage_and_ref("test", "master").size).to eq(1)
        expect(config_processor.builds_for_stage_and_ref("test", "master").first).to eq({
          except: nil,
          stage: "test",
          stage_idx: 1,
          name: :rspec,
          only: nil,
          commands: "pwd\nrspec",
          tag_list: [],
          options: {
            image: "ruby:2.1",
            services: ["mysql"],
            artifacts: {
              name: "custom_name",
              paths: ["logs/", "binaries/"],
              untracked: true,
              expire_in: "7d"
            }
          },
          when: "on_success",
          allow_failure: false
        })
      end

      %w[on_success on_failure always].each do |when_state|
        it "returns artifacts for when #{when_state}  defined" do
          config = YAML.dump({
                               rspec: {
                                 script: "rspec",
                                 artifacts: { paths: ["logs/", "binaries/"], when: when_state }
                               }
                             })

          config_processor = GitlabCiYamlProcessor.new(config, path)

          builds = config_processor.builds_for_stage_and_ref("test", "master")
          expect(builds.size).to eq(1)
          expect(builds.first[:options][:artifacts][:when]).to eq(when_state)
        end
      end
    end

    describe "Dependencies" do
      let(:config) do
        {
          build1: { stage: 'build', script: 'test' },
          build2: { stage: 'build', script: 'test' },
          test1: { stage: 'test', script: 'test', dependencies: dependencies },
          test2: { stage: 'test', script: 'test' },
          deploy: { stage: 'test', script: 'test' }
        }
      end

      subject { GitlabCiYamlProcessor.new(YAML.dump(config)) }

      context 'no dependencies' do
        let(:dependencies) { }

        it { expect { subject }.not_to raise_error }
      end

      context 'dependencies to builds' do
        let(:dependencies) { ['build1', 'build2'] }

        it { expect { subject }.not_to raise_error }
      end

      context 'dependencies to builds defined as symbols' do
        let(:dependencies) { [:build1, :build2] }

        it { expect { subject }.not_to raise_error }
      end

      context 'undefined dependency' do
        let(:dependencies) { ['undefined'] }

        it { expect { subject }.to raise_error(GitlabCiYamlProcessor::ValidationError, 'test1 job: undefined dependency: undefined') }
      end

      context 'dependencies to deploy' do
        let(:dependencies) { ['deploy'] }

        it { expect { subject }.to raise_error(GitlabCiYamlProcessor::ValidationError, 'test1 job: dependency deploy is not defined in prior stages') }
      end
    end

    describe "Hidden jobs" do
      let(:config_processor) { GitlabCiYamlProcessor.new(config) }
      subject { config_processor.builds_for_stage_and_ref("test", "master") }

      shared_examples 'hidden_job_handling' do
        it "doesn't create jobs that start with dot" do
          expect(subject.size).to eq(1)
          expect(subject.first).to eq({
            except: nil,
            stage: "test",
            stage_idx: 1,
            name: :normal_job,
            only: nil,
            commands: "test",
            tag_list: [],
            options: {},
            when: "on_success",
            allow_failure: false
          })
        end
      end

      context 'when hidden job have a script definition' do
        let(:config) do
          YAML.dump({
                      '.hidden_job' => { image: 'ruby:2.1', script: 'test' },
                      'normal_job' => { script: 'test' }
                    })
        end

        it_behaves_like 'hidden_job_handling'
      end

      context "when hidden job doesn't have a script definition" do
        let(:config) do
          YAML.dump({
                      '.hidden_job' => { image: 'ruby:2.1' },
                      'normal_job' => { script: 'test' }
                    })
        end

        it_behaves_like 'hidden_job_handling'
      end
    end

    describe "YAML Alias/Anchor" do
      let(:config_processor) { GitlabCiYamlProcessor.new(config) }
      subject { config_processor.builds_for_stage_and_ref("build", "master") }

      shared_examples 'job_templates_handling' do
        it "is correctly supported for jobs" do
          expect(subject.size).to eq(2)
          expect(subject.first).to eq({
            except: nil,
            stage: "build",
            stage_idx: 0,
            name: :job1,
            only: nil,
            commands: "execute-script-for-job",
            tag_list: [],
            options: {},
            when: "on_success",
            allow_failure: false
          })
          expect(subject.second).to eq({
            except: nil,
            stage: "build",
            stage_idx: 0,
            name: :job2,
            only: nil,
            commands: "execute-script-for-job",
            tag_list: [],
            options: {},
            when: "on_success",
            allow_failure: false
          })
        end
      end

      context 'when template is a job' do
        let(:config) do
          <<EOT
job1: &JOBTMPL
  stage: build
  script: execute-script-for-job

job2: *JOBTMPL
EOT
        end

        it_behaves_like 'job_templates_handling'
      end

      context 'when template is a hidden job' do
        let(:config) do
          <<EOT
.template: &JOBTMPL
  stage: build
  script: execute-script-for-job

job1: *JOBTMPL

job2: *JOBTMPL
EOT
        end

        it_behaves_like 'job_templates_handling'
      end

      context 'when job adds its own keys to a template definition' do
        let(:config) do
          <<EOT
.template: &JOBTMPL
  stage: build

job1:
  <<: *JOBTMPL
  script: execute-script-for-job

job2:
  <<: *JOBTMPL
  script: execute-script-for-job
EOT
        end

        it_behaves_like 'job_templates_handling'
      end
    end

    describe "Error handling" do
      it "fails to parse YAML" do
        expect{GitlabCiYamlProcessor.new("invalid: yaml: test")}.to raise_error(Psych::SyntaxError)
      end

      it "indicates that object is invalid" do
        expect{GitlabCiYamlProcessor.new("invalid_yaml")}.to raise_error(GitlabCiYamlProcessor::ValidationError)
      end

      it "returns errors if tags parameter is invalid" do
        config = YAML.dump({ rspec: { script: "test", tags: "mysql" } })
        expect do
          GitlabCiYamlProcessor.new(config, path)
        end.to raise_error(GitlabCiYamlProcessor::ValidationError, "rspec job: tags parameter should be an array of strings")
      end

      it "returns errors if before_script parameter is invalid" do
        config = YAML.dump({ before_script: "bundle update", rspec: { script: "test" } })
        expect do
          GitlabCiYamlProcessor.new(config, path)
        end.to raise_error(GitlabCiYamlProcessor::ValidationError, "before_script should be an array of strings")
      end

      it "returns errors if job before_script parameter is not an array of strings" do
        config = YAML.dump({ rspec: { script: "test", before_script: [10, "test"] } })
        expect do
          GitlabCiYamlProcessor.new(config, path)
        end.to raise_error(GitlabCiYamlProcessor::ValidationError, "rspec job: before_script should be an array of strings")
      end

      it "returns errors if after_script parameter is invalid" do
        config = YAML.dump({ after_script: "bundle update", rspec: { script: "test" } })
        expect do
          GitlabCiYamlProcessor.new(config, path)
        end.to raise_error(GitlabCiYamlProcessor::ValidationError, "after_script should be an array of strings")
      end

      it "returns errors if job after_script parameter is not an array of strings" do
        config = YAML.dump({ rspec: { script: "test", after_script: [10, "test"] } })
        expect do
          GitlabCiYamlProcessor.new(config, path)
        end.to raise_error(GitlabCiYamlProcessor::ValidationError, "rspec job: after_script should be an array of strings")
      end

      it "returns errors if image parameter is invalid" do
        config = YAML.dump({ image: ["test"], rspec: { script: "test" } })
        expect do
          GitlabCiYamlProcessor.new(config, path)
        end.to raise_error(GitlabCiYamlProcessor::ValidationError, "image should be a string")
      end

      it "returns errors if job name is blank" do
        config = YAML.dump({ '' => { script: "test" } })
        expect do
          GitlabCiYamlProcessor.new(config, path)
        end.to raise_error(GitlabCiYamlProcessor::ValidationError, "job name should be non-empty string")
      end

      it "returns errors if job name is non-string" do
        config = YAML.dump({ 10 => { script: "test" } })
        expect do
          GitlabCiYamlProcessor.new(config, path)
        end.to raise_error(GitlabCiYamlProcessor::ValidationError, "job name should be non-empty string")
      end

      it "returns errors if job image parameter is invalid" do
        config = YAML.dump({ rspec: { script: "test", image: ["test"] } })
        expect do
          GitlabCiYamlProcessor.new(config, path)
        end.to raise_error(GitlabCiYamlProcessor::ValidationError, "rspec job: image should be a string")
      end

      it "returns errors if services parameter is not an array" do
        config = YAML.dump({ services: "test", rspec: { script: "test" } })
        expect do
          GitlabCiYamlProcessor.new(config, path)
        end.to raise_error(GitlabCiYamlProcessor::ValidationError, "services should be an array of strings")
      end

      it "returns errors if services parameter is not an array of strings" do
        config = YAML.dump({ services: [10, "test"], rspec: { script: "test" } })
        expect do
          GitlabCiYamlProcessor.new(config, path)
        end.to raise_error(GitlabCiYamlProcessor::ValidationError, "services should be an array of strings")
      end

      it "returns errors if job services parameter is not an array" do
        config = YAML.dump({ rspec: { script: "test", services: "test" } })
        expect do
          GitlabCiYamlProcessor.new(config, path)
        end.to raise_error(GitlabCiYamlProcessor::ValidationError, "rspec job: services should be an array of strings")
      end

      it "returns errors if job services parameter is not an array of strings" do
        config = YAML.dump({ rspec: { script: "test", services: [10, "test"] } })
        expect do
          GitlabCiYamlProcessor.new(config, path)
        end.to raise_error(GitlabCiYamlProcessor::ValidationError, "rspec job: services should be an array of strings")
      end

      it "returns errors if there are unknown parameters" do
        config = YAML.dump({ extra: "bundle update" })
        expect do
          GitlabCiYamlProcessor.new(config, path)
        end.to raise_error(GitlabCiYamlProcessor::ValidationError, "Unknown parameter: extra")
      end

      it "returns errors if there are unknown parameters that are hashes, but doesn't have a script" do
        config = YAML.dump({ extra: { services: "test" } })
        expect do
          GitlabCiYamlProcessor.new(config, path)
        end.to raise_error(GitlabCiYamlProcessor::ValidationError, "Unknown parameter: extra")
      end

      it "returns errors if there are no jobs defined" do
        config = YAML.dump({ before_script: ["bundle update"] })
        expect do
          GitlabCiYamlProcessor.new(config, path)
        end.to raise_error(GitlabCiYamlProcessor::ValidationError, "Please define at least one job")
      end

      it "returns errors if job allow_failure parameter is not an boolean" do
        config = YAML.dump({ rspec: { script: "test", allow_failure: "string" } })
        expect do
          GitlabCiYamlProcessor.new(config, path)
        end.to raise_error(GitlabCiYamlProcessor::ValidationError, "rspec job: allow_failure parameter should be an boolean")
      end

      it "returns errors if job stage is not a string" do
        config = YAML.dump({ rspec: { script: "test", type: 1 } })
        expect do
          GitlabCiYamlProcessor.new(config, path)
        end.to raise_error(GitlabCiYamlProcessor::ValidationError, "rspec job: stage parameter should be build, test, deploy")
      end

      it "returns errors if job stage is not a pre-defined stage" do
        config = YAML.dump({ rspec: { script: "test", type: "acceptance" } })
        expect do
          GitlabCiYamlProcessor.new(config, path)
        end.to raise_error(GitlabCiYamlProcessor::ValidationError, "rspec job: stage parameter should be build, test, deploy")
      end

      it "returns errors if job stage is not a defined stage" do
        config = YAML.dump({ types: ["build", "test"], rspec: { script: "test", type: "acceptance" } })
        expect do
          GitlabCiYamlProcessor.new(config, path)
        end.to raise_error(GitlabCiYamlProcessor::ValidationError, "rspec job: stage parameter should be build, test")
      end

      it "returns errors if stages is not an array" do
        config = YAML.dump({ types: "test", rspec: { script: "test" } })
        expect do
          GitlabCiYamlProcessor.new(config, path)
        end.to raise_error(GitlabCiYamlProcessor::ValidationError, "stages should be an array of strings")
      end

      it "returns errors if stages is not an array of strings" do
        config = YAML.dump({ types: [true, "test"], rspec: { script: "test" } })
        expect do
          GitlabCiYamlProcessor.new(config, path)
        end.to raise_error(GitlabCiYamlProcessor::ValidationError, "stages should be an array of strings")
      end

      it "returns errors if variables is not a map" do
        config = YAML.dump({ variables: "test", rspec: { script: "test" } })
        expect do
          GitlabCiYamlProcessor.new(config, path)
        end.to raise_error(GitlabCiYamlProcessor::ValidationError, "variables should be a map of key-value strings")
      end

      it "returns errors if variables is not a map of key-value strings" do
        config = YAML.dump({ variables: { test: false }, rspec: { script: "test" } })
        expect do
          GitlabCiYamlProcessor.new(config, path)
        end.to raise_error(GitlabCiYamlProcessor::ValidationError, "variables should be a map of key-value strings")
      end

      it "returns errors if job when is not on_success, on_failure or always" do
        config = YAML.dump({ rspec: { script: "test", when: 1 } })
        expect do
          GitlabCiYamlProcessor.new(config, path)
        end.to raise_error(GitlabCiYamlProcessor::ValidationError, "rspec job: when parameter should be on_success, on_failure or always")
      end

      it "returns errors if job artifacts:name is not an a string" do
        config = YAML.dump({ types: ["build", "test"], rspec: { script: "test", artifacts: { name: 1 } } })
        expect do
          GitlabCiYamlProcessor.new(config)
        end.to raise_error(GitlabCiYamlProcessor::ValidationError, "rspec job: artifacts:name parameter should be a string")
      end

      it "returns errors if job artifacts:when is not an a predefined value" do
        config = YAML.dump({ types: ["build", "test"], rspec: { script: "test", artifacts: { when: 1 } } })
        expect do
          GitlabCiYamlProcessor.new(config)
        end.to raise_error(GitlabCiYamlProcessor::ValidationError, "rspec job: artifacts:when parameter should be on_success, on_failure or always")
      end

<<<<<<< HEAD
      it "returns errors if job artifacts:expire_in is not an a string" do
        config = YAML.dump({ types: ["build", "test"], rspec: { script: "test", artifacts: { expire_in: 1 } } })
        expect do
          GitlabCiYamlProcessor.new(config)
        end.to raise_error(GitlabCiYamlProcessor::ValidationError, "rspec job: artifacts:expire_in parameter should be a duration")
      end

      it "returns errors if job artifacts:expire_in is not an a valid duration" do
        config = YAML.dump({ types: ["build", "test"], rspec: { script: "test", artifacts: { expire_in: "7 elephants" } } })
        expect do
          GitlabCiYamlProcessor.new(config)
        end.to raise_error(GitlabCiYamlProcessor::ValidationError, "rspec job: artifacts:expire_in parameter should be a duration")
      end

=======
>>>>>>> c928accd
      it "returns errors if job artifacts:untracked is not an array of strings" do
        config = YAML.dump({ types: ["build", "test"], rspec: { script: "test", artifacts: { untracked: "string" } } })
        expect do
          GitlabCiYamlProcessor.new(config)
        end.to raise_error(GitlabCiYamlProcessor::ValidationError, "rspec job: artifacts:untracked parameter should be an boolean")
      end

      it "returns errors if job artifacts:paths is not an array of strings" do
        config = YAML.dump({ types: ["build", "test"], rspec: { script: "test", artifacts: { paths: "string" } } })
        expect do
          GitlabCiYamlProcessor.new(config)
        end.to raise_error(GitlabCiYamlProcessor::ValidationError, "rspec job: artifacts:paths parameter should be an array of strings")
      end

      it "returns errors if cache:untracked is not an array of strings" do
        config = YAML.dump({ cache: { untracked: "string" }, rspec: { script: "test" } })
        expect do
          GitlabCiYamlProcessor.new(config)
        end.to raise_error(GitlabCiYamlProcessor::ValidationError, "cache:untracked parameter should be an boolean")
      end

      it "returns errors if cache:paths is not an array of strings" do
        config = YAML.dump({ cache: { paths: "string" }, rspec: { script: "test" } })
        expect do
          GitlabCiYamlProcessor.new(config)
        end.to raise_error(GitlabCiYamlProcessor::ValidationError, "cache:paths parameter should be an array of strings")
      end

      it "returns errors if cache:key is not a string" do
        config = YAML.dump({ cache: { key: 1 }, rspec: { script: "test" } })
        expect do
          GitlabCiYamlProcessor.new(config)
        end.to raise_error(GitlabCiYamlProcessor::ValidationError, "cache:key parameter should be a string")
      end

      it "returns errors if job cache:key is not an a string" do
        config = YAML.dump({ types: ["build", "test"], rspec: { script: "test", cache: { key: 1 } } })
        expect do
          GitlabCiYamlProcessor.new(config)
        end.to raise_error(GitlabCiYamlProcessor::ValidationError, "rspec job: cache:key parameter should be a string")
      end

      it "returns errors if job cache:untracked is not an array of strings" do
        config = YAML.dump({ types: ["build", "test"], rspec: { script: "test", cache: { untracked: "string" } } })
        expect do
          GitlabCiYamlProcessor.new(config)
        end.to raise_error(GitlabCiYamlProcessor::ValidationError, "rspec job: cache:untracked parameter should be an boolean")
      end

      it "returns errors if job cache:paths is not an array of strings" do
        config = YAML.dump({ types: ["build", "test"], rspec: { script: "test", cache: { paths: "string" } } })
        expect do
          GitlabCiYamlProcessor.new(config)
        end.to raise_error(GitlabCiYamlProcessor::ValidationError, "rspec job: cache:paths parameter should be an array of strings")
      end

      it "returns errors if job dependencies is not an array of strings" do
        config = YAML.dump({ types: ["build", "test"], rspec: { script: "test", dependencies: "string" } })
        expect do
          GitlabCiYamlProcessor.new(config)
        end.to raise_error(GitlabCiYamlProcessor::ValidationError, "rspec job: dependencies parameter should be an array of strings")
      end
    end
  end
end<|MERGE_RESOLUTION|>--- conflicted
+++ resolved
@@ -998,7 +998,6 @@
         end.to raise_error(GitlabCiYamlProcessor::ValidationError, "rspec job: artifacts:when parameter should be on_success, on_failure or always")
       end
 
-<<<<<<< HEAD
       it "returns errors if job artifacts:expire_in is not an a string" do
         config = YAML.dump({ types: ["build", "test"], rspec: { script: "test", artifacts: { expire_in: 1 } } })
         expect do
@@ -1013,8 +1012,6 @@
         end.to raise_error(GitlabCiYamlProcessor::ValidationError, "rspec job: artifacts:expire_in parameter should be a duration")
       end
 
-=======
->>>>>>> c928accd
       it "returns errors if job artifacts:untracked is not an array of strings" do
         config = YAML.dump({ types: ["build", "test"], rspec: { script: "test", artifacts: { untracked: "string" } } })
         expect do
