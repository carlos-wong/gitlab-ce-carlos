require 'spec_helper'

describe NotificationService, services: true do
  let(:notification) { NotificationService.new }

  around(:each) do |example|
    perform_enqueued_jobs do
      example.run
    end
  end

  describe 'Keys' do
    describe '#new_key' do
      let!(:key) { create(:personal_key) }

      it { expect(notification.new_key(key)).to be_truthy }

      it 'should sent email to key owner' do
        expect{ notification.new_key(key) }.to change{ ActionMailer::Base.deliveries.size }.by(1)
      end
    end
  end

  describe 'Email' do
    describe '#new_email' do
      let!(:email) { create(:email) }

      it { expect(notification.new_email(email)).to be_truthy }

      it 'should send email to email owner' do
        expect{ notification.new_email(email) }.to change{ ActionMailer::Base.deliveries.size }.by(1)
      end
    end
  end

  describe 'Notes' do
    context 'issue note' do
      let(:project) { create(:empty_project, :private) }
      let(:issue) { create(:issue, project: project, assignee: create(:user)) }
      let(:mentioned_issue) { create(:issue, assignee: issue.assignee) }
      let(:note) { create(:note_on_issue, noteable: issue, project_id: issue.project_id, note: '@mention referenced, @outsider also') }

      before do
        build_team(note.project)
        project.team << [issue.author, :master]
        project.team << [issue.assignee, :master]
        project.team << [note.author, :master]
        create(:note_on_issue, noteable: issue, project_id: issue.project_id, note: '@subscribed_participant cc this guy')
<<<<<<< HEAD
        update_custom_notification(:new_note)
=======
        update_custom_notification(:new_note, @u_guest_custom, project)
        update_custom_notification(:new_note, @u_custom_global)
>>>>>>> f82ab42d
      end

      describe :new_note do
        it do
          add_users_with_subscription(note.project, issue)

          # Ensure create SentNotification by noteable = issue 6 times, not noteable = note
          expect(SentNotification).to receive(:record).with(issue, any_args).exactly(8).times

          ActionMailer::Base.deliveries.clear

          notification.new_note(note)

          should_email(@u_watcher)
          should_email(note.noteable.author)
          should_email(note.noteable.assignee)
          should_email(@u_custom_global)
          should_email(@u_mentioned)
          should_email(@subscriber)
          should_email(@watcher_and_subscriber)
          should_email(@subscribed_participant)
          should_not_email(@u_guest_custom)
          should_not_email(@u_guest_watcher)
          should_not_email(note.author)
          should_not_email(@u_participating)
          should_not_email(@u_disabled)
          should_not_email(@unsubscriber)
          should_not_email(@u_outsider_mentioned)
          should_not_email(@u_lazy_participant)
        end

        it 'filters out "mentioned in" notes' do
          mentioned_note = SystemNoteService.cross_reference(mentioned_issue, issue, issue.author)

          expect(Notify).not_to receive(:note_issue_email)
          notification.new_note(mentioned_note)
        end

        context 'participating' do
          context 'by note' do
            before do
              ActionMailer::Base.deliveries.clear
              note.author = @u_lazy_participant
              note.save
              notification.new_note(note)
            end


            it { should_not_email(@u_lazy_participant) }
          end
        end
      end

      describe 'new note on issue in project that belongs to a group' do
        let(:group) { create(:group) }

        before do
          note.project.namespace_id = group.id
          note.project.group.add_user(@u_watcher, GroupMember::MASTER)
          note.project.group.add_user(@u_custom_global, GroupMember::MASTER)
          note.project.save

          @u_watcher.notification_settings_for(note.project).participating!
          @u_watcher.notification_settings_for(note.project.group).global!
          update_custom_notification(:new_note, @u_custom_global)
          ActionMailer::Base.deliveries.clear
        end

        it do
          notification.new_note(note)

          should_email(note.noteable.author)
          should_email(note.noteable.assignee)
          should_email(@u_mentioned)
<<<<<<< HEAD
=======
          should_email(@u_custom_global)
>>>>>>> f82ab42d
          should_not_email(@u_guest_custom)
          should_not_email(@u_guest_watcher)
          should_not_email(@u_watcher)
          should_not_email(note.author)
          should_not_email(@u_participating)
          should_not_email(@u_disabled)
          should_not_email(@u_lazy_participant)
        end
      end
    end

    context 'confidential issue note' do
      let(:project) { create(:empty_project, :public) }
      let(:author) { create(:user) }
      let(:assignee) { create(:user) }
      let(:non_member) { create(:user) }
      let(:member) { create(:user) }
      let(:guest) { create(:user) }
      let(:admin) { create(:admin) }
      let(:confidential_issue) { create(:issue, :confidential, project: project, author: author, assignee: assignee) }
      let(:note) { create(:note_on_issue, noteable: confidential_issue, project: project, note: "#{author.to_reference} #{assignee.to_reference} #{non_member.to_reference} #{member.to_reference} #{admin.to_reference}") }
      let(:guest_watcher) { create_user_with_notification(:watch, "guest-watcher-confidential") }

      before do
      end

      it 'filters out users that can not read the issue' do
        project.team << [member, :developer]
        project.team << [guest, :guest]

        expect(SentNotification).to receive(:record).with(confidential_issue, any_args).exactly(4).times

        ActionMailer::Base.deliveries.clear

        notification.new_note(note)

        should_not_email(non_member)
<<<<<<< HEAD
        should_not_email(guest)
=======
        should_not_email(guest_watcher)
>>>>>>> f82ab42d
        should_email(author)
        should_email(assignee)
        should_email(member)
        should_email(admin)
      end
    end

    context 'issue note mention' do
      let(:project) { create(:empty_project, :public) }
      let(:issue) { create(:issue, project: project, assignee: create(:user)) }
      let(:mentioned_issue) { create(:issue, assignee: issue.assignee) }
      let(:note) { create(:note_on_issue, noteable: issue, project_id: issue.project_id, note: '@all mentioned') }

      before do
        build_team(note.project)
        note.project.team << [note.author, :master]
        ActionMailer::Base.deliveries.clear
      end

      describe '#new_note' do
        it 'notifies the team members' do
          notification.new_note(note)

          # Notify all team members
          note.project.team.members.each do |member|
            # User with disabled notification should not be notified
            next if member.id == @u_disabled.id
            # Author should not be notified
            next if member.id == note.author.id
            should_email(member)
          end

          should_email(@u_guest_watcher)
          should_email(note.noteable.author)
          should_email(note.noteable.assignee)
          should_not_email(note.author)
          should_email(@u_mentioned)
          should_not_email(@u_disabled)
          should_email(@u_not_mentioned)
        end

        it 'filters out "mentioned in" notes' do
          mentioned_note = SystemNoteService.cross_reference(mentioned_issue, issue, issue.author)

          expect(Notify).not_to receive(:note_issue_email)
          notification.new_note(mentioned_note)
        end
      end
    end

    context 'project snippet note' do
      let(:project) { create(:empty_project, :public) }
      let(:snippet) { create(:project_snippet, project: project, author: create(:user)) }
      let(:note) { create(:note_on_project_snippet, noteable: snippet, project_id: snippet.project.id, note: '@all mentioned') }

      before do
        build_team(note.project)
        note.project.team << [note.author, :master]
        ActionMailer::Base.deliveries.clear
      end

      describe '#new_note' do
        it 'notifies the team members' do
          notification.new_note(note)

          # Notify all team members
          note.project.team.members.each do |member|
            # User with disabled notification should not be notified
            next if member.id == @u_disabled.id
            # Author should not be notified
            next if member.id == note.author.id
            should_email(member)
          end

          # it emails custom global users on mention
          should_email(@u_custom_global)

          should_email(@u_guest_watcher)
          should_email(note.noteable.author)
          should_not_email(note.author)
          should_email(@u_mentioned)
          should_not_email(@u_disabled)
          should_email(@u_not_mentioned)
        end
      end
    end

    context 'commit note' do
      let(:project) { create(:project, :public) }
      let(:note) { create(:note_on_commit, project: project) }

      before do
        build_team(note.project)
        ActionMailer::Base.deliveries.clear
        allow_any_instance_of(Commit).to receive(:author).and_return(@u_committer)
<<<<<<< HEAD
        update_custom_notification(:new_note)
=======
        update_custom_notification(:new_note, @u_guest_custom, project)
        update_custom_notification(:new_note, @u_custom_global)
>>>>>>> f82ab42d
      end

      describe '#new_note, #perform_enqueued_jobs' do
        it do
          notification.new_note(note)
          should_email(@u_guest_watcher)
<<<<<<< HEAD
=======
          should_email(@u_custom_global)
>>>>>>> f82ab42d
          should_email(@u_guest_custom)
          should_email(@u_committer)
          should_email(@u_watcher)
          should_not_email(@u_mentioned)
          should_not_email(note.author)
          should_not_email(@u_participating)
          should_not_email(@u_disabled)
          should_not_email(@u_lazy_participant)
        end

        it do
          note.update_attribute(:note, '@mention referenced')
          notification.new_note(note)

          should_email(@u_guest_watcher)
          should_email(@u_committer)
          should_email(@u_watcher)
          should_email(@u_mentioned)
          should_not_email(note.author)
          should_not_email(@u_participating)
          should_not_email(@u_disabled)
          should_not_email(@u_lazy_participant)
        end

        it do
          @u_committer = create_global_setting_for(@u_committer, :mention)
          notification.new_note(note)
          should_not_email(@u_committer)
        end
      end
    end
  end

  describe 'Issues' do
    let(:project) { create(:empty_project, :public) }
    let(:issue) { create :issue, project: project, assignee: create(:user), description: 'cc @participant' }

    before do
      build_team(issue.project)
      add_users_with_subscription(issue.project, issue)
      ActionMailer::Base.deliveries.clear
<<<<<<< HEAD
      update_custom_notification(:new_issue)
=======
      update_custom_notification(:new_issue, @u_guest_custom, project)
      update_custom_notification(:new_issue, @u_custom_global)
>>>>>>> f82ab42d
    end

    describe '#new_issue' do
      it do
        notification.new_issue(issue, @u_disabled)

        should_email(issue.assignee)
        should_email(@u_watcher)
        should_email(@u_guest_watcher)
        should_email(@u_guest_custom)
<<<<<<< HEAD
=======
        should_email(@u_custom_global)
>>>>>>> f82ab42d
        should_email(@u_participant_mentioned)
        should_not_email(@u_mentioned)
        should_not_email(@u_participating)
        should_not_email(@u_disabled)
        should_not_email(@u_lazy_participant)
      end

      it do
        create_global_setting_for(issue.assignee, :mention)
        notification.new_issue(issue, @u_disabled)

        should_not_email(issue.assignee)
      end

      it "emails subscribers of the issue's labels" do
        subscriber = create(:user)
        label = create(:label, issues: [issue])
        label.toggle_subscription(subscriber)
        notification.new_issue(issue, @u_disabled)

        should_email(subscriber)
      end

      context 'confidential issues' do
        let(:author) { create(:user) }
        let(:assignee) { create(:user) }
        let(:non_member) { create(:user) }
        let(:member) { create(:user) }
        let(:guest) { create(:user) }
        let(:admin) { create(:admin) }
        let(:confidential_issue) { create(:issue, :confidential, project: project, title: 'Confidential issue', author: author, assignee: assignee) }

        it "emails subscribers of the issue's labels that can read the issue" do
          project.team << [member, :developer]
          project.team << [guest, :guest]

          label = create(:label, issues: [confidential_issue])
          label.toggle_subscription(non_member)
          label.toggle_subscription(author)
          label.toggle_subscription(assignee)
          label.toggle_subscription(member)
          label.toggle_subscription(guest)
          label.toggle_subscription(admin)

          ActionMailer::Base.deliveries.clear

          notification.new_issue(confidential_issue, @u_disabled)

          should_not_email(@u_guest_watcher)
          should_not_email(non_member)
          should_not_email(author)
          should_not_email(guest)
          should_email(assignee)
          should_email(member)
          should_email(admin)
        end
      end
    end

    describe '#reassigned_issue' do
<<<<<<< HEAD
      before { update_custom_notification(:reassign_issue) }
=======
      before do
        update_custom_notification(:reassign_issue, @u_guest_custom, project)
        update_custom_notification(:reassign_issue, @u_custom_global)
      end
>>>>>>> f82ab42d

      it 'emails new assignee' do
        notification.reassigned_issue(issue, @u_disabled)

        should_email(issue.assignee)
        should_email(@u_watcher)
        should_email(@u_guest_watcher)
        should_email(@u_guest_custom)
<<<<<<< HEAD
=======
        should_email(@u_custom_global)
>>>>>>> f82ab42d
        should_email(@u_participant_mentioned)
        should_email(@subscriber)
        should_not_email(@unsubscriber)
        should_not_email(@u_participating)
        should_not_email(@u_disabled)
        should_not_email(@u_lazy_participant)
      end

      it 'emails previous assignee even if he has the "on mention" notif level' do
        issue.update_attribute(:assignee, @u_mentioned)
        issue.update_attributes(assignee: @u_watcher)
        notification.reassigned_issue(issue, @u_disabled)

        should_email(@u_mentioned)
        should_email(@u_watcher)
        should_email(@u_guest_watcher)
        should_email(@u_guest_custom)
        should_email(@u_participant_mentioned)
        should_email(@subscriber)
        should_email(@u_custom_global)
        should_not_email(@unsubscriber)
        should_not_email(@u_participating)
        should_not_email(@u_disabled)
        should_not_email(@u_lazy_participant)
      end

      it 'emails new assignee even if he has the "on mention" notif level' do
        issue.update_attributes(assignee: @u_mentioned)
        notification.reassigned_issue(issue, @u_disabled)

        expect(issue.assignee).to be @u_mentioned
        should_email(issue.assignee)
        should_email(@u_watcher)
        should_email(@u_guest_watcher)
        should_email(@u_guest_custom)
        should_email(@u_participant_mentioned)
        should_email(@subscriber)
        should_email(@u_custom_global)
        should_not_email(@unsubscriber)
        should_not_email(@u_participating)
        should_not_email(@u_disabled)
        should_not_email(@u_lazy_participant)
      end

      it 'emails new assignee' do
        issue.update_attribute(:assignee, @u_mentioned)
        notification.reassigned_issue(issue, @u_disabled)

        expect(issue.assignee).to be @u_mentioned
        should_email(issue.assignee)
        should_email(@u_watcher)
        should_email(@u_guest_watcher)
        should_email(@u_guest_custom)
        should_email(@u_participant_mentioned)
        should_email(@subscriber)
        should_email(@u_custom_global)
        should_not_email(@unsubscriber)
        should_not_email(@u_participating)
        should_not_email(@u_disabled)
        should_not_email(@u_lazy_participant)
      end

      it 'does not email new assignee if they are the current user' do
        issue.update_attribute(:assignee, @u_mentioned)
        notification.reassigned_issue(issue, @u_mentioned)

        expect(issue.assignee).to be @u_mentioned
        should_email(@u_watcher)
        should_email(@u_guest_watcher)
        should_email(@u_guest_custom)
        should_email(@u_participant_mentioned)
        should_email(@subscriber)
        should_email(@u_custom_global)
        should_not_email(issue.assignee)
        should_not_email(@unsubscriber)
        should_not_email(@u_participating)
        should_not_email(@u_disabled)
        should_not_email(@u_lazy_participant)
      end

      context 'participating' do
        context 'by assignee' do
          before do
            issue.update_attribute(:assignee, @u_lazy_participant)
            notification.reassigned_issue(issue, @u_disabled)
          end

          it { should_email(@u_lazy_participant) }
        end

        context 'by note' do
          let!(:note) { create(:note_on_issue, noteable: issue, project_id: issue.project_id, note: 'anything', author: @u_lazy_participant) }

          before { notification.reassigned_issue(issue, @u_disabled) }

          it { should_email(@u_lazy_participant) }
        end

        context 'by author' do
          before do
            issue.author = @u_lazy_participant
            notification.reassigned_issue(issue, @u_disabled)
          end

          it { should_email(@u_lazy_participant) }
        end
      end
    end

    describe '#relabeled_issue' do
      let(:label) { create(:label, issues: [issue]) }
      let(:label2) { create(:label) }
      let!(:subscriber_to_label) { create(:user).tap { |u| label.toggle_subscription(u) } }
      let!(:subscriber_to_label2) { create(:user).tap { |u| label2.toggle_subscription(u) } }

      it "emails subscribers of the issue's added labels only" do
        notification.relabeled_issue(issue, [label2], @u_disabled)

        should_not_email(subscriber_to_label)
        should_email(subscriber_to_label2)
      end

      it "doesn't send email to anyone but subscribers of the given labels" do
        notification.relabeled_issue(issue, [label2], @u_disabled)

        should_not_email(issue.assignee)
        should_not_email(issue.author)
        should_not_email(@u_watcher)
        should_not_email(@u_guest_watcher)
        should_not_email(@u_participant_mentioned)
        should_not_email(@subscriber)
        should_not_email(@watcher_and_subscriber)
        should_not_email(@unsubscriber)
        should_not_email(@u_participating)
        should_not_email(subscriber_to_label)
        should_email(subscriber_to_label2)
      end

      context 'confidential issues' do
        let(:author) { create(:user) }
        let(:assignee) { create(:user) }
        let(:non_member) { create(:user) }
        let(:member) { create(:user) }
        let(:guest) { create(:user) }
        let(:admin) { create(:admin) }
        let(:confidential_issue) { create(:issue, :confidential, project: project, title: 'Confidential issue', author: author, assignee: assignee) }
        let!(:label_1) { create(:label, issues: [confidential_issue]) }
        let!(:label_2) { create(:label) }

        it "emails subscribers of the issue's labels that can read the issue" do
          project.team << [member, :developer]
          project.team << [guest, :guest]

          label_2.toggle_subscription(non_member)
          label_2.toggle_subscription(author)
          label_2.toggle_subscription(assignee)
          label_2.toggle_subscription(member)
          label_2.toggle_subscription(guest)
          label_2.toggle_subscription(admin)

          ActionMailer::Base.deliveries.clear

          notification.relabeled_issue(confidential_issue, [label_2], @u_disabled)

          should_not_email(non_member)
          should_not_email(guest)
          should_email(author)
          should_email(assignee)
          should_email(member)
          should_email(admin)
        end
      end
    end

    describe '#close_issue' do
<<<<<<< HEAD
      before { update_custom_notification(:close_issue) }
=======
      before do
        update_custom_notification(:close_issue, @u_guest_custom, project)
        update_custom_notification(:close_issue, @u_custom_global)
      end
>>>>>>> f82ab42d

      it 'should sent email to issue assignee and issue author' do
        notification.close_issue(issue, @u_disabled)

        should_email(issue.assignee)
        should_email(issue.author)
        should_email(@u_watcher)
        should_email(@u_guest_watcher)
        should_email(@u_guest_custom)
<<<<<<< HEAD
=======
        should_email(@u_custom_global)
>>>>>>> f82ab42d
        should_email(@u_participant_mentioned)
        should_email(@subscriber)
        should_email(@watcher_and_subscriber)
        should_not_email(@unsubscriber)
        should_not_email(@u_participating)
        should_not_email(@u_disabled)
        should_not_email(@u_lazy_participant)
      end

      context 'participating' do
        context 'by assignee' do
          before do
            issue.update_attribute(:assignee, @u_lazy_participant)
            notification.close_issue(issue, @u_disabled)
          end

          it { should_email(@u_lazy_participant) }
        end

        context 'by note' do
          let!(:note) { create(:note_on_issue, noteable: issue, project_id: issue.project_id, note: 'anything', author: @u_lazy_participant) }

          before { notification.close_issue(issue, @u_disabled) }

          it { should_email(@u_lazy_participant) }
        end

        context 'by author' do
          before do
            issue.author = @u_lazy_participant
            notification.close_issue(issue, @u_disabled)
          end

          it { should_email(@u_lazy_participant) }
        end
      end
    end

    describe '#reopen_issue' do
<<<<<<< HEAD
      before { update_custom_notification(:reopen_issue) }
=======
      before do
        update_custom_notification(:reopen_issue, @u_guest_custom, project)
        update_custom_notification(:reopen_issue, @u_custom_global)
      end
>>>>>>> f82ab42d

      it 'should send email to issue assignee and issue author' do
        notification.reopen_issue(issue, @u_disabled)

        should_email(issue.assignee)
        should_email(issue.author)
        should_email(@u_watcher)
        should_email(@u_guest_watcher)
        should_email(@u_guest_custom)
<<<<<<< HEAD
=======
        should_email(@u_custom_global)
>>>>>>> f82ab42d
        should_email(@u_participant_mentioned)
        should_email(@subscriber)
        should_email(@watcher_and_subscriber)
        should_not_email(@unsubscriber)
        should_not_email(@u_participating)
        should_not_email(@u_lazy_participant)
      end

      context 'participating' do
        context 'by assignee' do
          before do
            issue.update_attribute(:assignee, @u_lazy_participant)
            notification.reopen_issue(issue, @u_disabled)
          end

          it { should_email(@u_lazy_participant) }
        end

        context 'by note' do
          let!(:note) { create(:note_on_issue, noteable: issue, project_id: issue.project_id, note: 'anything', author: @u_lazy_participant) }

          before { notification.reopen_issue(issue, @u_disabled) }

          it { should_email(@u_lazy_participant) }
        end

        context 'by author' do
          before do
            issue.author = @u_lazy_participant
            notification.reopen_issue(issue, @u_disabled)
          end

          it { should_email(@u_lazy_participant) }
        end
      end
    end
  end

  describe 'Merge Requests' do
    let(:project) { create(:project, :public) }
    let(:merge_request) { create :merge_request, source_project: project, assignee: create(:user), description: 'cc @participant' }

    before do
      build_team(merge_request.target_project)
      add_users_with_subscription(merge_request.target_project, merge_request)
      ActionMailer::Base.deliveries.clear
    end

    describe '#new_merge_request' do
<<<<<<< HEAD
      before { update_custom_notification(:new_merge_request) }
=======
      before do
        update_custom_notification(:new_merge_request, @u_guest_custom, project)
        update_custom_notification(:new_merge_request, @u_custom_global)
      end

>>>>>>> f82ab42d

      it do
        notification.new_merge_request(merge_request, @u_disabled)

        should_email(merge_request.assignee)
        should_email(@u_watcher)
        should_email(@watcher_and_subscriber)
        should_email(@u_participant_mentioned)
        should_email(@u_guest_watcher)
        should_email(@u_guest_custom)
<<<<<<< HEAD
=======
        should_email(@u_custom_global)
>>>>>>> f82ab42d
        should_not_email(@u_participating)
        should_not_email(@u_disabled)
        should_not_email(@u_lazy_participant)
      end

      it "emails subscribers of the merge request's labels" do
        subscriber = create(:user)
        label = create(:label, merge_requests: [merge_request])
        label.toggle_subscription(subscriber)
        notification.new_merge_request(merge_request, @u_disabled)

        should_email(subscriber)
      end


      context 'participating' do
        context 'by assignee' do
          before do
            merge_request.update_attribute(:assignee, @u_lazy_participant)
            notification.new_merge_request(merge_request, @u_disabled)
          end

          it { should_email(@u_lazy_participant) }
        end

        context 'by note' do
          let!(:note) { create(:note_on_issue, noteable: merge_request, project_id: project.id, note: 'anything', author: @u_lazy_participant) }

          before { notification.new_merge_request(merge_request, @u_disabled) }

          it { should_email(@u_lazy_participant) }
        end

        context 'by author' do
          before do
            merge_request.author = @u_lazy_participant
            merge_request.save
            notification.new_merge_request(merge_request, @u_disabled)
          end

          it { should_not_email(@u_lazy_participant) }
        end
      end
    end

    describe '#reassigned_merge_request' do
<<<<<<< HEAD
      before { update_custom_notification(:reassign_merge_request) }
=======
      before do
        update_custom_notification(:reassign_merge_request, @u_guest_custom, project)
        update_custom_notification(:reassign_merge_request, @u_custom_global)
      end
>>>>>>> f82ab42d

      it do
        notification.reassigned_merge_request(merge_request, merge_request.author)

        should_email(merge_request.assignee)
        should_email(@u_watcher)
        should_email(@u_participant_mentioned)
        should_email(@subscriber)
        should_email(@watcher_and_subscriber)
        should_email(@u_guest_watcher)
        should_email(@u_guest_custom)
<<<<<<< HEAD
=======
        should_email(@u_custom_global)
>>>>>>> f82ab42d
        should_not_email(@unsubscriber)
        should_not_email(@u_participating)
        should_not_email(@u_disabled)
        should_not_email(@u_lazy_participant)
      end

      context 'participating' do
        context 'by assignee' do
          before do
            merge_request.update_attribute(:assignee, @u_lazy_participant)
            notification.reassigned_merge_request(merge_request, @u_disabled)
          end

          it { should_email(@u_lazy_participant) }
        end

        context 'by note' do
          let!(:note) { create(:note_on_issue, noteable: merge_request, project_id: project.id, note: 'anything', author: @u_lazy_participant) }

          before { notification.reassigned_merge_request(merge_request, @u_disabled) }

          it { should_email(@u_lazy_participant) }
        end

        context 'by author' do
          before do
            merge_request.author = @u_lazy_participant
            merge_request.save
            notification.reassigned_merge_request(merge_request, @u_disabled)
          end

          it { should_email(@u_lazy_participant) }
        end
      end
    end

    describe '#relabel_merge_request' do
      let(:label) { create(:label, merge_requests: [merge_request]) }
      let(:label2) { create(:label) }
      let!(:subscriber_to_label) { create(:user).tap { |u| label.toggle_subscription(u) } }
      let!(:subscriber_to_label2) { create(:user).tap { |u| label2.toggle_subscription(u) } }

      it "emails subscribers of the merge request's added labels only" do
        notification.relabeled_merge_request(merge_request, [label2], @u_disabled)

        should_not_email(subscriber_to_label)
        should_email(subscriber_to_label2)
      end

      it "doesn't send email to anyone but subscribers of the given labels" do
        notification.relabeled_merge_request(merge_request, [label2], @u_disabled)

        should_not_email(merge_request.assignee)
        should_not_email(merge_request.author)
        should_not_email(@u_watcher)
        should_not_email(@u_participant_mentioned)
        should_not_email(@subscriber)
        should_not_email(@watcher_and_subscriber)
        should_not_email(@unsubscriber)
        should_not_email(@u_participating)
        should_not_email(@u_lazy_participant)
        should_not_email(subscriber_to_label)
        should_email(subscriber_to_label2)
      end
    end

    describe '#closed_merge_request' do
<<<<<<< HEAD
      before { update_custom_notification(:close_merge_request) }
=======
      before do
        update_custom_notification(:close_merge_request, @u_guest_custom, project)
        update_custom_notification(:close_merge_request, @u_custom_global)
      end
>>>>>>> f82ab42d

      it do
        notification.close_mr(merge_request, @u_disabled)

        should_email(merge_request.assignee)
        should_email(@u_watcher)
        should_email(@u_guest_watcher)
        should_email(@u_guest_custom)
<<<<<<< HEAD
=======
        should_email(@u_custom_global)
>>>>>>> f82ab42d
        should_email(@u_participant_mentioned)
        should_email(@subscriber)
        should_email(@watcher_and_subscriber)
        should_not_email(@unsubscriber)
        should_not_email(@u_participating)
        should_not_email(@u_disabled)
        should_not_email(@u_lazy_participant)
      end

      context 'participating' do
        context 'by assignee' do
          before do
            merge_request.update_attribute(:assignee, @u_lazy_participant)
            notification.close_mr(merge_request, @u_disabled)
          end

          it { should_email(@u_lazy_participant) }
        end

        context 'by note' do
          let!(:note) { create(:note_on_issue, noteable: merge_request, project_id: project.id, note: 'anything', author: @u_lazy_participant) }

          before { notification.close_mr(merge_request, @u_disabled) }

          it { should_email(@u_lazy_participant) }
        end

        context 'by author' do
          before do
            merge_request.author = @u_lazy_participant
            merge_request.save
            notification.close_mr(merge_request, @u_disabled)
          end

          it { should_email(@u_lazy_participant) }
        end
      end
    end

    describe '#merged_merge_request' do
<<<<<<< HEAD
      before { update_custom_notification(:merge_merge_request) }
=======
      before do
        update_custom_notification(:merge_merge_request, @u_guest_custom, project)
        update_custom_notification(:merge_merge_request, @u_custom_global)
      end
>>>>>>> f82ab42d

      it do
        notification.merge_mr(merge_request, @u_disabled)

        should_email(merge_request.assignee)
        should_email(@u_watcher)
        should_email(@u_participant_mentioned)
        should_email(@subscriber)
        should_email(@watcher_and_subscriber)
        should_email(@u_guest_watcher)
<<<<<<< HEAD
=======
        should_email(@u_custom_global)
>>>>>>> f82ab42d
        should_email(@u_guest_custom)
        should_not_email(@unsubscriber)
        should_not_email(@u_participating)
        should_not_email(@u_disabled)
        should_not_email(@u_lazy_participant)
      end

      context 'participating' do
        context 'by assignee' do
          before do
            merge_request.update_attribute(:assignee, @u_lazy_participant)
            notification.merge_mr(merge_request, @u_disabled)
          end

          it { should_email(@u_lazy_participant) }
        end

        context 'by note' do
          let!(:note) { create(:note_on_issue, noteable: merge_request, project_id: project.id, note: 'anything', author: @u_lazy_participant) }

          before { notification.merge_mr(merge_request, @u_disabled) }

          it { should_email(@u_lazy_participant) }
        end

        context 'by author' do
          before do
            merge_request.author = @u_lazy_participant
            merge_request.save
            notification.merge_mr(merge_request, @u_disabled)
          end

          it { should_email(@u_lazy_participant) }
        end
      end
    end

    describe '#reopen_merge_request' do
<<<<<<< HEAD
      before { update_custom_notification(:reopen_merge_request) }
=======
      before do
        update_custom_notification(:reopen_merge_request, @u_guest_custom, project)
        update_custom_notification(:reopen_merge_request, @u_custom_global)
      end
>>>>>>> f82ab42d

      it do
        notification.reopen_mr(merge_request, @u_disabled)

        should_email(merge_request.assignee)
        should_email(@u_watcher)
        should_email(@u_participant_mentioned)
        should_email(@subscriber)
        should_email(@watcher_and_subscriber)
        should_email(@u_guest_watcher)
        should_email(@u_guest_custom)
<<<<<<< HEAD
=======
        should_email(@u_custom_global)
>>>>>>> f82ab42d
        should_not_email(@unsubscriber)
        should_not_email(@u_participating)
        should_not_email(@u_disabled)
        should_not_email(@u_lazy_participant)
      end

      context 'participating' do
        context 'by assignee' do
          before do
            merge_request.update_attribute(:assignee, @u_lazy_participant)
            notification.reopen_mr(merge_request, @u_disabled)
          end

          it { should_email(@u_lazy_participant) }
        end

        context 'by note' do
          let!(:note) { create(:note_on_issue, noteable: merge_request, project_id: project.id, note: 'anything', author: @u_lazy_participant) }

          before { notification.reopen_mr(merge_request, @u_disabled) }

          it { should_email(@u_lazy_participant) }
        end

        context 'by author' do
          before do
            merge_request.author = @u_lazy_participant
            merge_request.save
            notification.reopen_mr(merge_request, @u_disabled)
          end

          it { should_email(@u_lazy_participant) }
        end
      end
    end
  end

  describe 'Projects' do
    let(:project) { create :project }

    before do
      build_team(project)
      ActionMailer::Base.deliveries.clear
    end

    describe '#project_was_moved' do
      it do
        notification.project_was_moved(project, "gitlab/gitlab")

        should_email(@u_watcher)
        should_email(@u_participating)
        should_email(@u_lazy_participant)
        should_email(@u_custom_global)
        should_not_email(@u_guest_watcher)
        should_not_email(@u_guest_custom)
        should_not_email(@u_disabled)
      end
    end
  end

  def build_team(project)
    @u_watcher               = create_global_setting_for(create(:user), :watch)
    @u_participating         = create_global_setting_for(create(:user), :participating)
    @u_participant_mentioned = create_global_setting_for(create(:user, username: 'participant'), :participating)
    @u_disabled              = create_global_setting_for(create(:user), :disabled)
    @u_mentioned             = create_global_setting_for(create(:user, username: 'mention'), :mention)
    @u_committer             = create(:user, username: 'committer')
    @u_not_mentioned         = create_global_setting_for(create(:user, username: 'regular'), :participating)
    @u_outsider_mentioned    = create(:user, username: 'outsider')
    @u_custom_global         = create_global_setting_for(create(:user, username: 'custom_global'), :custom)

    # User to be participant by default
    # This user does not contain any record in notification settings table
    # It should be treated with a :participating notification_level
    @u_lazy_participant      = create(:user, username: 'lazy-participant')

    @u_guest_watcher = create_user_with_notification(:watch, 'guest_watching')
    @u_guest_custom = create_user_with_notification(:custom, 'guest_custom')

    project.team << [@u_watcher, :master]
    project.team << [@u_participating, :master]
    project.team << [@u_participant_mentioned, :master]
    project.team << [@u_disabled, :master]
    project.team << [@u_mentioned, :master]
    project.team << [@u_committer, :master]
    project.team << [@u_not_mentioned, :master]
    project.team << [@u_lazy_participant, :master]
    project.team << [@u_custom_global, :master]
  end

  def create_global_setting_for(user, level)
    setting = user.global_notification_setting
    setting.level = level
    setting.save

    user
  end

  def create_user_with_notification(level, username)
    user = create(:user, username: username)
    setting = user.notification_settings_for(project)
    setting.level = level
    setting.save

    user
  end

<<<<<<< HEAD
  def update_custom_notification(event)
    setting = @u_guest_custom.notification_settings_for(project)
=======
  # Create custom notifications
  # When resource is nil it means global notification
  def update_custom_notification(event, user, resource = nil)
    setting = user.notification_settings_for(resource)
>>>>>>> f82ab42d
    setting.events[event] = true
    setting.save
  end

  def add_users_with_subscription(project, issuable)
    @subscriber = create :user
    @unsubscriber = create :user
    @subscribed_participant = create_global_setting_for(create(:user, username: 'subscribed_participant'), :participating)
    @watcher_and_subscriber = create_global_setting_for(create(:user), :watch)

    project.team << [@subscribed_participant, :master]
    project.team << [@subscriber, :master]
    project.team << [@unsubscriber, :master]
    project.team << [@watcher_and_subscriber, :master]

    issuable.subscriptions.create(user: @subscriber, subscribed: true)
    issuable.subscriptions.create(user: @subscribed_participant, subscribed: true)
    issuable.subscriptions.create(user: @unsubscriber, subscribed: false)
    # Make the watcher a subscriber to detect dupes
    issuable.subscriptions.create(user: @watcher_and_subscriber, subscribed: true)
  end
end<|MERGE_RESOLUTION|>--- conflicted
+++ resolved
@@ -46,12 +46,8 @@
         project.team << [issue.assignee, :master]
         project.team << [note.author, :master]
         create(:note_on_issue, noteable: issue, project_id: issue.project_id, note: '@subscribed_participant cc this guy')
-<<<<<<< HEAD
-        update_custom_notification(:new_note)
-=======
         update_custom_notification(:new_note, @u_guest_custom, project)
         update_custom_notification(:new_note, @u_custom_global)
->>>>>>> f82ab42d
       end
 
       describe :new_note do
@@ -126,10 +122,7 @@
           should_email(note.noteable.author)
           should_email(note.noteable.assignee)
           should_email(@u_mentioned)
-<<<<<<< HEAD
-=======
           should_email(@u_custom_global)
->>>>>>> f82ab42d
           should_not_email(@u_guest_custom)
           should_not_email(@u_guest_watcher)
           should_not_email(@u_watcher)
@@ -167,11 +160,8 @@
         notification.new_note(note)
 
         should_not_email(non_member)
-<<<<<<< HEAD
         should_not_email(guest)
-=======
         should_not_email(guest_watcher)
->>>>>>> f82ab42d
         should_email(author)
         should_email(assignee)
         should_email(member)
@@ -267,22 +257,15 @@
         build_team(note.project)
         ActionMailer::Base.deliveries.clear
         allow_any_instance_of(Commit).to receive(:author).and_return(@u_committer)
-<<<<<<< HEAD
-        update_custom_notification(:new_note)
-=======
         update_custom_notification(:new_note, @u_guest_custom, project)
         update_custom_notification(:new_note, @u_custom_global)
->>>>>>> f82ab42d
       end
 
       describe '#new_note, #perform_enqueued_jobs' do
         it do
           notification.new_note(note)
           should_email(@u_guest_watcher)
-<<<<<<< HEAD
-=======
           should_email(@u_custom_global)
->>>>>>> f82ab42d
           should_email(@u_guest_custom)
           should_email(@u_committer)
           should_email(@u_watcher)
@@ -324,12 +307,8 @@
       build_team(issue.project)
       add_users_with_subscription(issue.project, issue)
       ActionMailer::Base.deliveries.clear
-<<<<<<< HEAD
-      update_custom_notification(:new_issue)
-=======
       update_custom_notification(:new_issue, @u_guest_custom, project)
       update_custom_notification(:new_issue, @u_custom_global)
->>>>>>> f82ab42d
     end
 
     describe '#new_issue' do
@@ -340,10 +319,7 @@
         should_email(@u_watcher)
         should_email(@u_guest_watcher)
         should_email(@u_guest_custom)
-<<<<<<< HEAD
-=======
-        should_email(@u_custom_global)
->>>>>>> f82ab42d
+        should_email(@u_custom_global)
         should_email(@u_participant_mentioned)
         should_not_email(@u_mentioned)
         should_not_email(@u_participating)
@@ -404,14 +380,11 @@
     end
 
     describe '#reassigned_issue' do
-<<<<<<< HEAD
-      before { update_custom_notification(:reassign_issue) }
-=======
+
       before do
         update_custom_notification(:reassign_issue, @u_guest_custom, project)
         update_custom_notification(:reassign_issue, @u_custom_global)
       end
->>>>>>> f82ab42d
 
       it 'emails new assignee' do
         notification.reassigned_issue(issue, @u_disabled)
@@ -420,10 +393,7 @@
         should_email(@u_watcher)
         should_email(@u_guest_watcher)
         should_email(@u_guest_custom)
-<<<<<<< HEAD
-=======
-        should_email(@u_custom_global)
->>>>>>> f82ab42d
+        should_email(@u_custom_global)
         should_email(@u_participant_mentioned)
         should_email(@subscriber)
         should_not_email(@unsubscriber)
@@ -599,14 +569,11 @@
     end
 
     describe '#close_issue' do
-<<<<<<< HEAD
-      before { update_custom_notification(:close_issue) }
-=======
+
       before do
         update_custom_notification(:close_issue, @u_guest_custom, project)
         update_custom_notification(:close_issue, @u_custom_global)
       end
->>>>>>> f82ab42d
 
       it 'should sent email to issue assignee and issue author' do
         notification.close_issue(issue, @u_disabled)
@@ -616,10 +583,7 @@
         should_email(@u_watcher)
         should_email(@u_guest_watcher)
         should_email(@u_guest_custom)
-<<<<<<< HEAD
-=======
-        should_email(@u_custom_global)
->>>>>>> f82ab42d
+        should_email(@u_custom_global)
         should_email(@u_participant_mentioned)
         should_email(@subscriber)
         should_email(@watcher_and_subscriber)
@@ -659,14 +623,10 @@
     end
 
     describe '#reopen_issue' do
-<<<<<<< HEAD
-      before { update_custom_notification(:reopen_issue) }
-=======
       before do
         update_custom_notification(:reopen_issue, @u_guest_custom, project)
         update_custom_notification(:reopen_issue, @u_custom_global)
       end
->>>>>>> f82ab42d
 
       it 'should send email to issue assignee and issue author' do
         notification.reopen_issue(issue, @u_disabled)
@@ -676,10 +636,7 @@
         should_email(@u_watcher)
         should_email(@u_guest_watcher)
         should_email(@u_guest_custom)
-<<<<<<< HEAD
-=======
-        should_email(@u_custom_global)
->>>>>>> f82ab42d
+        should_email(@u_custom_global)
         should_email(@u_participant_mentioned)
         should_email(@subscriber)
         should_email(@watcher_and_subscriber)
@@ -729,16 +686,11 @@
     end
 
     describe '#new_merge_request' do
-<<<<<<< HEAD
-      before { update_custom_notification(:new_merge_request) }
-=======
       before do
         update_custom_notification(:new_merge_request, @u_guest_custom, project)
         update_custom_notification(:new_merge_request, @u_custom_global)
       end
 
->>>>>>> f82ab42d
-
       it do
         notification.new_merge_request(merge_request, @u_disabled)
 
@@ -748,10 +700,7 @@
         should_email(@u_participant_mentioned)
         should_email(@u_guest_watcher)
         should_email(@u_guest_custom)
-<<<<<<< HEAD
-=======
-        should_email(@u_custom_global)
->>>>>>> f82ab42d
+        should_email(@u_custom_global)
         should_not_email(@u_participating)
         should_not_email(@u_disabled)
         should_not_email(@u_lazy_participant)
@@ -798,14 +747,10 @@
     end
 
     describe '#reassigned_merge_request' do
-<<<<<<< HEAD
-      before { update_custom_notification(:reassign_merge_request) }
-=======
       before do
         update_custom_notification(:reassign_merge_request, @u_guest_custom, project)
         update_custom_notification(:reassign_merge_request, @u_custom_global)
       end
->>>>>>> f82ab42d
 
       it do
         notification.reassigned_merge_request(merge_request, merge_request.author)
@@ -817,10 +762,7 @@
         should_email(@watcher_and_subscriber)
         should_email(@u_guest_watcher)
         should_email(@u_guest_custom)
-<<<<<<< HEAD
-=======
-        should_email(@u_custom_global)
->>>>>>> f82ab42d
+        should_email(@u_custom_global)
         should_not_email(@unsubscriber)
         should_not_email(@u_participating)
         should_not_email(@u_disabled)
@@ -888,14 +830,10 @@
     end
 
     describe '#closed_merge_request' do
-<<<<<<< HEAD
-      before { update_custom_notification(:close_merge_request) }
-=======
       before do
         update_custom_notification(:close_merge_request, @u_guest_custom, project)
         update_custom_notification(:close_merge_request, @u_custom_global)
       end
->>>>>>> f82ab42d
 
       it do
         notification.close_mr(merge_request, @u_disabled)
@@ -904,10 +842,7 @@
         should_email(@u_watcher)
         should_email(@u_guest_watcher)
         should_email(@u_guest_custom)
-<<<<<<< HEAD
-=======
-        should_email(@u_custom_global)
->>>>>>> f82ab42d
+        should_email(@u_custom_global)
         should_email(@u_participant_mentioned)
         should_email(@subscriber)
         should_email(@watcher_and_subscriber)
@@ -948,14 +883,11 @@
     end
 
     describe '#merged_merge_request' do
-<<<<<<< HEAD
-      before { update_custom_notification(:merge_merge_request) }
-=======
+
       before do
         update_custom_notification(:merge_merge_request, @u_guest_custom, project)
         update_custom_notification(:merge_merge_request, @u_custom_global)
       end
->>>>>>> f82ab42d
 
       it do
         notification.merge_mr(merge_request, @u_disabled)
@@ -966,10 +898,7 @@
         should_email(@subscriber)
         should_email(@watcher_and_subscriber)
         should_email(@u_guest_watcher)
-<<<<<<< HEAD
-=======
-        should_email(@u_custom_global)
->>>>>>> f82ab42d
+        should_email(@u_custom_global)
         should_email(@u_guest_custom)
         should_not_email(@unsubscriber)
         should_not_email(@u_participating)
@@ -1008,14 +937,10 @@
     end
 
     describe '#reopen_merge_request' do
-<<<<<<< HEAD
-      before { update_custom_notification(:reopen_merge_request) }
-=======
       before do
         update_custom_notification(:reopen_merge_request, @u_guest_custom, project)
         update_custom_notification(:reopen_merge_request, @u_custom_global)
       end
->>>>>>> f82ab42d
 
       it do
         notification.reopen_mr(merge_request, @u_disabled)
@@ -1027,10 +952,7 @@
         should_email(@watcher_and_subscriber)
         should_email(@u_guest_watcher)
         should_email(@u_guest_custom)
-<<<<<<< HEAD
-=======
-        should_email(@u_custom_global)
->>>>>>> f82ab42d
+        should_email(@u_custom_global)
         should_not_email(@unsubscriber)
         should_not_email(@u_participating)
         should_not_email(@u_disabled)
@@ -1138,15 +1060,10 @@
     user
   end
 
-<<<<<<< HEAD
-  def update_custom_notification(event)
-    setting = @u_guest_custom.notification_settings_for(project)
-=======
   # Create custom notifications
   # When resource is nil it means global notification
   def update_custom_notification(event, user, resource = nil)
     setting = user.notification_settings_for(resource)
->>>>>>> f82ab42d
     setting.events[event] = true
     setting.save
   end
