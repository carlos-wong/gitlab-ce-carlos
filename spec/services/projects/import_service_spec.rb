--- conflicted
+++ resolved
@@ -141,11 +141,7 @@
           result = subject.execute
 
           expect(result[:status]).to eq :error
-<<<<<<< HEAD
-          expect(result[:message]).to eq "Error importing repository #{project.import_url} into #{project.full_path} - Failed to import the repository [FILTERED]"
-=======
           expect(result[:message]).to eq "Error importing repository #{project.safe_import_url} into #{project.full_path} - Failed to import the repository [FILTERED]"
->>>>>>> 22e1c70f
         end
 
         context 'when repository import scheduled' do
