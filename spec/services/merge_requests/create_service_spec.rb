require 'spec_helper'

describe MergeRequests::CreateService, services: true do
  let(:project) { create(:project, :repository) }
  let(:user) { create(:user) }
  let(:assignee) { create(:user) }

  describe '#execute' do
    context 'valid params' do
      let(:opts) do
        {
          title: 'Awesome merge_request',
          description: 'please fix',
          source_branch: 'feature',
          target_branch: 'master',
          force_remove_source_branch: '1'
        }
      end

      let(:service) { described_class.new(project, user, opts) }

      before do
        project.team << [user, :master]
        project.team << [assignee, :developer]
        allow(service).to receive(:execute_hooks)

        @merge_request = service.execute
      end

      it 'creates an MR' do
        expect(@merge_request).to be_valid
        expect(@merge_request.title).to eq('Awesome merge_request')
        expect(@merge_request.assignee).to be_nil
        expect(@merge_request.merge_params['force_remove_source_branch']).to eq('1')
      end

      it 'executes hooks with default action' do
        expect(service).to have_received(:execute_hooks).with(@merge_request)
      end

      it 'does not creates todos' do
        attributes = {
          project: project,
          target_id: @merge_request.id,
          target_type: @merge_request.class.name
        }

        expect(Todo.where(attributes).count).to be_zero
      end

      context 'when merge request is assigned to someone' do
        let(:opts) do
          {
            title: 'Awesome merge_request',
            description: 'please fix',
            source_branch: 'feature',
            target_branch: 'master',
            assignee: assignee
          }
        end

        it { expect(@merge_request.assignee).to eq assignee }

        it 'creates a todo for new assignee' do
          attributes = {
            project: project,
            author: user,
            user: assignee,
            target_id: @merge_request.id,
            target_type: @merge_request.class.name,
            action: Todo::ASSIGNED,
            state: :pending
          }

          expect(Todo.where(attributes).count).to eq 1
        end
      end

      context 'when head pipelines already exist for merge request source branch' do
        let(:sha) { project.commit(opts[:source_branch]).id }
        let!(:pipeline_1) { create(:ci_pipeline, project: project, ref: opts[:source_branch], project_id: project.id, sha: sha) }
        let!(:pipeline_2) { create(:ci_pipeline, project: project, ref: opts[:source_branch], project_id: project.id, sha: sha) }
        let!(:pipeline_3) { create(:ci_pipeline, project: project, ref: "other_branch", project_id: project.id) }

        before do
<<<<<<< HEAD
          project.merge_requests.
            where(source_branch: opts[:source_branch], target_branch: opts[:target_branch]).
            destroy_all
=======
          project.merge_requests
            .where(source_branch: opts[:source_branch], target_branch: opts[:target_branch])
            .destroy_all
>>>>>>> 134ba0b5
        end

        it 'sets head pipeline' do
          merge_request = service.execute

          expect(merge_request.head_pipeline).to eq(pipeline_2)
          expect(merge_request).to be_persisted
        end

        context 'when merge request head commit sha does not match pipeline sha' do
          it 'sets the head pipeline correctly' do
            pipeline_2.update(sha: 1234)

            merge_request = service.execute

            expect(merge_request.head_pipeline).to eq(pipeline_1)
            expect(merge_request).to be_persisted
          end
        end
      end
    end

    it_behaves_like 'new issuable record that supports quick actions' do
      let(:default_params) do
        {
          source_branch: 'feature',
          target_branch: 'master'
        }
      end
    end

    context 'Quick actions' do
      context 'with assignee and milestone in params and command' do
        let(:merge_request) { described_class.new(project, user, opts).execute }
        let(:milestone) { create(:milestone, project: project) }

        let(:opts) do
          {
            assignee_id: create(:user).id,
            milestone_id: 1,
            title: 'Title',
            description: %(/assign @#{assignee.username}\n/milestone %"#{milestone.name}"),
            source_branch: 'feature',
            target_branch: 'master'
          }
        end

        before do
          project.team << [user, :master]
          project.team << [assignee, :master]
        end

        it 'assigns and sets milestone to issuable from command' do
          expect(merge_request).to be_persisted
          expect(merge_request.assignee).to eq(assignee)
          expect(merge_request.milestone).to eq(milestone)
        end
      end
    end

    context 'merge request create service' do
      context 'asssignee_id' do
        let(:assignee) { create(:user) }

        before do
          project.team << [user, :master]
        end

        it 'removes assignee_id when user id is invalid' do
          opts = { title: 'Title', description: 'Description', assignee_id: -1 }

          merge_request = described_class.new(project, user, opts).execute

          expect(merge_request.assignee_id).to be_nil
        end

        it 'removes assignee_id when user id is 0' do
          opts = { title: 'Title', description: 'Description',  assignee_id: 0 }

          merge_request = described_class.new(project, user, opts).execute

          expect(merge_request.assignee_id).to be_nil
        end

        it 'saves assignee when user id is valid' do
          project.team << [assignee, :master]
          opts = { title: 'Title', description: 'Description', assignee_id: assignee.id }

          merge_request = described_class.new(project, user, opts).execute

          expect(merge_request.assignee).to eq(assignee)
        end

        context 'when assignee is set' do
          let(:opts) do
            {
              title: 'Title',
              description: 'Description',
              assignee_id: assignee.id,
              source_branch: 'feature',
              target_branch: 'master'
            }
          end

          it 'invalidates open merge request counter for assignees when merge request is assigned' do
            project.team << [assignee, :master]

            described_class.new(project, user, opts).execute

            expect(assignee.assigned_open_merge_requests_count).to eq 1
          end
        end

        context "when issuable feature is private" do
          before do
            project.project_feature.update(issues_access_level: ProjectFeature::PRIVATE,
                                           merge_requests_access_level: ProjectFeature::PRIVATE)
          end

          levels = [Gitlab::VisibilityLevel::INTERNAL, Gitlab::VisibilityLevel::PUBLIC]

          levels.each do |level|
            it "removes not authorized assignee when project is #{Gitlab::VisibilityLevel.level_name(level)}" do
              project.update(visibility_level: level)
              opts = { title: 'Title', description: 'Description', assignee_id: assignee.id }

              merge_request = described_class.new(project, user, opts).execute

              expect(merge_request.assignee_id).to be_nil
            end
          end
        end
      end
    end

    context 'while saving references to issues that the created merge request closes' do
      let(:first_issue) { create(:issue, project: project) }
      let(:second_issue) { create(:issue, project: project) }

      let(:opts) do
        {
          title: 'Awesome merge_request',
          source_branch: 'feature',
          target_branch: 'master',
          force_remove_source_branch: '1'
        }
      end

      before do
        project.team << [user, :master]
        project.team << [assignee, :developer]
      end

      it 'creates a `MergeRequestsClosingIssues` record for each issue' do
        issue_closing_opts = opts.merge(description: "Closes #{first_issue.to_reference} and #{second_issue.to_reference}")
        service = described_class.new(project, user, issue_closing_opts)
        allow(service).to receive(:execute_hooks)
        merge_request = service.execute

        issue_ids = MergeRequestsClosingIssues.where(merge_request: merge_request).pluck(:issue_id)
        expect(issue_ids).to match_array([first_issue.id, second_issue.id])
      end
    end
  end
end<|MERGE_RESOLUTION|>--- conflicted
+++ resolved
@@ -83,15 +83,9 @@
         let!(:pipeline_3) { create(:ci_pipeline, project: project, ref: "other_branch", project_id: project.id) }
 
         before do
-<<<<<<< HEAD
-          project.merge_requests.
-            where(source_branch: opts[:source_branch], target_branch: opts[:target_branch]).
-            destroy_all
-=======
           project.merge_requests
             .where(source_branch: opts[:source_branch], target_branch: opts[:target_branch])
             .destroy_all
->>>>>>> 134ba0b5
         end
 
         it 'sets head pipeline' do
