require 'spec_helper'

describe MergeRequests::MergeService do
  let(:user) { create(:user) }
  let(:user2) { create(:user) }
  let(:merge_request) { create(:merge_request, assignee: user2) }
  let(:project) { merge_request.project }

  before do
    project.team << [user, :master]
    project.team << [user2, :developer]
  end

  describe :execute do
    context 'valid params' do
      let(:service) { MergeRequests::MergeService.new(project, user, commit_message: 'Awesome message') }

      before do
        allow(service).to receive(:execute_hooks)
<<<<<<< HEAD

        service.execute(merge_request)
=======
        perform_enqueued_jobs do
          service.execute(merge_request, 'Awesome message')
        end
>>>>>>> 234f4bf2
      end

      it { expect(merge_request).to be_valid }
      it { expect(merge_request).to be_merged }

      it 'should send email to user2 about merge of new merge_request' do
        email = ActionMailer::Base.deliveries.last
        expect(email.to.first).to eq(user2.email)
        expect(email.subject).to include(merge_request.title)
      end

      it 'should create system note about merge_request merge' do
        note = merge_request.notes.last
        expect(note.note).to include 'Status changed to merged'
      end
    end

    context "error handling" do
      let(:service) { MergeRequests::MergeService.new(project, user, commit_message: 'Awesome message') }

      it 'saves error if there is an exception' do
        allow(service).to receive(:repository).and_raise("error")

        allow(service).to receive(:execute_hooks)

        service.execute(merge_request)

        expect(merge_request.merge_error).to eq("Something went wrong during merge")
      end
    end
  end
end<|MERGE_RESOLUTION|>--- conflicted
+++ resolved
@@ -17,14 +17,10 @@
 
       before do
         allow(service).to receive(:execute_hooks)
-<<<<<<< HEAD
 
-        service.execute(merge_request)
-=======
         perform_enqueued_jobs do
-          service.execute(merge_request, 'Awesome message')
+          service.execute(merge_request)
         end
->>>>>>> 234f4bf2
       end
 
       it { expect(merge_request).to be_valid }
