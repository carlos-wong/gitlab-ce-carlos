require 'spec_helper'

describe Ci::RetryBuildService do
  set(:user) { create(:user) }
  set(:project) { create(:project) }
  set(:pipeline) { create(:ci_pipeline, project: project) }

  let(:stage) do
    create(:ci_stage_entity, project: project,
                             pipeline: pipeline,
                             name: 'test')
  end

  let(:build) { create(:ci_build, pipeline: pipeline, stage_id: stage.id) }

  let(:service) do
    described_class.new(project, user)
  end

  CLONE_ACCESSORS = described_class::CLONE_ACCESSORS

  REJECT_ACCESSORS =
    %i[id status user token coverage trace runner artifacts_expire_at
       artifacts_file artifacts_metadata artifacts_size created_at
       updated_at started_at finished_at queued_at erased_by
       erased_at auto_canceled_by job_artifacts job_artifacts_archive
       job_artifacts_metadata job_artifacts_trace job_artifacts_junit
       job_artifacts_sast job_artifacts_dependency_scanning
       job_artifacts_container_scanning job_artifacts_dast
<<<<<<< HEAD
       scheduled_at].freeze
=======
       job_artifacts_codequality].freeze
>>>>>>> 42822a7d

  IGNORE_ACCESSORS =
    %i[type lock_version target_url base_tags trace_sections
       commit_id deployments erased_by_id last_deployment project_id
       runner_id tag_taggings taggings tags trigger_request_id
       user_id auto_canceled_by_id retried failure_reason
       artifacts_file_store artifacts_metadata_store
       metadata runner_session trace_chunks].freeze

  shared_examples 'build duplication' do
    let(:another_pipeline) { create(:ci_empty_pipeline, project: project) }

    let(:build) do
      create(:ci_build, :failed, :expired, :erased, :queued, :coverage, :tags,
             :allowed_to_fail, :on_tag, :triggered, :teardown_environment,
             description: 'my-job', stage: 'test', stage_id: stage.id,
             pipeline: pipeline, auto_canceled_by: another_pipeline,
             scheduled_at: 10.seconds.since)
    end

    before do
      # Make sure that build has both `stage_id` and `stage` because FactoryBot
      # can reset one of the fields when assigning another. We plan to deprecate
      # and remove legacy `stage` column in the future.
      build.update(stage: 'test', stage_id: stage.id)

      # Make sure we have one instance for every possible job_artifact_X
      # associations to check they are correctly rejected on build duplication.
      Ci::JobArtifact::TYPE_AND_FORMAT_PAIRS.each do |file_type, file_format|
        create(:ci_job_artifact, file_format,
               file_type: file_type, job: build, expire_at: build.artifacts_expire_at)
      end

      build.reload
    end

    describe 'clone accessors' do
      CLONE_ACCESSORS.each do |attribute|
        it "clones #{attribute} build attribute" do
          expect(build.send(attribute)).not_to be_nil
          expect(new_build.send(attribute)).not_to be_nil
          expect(new_build.send(attribute)).to eq build.send(attribute)
        end
      end

      context 'when job has nullified protected' do
        before do
          build.update_attribute(:protected, nil)
        end

        it "clones protected build attribute" do
          expect(new_build.protected).to be_nil
          expect(new_build.protected).to eq build.protected
        end
      end
    end

    describe 'reject acessors' do
      REJECT_ACCESSORS.each do |attribute|
        it "does not clone #{attribute} build attribute" do
          expect(new_build.send(attribute)).not_to eq build.send(attribute)
        end
      end
    end

    it 'has correct number of known attributes' do
      known_accessors = CLONE_ACCESSORS + REJECT_ACCESSORS + IGNORE_ACCESSORS

      # :tag_list is a special case, this accessor does not exist
      # in reflected associations, comes from `act_as_taggable` and
      # we use it to copy tags, instead of reusing tags.
      #
      current_accessors =
        Ci::Build.attribute_names.map(&:to_sym) +
        Ci::Build.reflect_on_all_associations.map(&:name) +
        [:tag_list]

      current_accessors.uniq!

      expect(known_accessors).to contain_exactly(*current_accessors)
    end
  end

  describe '#execute' do
    let(:new_build) do
      Timecop.freeze(1.second.from_now) do
        service.execute(build)
      end
    end

    context 'when user has ability to execute build' do
      before do
        stub_not_protect_default_branch

        project.add_developer(user)
      end

      it_behaves_like 'build duplication'

      it 'creates a new build that represents the old one' do
        expect(new_build.name).to eq build.name
      end

      it 'enqueues the new build' do
        expect(new_build).to be_pending
      end

      it 'resolves todos for old build that failed' do
        expect(MergeRequests::AddTodoWhenBuildFailsService)
          .to receive_message_chain(:new, :close)

        service.execute(build)
      end

      context 'when there are subsequent builds that are skipped' do
        let!(:subsequent_build) do
          create(:ci_build, :skipped, stage_idx: 2,
                                      pipeline: pipeline,
                                      stage: 'deploy')
        end

        it 'resumes pipeline processing in a subsequent stage' do
          service.execute(build)

          expect(subsequent_build.reload).to be_created
        end
      end
    end

    context 'when user does not have ability to execute build' do
      it 'raises an error' do
        expect { service.execute(build) }
          .to raise_error Gitlab::Access::AccessDeniedError
      end
    end
  end

  describe '#reprocess' do
    let(:new_build) do
      Timecop.freeze(1.second.from_now) do
        service.reprocess!(build)
      end
    end

    context 'when user has ability to execute build' do
      before do
        stub_not_protect_default_branch

        project.add_developer(user)
      end

      it_behaves_like 'build duplication'

      it 'creates a new build that represents the old one' do
        expect(new_build.name).to eq build.name
      end

      it 'does not enqueue the new build' do
        expect(new_build).to be_created
      end

      it 'does mark old build as retried in the database and on the instance' do
        expect(new_build).to be_latest
        expect(build).to be_retried
        expect(build.reload).to be_retried
      end
    end

    context 'when user does not have ability to execute build' do
      it 'raises an error' do
        expect { service.reprocess!(build) }
          .to raise_error Gitlab::Access::AccessDeniedError
      end
    end
  end
end<|MERGE_RESOLUTION|>--- conflicted
+++ resolved
@@ -27,11 +27,7 @@
        job_artifacts_metadata job_artifacts_trace job_artifacts_junit
        job_artifacts_sast job_artifacts_dependency_scanning
        job_artifacts_container_scanning job_artifacts_dast
-<<<<<<< HEAD
-       scheduled_at].freeze
-=======
-       job_artifacts_codequality].freeze
->>>>>>> 42822a7d
+       job_artifacts_codequality scheduled_at].freeze
 
   IGNORE_ACCESSORS =
     %i[type lock_version target_url base_tags trace_sections
