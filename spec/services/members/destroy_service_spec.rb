--- conflicted
+++ resolved
@@ -168,11 +168,7 @@
       end
 
       it_behaves_like 'a service destroying a member' do
-<<<<<<< HEAD
-        let(:opts) { { skip_authorization: true, skip_subresources: true  } }
-=======
         let(:opts) { { skip_authorization: true, skip_subresources: true } }
->>>>>>> 22e1c70f
         let(:member) { group.requesters.find_by(user_id: member_user.id) }
       end
     end
