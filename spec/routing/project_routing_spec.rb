require 'spec_helper'

describe 'project routing' do
  before do
    allow(Project).to receive(:find_by_full_path).and_return(false)
    allow(Project).to receive(:find_by_full_path).with('gitlab/gitlabhq', any_args).and_return(true)
  end

  # Shared examples for a resource inside a Project
  #
  # By default it tests all the default REST actions: index, create, new, edit,
  # show, update, and destroy. You can remove actions by customizing the
  # `actions` variable.
  #
  # It also expects a `controller` variable to be available which defines both
  # the path to the resource as well as the controller name.
  #
  # Examples
  #
  #   # Default behavior
  #   it_behaves_like 'RESTful project resources' do
  #     let(:controller) { 'issues' }
  #   end
  #
  #   # Customizing actions
  #   it_behaves_like 'RESTful project resources' do
  #     let(:actions)    { [:index] }
  #     let(:controller) { 'issues' }
  #   end
  #
  #   # Different controller name and path
  #   it_behaves_like 'RESTful project resources' do
  #     let(:controller) { 'pages_domains' }
  #     let(:controller_path) { 'pages/domains' }
  #   end
  shared_examples 'RESTful project resources' do
    let(:actions) { [:index, :create, :new, :edit, :show, :update, :destroy] }
    let(:controller_path) { controller }

    it 'to #index' do
      expect(get("/gitlab/gitlabhq/#{controller_path}")).to route_to("projects/#{controller}#index", namespace_id: 'gitlab', project_id: 'gitlabhq') if actions.include?(:index)
    end

    it 'to #create' do
      expect(post("/gitlab/gitlabhq/#{controller_path}")).to route_to("projects/#{controller}#create", namespace_id: 'gitlab', project_id: 'gitlabhq') if actions.include?(:create)
    end

    it 'to #new' do
      expect(get("/gitlab/gitlabhq/#{controller_path}/new")).to route_to("projects/#{controller}#new", namespace_id: 'gitlab', project_id: 'gitlabhq') if actions.include?(:new)
    end

    it 'to #edit' do
      expect(get("/gitlab/gitlabhq/#{controller_path}/1/edit")).to route_to("projects/#{controller}#edit", namespace_id: 'gitlab', project_id: 'gitlabhq', id: '1') if actions.include?(:edit)
    end

    it 'to #show' do
      expect(get("/gitlab/gitlabhq/#{controller_path}/1")).to route_to("projects/#{controller}#show", namespace_id: 'gitlab', project_id: 'gitlabhq', id: '1') if actions.include?(:show)
    end

    it 'to #update' do
      expect(put("/gitlab/gitlabhq/#{controller_path}/1")).to route_to("projects/#{controller}#update", namespace_id: 'gitlab', project_id: 'gitlabhq', id: '1') if actions.include?(:update)
    end

    it 'to #destroy' do
      expect(delete("/gitlab/gitlabhq/#{controller_path}/1")).to route_to("projects/#{controller}#destroy", namespace_id: 'gitlab', project_id: 'gitlabhq', id: '1') if actions.include?(:destroy)
    end
  end

  #                 projects POST   /projects(.:format)     projects#create
  #              new_project GET    /projects/new(.:format) projects#new
  #            files_project GET    /:id/files(.:format)    projects#files
  #             edit_project GET    /:id/edit(.:format)     projects#edit
  #                  project GET    /:id(.:format)          projects#show
  #                          PUT    /:id(.:format)          projects#update
  #                          DELETE /:id(.:format)          projects#destroy
  # preview_markdown_project POST   /:id/preview_markdown(.:format) projects#preview_markdown
  describe ProjectsController, 'routing' do
    it 'to #create' do
      expect(post('/projects')).to route_to('projects#create')
    end

    it 'to #new' do
      expect(get('/projects/new')).to route_to('projects#new')
    end

    it 'to #edit' do
      expect(get('/gitlab/gitlabhq/edit')).to route_to('projects#edit', namespace_id: 'gitlab', id: 'gitlabhq')
    end

    describe 'to #show' do
      context 'regular name' do
        it { expect(get('/gitlab/gitlabhq')).to route_to('projects#show', namespace_id: 'gitlab', id: 'gitlabhq') }
      end

      context 'name with dot' do
        before do
          allow(Project).to receive(:find_by_full_path).with('gitlab/gitlabhq.keys', any_args).and_return(true)
        end

        it { expect(get('/gitlab/gitlabhq.keys')).to route_to('projects#show', namespace_id: 'gitlab', id: 'gitlabhq.keys') }
      end

      context 'with nested group' do
        before do
          allow(Project).to receive(:find_by_full_path).with('gitlab/subgroup/gitlabhq', any_args).and_return(true)
        end

        it { expect(get('/gitlab/subgroup/gitlabhq')).to route_to('projects#show', namespace_id: 'gitlab/subgroup', id: 'gitlabhq') }
      end
    end

    it 'to #update' do
      expect(put('/gitlab/gitlabhq')).to route_to('projects#update', namespace_id: 'gitlab', id: 'gitlabhq')
    end

    it 'to #destroy' do
      expect(delete('/gitlab/gitlabhq')).to route_to('projects#destroy', namespace_id: 'gitlab', id: 'gitlabhq')
    end

    it 'to #preview_markdown' do
      expect(post('/gitlab/gitlabhq/preview_markdown')).to(
        route_to('projects#preview_markdown', namespace_id: 'gitlab', id: 'gitlabhq')
      )
    end

    it 'to #resolve' do
      expect(get('/projects/1')).to route_to('projects#resolve', id: '1')
    end
  end

  # members_namespace_project_autocomplete_sources_path        GET /:project_id/autocomplete_sources/members(.:format)        projects/autocomplete_sources#members
  # issues_namespace_project_autocomplete_sources_path         GET /:project_id/autocomplete_sources/issues(.:format)         projects/autocomplete_sources#issues
  # merge_requests_namespace_project_autocomplete_sources_path GET /:project_id/autocomplete_sources/merge_requests(.:format) projects/autocomplete_sources#merge_requests
  # labels_namespace_project_autocomplete_sources_path         GET /:project_id/autocomplete_sources/labels(.:format)         projects/autocomplete_sources#labels
  # milestones_namespace_project_autocomplete_sources_path     GET /:project_id/autocomplete_sources/milestones(.:format)     projects/autocomplete_sources#milestones
  # commands_namespace_project_autocomplete_sources_path       GET /:project_id/autocomplete_sources/commands(.:format)       projects/autocomplete_sources#commands
  # snippets_namespace_project_autocomplete_sources_path       GET /:project_id/autocomplete_sources/snippets(.:format)       projects/autocomplete_sources#snippets
  describe Projects::AutocompleteSourcesController, 'routing' do
    [:members, :issues, :merge_requests, :labels, :milestones, :commands, :snippets].each do |action|
      it "to ##{action}" do
        expect(get("/gitlab/gitlabhq/-/autocomplete_sources/#{action}")).to route_to("projects/autocomplete_sources##{action}", namespace_id: 'gitlab', project_id: 'gitlabhq')
      end
    end

    it_behaves_like 'redirecting a legacy project path', "/gitlab/gitlabhq/autocomplete_sources/labels", "/gitlab/gitlabhq/-/autocomplete_sources/labels"
  end

  #  pages_project_wikis GET    /:project_id/wikis/pages(.:format)       projects/wikis#pages
  # history_project_wiki GET    /:project_id/wikis/:id/history(.:format) projects/wikis#history
  #        project_wikis POST   /:project_id/wikis(.:format)             projects/wikis#create
  #    edit_project_wiki GET    /:project_id/wikis/:id/edit(.:format)    projects/wikis#edit
  #         project_wiki GET    /:project_id/wikis/:id(.:format)         projects/wikis#show
  #                      DELETE /:project_id/wikis/:id(.:format)         projects/wikis#destroy
  describe Projects::WikisController, 'routing' do
    it 'to #pages' do
      expect(get('/gitlab/gitlabhq/wikis/pages')).to route_to('projects/wikis#pages', namespace_id: 'gitlab', project_id: 'gitlabhq')
    end

    it 'to #history' do
      expect(get('/gitlab/gitlabhq/wikis/1/history')).to route_to('projects/wikis#history', namespace_id: 'gitlab', project_id: 'gitlabhq', id: '1')
    end

    it_behaves_like 'RESTful project resources' do
      let(:actions)    { [:create, :edit, :show, :destroy] }
      let(:controller) { 'wikis' }
    end
  end

  # branches_project_repository GET    /:project_id/repository/branches(.:format) projects/repositories#branches
  #     tags_project_repository GET    /:project_id/repository/tags(.:format)     projects/repositories#tags
  #  archive_project_repository GET    /:project_id/repository/archive(.:format)  projects/repositories#archive
  #     edit_project_repository GET    /:project_id/repository/edit(.:format)     projects/repositories#edit
  describe Projects::RepositoriesController, 'routing' do
    it 'to #archive format:zip' do
      expect(get('/gitlab/gitlabhq/-/archive/master/archive.zip')).to route_to('projects/repositories#archive', namespace_id: 'gitlab', project_id: 'gitlabhq', format: 'zip', id: 'master/archive')
    end

    it 'to #archive format:tar.bz2' do
      expect(get('/gitlab/gitlabhq/-/archive/master/archive.tar.bz2')).to route_to('projects/repositories#archive', namespace_id: 'gitlab', project_id: 'gitlabhq', format: 'tar.bz2', id: 'master/archive')
    end

    it 'to #archive with "/" in route' do
      expect(get('/gitlab/gitlabhq/-/archive/improve/awesome/gitlabhq-improve-awesome.tar.gz')).to route_to('projects/repositories#archive', namespace_id: 'gitlab', project_id: 'gitlabhq', format: 'tar.gz', id: 'improve/awesome/gitlabhq-improve-awesome')
    end

    it 'to #archive_alternative' do
      expect(get('/gitlab/gitlabhq/repository/archive')).to route_to('projects/repositories#archive', namespace_id: 'gitlab', project_id: 'gitlabhq', append_sha: true)
    end

    it 'to #archive_deprecated' do
      expect(get('/gitlab/gitlabhq/repository/master/archive')).to route_to('projects/repositories#archive', namespace_id: 'gitlab', project_id: 'gitlabhq', id: 'master', append_sha: true)
    end

    it 'to #archive_deprecated format:zip' do
      expect(get('/gitlab/gitlabhq/repository/master/archive.zip')).to route_to('projects/repositories#archive', namespace_id: 'gitlab', project_id: 'gitlabhq', format: 'zip', id: 'master', append_sha: true)
    end

    it 'to #archive_deprecated format:tar.bz2' do
      expect(get('/gitlab/gitlabhq/repository/master/archive.tar.bz2')).to route_to('projects/repositories#archive', namespace_id: 'gitlab', project_id: 'gitlabhq', format: 'tar.bz2', id: 'master', append_sha: true)
    end

    it 'to #archive_deprecated with "/" in route' do
      expect(get('/gitlab/gitlabhq/repository/improve/awesome/archive')).to route_to('projects/repositories#archive', namespace_id: 'gitlab', project_id: 'gitlabhq', id: 'improve/awesome', append_sha: true)
    end
  end

  describe Projects::BranchesController, 'routing' do
    it 'to #branches' do
      expect(get('/gitlab/gitlabhq/-/branches')).to route_to('projects/branches#index', namespace_id: 'gitlab', project_id: 'gitlabhq')
      expect(delete('/gitlab/gitlabhq/-/branches/feature%2345')).to route_to('projects/branches#destroy', namespace_id: 'gitlab', project_id: 'gitlabhq', id: 'feature#45')
      expect(delete('/gitlab/gitlabhq/-/branches/feature%2B45')).to route_to('projects/branches#destroy', namespace_id: 'gitlab', project_id: 'gitlabhq', id: 'feature+45')
      expect(delete('/gitlab/gitlabhq/-/branches/feature@45')).to route_to('projects/branches#destroy', namespace_id: 'gitlab', project_id: 'gitlabhq', id: 'feature@45')
      expect(delete('/gitlab/gitlabhq/-/branches/feature%2345/foo/bar/baz')).to route_to('projects/branches#destroy', namespace_id: 'gitlab', project_id: 'gitlabhq', id: 'feature#45/foo/bar/baz')
      expect(delete('/gitlab/gitlabhq/-/branches/feature%2B45/foo/bar/baz')).to route_to('projects/branches#destroy', namespace_id: 'gitlab', project_id: 'gitlabhq', id: 'feature+45/foo/bar/baz')
      expect(delete('/gitlab/gitlabhq/-/branches/feature@45/foo/bar/baz')).to route_to('projects/branches#destroy', namespace_id: 'gitlab', project_id: 'gitlabhq', id: 'feature@45/foo/bar/baz')
    end

    it_behaves_like 'redirecting a legacy project path', "/gitlab/gitlabhq/branches", "/gitlab/gitlabhq/-/branches"
  end

  describe Projects::TagsController, 'routing' do
    it 'to #tags' do
      expect(get('/gitlab/gitlabhq/-/tags')).to route_to('projects/tags#index', namespace_id: 'gitlab', project_id: 'gitlabhq')
      expect(delete('/gitlab/gitlabhq/-/tags/feature%2345')).to route_to('projects/tags#destroy', namespace_id: 'gitlab', project_id: 'gitlabhq', id: 'feature#45')
      expect(delete('/gitlab/gitlabhq/-/tags/feature%2B45')).to route_to('projects/tags#destroy', namespace_id: 'gitlab', project_id: 'gitlabhq', id: 'feature+45')
      expect(delete('/gitlab/gitlabhq/-/tags/feature@45')).to route_to('projects/tags#destroy', namespace_id: 'gitlab', project_id: 'gitlabhq', id: 'feature@45')
      expect(delete('/gitlab/gitlabhq/-/tags/feature%2345/foo/bar/baz')).to route_to('projects/tags#destroy', namespace_id: 'gitlab', project_id: 'gitlabhq', id: 'feature#45/foo/bar/baz')
      expect(delete('/gitlab/gitlabhq/-/tags/feature%2B45/foo/bar/baz')).to route_to('projects/tags#destroy', namespace_id: 'gitlab', project_id: 'gitlabhq', id: 'feature+45/foo/bar/baz')
      expect(delete('/gitlab/gitlabhq/-/tags/feature@45/foo/bar/baz')).to route_to('projects/tags#destroy', namespace_id: 'gitlab', project_id: 'gitlabhq', id: 'feature@45/foo/bar/baz')
    end
  end

  #     project_deploy_keys GET    /:project_id/deploy_keys(.:format)          deploy_keys#index
  #                         POST   /:project_id/deploy_keys(.:format)          deploy_keys#create
  #  new_project_deploy_key GET    /:project_id/deploy_keys/new(.:format)      deploy_keys#new
  #      project_deploy_key GET    /:project_id/deploy_keys/:id(.:format)      deploy_keys#show
  # edit_project_deploy_key GET    /:project_id/deploy_keys/:id/edit(.:format) deploy_keys#edit
  #      project_deploy_key PATCH  /:project_id/deploy_keys/:id(.:format)      deploy_keys#update
  #                         DELETE /:project_id/deploy_keys/:id(.:format)      deploy_keys#destroy
  describe Projects::DeployKeysController, 'routing' do
    it_behaves_like 'RESTful project resources' do
      let(:actions)    { [:index, :new, :create, :edit, :update] }
      let(:controller) { 'deploy_keys' }
      let(:controller_path) { '/-/deploy_keys' }
    end

    it_behaves_like 'redirecting a legacy project path', "/gitlab/gitlabhq/deploy_keys", "/gitlab/gitlabhq/-/deploy_keys"
  end

  # project_protected_branches GET    /:project_id/protected_branches(.:format)     protected_branches#index
  #                            POST   /:project_id/protected_branches(.:format)     protected_branches#create
  #   project_protected_branch DELETE /:project_id/protected_branches/:id(.:format) protected_branches#destroy
  describe Projects::ProtectedBranchesController, 'routing' do
    it_behaves_like 'RESTful project resources' do
      let(:actions)    { [:index, :create, :destroy] }
      let(:controller) { 'protected_branches' }
      let(:controller_path) { '/-/protected_branches' }
    end
  end

  #    switch_project_refs GET    /:project_id/refs/switch(.:format)              refs#switch
  #  logs_tree_project_ref GET    /:project_id/refs/:id/logs_tree(.:format)       refs#logs_tree
  #  logs_file_project_ref GET    /:project_id/refs/:id/logs_tree/:path(.:format) refs#logs_tree
  describe Projects::RefsController, 'routing' do
    it 'to #switch' do
      expect(get('/gitlab/gitlabhq/refs/switch')).to route_to('projects/refs#switch', namespace_id: 'gitlab', project_id: 'gitlabhq')
    end

    it 'to #logs_tree' do
      expect(get('/gitlab/gitlabhq/refs/stable/logs_tree')).to route_to('projects/refs#logs_tree', namespace_id: 'gitlab', project_id: 'gitlabhq', id: 'stable')
      expect(get('/gitlab/gitlabhq/refs/feature%2345/logs_tree')).to route_to('projects/refs#logs_tree', namespace_id: 'gitlab', project_id: 'gitlabhq', id: 'feature#45')
      expect(get('/gitlab/gitlabhq/refs/feature%2B45/logs_tree')).to route_to('projects/refs#logs_tree', namespace_id: 'gitlab', project_id: 'gitlabhq', id: 'feature+45')
      expect(get('/gitlab/gitlabhq/refs/feature@45/logs_tree')).to route_to('projects/refs#logs_tree', namespace_id: 'gitlab', project_id: 'gitlabhq', id: 'feature@45')
      expect(get('/gitlab/gitlabhq/refs/stable/logs_tree/foo/bar/baz')).to route_to('projects/refs#logs_tree', namespace_id: 'gitlab', project_id: 'gitlabhq', id: 'stable', path: 'foo/bar/baz')
      expect(get('/gitlab/gitlabhq/refs/feature%2345/logs_tree/foo/bar/baz')).to route_to('projects/refs#logs_tree', namespace_id: 'gitlab', project_id: 'gitlabhq', id: 'feature#45', path: 'foo/bar/baz')
      expect(get('/gitlab/gitlabhq/refs/feature%2B45/logs_tree/foo/bar/baz')).to route_to('projects/refs#logs_tree', namespace_id: 'gitlab', project_id: 'gitlabhq', id: 'feature+45', path: 'foo/bar/baz')
      expect(get('/gitlab/gitlabhq/refs/feature@45/logs_tree/foo/bar/baz')).to route_to('projects/refs#logs_tree', namespace_id: 'gitlab', project_id: 'gitlabhq', id: 'feature@45', path: 'foo/bar/baz')
      expect(get('/gitlab/gitlabhq/refs/stable/logs_tree/files.scss')).to route_to('projects/refs#logs_tree', namespace_id: 'gitlab', project_id: 'gitlabhq', id: 'stable', path: 'files.scss')
    end
  end

  describe Projects::MergeRequestsController, 'routing' do
    it 'to #commits' do
      expect(get('/gitlab/gitlabhq/merge_requests/1/commits.json')).to route_to('projects/merge_requests#commits', namespace_id: 'gitlab', project_id: 'gitlabhq', id: '1', format: 'json')
    end

    it 'to #pipelines' do
      expect(get('/gitlab/gitlabhq/merge_requests/1/pipelines.json')).to route_to('projects/merge_requests#pipelines', namespace_id: 'gitlab', project_id: 'gitlabhq', id: '1', format: 'json')
    end

    it 'to #merge' do
      expect(post('/gitlab/gitlabhq/merge_requests/1/merge')).to route_to(
        'projects/merge_requests#merge',
        namespace_id: 'gitlab', project_id: 'gitlabhq', id: '1'
      )
    end

    it 'to #show' do
      expect(get('/gitlab/gitlabhq/merge_requests/1.diff')).to route_to('projects/merge_requests#show', namespace_id: 'gitlab', project_id: 'gitlabhq', id: '1', format: 'diff')
      expect(get('/gitlab/gitlabhq/merge_requests/1.patch')).to route_to('projects/merge_requests#show', namespace_id: 'gitlab', project_id: 'gitlabhq', id: '1', format: 'patch')
      expect(get('/gitlab/gitlabhq/merge_requests/1/diffs')).to route_to('projects/merge_requests#show', namespace_id: 'gitlab', project_id: 'gitlabhq', id: '1', tab: 'diffs')
      expect(get('/gitlab/gitlabhq/merge_requests/1/commits')).to route_to('projects/merge_requests#show', namespace_id: 'gitlab', project_id: 'gitlabhq', id: '1', tab: 'commits')
      expect(get('/gitlab/gitlabhq/merge_requests/1/pipelines')).to route_to('projects/merge_requests#show', namespace_id: 'gitlab', project_id: 'gitlabhq', id: '1', tab: 'pipelines')
    end

    it_behaves_like 'RESTful project resources' do
      let(:controller) { 'merge_requests' }
      let(:actions) { [:index, :edit, :show, :update] }
    end
  end

  describe Projects::MergeRequests::CreationsController, 'routing' do
    it 'to #new' do
      expect(get('/gitlab/gitlabhq/merge_requests/new')).to route_to('projects/merge_requests/creations#new', namespace_id: 'gitlab', project_id: 'gitlabhq')
      expect(get('/gitlab/gitlabhq/merge_requests/new/diffs')).to route_to('projects/merge_requests/creations#new', namespace_id: 'gitlab', project_id: 'gitlabhq', tab: 'diffs')
      expect(get('/gitlab/gitlabhq/merge_requests/new/pipelines')).to route_to('projects/merge_requests/creations#new', namespace_id: 'gitlab', project_id: 'gitlabhq', tab: 'pipelines')
    end

    it 'to #create' do
      expect(post('/gitlab/gitlabhq/merge_requests')).to route_to('projects/merge_requests/creations#create', namespace_id: 'gitlab', project_id: 'gitlabhq')
    end

    it 'to #branch_from' do
      expect(get('/gitlab/gitlabhq/merge_requests/new/branch_from')).to route_to('projects/merge_requests/creations#branch_from', namespace_id: 'gitlab', project_id: 'gitlabhq')
    end

    it 'to #branch_to' do
      expect(get('/gitlab/gitlabhq/merge_requests/new/branch_to')).to route_to('projects/merge_requests/creations#branch_to', namespace_id: 'gitlab', project_id: 'gitlabhq')
    end

    it 'to #pipelines' do
      expect(get('/gitlab/gitlabhq/merge_requests/new/pipelines.json')).to route_to('projects/merge_requests/creations#pipelines', namespace_id: 'gitlab', project_id: 'gitlabhq', format: 'json')
    end

    it 'to #diffs' do
      expect(get('/gitlab/gitlabhq/merge_requests/new/diffs.json')).to route_to('projects/merge_requests/creations#diffs', namespace_id: 'gitlab', project_id: 'gitlabhq', format: 'json')
    end
  end

  describe Projects::MergeRequests::DiffsController, 'routing' do
    it 'to #show' do
      expect(get('/gitlab/gitlabhq/merge_requests/1/diffs.json')).to route_to('projects/merge_requests/diffs#show', namespace_id: 'gitlab', project_id: 'gitlabhq', id: '1', format: 'json')
    end
  end

  describe Projects::MergeRequests::ConflictsController, 'routing' do
    it 'to #show' do
      expect(get('/gitlab/gitlabhq/merge_requests/1/conflicts')).to route_to('projects/merge_requests/conflicts#show', namespace_id: 'gitlab', project_id: 'gitlabhq', id: '1')
    end
  end
  #  raw_project_snippet GET    /:project_id/snippets/:id/raw(.:format)  snippets#raw
  #     project_snippets GET    /:project_id/snippets(.:format)          snippets#index
  #                      POST   /:project_id/snippets(.:format)          snippets#create
  #  new_project_snippet GET    /:project_id/snippets/new(.:format)      snippets#new
  # edit_project_snippet GET    /:project_id/snippets/:id/edit(.:format) snippets#edit
  #      project_snippet GET    /:project_id/snippets/:id(.:format)      snippets#show
  #                      PUT    /:project_id/snippets/:id(.:format)      snippets#update
  #                      DELETE /:project_id/snippets/:id(.:format)      snippets#destroy
  describe SnippetsController, 'routing' do
    it 'to #raw' do
      expect(get('/gitlab/gitlabhq/snippets/1/raw')).to route_to('projects/snippets#raw', namespace_id: 'gitlab', project_id: 'gitlabhq', id: '1')
    end

    it 'to #index' do
      expect(get('/gitlab/gitlabhq/snippets')).to route_to('projects/snippets#index', namespace_id: 'gitlab', project_id: 'gitlabhq')
    end

    it 'to #create' do
      expect(post('/gitlab/gitlabhq/snippets')).to route_to('projects/snippets#create', namespace_id: 'gitlab', project_id: 'gitlabhq')
    end

    it 'to #new' do
      expect(get('/gitlab/gitlabhq/snippets/new')).to route_to('projects/snippets#new', namespace_id: 'gitlab', project_id: 'gitlabhq')
    end

    it 'to #edit' do
      expect(get('/gitlab/gitlabhq/snippets/1/edit')).to route_to('projects/snippets#edit', namespace_id: 'gitlab', project_id: 'gitlabhq', id: '1')
    end

    it 'to #show' do
      expect(get('/gitlab/gitlabhq/snippets/1')).to route_to('projects/snippets#show', namespace_id: 'gitlab', project_id: 'gitlabhq', id: '1')
    end

    it 'to #update' do
      expect(put('/gitlab/gitlabhq/snippets/1')).to route_to('projects/snippets#update', namespace_id: 'gitlab', project_id: 'gitlabhq', id: '1')
    end

    it 'to #destroy' do
      expect(delete('/gitlab/gitlabhq/snippets/1')).to route_to('projects/snippets#destroy', namespace_id: 'gitlab', project_id: 'gitlabhq', id: '1')
    end
  end

  # test_project_hook POST    /:project_id/hooks/:id/test(.:format) hooks#test
  #     project_hooks GET    /:project_id/hooks(.:format)          hooks#index
  #                   POST   /:project_id/hooks(.:format)          hooks#create
  # edit_project_hook GET    /:project_id/hooks/:id/edit(.:format) hooks#edit
  #      project_hook PUT    /:project_id/hooks/:id(.:format)      hooks#update
  #                   DELETE /:project_id/hooks/:id(.:format)      hooks#destroy
  describe Projects::HooksController, 'routing' do
    it 'to #test' do
      expect(post('/gitlab/gitlabhq/hooks/1/test')).to route_to('projects/hooks#test', namespace_id: 'gitlab', project_id: 'gitlabhq', id: '1')
    end

    it_behaves_like 'RESTful project resources' do
      let(:actions)    { [:index, :create, :destroy, :edit, :update] }
      let(:controller) { 'hooks' }
    end
  end

  # retry_namespace_project_hook_hook_log POST /:project_id/hooks/:hook_id/hook_logs/:id/retry(.:format) projects/hook_logs#retry
  # namespace_project_hook_hook_log       GET /:project_id/hooks/:hook_id/hook_logs/:id(.:format)       projects/hook_logs#show
  describe Projects::HookLogsController, 'routing' do
    it 'to #retry' do
      expect(post('/gitlab/gitlabhq/hooks/1/hook_logs/1/retry')).to route_to('projects/hook_logs#retry', namespace_id: 'gitlab', project_id: 'gitlabhq', hook_id: '1', id: '1')
    end

    it 'to #show' do
      expect(get('/gitlab/gitlabhq/hooks/1/hook_logs/1')).to route_to('projects/hook_logs#show', namespace_id: 'gitlab', project_id: 'gitlabhq', hook_id: '1', id: '1')
    end
  end

  # project_commit GET    /:project_id/commit/:id(.:format) commit#show {id: /\h{7,40}/, project_id: /[^\/]+/}
  describe Projects::CommitController, 'routing' do
    it 'to #show' do
      expect(get('/gitlab/gitlabhq/commit/4246fbd')).to route_to('projects/commit#show', namespace_id: 'gitlab', project_id: 'gitlabhq', id: '4246fbd')
      expect(get('/gitlab/gitlabhq/commit/4246fbd.diff')).to route_to('projects/commit#show', namespace_id: 'gitlab', project_id: 'gitlabhq', id: '4246fbd', format: 'diff')
      expect(get('/gitlab/gitlabhq/commit/4246fbd.patch')).to route_to('projects/commit#show', namespace_id: 'gitlab', project_id: 'gitlabhq', id: '4246fbd', format: 'patch')
      expect(get('/gitlab/gitlabhq/commit/4246fbd13872934f72a8fd0d6fb1317b47b59cb5')).to route_to('projects/commit#show', namespace_id: 'gitlab', project_id: 'gitlabhq', id: '4246fbd13872934f72a8fd0d6fb1317b47b59cb5')
    end
  end

  #    patch_project_commit GET    /:project_id/commits/:id/patch(.:format) commits#patch
  #         project_commits GET    /:project_id/commits(.:format)           commits#index
  #                         POST   /:project_id/commits(.:format)           commits#create
  #          project_commit GET    /:project_id/commits/:id(.:format)       commits#show
  describe Projects::CommitsController, 'routing' do
    it_behaves_like 'RESTful project resources' do
      let(:actions)    { [:show] }
      let(:controller) { 'commits' }
    end

    it 'to #show' do
      expect(get('/gitlab/gitlabhq/commits/master.atom')).to route_to('projects/commits#show', namespace_id: 'gitlab', project_id: 'gitlabhq', id: 'master.atom')
    end
  end

  #     project_project_members GET    /:project_id/project_members(.:format)          project_members#index
  #                          POST   /:project_id/project_members(.:format)          project_members#create
  #                          PUT    /:project_id/project_members/:id(.:format)      project_members#update
  #                          DELETE /:project_id/project_members/:id(.:format)      project_members#destroy
  describe Projects::ProjectMembersController, 'routing' do
    it_behaves_like 'RESTful project resources' do
      let(:actions)    { [:index, :create, :update, :destroy] }
      let(:controller) { 'project_members' }
      let(:controller_path) { '/-/project_members' }
    end

    it_behaves_like 'redirecting a legacy project path', "/gitlab/gitlabhq/project_members", "/gitlab/gitlabhq/-/project_members"
  end

  #     project_milestones    GET    /:project_id/milestones(.:format)          milestones#index
  #                           POST   /:project_id/milestones(.:format)          milestones#create
  #  new_project_milestone    GET    /:project_id/milestones/new(.:format)      milestones#new
  # edit_project_milestone    GET    /:project_id/milestones/:id/edit(.:format) milestones#edit
  #      project_milestone    GET    /:project_id/milestones/:id(.:format)      milestones#show
  #                           PUT    /:project_id/milestones/:id(.:format)      milestones#update
  #                           DELETE /:project_id/milestones/:id(.:format)      milestones#destroy
  # promote_project_milestone POST /:project_id/milestones/:id/promote          milestones#promote
  describe Projects::MilestonesController, 'routing' do
    it_behaves_like 'RESTful project resources' do
      let(:controller) { 'milestones' }
      let(:actions) { [:index, :create, :new, :edit, :show, :update] }
      let(:controller_path) { '/-/milestones' }
    end

    it 'to #promote' do
      expect(post('/gitlab/gitlabhq/-/milestones/1/promote')).to route_to('projects/milestones#promote', namespace_id: 'gitlab', project_id: 'gitlabhq', id: "1")
    end

    it_behaves_like 'redirecting a legacy project path', "/gitlab/gitlabhq/milestones", "/gitlab/gitlabhq/-/milestones"
  end

  # project_labels GET    /:project_id/labels(.:format) labels#index
  describe Projects::LabelsController, 'routing' do
    it 'to #index' do
      expect(get('/gitlab/gitlabhq/-/labels')).to route_to('projects/labels#index', namespace_id: 'gitlab', project_id: 'gitlabhq')
    end

    it_behaves_like 'redirecting a legacy project path', "/gitlab/gitlabhq/labels", "/gitlab/gitlabhq/-/labels"
  end

  #        sort_project_issues POST   /:project_id/issues/sort(.:format)        issues#sort
  # bulk_update_project_issues POST   /:project_id/issues/bulk_update(.:format) issues#bulk_update
  #      search_project_issues GET    /:project_id/issues/search(.:format)      issues#search
  #             project_issues GET    /:project_id/issues(.:format)             issues#index
  #                            POST   /:project_id/issues(.:format)             issues#create
  #          new_project_issue GET    /:project_id/issues/new(.:format)         issues#new
  #         edit_project_issue GET    /:project_id/issues/:id/edit(.:format)    issues#edit
  #              project_issue GET    /:project_id/issues/:id(.:format)         issues#show
  #                            PUT    /:project_id/issues/:id(.:format)         issues#update
  #                            DELETE /:project_id/issues/:id(.:format)         issues#destroy
  describe Projects::IssuesController, 'routing' do
    it 'to #bulk_update' do
      expect(post('/gitlab/gitlabhq/issues/bulk_update')).to route_to('projects/issues#bulk_update', namespace_id: 'gitlab', project_id: 'gitlabhq')
    end

    it_behaves_like 'RESTful project resources' do
      let(:controller) { 'issues' }
      let(:actions) { [:index, :create, :new, :edit, :show, :update] }
    end
  end

  # project_noteable_notes GET    /:project_id/noteable/:target_type/:target_id/notes notes#index
  #                        POST   /:project_id/notes(.:format)                        notes#create
  #           project_note DELETE /:project_id/notes/:id(.:format)                    notes#destroy
  describe Projects::NotesController, 'routing' do
    it 'to #index' do
      expect(get('/gitlab/gitlabhq/noteable/issue/1/notes')).to route_to(
        'projects/notes#index',
        namespace_id: 'gitlab',
        project_id: 'gitlabhq',
        target_type: 'issue',
        target_id: '1'
      )
    end

    it_behaves_like 'RESTful project resources' do
      let(:actions)    { [:create, :destroy] }
      let(:controller) { 'notes' }
    end
  end

  # project_blame GET    /:project_id/blame/:id(.:format) blame#show {id: /.+/, project_id: /[^\/]+/}
  describe Projects::BlameController, 'routing' do
    it 'to #show' do
      expect(get('/gitlab/gitlabhq/blame/master/app/models/project.rb')).to route_to('projects/blame#show', namespace_id: 'gitlab', project_id: 'gitlabhq', id: 'master/app/models/project.rb')
      expect(get('/gitlab/gitlabhq/blame/master/files.scss')).to route_to('projects/blame#show', namespace_id: 'gitlab', project_id: 'gitlabhq', id: 'master/files.scss')
    end
  end

  # project_blob GET    /:project_id/blob/:id(.:format) blob#show {id: /.+/, project_id: /[^\/]+/}
  describe Projects::BlobController, 'routing' do
    it 'to #show' do
      expect(get('/gitlab/gitlabhq/blob/master/app/models/project.rb')).to route_to('projects/blob#show', namespace_id: 'gitlab', project_id: 'gitlabhq', id: 'master/app/models/project.rb')
      expect(get('/gitlab/gitlabhq/blob/master/app/models/compare.rb')).to route_to('projects/blob#show', namespace_id: 'gitlab', project_id: 'gitlabhq', id: 'master/app/models/compare.rb')
      expect(get('/gitlab/gitlabhq/blob/master/app/models/diff.js')).to route_to('projects/blob#show', namespace_id: 'gitlab', project_id: 'gitlabhq', id: 'master/app/models/diff.js')
      expect(get('/gitlab/gitlabhq/blob/master/files.scss')).to route_to('projects/blob#show', namespace_id: 'gitlab', project_id: 'gitlabhq', id: 'master/files.scss')
      expect(get('/gitlab/gitlabhq/blob/master/blob/index.js')).to route_to('projects/blob#show', namespace_id: 'gitlab', project_id: 'gitlabhq', id: 'master/blob/index.js')
      expect(get('/gitlab/gitlabhq/blob/blob/master/blob/index.js')).to route_to('projects/blob#show', namespace_id: 'gitlab', project_id: 'gitlabhq', id: 'blob/master/blob/index.js')
    end
  end

  # project_tree GET    /:project_id/tree/:id(.:format) tree#show {id: /.+/, project_id: /[^\/]+/}
  describe Projects::TreeController, 'routing' do
    it 'to #show' do
      expect(get('/gitlab/gitlabhq/tree/master/app/models/project.rb')).to route_to('projects/tree#show', namespace_id: 'gitlab', project_id: 'gitlabhq', id: 'master/app/models/project.rb')
      expect(get('/gitlab/gitlabhq/tree/master/files.scss')).to route_to('projects/tree#show', namespace_id: 'gitlab', project_id: 'gitlabhq', id: 'master/files.scss')
      expect(get('/gitlab/gitlabhq/tree/master/tree/files')).to route_to('projects/tree#show', namespace_id: 'gitlab', project_id: 'gitlabhq', id: 'master/tree/files')
      expect(get('/gitlab/gitlabhq/tree/tree/master/tree/files')).to route_to('projects/tree#show', namespace_id: 'gitlab', project_id: 'gitlabhq', id: 'tree/master/tree/files')
    end
  end

  # project_find_file GET /:namespace_id/:project_id/find_file/*id(.:format)  projects/find_file#show {:id=>/.+/, :namespace_id=>/[a-zA-Z.0-9_\-]+/, :project_id=>/[a-zA-Z.0-9_\-]+(?<!\.atom)/, :format=>/html/}
  # project_files     GET /:namespace_id/:project_id/files/*id(.:format)      projects/find_file#list {:id=>/(?:[^.]|\.(?!json$))+/, :namespace_id=>/[a-zA-Z.0-9_\-]+/, :project_id=>/[a-zA-Z.0-9_\-]+(?<!\.atom)/, :format=>/json/}
  describe Projects::FindFileController, 'routing' do
    it 'to #show' do
      expect(get('/gitlab/gitlabhq/find_file/master')).to route_to('projects/find_file#show', namespace_id: 'gitlab', project_id: 'gitlabhq', id: 'master')
    end

    it 'to #list' do
      expect(get('/gitlab/gitlabhq/files/master.json')).to route_to('projects/find_file#list', namespace_id: 'gitlab', project_id: 'gitlabhq', id: 'master.json')
    end
  end

  describe Projects::BlobController, 'routing' do
    it 'to #edit' do
      expect(get('/gitlab/gitlabhq/edit/master/app/models/project.rb')).to(
        route_to('projects/blob#edit',
                 namespace_id: 'gitlab', project_id: 'gitlabhq',
                 id: 'master/app/models/project.rb'))
    end

    it 'to #preview' do
      expect(post('/gitlab/gitlabhq/preview/master/app/models/project.rb')).to(
        route_to('projects/blob#preview',
                 namespace_id: 'gitlab', project_id: 'gitlabhq',
                 id: 'master/app/models/project.rb'))
    end
  end

  # project_compare_index GET    /:project_id/compare(.:format)             compare#index {id: /[^\/]+/, project_id: /[^\/]+/}
  #                       POST   /:project_id/compare(.:format)             compare#create {id: /[^\/]+/, project_id: /[^\/]+/}
  #       project_compare        /:project_id/compare/:from...:to(.:format) compare#show {from: /.+/, to: /.+/, id: /[^\/]+/, project_id: /[^\/]+/}
  describe Projects::CompareController, 'routing' do
    it 'to #index' do
      expect(get('/gitlab/gitlabhq/compare')).to route_to('projects/compare#index', namespace_id: 'gitlab', project_id: 'gitlabhq')
    end

    it 'to #compare' do
      expect(post('/gitlab/gitlabhq/compare')).to route_to('projects/compare#create', namespace_id: 'gitlab', project_id: 'gitlabhq')
    end

    it 'to #show' do
      expect(get('/gitlab/gitlabhq/compare/master...stable')).to     route_to('projects/compare#show', namespace_id: 'gitlab', project_id: 'gitlabhq', from: 'master', to: 'stable')
      expect(get('/gitlab/gitlabhq/compare/issue/1234...stable')).to route_to('projects/compare#show', namespace_id: 'gitlab', project_id: 'gitlabhq', from: 'issue/1234', to: 'stable')
    end
  end

  describe Projects::NetworkController, 'routing' do
    it 'to #show' do
      expect(get('/gitlab/gitlabhq/-/network/master')).to route_to('projects/network#show', namespace_id: 'gitlab', project_id: 'gitlabhq', id: 'master')
      expect(get('/gitlab/gitlabhq/-/network/ends-with.json')).to route_to('projects/network#show', namespace_id: 'gitlab', project_id: 'gitlabhq', id: 'ends-with.json')
      expect(get('/gitlab/gitlabhq/-/network/master?format=json')).to route_to('projects/network#show', namespace_id: 'gitlab', project_id: 'gitlabhq', id: 'master', format: 'json')
    end

    it_behaves_like 'redirecting a legacy project path', "/gitlab/gitlabhq/network/master", "/gitlab/gitlabhq/-/network/master"
  end

  describe Projects::GraphsController, 'routing' do
    it 'to #show' do
      expect(get('/gitlab/gitlabhq/-/graphs/master')).to route_to('projects/graphs#show', namespace_id: 'gitlab', project_id: 'gitlabhq', id: 'master')
      expect(get('/gitlab/gitlabhq/-/graphs/ends-with.json')).to route_to('projects/graphs#show', namespace_id: 'gitlab', project_id: 'gitlabhq', id: 'ends-with.json')
      expect(get('/gitlab/gitlabhq/-/graphs/master?format=json')).to route_to('projects/graphs#show', namespace_id: 'gitlab', project_id: 'gitlabhq', id: 'master', format: 'json')
    end

    it_behaves_like 'redirecting a legacy project path', "/gitlab/gitlabhq/graphs/master", "/gitlab/gitlabhq/-/graphs/master"
  end

  describe Projects::ForksController, 'routing' do
    it 'to #new' do
      expect(get('/gitlab/gitlabhq/-/forks/new')).to route_to('projects/forks#new', namespace_id: 'gitlab', project_id: 'gitlabhq')
    end

    it 'to #create' do
      expect(post('/gitlab/gitlabhq/-/forks')).to route_to('projects/forks#create', namespace_id: 'gitlab', project_id: 'gitlabhq')
    end

    it_behaves_like 'redirecting a legacy project path', "/gitlab/gitlabhq/forks", "/gitlab/gitlabhq/-/forks"
  end

  # project_avatar DELETE /project/avatar(.:format) projects/avatars#destroy
  describe Projects::AvatarsController, 'routing' do
    it 'to #destroy' do
      expect(delete('/gitlab/gitlabhq/-/avatar')).to route_to(
        'projects/avatars#destroy', namespace_id: 'gitlab', project_id: 'gitlabhq')
    end

    it_behaves_like 'redirecting a legacy project path', "/gitlab/gitlabhq/avatar", "/gitlab/gitlabhq/-/avatar"
  end

  describe Projects::PagesDomainsController, 'routing' do
    it_behaves_like 'RESTful project resources' do
      let(:actions)    { [:show, :new, :create, :destroy] }
      let(:controller) { 'pages_domains' }
      let(:controller_path) { 'pages/domains' }
    end

    it 'to #destroy with a valid domain name' do
      expect(delete('/gitlab/gitlabhq/pages/domains/my.domain.com')).to route_to('projects/pages_domains#destroy', namespace_id: 'gitlab', project_id: 'gitlabhq', id: 'my.domain.com')
    end

    it 'to #show with a valid domain' do
      expect(get('/gitlab/gitlabhq/pages/domains/my.domain.com')).to route_to('projects/pages_domains#show', namespace_id: 'gitlab', project_id: 'gitlabhq', id: 'my.domain.com')
    end
  end

  describe Projects::Registry::TagsController, 'routing' do
    describe '#destroy' do
      it 'correctly routes to a destroy action' do
        expect(delete('/gitlab/gitlabhq/registry/repository/1/tags/rc1'))
          .to route_to('projects/registry/tags#destroy',
                       namespace_id: 'gitlab',
                       project_id: 'gitlabhq',
                       repository_id: '1',
                       id: 'rc1')
      end

      it 'takes registry tag name constrains into account' do
        expect(delete('/gitlab/gitlabhq/registry/repository/1/tags/-rc1'))
          .not_to route_to('projects/registry/tags#destroy',
                           namespace_id: 'gitlab',
                           project_id: 'gitlabhq',
                           repository_id: '1',
                           id: '-rc1')
      end
    end
  end

  describe Projects::Settings::RepositoryController, 'routing' do
    it 'to #show' do
      expect(get('/gitlab/gitlabhq/-/settings/repository')).to route_to('projects/settings/repository#show', namespace_id: 'gitlab', project_id: 'gitlabhq')
    end

    it_behaves_like 'redirecting a legacy project path', "/gitlab/gitlabhq/settings/repository", "/gitlab/gitlabhq/-/settings/repository"
  end

  describe Projects::TemplatesController, 'routing' do
    describe '#show' do
      def show_with_template_type(template_type)
        "/gitlab/gitlabhq/templates/#{template_type}/template_name"
      end

      it 'routes when :template_type is `merge_request`' do
        expect(get(show_with_template_type('merge_request'))).to route_to('projects/templates#show', namespace_id: 'gitlab', project_id: 'gitlabhq', template_type: 'merge_request', key: 'template_name', format: 'json')
      end

      it 'routes when :template_type is `issue`' do
        expect(get(show_with_template_type('issue'))).to route_to('projects/templates#show', namespace_id: 'gitlab', project_id: 'gitlabhq', template_type: 'issue', key: 'template_name', format: 'json')
      end

      it 'routes to application#route_not_found when :template_type is unknown' do
        expect(get(show_with_template_type('invalid'))).to route_to('application#route_not_found', unmatched_route: 'gitlab/gitlabhq/templates/invalid/template_name')
      end
    end
  end
<<<<<<< HEAD
=======

  describe Projects::DeployTokensController, 'routing' do
    it 'routes to deploy_tokens#revoke' do
      expect(put("/gitlab/gitlabhq/-/deploy_tokens/1/revoke")).to route_to("projects/deploy_tokens#revoke", namespace_id: 'gitlab', project_id: 'gitlabhq', id: '1')
    end
  end
>>>>>>> bb3f21b8
end<|MERGE_RESOLUTION|>--- conflicted
+++ resolved
@@ -713,13 +713,10 @@
       end
     end
   end
-<<<<<<< HEAD
-=======
 
   describe Projects::DeployTokensController, 'routing' do
     it 'routes to deploy_tokens#revoke' do
       expect(put("/gitlab/gitlabhq/-/deploy_tokens/1/revoke")).to route_to("projects/deploy_tokens#revoke", namespace_id: 'gitlab', project_id: 'gitlabhq', id: '1')
     end
   end
->>>>>>> bb3f21b8
 end