---
env:
  jest/globals: true
plugins:
  - jest
settings:
  import/resolver:
    jest:
      jestConfigFile: 'jest.config.js'
globals:
  getJSONFixture: false
  loadFixtures: false
  preloadFixtures: false
  setFixtures: false
rules:
<<<<<<< HEAD
  jest/no-focused-tests: error
  jest/no-jasmine-globals: error
=======
  jest/no-identical-title: error
  jest/no-focused-tests: error
>>>>>>> f23737a4
<|MERGE_RESOLUTION|>--- conflicted
+++ resolved
@@ -13,10 +13,6 @@
   preloadFixtures: false
   setFixtures: false
 rules:
-<<<<<<< HEAD
-  jest/no-focused-tests: error
-  jest/no-jasmine-globals: error
-=======
   jest/no-identical-title: error
   jest/no-focused-tests: error
->>>>>>> f23737a4
+  jest/no-jasmine-globals: error