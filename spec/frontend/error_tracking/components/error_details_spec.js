import { createLocalVue, shallowMount } from '@vue/test-utils';
import Vuex from 'vuex';
<<<<<<< HEAD
import { GlLoadingIcon, GlLink, GlBadge, GlFormInput, GlSprintf } from '@gitlab/ui';
=======
import { __ } from '~/locale';
import { GlLoadingIcon, GlLink, GlBadge, GlFormInput, GlAlert, GlSprintf } from '@gitlab/ui';
>>>>>>> f4e077c4
import LoadingButton from '~/vue_shared/components/loading_button.vue';
import Stacktrace from '~/error_tracking/components/stacktrace.vue';
import ErrorDetails from '~/error_tracking/components/error_details.vue';
import {
  severityLevel,
  severityLevelVariant,
  errorStatus,
} from '~/error_tracking/components/constants';

const localVue = createLocalVue();
localVue.use(Vuex);

describe('ErrorDetails', () => {
  let store;
  let wrapper;
  let actions;
  let getters;
  let mocks;

  const findInput = name => {
    const inputs = wrapper.findAll(GlFormInput).filter(c => c.attributes('name') === name);
    return inputs.length ? inputs.at(0) : inputs;
  };

  function mountComponent() {
    wrapper = shallowMount(ErrorDetails, {
      stubs: { LoadingButton, GlSprintf },
      localVue,
      store,
      mocks,
      propsData: {
        issueId: '123',
        projectPath: '/root/gitlab-test',
        listPath: '/error_tracking',
        issueUpdatePath: '/123',
        issueStackTracePath: '/stacktrace',
        projectIssuesPath: '/test-project/issues/',
        csrfToken: 'fakeToken',
      },
    });
    wrapper.setData({
      error: {
        id: 'gid://gitlab/Gitlab::ErrorTracking::DetailedError/129381',
        sentryId: 129381,
        title: 'Issue title',
        externalUrl: 'http://sentry.gitlab.net/gitlab',
        firstSeen: '2017-05-26T13:32:48Z',
        lastSeen: '2018-05-26T13:32:48Z',
        count: 12,
        userCount: 2,
      },
    });
  }

  beforeEach(() => {
    actions = {
      startPollingStacktrace: () => {},
      updateIgnoreStatus: jest.fn(),
      updateResolveStatus: jest.fn().mockResolvedValue({ closed_issue_iid: 1 }),
    };

    getters = {
      sentryUrl: () => 'sentry.io',
      stacktrace: () => [{ context: [1, 2], lineNo: 53, filename: 'index.js' }],
    };

    const state = {
      stacktraceData: {},
      loadingStacktrace: true,
    };

    store = new Vuex.Store({
      modules: {
        details: {
          namespaced: true,
          actions,
          state,
          getters,
        },
      },
    });

    const query = jest.fn();
    mocks = {
      $apollo: {
        query,
        queries: {
          error: {
            loading: true,
            stopPolling: jest.fn(),
          },
        },
      },
    };
  });

  afterEach(() => {
    if (wrapper) {
      wrapper.destroy();
    }
  });

  describe('loading', () => {
    beforeEach(() => {
      mountComponent();
    });

    it('should show spinner while loading', () => {
      expect(wrapper.find(GlLoadingIcon).exists()).toBe(true);
      expect(wrapper.find(GlLink).exists()).toBe(false);
      expect(wrapper.find(Stacktrace).exists()).toBe(false);
    });
  });

  describe('Error details', () => {
    beforeEach(() => {
      mocks.$apollo.queries.error.loading = false;
      mountComponent();
    });

    it('should show Sentry error details without stacktrace', () => {
      expect(wrapper.find(GlLink).exists()).toBe(true);
      expect(wrapper.find(GlLoadingIcon).exists()).toBe(true);
      expect(wrapper.find(Stacktrace).exists()).toBe(false);
      expect(wrapper.find(GlBadge).exists()).toBe(false);
      expect(wrapper.findAll('button').length).toBe(3);
    });

    describe('unsafe chars for culprit field', () => {
      const findReportedText = () => wrapper.find('[data-qa-selector="reported_text"]');
      const culprit = '<script>console.log("surprise!")</script>';
      beforeEach(() => {
        store.state.details.loadingStacktrace = false;
<<<<<<< HEAD
        store.state.details.loading = false;
        mountComponent();
        wrapper.setData({
          GQLerror: {
=======
        wrapper.setData({
          error: {
>>>>>>> f4e077c4
            culprit,
          },
        });
      });

      it('should not convert interpolated text to html entities', () => {
        expect(findReportedText().findAll('script').length).toEqual(0);
        expect(findReportedText().findAll('strong').length).toEqual(1);
      });

      it('should render text instead of converting to html entities', () => {
        expect(findReportedText().text()).toContain(culprit);
      });
    });

    describe('Badges', () => {
      it('should show language and error level badges', () => {
        wrapper.setData({
          error: {
            tags: { level: 'error', logger: 'ruby' },
          },
        });
        return wrapper.vm.$nextTick().then(() => {
          expect(wrapper.findAll(GlBadge).length).toBe(2);
        });
      });

      it('should NOT show the badge if the tag is not present', () => {
        wrapper.setData({
          error: {
            tags: { level: 'error' },
          },
        });
        return wrapper.vm.$nextTick().then(() => {
          expect(wrapper.findAll(GlBadge).length).toBe(1);
        });
      });

      it.each(Object.keys(severityLevel))(
        'should set correct severity level variant for %s badge',
        level => {
          wrapper.setData({
            error: {
              tags: { level: severityLevel[level] },
            },
          });
          return wrapper.vm.$nextTick().then(() => {
            expect(wrapper.find(GlBadge).attributes('variant')).toEqual(
              severityLevelVariant[severityLevel[level]],
            );
          });
        },
      );

      it('should fallback for ERROR severityLevelVariant when severityLevel is unknown', () => {
        wrapper.setData({
          error: {
            tags: { level: 'someNewErrorLevel' },
          },
        });
        return wrapper.vm.$nextTick().then(() => {
          expect(wrapper.find(GlBadge).attributes('variant')).toEqual(
            severityLevelVariant[severityLevel.ERROR],
          );
        });
      });
    });

    describe('Stacktrace', () => {
      it('should show stacktrace', () => {
        store.state.details.loadingStacktrace = false;
        return wrapper.vm.$nextTick().then(() => {
          expect(wrapper.find(GlLoadingIcon).exists()).toBe(false);
          expect(wrapper.find(Stacktrace).exists()).toBe(true);
        });
      });

      it('should NOT show stacktrace if no entries', () => {
        store.state.details.loadingStacktrace = false;
        store.getters = { 'details/sentryUrl': () => 'sentry.io', 'details/stacktrace': () => [] };
        return wrapper.vm.$nextTick().then(() => {
          expect(wrapper.find(GlLoadingIcon).exists()).toBe(false);
          expect(wrapper.find(Stacktrace).exists()).toBe(false);
        });
      });
    });

    describe('When a user clicks the create issue button', () => {
      beforeEach(() => {
        mountComponent();
      });

      it('should send sentry_issue_identifier', () => {
        const sentryErrorIdInput = findInput(
          'issue[sentry_issue_attributes][sentry_issue_identifier]',
        );
        expect(sentryErrorIdInput.attributes('value')).toBe('129381');
      });

      it('should set the form values with title and description', () => {
        const csrfTokenInput = findInput('authenticity_token');
        const issueTitleInput = findInput('issue[title]');
        const issueDescriptionInput = wrapper.find('input[name="issue[description]"]');
        expect(csrfTokenInput.attributes('value')).toBe('fakeToken');
        expect(issueTitleInput.attributes('value')).toContain(wrapper.vm.issueTitle);
        expect(issueDescriptionInput.attributes('value')).toContain(wrapper.vm.issueDescription);
      });

      it('should submit the form', () => {
        window.HTMLFormElement.prototype.submit = () => {};
        const submitSpy = jest.spyOn(wrapper.vm.$refs.sentryIssueForm, 'submit');
        wrapper.find('[data-qa-selector="create_issue_button"]').trigger('click');
        expect(submitSpy).toHaveBeenCalled();
        submitSpy.mockRestore();
      });
    });

    describe('Status update', () => {
      const findUpdateIgnoreStatusButton = () =>
        wrapper.find('[data-qa-selector="update_ignore_status_button"]');
      const findUpdateResolveStatusButton = () =>
        wrapper.find('[data-qa-selector="update_resolve_status_button"]');

      afterEach(() => {
        actions.updateIgnoreStatus.mockClear();
        actions.updateResolveStatus.mockClear();
      });

      describe('when error is unresolved', () => {
        beforeEach(() => {
          store.state.details.errorStatus = errorStatus.UNRESOLVED;
          mountComponent();
        });

        it('displays Ignore and Resolve buttons', () => {
          expect(findUpdateIgnoreStatusButton().text()).toBe(__('Ignore'));
          expect(findUpdateResolveStatusButton().text()).toBe(__('Resolve'));
        });

        it('marks error as ignored when ignore button is clicked', () => {
          findUpdateIgnoreStatusButton().trigger('click');
          expect(actions.updateIgnoreStatus.mock.calls[0][1]).toEqual(
            expect.objectContaining({ status: errorStatus.IGNORED }),
          );
        });

        it('marks error as resolved when resolve button is clicked', () => {
          findUpdateResolveStatusButton().trigger('click');
          expect(actions.updateResolveStatus.mock.calls[0][1]).toEqual(
            expect.objectContaining({ status: errorStatus.RESOLVED }),
          );
        });
      });

      describe('when error is ignored', () => {
        beforeEach(() => {
          store.state.details.errorStatus = errorStatus.IGNORED;
          mountComponent();
        });

        it('displays Undo Ignore and Resolve buttons', () => {
          expect(findUpdateIgnoreStatusButton().text()).toBe(__('Undo ignore'));
          expect(findUpdateResolveStatusButton().text()).toBe(__('Resolve'));
        });

        it('marks error as unresolved when ignore button is clicked', () => {
          findUpdateIgnoreStatusButton().trigger('click');
          expect(actions.updateIgnoreStatus.mock.calls[0][1]).toEqual(
            expect.objectContaining({ status: errorStatus.UNRESOLVED }),
          );
        });

        it('marks error as resolved when resolve button is clicked', () => {
          findUpdateResolveStatusButton().trigger('click');
          expect(actions.updateResolveStatus.mock.calls[0][1]).toEqual(
            expect.objectContaining({ status: errorStatus.RESOLVED }),
          );
        });
      });

      describe('when error is resolved', () => {
        beforeEach(() => {
          store.state.details.errorStatus = errorStatus.RESOLVED;
          mountComponent();
        });

        it('displays Ignore and Unresolve buttons', () => {
          expect(findUpdateIgnoreStatusButton().text()).toBe(__('Ignore'));
          expect(findUpdateResolveStatusButton().text()).toBe(__('Unresolve'));
        });

        it('marks error as ignored when ignore button is clicked', () => {
          findUpdateIgnoreStatusButton().trigger('click');
          expect(actions.updateIgnoreStatus.mock.calls[0][1]).toEqual(
            expect.objectContaining({ status: errorStatus.IGNORED }),
          );
        });

        it('marks error as unresolved when unresolve button is clicked', () => {
          findUpdateResolveStatusButton().trigger('click');
          expect(actions.updateResolveStatus.mock.calls[0][1]).toEqual(
            expect.objectContaining({ status: errorStatus.UNRESOLVED }),
          );
        });

        it('should show alert with closed issueId', () => {
          const findAlert = () => wrapper.find(GlAlert);
          const closedIssueId = 123;
          wrapper.setData({
            isAlertVisible: true,
            closedIssueId,
          });

          return wrapper.vm.$nextTick().then(() => {
            expect(findAlert().exists()).toBe(true);
            expect(findAlert().text()).toContain(`#${closedIssueId}`);
          });
        });
      });
    });

    describe('GitLab issue link', () => {
      const gitlabIssuePath = 'https://gitlab.example.com/issues/1';
      const findGitLabLink = () => wrapper.find(`[href="${gitlabIssuePath}"]`);
      const findCreateIssueButton = () => wrapper.find('[data-qa-selector="create_issue_button"]');
      const findViewIssueButton = () => wrapper.find('[data-qa-selector="view_issue_button"]');

      describe('is present', () => {
        beforeEach(() => {
          wrapper.setData({
            error: {
              gitlabIssuePath,
            },
          });
        });

        it('should display the View issue button', () => {
          expect(findViewIssueButton().exists()).toBe(true);
        });

        it('should display the issue link', () => {
          expect(findGitLabLink().exists()).toBe(true);
        });

        it('should not display a create issue button', () => {
          expect(findCreateIssueButton().exists()).toBe(false);
        });
      });

      describe('is not present', () => {
        beforeEach(() => {
          wrapper.setData({
            error: {
              gitlabIssuePath: null,
            },
          });
        });

        it('should not display the View issue button', () => {
          expect(findViewIssueButton().exists()).toBe(false);
        });

        it('should not display an issue link', () => {
          expect(findGitLabLink().exists()).toBe(false);
        });

        it('should display the create issue button', () => {
          expect(findCreateIssueButton().exists()).toBe(true);
        });
      });
    });

    describe('GitLab commit link', () => {
      const gitlabCommit = '7975be0116940bf2ad4321f79d02a55c5f7779aa';
      const gitlabCommitPath =
        '/gitlab-org/gitlab-test/commit/7975be0116940bf2ad4321f79d02a55c5f7779aa';
      const findGitLabCommitLink = () => wrapper.find(`[href$="${gitlabCommitPath}"]`);

      it('should display a link', () => {
        mocks.$apollo.queries.error.loading = false;
        wrapper.setData({
          error: {
            gitlabCommit,
            gitlabCommitPath,
          },
        });
        return wrapper.vm.$nextTick().then(() => {
          expect(findGitLabCommitLink().exists()).toBe(true);
        });
      });

      it('should not display a link', () => {
        mocks.$apollo.queries.error.loading = false;
        wrapper.setData({
          error: {
            gitlabCommit: null,
          },
        });
        return wrapper.vm.$nextTick().then(() => {
          expect(findGitLabCommitLink().exists()).toBe(false);
        });
      });
    });
  });
});<|MERGE_RESOLUTION|>--- conflicted
+++ resolved
@@ -1,11 +1,7 @@
 import { createLocalVue, shallowMount } from '@vue/test-utils';
 import Vuex from 'vuex';
-<<<<<<< HEAD
-import { GlLoadingIcon, GlLink, GlBadge, GlFormInput, GlSprintf } from '@gitlab/ui';
-=======
 import { __ } from '~/locale';
 import { GlLoadingIcon, GlLink, GlBadge, GlFormInput, GlAlert, GlSprintf } from '@gitlab/ui';
->>>>>>> f4e077c4
 import LoadingButton from '~/vue_shared/components/loading_button.vue';
 import Stacktrace from '~/error_tracking/components/stacktrace.vue';
 import ErrorDetails from '~/error_tracking/components/error_details.vue';
@@ -139,15 +135,8 @@
       const culprit = '<script>console.log("surprise!")</script>';
       beforeEach(() => {
         store.state.details.loadingStacktrace = false;
-<<<<<<< HEAD
-        store.state.details.loading = false;
-        mountComponent();
-        wrapper.setData({
-          GQLerror: {
-=======
-        wrapper.setData({
-          error: {
->>>>>>> f4e077c4
+        wrapper.setData({
+          error: {
             culprit,
           },
         });
