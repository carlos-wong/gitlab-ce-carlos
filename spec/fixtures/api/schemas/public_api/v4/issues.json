{
  "type": "array",
  "items": {
    "type": "object",
    "properties" : {
      "id": { "type": "integer" },
      "iid": { "type": "integer" },
      "project_id": { "type": "integer" },
      "title": { "type": "string" },
      "description": { "type": ["string", "null"] },
      "state": { "type": "string" },
<<<<<<< HEAD
      "discussion_locked": { "type": ["boolean", "null"] },
=======
      "closed_at": { "type": "date" },
>>>>>>> ff1deab6
      "created_at": { "type": "date" },
      "updated_at": { "type": "date" },
      "labels": {
        "type": "array",
        "items": {
          "type": "string"
        }
      },
      "milestone": {
        "type": "object",
        "properties": {
          "id": { "type": "integer" },
          "iid": { "type": "integer" },
          "project_id": { "type": ["integer", "null"] },
          "group_id": { "type": ["integer", "null"] },
          "title": { "type": "string" },
          "description": { "type": ["string", "null"] },
          "state": { "type": "string" },
          "created_at": { "type": "date" },
          "updated_at": { "type": "date" },
          "due_date": { "type": "date" },
          "start_date": { "type": "date" }
        },
        "additionalProperties": false
      },
      "assignees": {
        "type": "array",
        "items": {
          "type": ["object", "null"],
          "properties": {
            "name": { "type": "string" },
            "username": { "type": "string" },
            "id": { "type": "integer" },
            "state": { "type": "string" },
            "avatar_url": { "type": "uri" },
            "web_url": { "type": "uri" }
          },
          "additionalProperties": false
        }
      },
      "assignee": {
        "type": ["object", "null"],
        "properties": {
          "name": { "type": "string" },
          "username": { "type": "string" },
          "id": { "type": "integer" },
          "state": { "type": "string" },
          "avatar_url": { "type": "uri" },
          "web_url": { "type": "uri" }
        },
        "additionalProperties": false
      },
      "author": {
        "type": "object",
        "properties": {
          "name": { "type": "string" },
          "username": { "type": "string" },
          "id": { "type": "integer" },
          "state": { "type": "string" },
          "avatar_url": { "type": "uri" },
          "web_url": { "type": "uri" }
        },
        "additionalProperties": false
      },
      "user_notes_count": { "type": "integer" },
      "upvotes": { "type": "integer" },
      "downvotes": { "type": "integer" },
      "due_date": { "type": ["date", "null"] },
      "confidential": { "type": "boolean" },
      "web_url": { "type": "uri" },
      "time_stats": {
        "time_estimate": { "type": "integer" },
        "total_time_spent": { "type": "integer" },
        "human_time_estimate": { "type": ["string", "null"] },
        "human_total_time_spent": { "type": ["string", "null"] }
      }
    },
    "required": [
      "id", "iid", "project_id", "title", "description",
      "state", "created_at", "updated_at", "labels",
      "milestone", "assignees", "author", "user_notes_count",
      "upvotes", "downvotes", "due_date", "confidential",
      "web_url"
    ],
    "additionalProperties": false
  }
}<|MERGE_RESOLUTION|>--- conflicted
+++ resolved
@@ -9,11 +9,8 @@
       "title": { "type": "string" },
       "description": { "type": ["string", "null"] },
       "state": { "type": "string" },
-<<<<<<< HEAD
       "discussion_locked": { "type": ["boolean", "null"] },
-=======
       "closed_at": { "type": "date" },
->>>>>>> ff1deab6
       "created_at": { "type": "date" },
       "updated_at": { "type": "date" },
       "labels": {
