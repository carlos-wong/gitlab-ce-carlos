require 'spec_helper'

# Snippet visibility scenarios are included in more details in spec/support/snippet_visibility.rb
describe PersonalSnippetPolicy do
  let(:regular_user) { create(:user) }
  let(:external_user) { create(:user, :external) }
  let(:admin_user) { create(:user, :admin) }

  let(:author_permissions) do
    [
      :update_personal_snippet,
      :admin_personal_snippet,
      :destroy_personal_snippet
    ]
  end

  let(:comment_permissions) do
    [
      :comment_personal_snippet,
      :create_note
    ]
  end

  def permissions(user)
    described_class.new(user, snippet)
  end

  context 'public snippet' do
    let(:snippet) { create(:personal_snippet, :public) }

    context 'no user' do
      subject { permissions(nil) }

      it do
        is_expected.to be_allowed(:read_personal_snippet)
        is_expected.to be_disallowed(*comment_permissions)
        is_expected.to be_disallowed(:award_emoji)
        is_expected.to be_disallowed(*author_permissions)
      end
    end

    context 'regular user' do
      subject { permissions(regular_user) }

      it do
        is_expected.to be_allowed(:read_personal_snippet)
        is_expected.to be_allowed(*comment_permissions)
        is_expected.to be_allowed(:award_emoji)
        is_expected.to be_disallowed(*author_permissions)
      end
    end

    context 'author' do
      subject { permissions(snippet.author) }

      it do
        is_expected.to be_allowed(:read_personal_snippet)
        is_expected.to be_allowed(*comment_permissions)
        is_expected.to be_allowed(:award_emoji)
        is_expected.to be_allowed(*author_permissions)
      end
    end
  end

  context 'internal snippet' do
    let(:snippet) { create(:personal_snippet, :internal) }

    context 'no user' do
      subject { permissions(nil) }

      it do
        is_expected.to be_disallowed(:read_personal_snippet)
        is_expected.to be_disallowed(*comment_permissions)
        is_expected.to be_disallowed(:award_emoji)
        is_expected.to be_disallowed(*author_permissions)
      end
    end

    context 'regular user' do
      subject { permissions(regular_user) }

      it do
        is_expected.to be_allowed(:read_personal_snippet)
        is_expected.to be_allowed(*comment_permissions)
        is_expected.to be_allowed(:award_emoji)
        is_expected.to be_disallowed(*author_permissions)
      end
    end

    context 'external user' do
      subject { permissions(external_user) }

      it do
        is_expected.to be_disallowed(:read_personal_snippet)
        is_expected.to be_disallowed(*comment_permissions)
        is_expected.to be_disallowed(:award_emoji)
        is_expected.to be_disallowed(*author_permissions)
      end
    end

    context 'snippet author' do
      subject { permissions(snippet.author) }

      it do
        is_expected.to be_allowed(:read_personal_snippet)
        is_expected.to be_allowed(*comment_permissions)
        is_expected.to be_allowed(:award_emoji)
        is_expected.to be_allowed(*author_permissions)
      end
    end
  end

  context 'private snippet' do
    let(:snippet) { create(:project_snippet, :private) }

    context 'no user' do
      subject { permissions(nil) }

      it do
        is_expected.to be_disallowed(:read_personal_snippet)
        is_expected.to be_disallowed(*comment_permissions)
        is_expected.to be_disallowed(:award_emoji)
        is_expected.to be_disallowed(*author_permissions)
      end
    end

    context 'regular user' do
      subject { permissions(regular_user) }

      it do
        is_expected.to be_disallowed(:read_personal_snippet)
        is_expected.to be_disallowed(*comment_permissions)
<<<<<<< HEAD
=======
        is_expected.to be_disallowed(:award_emoji)
        is_expected.to be_disallowed(*author_permissions)
      end
    end

    context 'admin user' do
      subject { permissions(admin_user) }

      it do
        is_expected.to be_allowed(:read_personal_snippet)
        is_expected.to be_disallowed(:comment_personal_snippet)
>>>>>>> 22e1c70f
        is_expected.to be_disallowed(:award_emoji)
        is_expected.to be_disallowed(*author_permissions)
      end
    end

    context 'external user' do
      subject { permissions(external_user) }

      it do
        is_expected.to be_disallowed(:read_personal_snippet)
        is_expected.to be_disallowed(*comment_permissions)
        is_expected.to be_disallowed(:award_emoji)
        is_expected.to be_disallowed(*author_permissions)
      end
    end

    context 'snippet author' do
      subject { permissions(snippet.author) }

      it do
        is_expected.to be_allowed(:read_personal_snippet)
        is_expected.to be_allowed(*comment_permissions)
        is_expected.to be_allowed(:award_emoji)
        is_expected.to be_allowed(*author_permissions)
      end
    end
  end
end<|MERGE_RESOLUTION|>--- conflicted
+++ resolved
@@ -130,8 +130,6 @@
       it do
         is_expected.to be_disallowed(:read_personal_snippet)
         is_expected.to be_disallowed(*comment_permissions)
-<<<<<<< HEAD
-=======
         is_expected.to be_disallowed(:award_emoji)
         is_expected.to be_disallowed(*author_permissions)
       end
@@ -143,7 +141,6 @@
       it do
         is_expected.to be_allowed(:read_personal_snippet)
         is_expected.to be_disallowed(:comment_personal_snippet)
->>>>>>> 22e1c70f
         is_expected.to be_disallowed(:award_emoji)
         is_expected.to be_disallowed(*author_permissions)
       end
