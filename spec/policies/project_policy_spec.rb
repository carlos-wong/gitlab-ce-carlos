# frozen_string_literal: true

require 'spec_helper'

describe ProjectPolicy do
  include ExternalAuthorizationServiceHelpers
  include_context 'ProjectPolicy context'
  set(:guest) { create(:user) }
  set(:reporter) { create(:user) }
  set(:developer) { create(:user) }
  set(:maintainer) { create(:user) }
  set(:owner) { create(:user) }
  set(:admin) { create(:admin) }
  let(:project) { create(:project, :public, namespace: owner.namespace) }

  let(:base_guest_permissions) do
    %i[
      read_project read_board read_list read_wiki read_issue
      read_project_for_iids read_issue_iid read_label
      read_milestone read_project_snippet read_project_member read_note
      create_project create_issue create_note upload_file 
      award_emoji read_release
    ]
  end

  let(:base_reporter_permissions) do
    %i[
      fork_project create_project_snippet update_issue
      admin_issue admin_label admin_list read_commit_status read_build
      read_container_image read_pipeline read_environment read_deployment
      download_wiki_code read_sentry_issue
    ]
  end

  let(:team_member_reporter_permissions) do
    %i[build_read_container_image]
  end

  let(:developer_permissions) do
    %i[
      admin_tag admin_milestone admin_merge_request update_merge_request create_commit_status
      update_commit_status create_build update_build create_pipeline
      update_pipeline create_merge_request_from create_wiki push_code
<<<<<<< HEAD
      create_container_image update_container_image destroy_container_image
      create_environment create_deployment update_deployment create_release update_release
      download_code build_download_code create_merge_request_in read_merge_request
=======
      resolve_note create_container_image update_container_image destroy_container_image
      create_environment update_environment create_deployment update_deployment create_release update_release
>>>>>>> 114d26c6
    ]
  end

  let(:base_maintainer_permissions) do
    %i[
<<<<<<< HEAD
      push_to_delete_protected_branch update_project_snippet update_environment
      admin_project_snippet admin_project_member admin_wiki admin_project
=======
      push_to_delete_protected_branch update_project_snippet
      admin_project_snippet admin_project_member admin_note admin_wiki admin_project
>>>>>>> 114d26c6
      admin_commit_status admin_build admin_container_image
      admin_pipeline admin_environment admin_deployment destroy_release add_cluster
      daily_statistics resolve_note assignee_issue change_due_date edit_merge_request_label
    ]
  end

  let(:public_permissions) do
    %i[
      download_code fork_project read_commit_status read_pipeline
      read_container_image build_download_code build_read_container_image
      download_wiki_code read_release
    ]
  end

  let(:owner_permissions) do
    %i[
      change_namespace change_visibility_level rename_project remove_project
      archive_project remove_fork_project destroy_merge_request destroy_issue
      set_issue_iid set_issue_created_at set_issue_updated_at set_note_created_at
    ]
  end

  # Used in EE specs
  let(:additional_guest_permissions) { [] }
  let(:additional_reporter_permissions) { [] }
  let(:additional_maintainer_permissions) { [] }

  let(:guest_permissions) { base_guest_permissions + additional_guest_permissions }
  let(:reporter_permissions) { base_reporter_permissions + additional_reporter_permissions }
  let(:maintainer_permissions) { base_maintainer_permissions + additional_maintainer_permissions }

  before do
    project.add_guest(guest)
    project.add_maintainer(maintainer)
    project.add_developer(developer)
    project.add_reporter(reporter)
  end

  def expect_allowed(*permissions)
    permissions.each { |p| is_expected.to be_allowed(p) }
  end

  def expect_disallowed(*permissions)
    permissions.each { |p| is_expected.not_to be_allowed(p) }
  end

  context 'with no project feature' do
    subject { described_class.new(owner, project) }

    before do
      project.project_feature.destroy
      project.reload
    end

    it 'returns false' do
      is_expected.to be_disallowed(:read_build)
    end
  end

  it 'does not include the read_issue permission when the issue author is not a member of the private project' do
    project = create(:project, :private)
    issue   = create(:issue, project: project, author: create(:user))
    user    = issue.author

    expect(project.team.member?(issue.author)).to be false

    expect(Ability).not_to be_allowed(user, :read_issue, project)
  end

  context 'wiki feature' do
    let(:permissions) { %i(read_wiki create_wiki update_wiki admin_wiki download_wiki_code) }

    subject { described_class.new(owner, project) }

    context 'when the feature is disabled' do
      before do
        project.project_feature.update_attribute(:wiki_access_level, ProjectFeature::DISABLED)
      end

      it 'does not include the wiki permissions' do
        expect_disallowed(*permissions)
      end

      context 'when there is an external wiki' do
        it 'does not include the wiki permissions' do
          allow(project).to receive(:has_external_wiki?).and_return(true)

          expect_disallowed(*permissions)
        end
      end
    end

    describe 'read_wiki' do
      subject { described_class.new(user, project) }

      member_roles = %i[guest developer]
      stranger_roles = %i[anonymous non_member]

      user_roles = stranger_roles + member_roles

      # When a user is anonymous, their `current_user == nil`
      let(:user) { create(:user) unless user_role == :anonymous }

      before do
        project.visibility = project_visibility
        project.project_feature.update_attribute(:wiki_access_level, wiki_access_level)
        project.add_user(user, user_role) if member_roles.include?(user_role)
      end

      title = ->(project_visibility, wiki_access_level, user_role) do
        [
          "project is #{Gitlab::VisibilityLevel.level_name project_visibility}",
          "wiki is #{ProjectFeature.str_from_access_level wiki_access_level}",
          "user is #{user_role}"
        ].join(', ')
      end

      describe 'Situations where :read_wiki is always false' do
        where(case_names: title,
              project_visibility: Gitlab::VisibilityLevel.options.values,
              wiki_access_level: [ProjectFeature::DISABLED],
              user_role: user_roles)

        with_them do
          it { is_expected.to be_disallowed(:read_wiki) }
        end
      end

      describe 'Situations where :read_wiki is always true' do
        where(case_names: title,
              project_visibility: [Gitlab::VisibilityLevel::PUBLIC],
              wiki_access_level: [ProjectFeature::ENABLED],
              user_role: user_roles)

        with_them do
          it { is_expected.to be_allowed(:read_wiki) }
        end
      end

      describe 'Situations where :read_wiki requires project membership' do
        context 'the wiki is private, and the user is a member' do
          where(case_names: title,
                project_visibility: [Gitlab::VisibilityLevel::PUBLIC,
                                     Gitlab::VisibilityLevel::INTERNAL],
                wiki_access_level: [ProjectFeature::PRIVATE],
                user_role: member_roles)

          with_them do
            it { is_expected.to be_allowed(:read_wiki) }
          end
        end

        context 'the wiki is private, and the user is not member' do
          where(case_names: title,
                project_visibility: [Gitlab::VisibilityLevel::PUBLIC,
                                     Gitlab::VisibilityLevel::INTERNAL],
                wiki_access_level: [ProjectFeature::PRIVATE],
                user_role: stranger_roles)

          with_them do
            it { is_expected.to be_disallowed(:read_wiki) }
          end
        end

        context 'the wiki is enabled, and the user is a member' do
          where(case_names: title,
                project_visibility: [Gitlab::VisibilityLevel::PRIVATE],
                wiki_access_level: [ProjectFeature::ENABLED],
                user_role: member_roles)

          with_them do
            it { is_expected.to be_allowed(:read_wiki) }
          end
        end

        context 'the wiki is enabled, and the user is not a member' do
          where(case_names: title,
                project_visibility: [Gitlab::VisibilityLevel::PRIVATE],
                wiki_access_level: [ProjectFeature::ENABLED],
                user_role: stranger_roles)

          with_them do
            it { is_expected.to be_disallowed(:read_wiki) }
          end
        end
      end

      describe 'Situations where :read_wiki prohibits anonymous access' do
        context 'the user is not anonymous' do
          where(case_names: title,
                project_visibility: [Gitlab::VisibilityLevel::INTERNAL],
                wiki_access_level: [ProjectFeature::ENABLED, ProjectFeature::PUBLIC],
                user_role: user_roles.reject { |u| u == :anonymous })

          with_them do
            it { is_expected.to be_allowed(:read_wiki) }
          end
        end

        context 'the user is not anonymous' do
          where(case_names: title,
                project_visibility: [Gitlab::VisibilityLevel::INTERNAL],
                wiki_access_level: [ProjectFeature::ENABLED, ProjectFeature::PUBLIC],
                user_role: %i[anonymous])

          with_them do
            it { is_expected.to be_disallowed(:read_wiki) }
          end
        end
      end
    end
  end

  context 'issues feature' do
    subject { described_class.new(owner, project) }

    context 'when the feature is disabled' do
      before do
        project.issues_enabled = false
        project.save!
      end

      it 'does not include the issues permissions' do
        expect_disallowed :read_issue, :read_issue_iid, :create_issue, :update_issue, :admin_issue
      end

      it 'disables boards and lists permissions' do
        expect_disallowed :read_board, :create_board, :update_board
        expect_disallowed :read_list, :create_list, :update_list, :admin_list
      end

      context 'when external tracker configured' do
        it 'does not include the issues permissions' do
          create(:jira_service, project: project)

          expect_disallowed :read_issue, :read_issue_iid, :create_issue, :update_issue, :admin_issue
        end
      end
    end
  end

  context 'merge requests feature' do
    subject { described_class.new(owner, project) }

    it 'disallows all permissions when the feature is disabled' do
      project.project_feature.update(merge_requests_access_level: ProjectFeature::DISABLED)

      mr_permissions = [:create_merge_request_from, :read_merge_request,
                        :update_merge_request, :admin_merge_request,
                        :create_merge_request_in]

      expect_disallowed(*mr_permissions)
    end
  end

  context 'for a guest in a private project' do
    let(:project) { create(:project, :private) }

    subject { described_class.new(guest, project) }

    it 'disallows the guest from reading the merge request and merge request iid' do
      expect_disallowed(:read_merge_request)
      expect_disallowed(:read_merge_request_iid)
    end
  end

  context 'pipeline feature' do
    let(:project) { create(:project) }

    describe 'for unconfirmed user' do
      let(:unconfirmed_user) { create(:user, confirmed_at: nil) }

      subject { described_class.new(unconfirmed_user, project) }

      it 'disallows to modify pipelines' do
        expect_disallowed(:create_pipeline)
        expect_disallowed(:update_pipeline)
        expect_disallowed(:create_pipeline_schedule)
      end
    end

    describe 'for confirmed user' do
      subject { described_class.new(developer, project) }

      it 'allows modify pipelines' do
        expect_allowed(:create_pipeline)
        expect_allowed(:update_pipeline)
        expect_allowed(:create_pipeline_schedule)
      end
    end
  end

  context 'builds feature' do
    context 'when builds are disabled' do
      subject { described_class.new(owner, project) }

      before do
        project.project_feature.update(builds_access_level: ProjectFeature::DISABLED)
      end

      it 'disallows all permissions except pipeline when the feature is disabled' do
        builds_permissions = [
          :create_build, :read_build, :update_build, :admin_build, :destroy_build,
          :create_pipeline_schedule, :read_pipeline_schedule, :update_pipeline_schedule, :admin_pipeline_schedule, :destroy_pipeline_schedule,
          :create_environment, :read_environment, :update_environment, :admin_environment, :destroy_environment,
          :create_cluster, :read_cluster, :update_cluster, :admin_cluster, :destroy_cluster,
          :create_deployment, :read_deployment, :update_deployment, :admin_deployment, :destroy_deployment
        ]

        expect_disallowed(*builds_permissions)
      end
    end

    context 'when builds are disabled only for some users' do
      subject { described_class.new(guest, project) }

      before do
        project.project_feature.update(builds_access_level: ProjectFeature::PRIVATE)
      end

      it 'disallows pipeline and commit_status permissions' do
        builds_permissions = [
          :create_pipeline, :update_pipeline, :admin_pipeline, :destroy_pipeline,
          :create_commit_status, :update_commit_status, :admin_commit_status, :destroy_commit_status
        ]

        expect_disallowed(*builds_permissions)
      end
    end
  end

  context 'repository feature' do
    subject { described_class.new(owner, project) }

    it 'disallows all permissions when the feature is disabled' do
      project.project_feature.update(repository_access_level: ProjectFeature::DISABLED)

      repository_permissions = [
        :create_pipeline, :update_pipeline, :admin_pipeline, :destroy_pipeline,
        :create_build, :read_build, :update_build, :admin_build, :destroy_build,
        :create_pipeline_schedule, :read_pipeline_schedule, :update_pipeline_schedule, :admin_pipeline_schedule, :destroy_pipeline_schedule,
        :create_environment, :read_environment, :update_environment, :admin_environment, :destroy_environment,
        :create_cluster, :read_cluster, :update_cluster, :admin_cluster,
        :create_deployment, :read_deployment, :update_deployment, :admin_deployment, :destroy_deployment,
        :destroy_release
      ]

      expect_disallowed(*repository_permissions)
    end
  end

  it_behaves_like 'project policies as anonymous'
  it_behaves_like 'project policies as guest'
  it_behaves_like 'project policies as reporter'
  it_behaves_like 'project policies as developer'
  it_behaves_like 'project policies as maintainer'
  it_behaves_like 'project policies as owner'
  it_behaves_like 'project policies as admin'

  context 'when a public project has merge requests allowing access' do
    include ProjectForksHelper
    let(:user) { create(:user) }
    let(:target_project) { create(:project, :public) }
    let(:project) { fork_project(target_project) }
    let!(:merge_request) do
      create(
        :merge_request,
        target_project: target_project,
        source_project: project,
        allow_collaboration: true
      )
    end
    let(:maintainer_abilities) do
      %w(create_build create_pipeline)
    end

    subject { described_class.new(user, project) }

    it 'does not allow pushing code' do
      expect_disallowed(*maintainer_abilities)
    end

    it 'allows pushing if the user is a member with push access to the target project' do
      target_project.add_developer(user)

      expect_allowed(*maintainer_abilities)
    end

    it 'dissallows abilities to a maintainer if the merge request was closed' do
      target_project.add_developer(user)
      merge_request.close!

      expect_disallowed(*maintainer_abilities)
    end
  end

  it_behaves_like 'clusterable policies' do
    let(:clusterable) { create(:project, :repository) }
    let(:cluster) do
      create(:cluster,
             :provided_by_gcp,
             :project,
             projects: [clusterable])
    end
  end

  context 'reading a project' do
    it 'allows access when a user has read access to the repo' do
      expect(described_class.new(owner, project)).to be_allowed(:read_project)
      expect(described_class.new(developer, project)).to be_allowed(:read_project)
      expect(described_class.new(admin, project)).to be_allowed(:read_project)
    end

    it 'never checks the external service' do
      expect(::Gitlab::ExternalAuthorization).not_to receive(:access_allowed?)

      expect(described_class.new(owner, project)).to be_allowed(:read_project)
    end

    context 'with an external authorization service' do
      before do
        enable_external_authorization_service_check
      end

      it 'allows access when the external service allows it' do
        external_service_allow_access(owner, project)
        external_service_allow_access(developer, project)

        expect(described_class.new(owner, project)).to be_allowed(:read_project)
        expect(described_class.new(developer, project)).to be_allowed(:read_project)
      end

      it 'does not check the external service for admins and allows access' do
        expect(::Gitlab::ExternalAuthorization).not_to receive(:access_allowed?)

        expect(described_class.new(admin, project)).to be_allowed(:read_project)
      end

      it 'prevents all but seeing a public project in a list when access is denied' do
        [developer, owner, build(:user), nil].each do |user|
          external_service_deny_access(user, project)
          policy = described_class.new(user, project)

          expect(policy).not_to be_allowed(:read_project)
          expect(policy).not_to be_allowed(:owner_access)
          expect(policy).not_to be_allowed(:change_namespace)
        end
      end

      it 'passes the full path to external authorization for logging purposes' do
        expect(::Gitlab::ExternalAuthorization)
          .to receive(:access_allowed?).with(owner, 'default_label', project.full_path).and_call_original

        described_class.new(owner, project).allowed?(:read_project)
      end
    end
  end

  describe 'update_max_artifacts_size' do
    subject { described_class.new(current_user, project) }

    context 'when no user' do
      let(:current_user) { nil }

      it { expect_disallowed(:update_max_artifacts_size) }
    end

    context 'admin' do
      let(:current_user) { admin }

      it { expect_allowed(:update_max_artifacts_size) }
    end

    %w(guest reporter developer maintainer owner).each do |role|
      context role do
        let(:current_user) { send(role) }

        it { expect_disallowed(:update_max_artifacts_size) }
      end
    end
  end
end<|MERGE_RESOLUTION|>--- conflicted
+++ resolved
@@ -41,26 +41,16 @@
       admin_tag admin_milestone admin_merge_request update_merge_request create_commit_status
       update_commit_status create_build update_build create_pipeline
       update_pipeline create_merge_request_from create_wiki push_code
-<<<<<<< HEAD
-      create_container_image update_container_image destroy_container_image
-      create_environment create_deployment update_deployment create_release update_release
-      download_code build_download_code create_merge_request_in read_merge_request
-=======
       resolve_note create_container_image update_container_image destroy_container_image
       create_environment update_environment create_deployment update_deployment create_release update_release
->>>>>>> 114d26c6
+      download_code build_download_code create_merge_request_in read_merge_request
     ]
   end
 
   let(:base_maintainer_permissions) do
     %i[
-<<<<<<< HEAD
-      push_to_delete_protected_branch update_project_snippet update_environment
-      admin_project_snippet admin_project_member admin_wiki admin_project
-=======
       push_to_delete_protected_branch update_project_snippet
       admin_project_snippet admin_project_member admin_note admin_wiki admin_project
->>>>>>> 114d26c6
       admin_commit_status admin_build admin_container_image
       admin_pipeline admin_environment admin_deployment destroy_release add_cluster
       daily_statistics resolve_note assignee_issue change_due_date edit_merge_request_label
