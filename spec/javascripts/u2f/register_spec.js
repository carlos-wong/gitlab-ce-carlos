/* eslint-disable space-before-function-paren, new-parens, quotes, no-var, one-var, one-var-declaration-per-line, comma-dangle, padded-blocks, max-len */
/* global MockU2FDevice */
/* global U2FRegister */

/*= require u2f/register */
/*= require u2f/util */
/*= require u2f/error */
/*= require u2f */
/*= require ./mock_u2f_device */

(function() {
  describe('U2FRegister', function() {
<<<<<<< HEAD
    fixture.load('u2f/register.html.raw');
=======
    fixture.preload('u2f/register.html.raw');

>>>>>>> df5223de
    beforeEach(function() {
      fixture.load('u2f/register.html.raw');
      this.u2fDevice = new MockU2FDevice;
      this.container = $("#js-register-u2f");
      this.component = new U2FRegister(this.container, $("#js-register-u2f-templates"), {}, "token");
      return this.component.start();
    });
    it('allows registering a U2F device', function() {
      var deviceResponse, inProgressMessage, registeredMessage, setupButton;
      setupButton = this.container.find("#js-setup-u2f-device");
      expect(setupButton.text()).toBe('Setup New U2F Device');
      setupButton.trigger('click');
      inProgressMessage = this.container.children("p");
      expect(inProgressMessage.text()).toContain("Trying to communicate with your device");
      this.u2fDevice.respondToRegisterRequest({
        deviceData: "this is data from the device"
      });
      registeredMessage = this.container.find('p');
      deviceResponse = this.container.find('#js-device-response');
      expect(registeredMessage.text()).toContain("Your device was successfully set up!");
      return expect(deviceResponse.val()).toBe('{"deviceData":"this is data from the device"}');
    });
    return describe("errors", function() {
      it("doesn't allow the same device to be registered twice (for the same user", function() {
        var errorMessage, setupButton;
        setupButton = this.container.find("#js-setup-u2f-device");
        setupButton.trigger('click');
        this.u2fDevice.respondToRegisterRequest({
          errorCode: 4
        });
        errorMessage = this.container.find("p");
        return expect(errorMessage.text()).toContain("already been registered with us");
      });
      it("displays an error message for other errors", function() {
        var errorMessage, setupButton;
        setupButton = this.container.find("#js-setup-u2f-device");
        setupButton.trigger('click');
        this.u2fDevice.respondToRegisterRequest({
          errorCode: "error!"
        });
        errorMessage = this.container.find("p");
        return expect(errorMessage.text()).toContain("There was a problem communicating with your device");
      });
      return it("allows retrying registration after an error", function() {
        var registeredMessage, retryButton, setupButton;
        setupButton = this.container.find("#js-setup-u2f-device");
        setupButton.trigger('click');
        this.u2fDevice.respondToRegisterRequest({
          errorCode: "error!"
        });
        retryButton = this.container.find("#U2FTryAgain");
        retryButton.trigger('click');
        setupButton = this.container.find("#js-setup-u2f-device");
        setupButton.trigger('click');
        this.u2fDevice.respondToRegisterRequest({
          deviceData: "this is data from the device"
        });
        registeredMessage = this.container.find("p");
        return expect(registeredMessage.text()).toContain("Your device was successfully set up!");
      });
    });
  });

}).call(this);<|MERGE_RESOLUTION|>--- conflicted
+++ resolved
@@ -10,12 +10,8 @@
 
 (function() {
   describe('U2FRegister', function() {
-<<<<<<< HEAD
-    fixture.load('u2f/register.html.raw');
-=======
     fixture.preload('u2f/register.html.raw');
 
->>>>>>> df5223de
     beforeEach(function() {
       fixture.load('u2f/register.html.raw');
       this.u2fDevice = new MockU2FDevice;
