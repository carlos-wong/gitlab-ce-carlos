import Vue from 'vue';
import mrWidgetOptions from '~/vue_merge_request_widget/mr_widget_options.vue';
import eventHub from '~/vue_merge_request_widget/event_hub';
import notify from '~/lib/utils/notify';
import { stateKey } from '~/vue_merge_request_widget/stores/state_maps';
import mountComponent from 'spec/helpers/vue_mount_component_helper';
import mockData from './mock_data';
import { faviconDataUrl, overlayDataUrl } from '../lib/utils/mock_data';

const returnPromise = data =>
  new Promise(resolve => {
    resolve({
      data,
    });
  });

describe('mrWidgetOptions', () => {
  let vm;
  let MrWidgetOptions;

  const COLLABORATION_MESSAGE = 'Allows commits from members who can merge to the target branch';

  beforeEach(() => {
    gon.features = { approvalRules: false };
    // Prevent component mounting
    delete mrWidgetOptions.el;

    MrWidgetOptions = Vue.extend(mrWidgetOptions);
    vm = mountComponent(MrWidgetOptions, {
      mrData: { ...mockData },
    });
  });

  afterEach(() => {
    gon.features = null;
    vm.$destroy();
  });

  describe('data', () => {
    it('should instantiate Store and Service', () => {
      expect(vm.mr).toBeDefined();
      expect(vm.service).toBeDefined();
    });
  });

  describe('computed', () => {
    describe('componentName', () => {
      it('should return merged component', () => {
        expect(vm.componentName).toEqual('mr-widget-merged');
      });

      it('should return conflicts component', () => {
        vm.mr.state = 'conflicts';

        expect(vm.componentName).toEqual('mr-widget-conflicts');
      });
    });

    describe('shouldRenderMergeHelp', () => {
      it('should return false for the initial merged state', () => {
        expect(vm.shouldRenderMergeHelp).toBeFalsy();
      });

      it('should return true for a state which requires help widget', () => {
        vm.mr.state = 'conflicts';

        expect(vm.shouldRenderMergeHelp).toBeTruthy();
      });
    });

    describe('shouldRenderPipelines', () => {
      it('should return true when hasCI is true', () => {
        vm.mr.hasCI = true;

        expect(vm.shouldRenderPipelines).toBeTruthy();
      });

      it('should return false when hasCI is false', () => {
        vm.mr.hasCI = false;

        expect(vm.shouldRenderPipelines).toBeFalsy();
      });
    });

    describe('shouldRenderRelatedLinks', () => {
      it('should return false for the initial data', () => {
        expect(vm.shouldRenderRelatedLinks).toBeFalsy();
      });

      it('should return true if there is relatedLinks in MR', () => {
        Vue.set(vm.mr, 'relatedLinks', {});

        expect(vm.shouldRenderRelatedLinks).toBeTruthy();
      });
    });

    describe('shouldRenderSourceBranchRemovalStatus', () => {
      beforeEach(() => {
        vm.mr.state = 'readyToMerge';
      });

      it('should return true when cannot remove source branch and branch will be removed', () => {
        vm.mr.canRemoveSourceBranch = false;
        vm.mr.shouldRemoveSourceBranch = true;

        expect(vm.shouldRenderSourceBranchRemovalStatus).toEqual(true);
      });

      it('should return false when can remove source branch and branch will be removed', () => {
        vm.mr.canRemoveSourceBranch = true;
        vm.mr.shouldRemoveSourceBranch = true;

        expect(vm.shouldRenderSourceBranchRemovalStatus).toEqual(false);
      });

      it('should return false when cannot remove source branch and branch will not be removed', () => {
        vm.mr.canRemoveSourceBranch = false;
        vm.mr.shouldRemoveSourceBranch = false;

        expect(vm.shouldRenderSourceBranchRemovalStatus).toEqual(false);
      });

      it('should return false when in merged state', () => {
        vm.mr.canRemoveSourceBranch = false;
        vm.mr.shouldRemoveSourceBranch = true;
        vm.mr.state = 'merged';

        expect(vm.shouldRenderSourceBranchRemovalStatus).toEqual(false);
      });

      it('should return false when in nothing to merge state', () => {
        vm.mr.canRemoveSourceBranch = false;
        vm.mr.shouldRemoveSourceBranch = true;
        vm.mr.state = 'nothingToMerge';

        expect(vm.shouldRenderSourceBranchRemovalStatus).toEqual(false);
      });
    });

    describe('shouldRenderCollaborationStatus', () => {
      describe('when collaboration is allowed', () => {
        beforeEach(() => {
          vm.mr.allowCollaboration = true;
        });

        describe('when merge request is opened', () => {
          beforeEach(done => {
            vm.mr.isOpen = true;
            vm.$nextTick(done);
          });

          it('should render collaboration status', () => {
            expect(vm.$el.textContent).toContain(COLLABORATION_MESSAGE);
          });
        });

        describe('when merge request is not opened', () => {
          beforeEach(done => {
            vm.mr.isOpen = false;
            vm.$nextTick(done);
          });

          it('should not render collaboration status', () => {
            expect(vm.$el.textContent).not.toContain(COLLABORATION_MESSAGE);
          });
        });
      });

      describe('when collaboration is not allowed', () => {
        beforeEach(() => {
          vm.mr.allowCollaboration = false;
        });

        describe('when merge request is opened', () => {
          beforeEach(done => {
            vm.mr.isOpen = true;
            vm.$nextTick(done);
          });

          it('should not render collaboration status', () => {
            expect(vm.$el.textContent).not.toContain(COLLABORATION_MESSAGE);
          });
        });
      });
    });

    describe('showMergePipelineForkWarning', () => {
      describe('when the source project and target project are the same', () => {
        beforeEach(done => {
          Vue.set(vm.mr, 'mergePipelinesEnabled', true);
          Vue.set(vm.mr, 'sourceProjectId', 1);
          Vue.set(vm.mr, 'targetProjectId', 1);
          vm.$nextTick(done);
        });

        it('should be false', () => {
          expect(vm.showMergePipelineForkWarning).toEqual(false);
        });
      });

      describe('when merge pipelines are not enabled', () => {
        beforeEach(done => {
          Vue.set(vm.mr, 'mergePipelinesEnabled', false);
          Vue.set(vm.mr, 'sourceProjectId', 1);
          Vue.set(vm.mr, 'targetProjectId', 2);
          vm.$nextTick(done);
        });

        it('should be false', () => {
          expect(vm.showMergePipelineForkWarning).toEqual(false);
        });
      });

      describe('when merge pipelines are enabled _and_ the source project and target project are different', () => {
        beforeEach(done => {
          Vue.set(vm.mr, 'mergePipelinesEnabled', true);
          Vue.set(vm.mr, 'sourceProjectId', 1);
          Vue.set(vm.mr, 'targetProjectId', 2);
          vm.$nextTick(done);
        });

        it('should be true', () => {
          expect(vm.showMergePipelineForkWarning).toEqual(true);
        });
      });
    });

    describe('showTargetBranchAdvancedError', () => {
      describe(`when the pipeline's target_sha property doesn't exist`, () => {
        beforeEach(done => {
<<<<<<< HEAD
=======
          Vue.set(vm.mr, 'isOpen', true);
>>>>>>> d748f2a6
          Vue.set(vm.mr.pipeline, 'target_sha', undefined);
          Vue.set(vm.mr, 'targetBranchSha', 'abcd');
          vm.$nextTick(done);
        });

        it('should be false', () => {
          expect(vm.showTargetBranchAdvancedError).toEqual(false);
        });
      });

      describe(`when the pipeline's target_sha matches the target branch's sha`, () => {
        beforeEach(done => {
<<<<<<< HEAD
=======
          Vue.set(vm.mr, 'isOpen', true);
>>>>>>> d748f2a6
          Vue.set(vm.mr.pipeline, 'target_sha', 'abcd');
          Vue.set(vm.mr, 'targetBranchSha', 'abcd');
          vm.$nextTick(done);
        });

        it('should be false', () => {
          expect(vm.showTargetBranchAdvancedError).toEqual(false);
        });
      });

<<<<<<< HEAD
      describe(`when the pipeline's target_sha does not match the target branch's sha`, () => {
        beforeEach(done => {
=======
      describe(`when the merge request is not open`, () => {
        beforeEach(done => {
          Vue.set(vm.mr, 'isOpen', false);
          Vue.set(vm.mr.pipeline, 'target_sha', 'abcd');
          Vue.set(vm.mr, 'targetBranchSha', 'bcde');
          vm.$nextTick(done);
        });

        it('should be false', () => {
          expect(vm.showTargetBranchAdvancedError).toEqual(false);
        });
      });

      describe(`when the pipeline's target_sha does not match the target branch's sha`, () => {
        beforeEach(done => {
          Vue.set(vm.mr, 'isOpen', true);
>>>>>>> d748f2a6
          Vue.set(vm.mr.pipeline, 'target_sha', 'abcd');
          Vue.set(vm.mr, 'targetBranchSha', 'bcde');
          vm.$nextTick(done);
        });

        it('should be true', () => {
          expect(vm.showTargetBranchAdvancedError).toEqual(true);
        });
      });
    });
  });

  describe('methods', () => {
    describe('checkStatus', () => {
      it('should tell service to check status', done => {
        spyOn(vm.service, 'checkStatus').and.returnValue(returnPromise(mockData));
        spyOn(vm.mr, 'setData');
        spyOn(vm, 'handleNotification');

        let isCbExecuted = false;
        const cb = () => {
          isCbExecuted = true;
        };

        vm.checkStatus(cb);

        setTimeout(() => {
          expect(vm.service.checkStatus).toHaveBeenCalled();
          expect(vm.mr.setData).toHaveBeenCalled();
          expect(vm.handleNotification).toHaveBeenCalledWith(mockData);
          expect(isCbExecuted).toBeTruthy();
          done();
        }, 333);
      });
    });

    describe('initPolling', () => {
      it('should call SmartInterval', () => {
        spyOn(vm, 'checkStatus').and.returnValue(Promise.resolve());
        jasmine.clock().install();
        vm.initPolling();

        expect(vm.checkStatus).not.toHaveBeenCalled();

        jasmine.clock().tick(10000);

        expect(vm.pollingInterval).toBeDefined();
        expect(vm.checkStatus).toHaveBeenCalled();

        jasmine.clock().uninstall();
      });
    });

    describe('initDeploymentsPolling', () => {
      it('should call SmartInterval', () => {
        spyOn(vm, 'fetchDeployments').and.returnValue(Promise.resolve());
        vm.initDeploymentsPolling();

        expect(vm.deploymentsInterval).toBeDefined();
        expect(vm.fetchDeployments).toHaveBeenCalled();
      });
    });

    describe('fetchDeployments', () => {
      it('should fetch deployments', done => {
        spyOn(vm.service, 'fetchDeployments').and.returnValue(returnPromise([{ id: 1 }]));

        vm.fetchPreMergeDeployments();

        setTimeout(() => {
          expect(vm.service.fetchDeployments).toHaveBeenCalled();
          expect(vm.mr.deployments.length).toEqual(1);
          expect(vm.mr.deployments[0].id).toBe(1);
          done();
        });
      });
    });

    describe('fetchActionsContent', () => {
      it('should fetch content of Cherry Pick and Revert modals', done => {
        spyOn(vm.service, 'fetchMergeActionsContent').and.returnValue(returnPromise('hello world'));

        vm.fetchActionsContent();

        setTimeout(() => {
          expect(vm.service.fetchMergeActionsContent).toHaveBeenCalled();
          expect(document.body.textContent).toContain('hello world');
          done();
        }, 333);
      });
    });

    describe('bindEventHubListeners', () => {
      it('should bind eventHub listeners', () => {
        spyOn(vm, 'checkStatus').and.returnValue(() => {});
        spyOn(vm.service, 'checkStatus').and.returnValue(returnPromise(mockData));
        spyOn(vm, 'fetchActionsContent');
        spyOn(vm.mr, 'setData');
        spyOn(vm, 'resumePolling');
        spyOn(vm, 'stopPolling');
        spyOn(eventHub, '$on');

        vm.bindEventHubListeners();

        eventHub.$emit('SetBranchRemoveFlag', ['flag']);

        expect(vm.mr.isRemovingSourceBranch).toEqual('flag');

        eventHub.$emit('FailedToMerge');

        expect(vm.mr.state).toEqual('failedToMerge');

        eventHub.$emit('UpdateWidgetData', mockData);

        expect(vm.mr.setData).toHaveBeenCalledWith(mockData);

        eventHub.$emit('EnablePolling');

        expect(vm.resumePolling).toHaveBeenCalled();

        eventHub.$emit('DisablePolling');

        expect(vm.stopPolling).toHaveBeenCalled();

        const listenersWithServiceRequest = {
          MRWidgetUpdateRequested: true,
          FetchActionsContent: true,
        };

        const allArgs = eventHub.$on.calls.allArgs();
        allArgs.forEach(params => {
          const eventName = params[0];
          const callback = params[1];

          if (listenersWithServiceRequest[eventName]) {
            listenersWithServiceRequest[eventName] = callback;
          }
        });

        listenersWithServiceRequest.MRWidgetUpdateRequested();

        expect(vm.checkStatus).toHaveBeenCalled();

        listenersWithServiceRequest.FetchActionsContent();

        expect(vm.fetchActionsContent).toHaveBeenCalled();
      });
    });

    describe('setFavicon', () => {
      let faviconElement;

      beforeEach(() => {
        const favicon = document.createElement('link');
        favicon.setAttribute('id', 'favicon');
        favicon.setAttribute('data-original-href', faviconDataUrl);
        document.body.appendChild(favicon);

        faviconElement = document.getElementById('favicon');
      });

      afterEach(() => {
        document.body.removeChild(document.getElementById('favicon'));
      });

      it('should call setFavicon method', done => {
        vm.mr.ciStatusFaviconPath = overlayDataUrl;
        vm.setFaviconHelper()
          .then(() => {
            /*
            It would be better if we'd could mock commonUtils.setFaviconURL
            with a spy and test that it was called. We are doing the following
            tests as a proxy to show that the function has been called
            */
            expect(faviconElement.getAttribute('href')).not.toEqual(null);
            expect(faviconElement.getAttribute('href')).not.toEqual(overlayDataUrl);
            expect(faviconElement.getAttribute('href')).not.toEqual(faviconDataUrl);
            done();
          })
          .catch(done.fail);
      });

      it('should not call setFavicon when there is no ciStatusFaviconPath', done => {
        vm.mr.ciStatusFaviconPath = null;
        vm.setFaviconHelper()
          .then(() => {
            expect(faviconElement.getAttribute('href')).toEqual(null);
            done();
          })
          .catch(done.fail);
      });
    });

    describe('handleNotification', () => {
      const data = {
        ci_status: 'running',
        title: 'title',
        pipeline: { details: { status: { label: 'running-label' } } },
      };

      beforeEach(() => {
        spyOn(notify, 'notifyMe');

        vm.mr.ciStatus = 'failed';
        vm.mr.gitlabLogo = 'logo.png';
      });

      it('should call notifyMe', () => {
        vm.handleNotification(data);

        expect(notify.notifyMe).toHaveBeenCalledWith(
          'Pipeline running-label',
          'Pipeline running-label for "title"',
          'logo.png',
        );
      });

      it('should not call notifyMe if the status has not changed', () => {
        vm.mr.ciStatus = data.ci_status;

        vm.handleNotification(data);

        expect(notify.notifyMe).not.toHaveBeenCalled();
      });

      it('should not notify if no pipeline provided', () => {
        vm.handleNotification({
          ...data,
          pipeline: undefined,
        });

        expect(notify.notifyMe).not.toHaveBeenCalled();
      });
    });

    describe('resumePolling', () => {
      it('should call stopTimer on pollingInterval', () => {
        spyOn(vm.pollingInterval, 'resume');

        vm.resumePolling();

        expect(vm.pollingInterval.resume).toHaveBeenCalled();
      });
    });

    describe('stopPolling', () => {
      it('should call stopTimer on pollingInterval', () => {
        spyOn(vm.pollingInterval, 'stopTimer');

        vm.stopPolling();

        expect(vm.pollingInterval.stopTimer).toHaveBeenCalled();
      });
    });
  });

  describe('rendering relatedLinks', () => {
    beforeEach(done => {
      vm.mr.relatedLinks = {
        assignToMe: null,
        closing: `
          <a class="close-related-link" href="#'>
            Close
          </a>
        `,
        mentioned: '',
      };
      Vue.nextTick(done);
    });

    it('renders if there are relatedLinks', () => {
      expect(vm.$el.querySelector('.close-related-link')).toBeDefined();
    });

    it('does not render if state is nothingToMerge', done => {
      vm.mr.state = stateKey.nothingToMerge;
      Vue.nextTick(() => {
        expect(vm.$el.querySelector('.close-related-link')).toBeNull();
        done();
      });
    });
  });

  describe('rendering source branch removal status', () => {
    it('renders when user cannot remove branch and branch should be removed', done => {
      vm.mr.canRemoveSourceBranch = false;
      vm.mr.shouldRemoveSourceBranch = true;
      vm.mr.state = 'readyToMerge';

      vm.$nextTick(() => {
        const tooltip = vm.$el.querySelector('.fa-question-circle');

        expect(vm.$el.textContent).toContain('Deletes source branch');
        expect(tooltip.getAttribute('data-original-title')).toBe(
          'A user with write access to the source branch selected this option',
        );

        done();
      });
    });

    it('does not render in merged state', done => {
      vm.mr.canRemoveSourceBranch = false;
      vm.mr.shouldRemoveSourceBranch = true;
      vm.mr.state = 'merged';

      vm.$nextTick(() => {
        expect(vm.$el.textContent).toContain('The source branch has been deleted');
        expect(vm.$el.textContent).not.toContain('Deletes source branch');

        done();
      });
    });
  });

  describe('rendering deployments', () => {
    const changes = [
      {
        path: 'index.html',
        external_url: 'http://root-master-patch-91341.volatile-watch.surge.sh/index.html',
      },
      {
        path: 'imgs/gallery.html',
        external_url: 'http://root-master-patch-91341.volatile-watch.surge.sh/imgs/gallery.html',
      },
      {
        path: 'about/',
        external_url: 'http://root-master-patch-91341.volatile-watch.surge.sh/about/',
      },
    ];
    const deploymentMockData = {
      id: 15,
      name: 'review/diplo',
      url: '/root/acets-review-apps/environments/15',
      stop_url: '/root/acets-review-apps/environments/15/stop',
      metrics_url: '/root/acets-review-apps/environments/15/deployments/1/metrics',
      metrics_monitoring_url: '/root/acets-review-apps/environments/15/metrics',
      external_url: 'http://diplo.',
      external_url_formatted: 'diplo.',
      deployed_at: '2017-03-22T22:44:42.258Z',
      deployed_at_formatted: 'Mar 22, 2017 10:44pm',
      changes,
      status: 'success',
    };

    beforeEach(done => {
      vm.mr.deployments.push(
        {
          ...deploymentMockData,
        },
        {
          ...deploymentMockData,
          id: deploymentMockData.id + 1,
        },
      );

      vm.$nextTick(done);
    });

    it('renders multiple deployments', () => {
      expect(vm.$el.querySelectorAll('.deploy-heading').length).toBe(2);
    });

    it('renders dropdpown with multiple file changes', () => {
      expect(
        vm.$el
          .querySelector('.js-mr-wigdet-deployment-dropdown')
          .querySelectorAll('.js-filtered-dropdown-result').length,
      ).toEqual(changes.length);
    });
  });

  describe('pipeline for target branch after merge', () => {
    describe('with information for target branch pipeline', () => {
      beforeEach(done => {
        vm.mr.state = 'merged';
        vm.mr.mergePipeline = {
          id: 127,
          user: {
            id: 1,
            name: 'Administrator',
            username: 'root',
            state: 'active',
            avatar_url: null,
            web_url: 'http://localhost:3000/root',
            status_tooltip_html: null,
            path: '/root',
          },
          active: true,
          coverage: null,
          source: 'push',
          created_at: '2018-10-22T11:41:35.186Z',
          updated_at: '2018-10-22T11:41:35.433Z',
          path: '/root/ci-web-terminal/pipelines/127',
          flags: {
            latest: true,
            stuck: true,
            auto_devops: false,
            yaml_errors: false,
            retryable: false,
            cancelable: true,
            failure_reason: false,
          },
          details: {
            status: {
              icon: 'status_pending',
              text: 'pending',
              label: 'pending',
              group: 'pending',
              tooltip: 'pending',
              has_details: true,
              details_path: '/root/ci-web-terminal/pipelines/127',
              illustration: null,
              favicon:
                '/assets/ci_favicons/favicon_status_pending-5bdf338420e5221ca24353b6bff1c9367189588750632e9a871b7af09ff6a2ae.png',
            },
            duration: null,
            finished_at: null,
            stages: [
              {
                name: 'test',
                title: 'test: pending',
                status: {
                  icon: 'status_pending',
                  text: 'pending',
                  label: 'pending',
                  group: 'pending',
                  tooltip: 'pending',
                  has_details: true,
                  details_path: '/root/ci-web-terminal/pipelines/127#test',
                  illustration: null,
                  favicon:
                    '/assets/ci_favicons/favicon_status_pending-5bdf338420e5221ca24353b6bff1c9367189588750632e9a871b7af09ff6a2ae.png',
                },
                path: '/root/ci-web-terminal/pipelines/127#test',
                dropdown_path: '/root/ci-web-terminal/pipelines/127/stage.json?stage=test',
              },
            ],
            artifacts: [],
            manual_actions: [],
            scheduled_actions: [],
          },
          ref: {
            name: 'master',
            path: '/root/ci-web-terminal/commits/master',
            tag: false,
            branch: true,
          },
          commit: {
            id: 'aa1939133d373c94879becb79d91828a892ee319',
            short_id: 'aa193913',
            title: "Merge branch 'master-test' into 'master'",
            created_at: '2018-10-22T11:41:33.000Z',
            parent_ids: [
              '4622f4dd792468993003caf2e3be978798cbe096',
              '76598df914cdfe87132d0c3c40f80db9fa9396a4',
            ],
            message:
              "Merge branch 'master-test' into 'master'\n\nUpdate .gitlab-ci.yml\n\nSee merge request root/ci-web-terminal!1",
            author_name: 'Administrator',
            author_email: 'admin@example.com',
            authored_date: '2018-10-22T11:41:33.000Z',
            committer_name: 'Administrator',
            committer_email: 'admin@example.com',
            committed_date: '2018-10-22T11:41:33.000Z',
            author: {
              id: 1,
              name: 'Administrator',
              username: 'root',
              state: 'active',
              avatar_url: null,
              web_url: 'http://localhost:3000/root',
              status_tooltip_html: null,
              path: '/root',
            },
            author_gravatar_url: null,
            commit_url:
              'http://localhost:3000/root/ci-web-terminal/commit/aa1939133d373c94879becb79d91828a892ee319',
            commit_path: '/root/ci-web-terminal/commit/aa1939133d373c94879becb79d91828a892ee319',
          },
          cancel_path: '/root/ci-web-terminal/pipelines/127/cancel',
        };
        vm.$nextTick(done);
      });

      it('renders pipeline block', () => {
        expect(vm.$el.querySelector('.js-post-merge-pipeline')).not.toBeNull();
      });

      describe('with post merge deployments', () => {
        beforeEach(done => {
          vm.mr.postMergeDeployments = [
            {
              id: 15,
              name: 'review/diplo',
              url: '/root/acets-review-apps/environments/15',
              stop_url: '/root/acets-review-apps/environments/15/stop',
              metrics_url: '/root/acets-review-apps/environments/15/deployments/1/metrics',
              metrics_monitoring_url: '/root/acets-review-apps/environments/15/metrics',
              external_url: 'http://diplo.',
              external_url_formatted: 'diplo.',
              deployed_at: '2017-03-22T22:44:42.258Z',
              deployed_at_formatted: 'Mar 22, 2017 10:44pm',
              changes: [
                {
                  path: 'index.html',
                  external_url: 'http://root-master-patch-91341.volatile-watch.surge.sh/index.html',
                },
                {
                  path: 'imgs/gallery.html',
                  external_url:
                    'http://root-master-patch-91341.volatile-watch.surge.sh/imgs/gallery.html',
                },
                {
                  path: 'about/',
                  external_url: 'http://root-master-patch-91341.volatile-watch.surge.sh/about/',
                },
              ],
              status: 'success',
            },
          ];

          vm.$nextTick(done);
        });

        it('renders post deployment information', () => {
          expect(vm.$el.querySelector('.js-post-deployment')).not.toBeNull();
        });
      });
    });

    describe('without information for target branch pipeline', () => {
      beforeEach(done => {
        vm.mr.state = 'merged';

        vm.$nextTick(done);
      });

      it('does not render pipeline block', () => {
        expect(vm.$el.querySelector('.js-post-merge-pipeline')).toBeNull();
      });
    });

    describe('when state is not merged', () => {
      beforeEach(done => {
        vm.mr.state = 'archived';

        vm.$nextTick(done);
      });

      it('does not render pipeline block', () => {
        expect(vm.$el.querySelector('.js-post-merge-pipeline')).toBeNull();
      });

      it('does not render post deployment information', () => {
        expect(vm.$el.querySelector('.js-post-deployment')).toBeNull();
      });
    });
  });
});<|MERGE_RESOLUTION|>--- conflicted
+++ resolved
@@ -228,10 +228,7 @@
     describe('showTargetBranchAdvancedError', () => {
       describe(`when the pipeline's target_sha property doesn't exist`, () => {
         beforeEach(done => {
-<<<<<<< HEAD
-=======
           Vue.set(vm.mr, 'isOpen', true);
->>>>>>> d748f2a6
           Vue.set(vm.mr.pipeline, 'target_sha', undefined);
           Vue.set(vm.mr, 'targetBranchSha', 'abcd');
           vm.$nextTick(done);
@@ -244,10 +241,7 @@
 
       describe(`when the pipeline's target_sha matches the target branch's sha`, () => {
         beforeEach(done => {
-<<<<<<< HEAD
-=======
           Vue.set(vm.mr, 'isOpen', true);
->>>>>>> d748f2a6
           Vue.set(vm.mr.pipeline, 'target_sha', 'abcd');
           Vue.set(vm.mr, 'targetBranchSha', 'abcd');
           vm.$nextTick(done);
@@ -258,10 +252,6 @@
         });
       });
 
-<<<<<<< HEAD
-      describe(`when the pipeline's target_sha does not match the target branch's sha`, () => {
-        beforeEach(done => {
-=======
       describe(`when the merge request is not open`, () => {
         beforeEach(done => {
           Vue.set(vm.mr, 'isOpen', false);
@@ -278,7 +268,6 @@
       describe(`when the pipeline's target_sha does not match the target branch's sha`, () => {
         beforeEach(done => {
           Vue.set(vm.mr, 'isOpen', true);
->>>>>>> d748f2a6
           Vue.set(vm.mr.pipeline, 'target_sha', 'abcd');
           Vue.set(vm.mr, 'targetBranchSha', 'bcde');
           vm.$nextTick(done);
