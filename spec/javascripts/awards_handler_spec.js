--- conflicted
+++ resolved
@@ -19,15 +19,9 @@
 };
 
 describe('AwardsHandler', function() {
-<<<<<<< HEAD
-  preloadFixtures('snippets/show.html.raw');
-  beforeEach(function(done) {
-    loadFixtures('snippets/show.html.raw');
-=======
   preloadFixtures('snippets/show.html');
   beforeEach(function(done) {
     loadFixtures('snippets/show.html');
->>>>>>> 8a802d1c
     loadAwardsHandler(true)
       .then(obj => {
         awardsHandler = obj;
