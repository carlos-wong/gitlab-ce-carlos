--- conflicted
+++ resolved
@@ -1168,7 +1168,6 @@
           let(:job) { create(:ci_build, :artifacts) }
 
           context 'when using job token' do
-<<<<<<< HEAD
             context 'when artifacts are stored locally' do
               let(:download_headers) do
                 { 'Content-Transfer-Encoding' => 'binary',
@@ -1187,11 +1186,6 @@
               it 'download artifacts' do
                 expect(response).to have_http_status(302)
               end
-=======
-            it 'download artifacts' do
-              expect(response).to have_gitlab_http_status(200)
-              expect(response.headers).to include download_headers
->>>>>>> f2f58a60
             end
           end
 
