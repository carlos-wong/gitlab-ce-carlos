--- conflicted
+++ resolved
@@ -1467,8 +1467,6 @@
         expect(response).to have_gitlab_http_status(403)
       end
     end
-<<<<<<< HEAD
-=======
   end
 
   describe 'GET /projects/:id/repository/commits/:sha/signature' do
@@ -1507,6 +1505,5 @@
         expect(json_response['verification_status']).to eq(commit.signature.verification_status)
       end
     end
->>>>>>> 8551049f
   end
 end