require 'spec_helper'

describe API::Settings, 'Settings' do
  let(:user) { create(:user) }
  set(:admin) { create(:admin) }

  describe "GET /application/settings" do
    it "returns application settings" do
      get api("/application/settings", admin)

      expect(response).to have_gitlab_http_status(200)
      expect(json_response).to be_an Hash
      expect(json_response['default_projects_limit']).to eq(42)
      expect(json_response['password_authentication_enabled_for_web']).to be_truthy
      expect(json_response['repository_storages']).to eq(['default'])
      expect(json_response['password_authentication_enabled']).to be_truthy
      expect(json_response['plantuml_enabled']).to be_falsey
      expect(json_response['plantuml_url']).to be_nil
      expect(json_response['default_project_visibility']).to be_a String
      expect(json_response['default_snippet_visibility']).to be_a String
      expect(json_response['default_group_visibility']).to be_a String
      expect(json_response['rsa_key_restriction']).to eq(0)
      expect(json_response['dsa_key_restriction']).to eq(0)
      expect(json_response['ecdsa_key_restriction']).to eq(0)
      expect(json_response['ed25519_key_restriction']).to eq(0)
      expect(json_response['performance_bar_allowed_group_id']).to be_nil
      expect(json_response['instance_statistics_visibility_private']).to be(false)
      expect(json_response['allow_local_requests_from_hooks_and_services']).to be(false)
      expect(json_response['allow_local_requests_from_web_hooks_and_services']).to be(false)
      expect(json_response['allow_local_requests_from_system_hooks']).to be(true)
      expect(json_response).not_to have_key('performance_bar_allowed_group_path')
      expect(json_response).not_to have_key('performance_bar_enabled')
    end
  end

  describe "PUT /application/settings" do
    let(:group) { create(:group) }

    context "custom repository storage type set in the config" do
      before do
        # Add a possible storage to the config
        storages = Gitlab.config.repositories.storages
                     .merge({ 'custom' => 'tmp/tests/custom_repositories' })
        allow(Gitlab.config.repositories).to receive(:storages).and_return(storages)
      end

      it "updates application settings" do
        put api("/application/settings", admin),
          params: {
            default_projects_limit: 3,
            default_project_creation: 2,
            password_authentication_enabled_for_web: false,
            repository_storages: ['custom'],
            plantuml_enabled: true,
            plantuml_url: 'http://plantuml.example.com',
            default_snippet_visibility: 'internal',
            restricted_visibility_levels: ['public'],
            default_artifacts_expire_in: '2 days',
            help_page_text: 'custom help text',
            help_page_hide_commercial_content: true,
            help_page_support_url: 'http://example.com/help',
            project_export_enabled: false,
            rsa_key_restriction: ApplicationSetting::FORBIDDEN_KEY_VALUE,
            dsa_key_restriction: 2048,
            ecdsa_key_restriction: 384,
            ed25519_key_restriction: 256,
            enforce_terms: true,
            terms: 'Hello world!',
            performance_bar_allowed_group_path: group.full_path,
            instance_statistics_visibility_private: true,
            diff_max_patch_bytes: 150_000,
            default_branch_protection: ::Gitlab::Access::PROTECTION_DEV_CAN_MERGE,
            local_markdown_version: 3,
            allow_local_requests_from_web_hooks_and_services: true,
            allow_local_requests_from_system_hooks: false
          }

        expect(response).to have_gitlab_http_status(200)
        expect(json_response['default_projects_limit']).to eq(3)
        expect(json_response['default_project_creation']).to eq(::Gitlab::Access::DEVELOPER_MAINTAINER_PROJECT_ACCESS)
        expect(json_response['password_authentication_enabled_for_web']).to be_falsey
        expect(json_response['repository_storages']).to eq(['custom'])
        expect(json_response['plantuml_enabled']).to be_truthy
        expect(json_response['plantuml_url']).to eq('http://plantuml.example.com')
        expect(json_response['default_snippet_visibility']).to eq('internal')
        expect(json_response['restricted_visibility_levels']).to eq(['public'])
        expect(json_response['default_artifacts_expire_in']).to eq('2 days')
        expect(json_response['help_page_text']).to eq('custom help text')
        expect(json_response['help_page_hide_commercial_content']).to be_truthy
        expect(json_response['help_page_support_url']).to eq('http://example.com/help')
        expect(json_response['project_export_enabled']).to be_falsey
        expect(json_response['rsa_key_restriction']).to eq(ApplicationSetting::FORBIDDEN_KEY_VALUE)
        expect(json_response['dsa_key_restriction']).to eq(2048)
        expect(json_response['ecdsa_key_restriction']).to eq(384)
        expect(json_response['ed25519_key_restriction']).to eq(256)
        expect(json_response['enforce_terms']).to be(true)
        expect(json_response['terms']).to eq('Hello world!')
        expect(json_response['performance_bar_allowed_group_id']).to eq(group.id)
        expect(json_response['instance_statistics_visibility_private']).to be(true)
        expect(json_response['diff_max_patch_bytes']).to eq(150_000)
        expect(json_response['default_branch_protection']).to eq(Gitlab::Access::PROTECTION_DEV_CAN_MERGE)
        expect(json_response['local_markdown_version']).to eq(3)
        expect(json_response['allow_local_requests_from_web_hooks_and_services']).to eq(true)
        expect(json_response['allow_local_requests_from_system_hooks']).to eq(false)
      end
    end

    it "supports legacy performance_bar_allowed_group_id" do
      put api("/application/settings", admin),
        params: { performance_bar_allowed_group_id: group.full_path }

      expect(response).to have_gitlab_http_status(200)
      expect(json_response['performance_bar_allowed_group_id']).to eq(group.id)
    end

    it "supports legacy performance_bar_enabled" do
      put api("/application/settings", admin),
        params: {
          performance_bar_enabled: false,
          performance_bar_allowed_group_id: group.full_path
        }

      expect(response).to have_gitlab_http_status(200)
      expect(json_response['performance_bar_allowed_group_id']).to be_nil
    end

    it 'supports legacy allow_local_requests_from_hooks_and_services' do
      put api("/application/settings", admin),
          params: { allow_local_requests_from_hooks_and_services: true }

      expect(response).to have_gitlab_http_status(200)
      expect(json_response['allow_local_requests_from_hooks_and_services']).to eq(true)
    end

    context 'external policy classification settings' do
      let(:settings) do
        {
          external_authorization_service_enabled: true,
          external_authorization_service_url: 'https://custom.service/',
          external_authorization_service_default_label: 'default',
          external_authorization_service_timeout: 9.99,
          external_auth_client_cert: File.read('spec/fixtures/passphrase_x509_certificate.crt'),
          external_auth_client_key: File.read('spec/fixtures/passphrase_x509_certificate_pk.key'),
          external_auth_client_key_pass: "5iveL!fe"
        }
      end

      let(:attribute_names) { settings.keys.map(&:to_s) }

      it 'includes the attributes in the API' do
        get api("/application/settings", admin)

        expect(response).to have_gitlab_http_status(200)
        attribute_names.each do |attribute|
          expect(json_response.keys).to include(attribute)
        end
      end

      it 'allows updating the settings' do
        put api("/application/settings", admin), params: settings

        expect(response).to have_gitlab_http_status(200)
        settings.each do |attribute, value|
          expect(ApplicationSetting.current.public_send(attribute)).to eq(value)
        end
      end
    end

    context "snowplow tracking settings" do
      let(:settings) do
        {
          snowplow_collector_hostname: "snowplow.example.com",
          snowplow_cookie_domain: ".example.com",
          snowplow_enabled: true,
          snowplow_site_id: "site_id"
        }
      end

      let(:attribute_names) { settings.keys.map(&:to_s) }

      it "includes the attributes in the API" do
        get api("/application/settings", admin)

        expect(response).to have_gitlab_http_status(200)
        attribute_names.each do |attribute|
          expect(json_response.keys).to include(attribute)
        end
      end

      it "allows updating the settings" do
        put api("/application/settings", admin), params: settings

        expect(response).to have_gitlab_http_status(200)
        settings.each do |attribute, value|
          expect(ApplicationSetting.current.public_send(attribute)).to eq(value)
        end
      end

      context "missing snowplow_collector_hostname value when snowplow_enabled is true" do
        it "returns a blank parameter error message" do
          put api("/application/settings", admin), params: { snowplow_enabled: true }

          expect(response).to have_gitlab_http_status(400)
          expect(json_response["error"]).to eq("snowplow_collector_hostname is missing")
        end

        it "handles validation errors" do
          put api("/application/settings", admin), params: settings.merge({
            snowplow_collector_hostname: nil
          })

          expect(response).to have_gitlab_http_status(400)
          message = json_response["message"]
          expect(message["snowplow_collector_hostname"]).to include("can't be blank")
        end
      end
    end

    context "missing plantuml_url value when plantuml_enabled is true" do
      it "returns a blank parameter error message" do
        put api("/application/settings", admin), params: { plantuml_enabled: true }

        expect(response).to have_gitlab_http_status(400)
        expect(json_response['error']).to eq('plantuml_url is missing')
      end
    end

    context 'asset_proxy settings' do
      it 'updates application settings' do
        put api('/application/settings', admin),
          params: {
            asset_proxy_enabled: true,
            asset_proxy_url: 'http://assets.example.com',
            asset_proxy_secret_key: 'shared secret',
            asset_proxy_whitelist: ['example.com', '*.example.com']
          }

        expect(response).to have_gitlab_http_status(200)
        expect(json_response['asset_proxy_enabled']).to be(true)
        expect(json_response['asset_proxy_url']).to eq('http://assets.example.com')
        expect(json_response['asset_proxy_secret_key']).to be_nil
        expect(json_response['asset_proxy_whitelist']).to eq(['example.com', '*.example.com', 'localhost'])
      end

      it 'allows a string for asset_proxy_whitelist' do
        put api('/application/settings', admin),
          params: {
            asset_proxy_whitelist: 'example.com, *.example.com'
          }

        expect(response).to have_gitlab_http_status(200)
        expect(json_response['asset_proxy_whitelist']).to eq(['example.com', '*.example.com', 'localhost'])
      end
    end
<<<<<<< HEAD
=======

    context 'domain_blacklist settings' do
      it 'rejects domain_blacklist_enabled when domain_blacklist is empty' do
        put api('/application/settings', admin),
          params: {
            domain_blacklist_enabled: true,
            domain_blacklist: []
          }

        expect(response).to have_gitlab_http_status(400)
        message = json_response["message"]
        expect(message["domain_blacklist"]).to eq(["Domain blacklist cannot be empty if Blacklist is enabled."])
      end

      it 'allows array for domain_blacklist' do
        put api('/application/settings', admin),
          params: {
            domain_blacklist_enabled: true,
            domain_blacklist: ['domain1.com', 'domain2.com']
          }

        expect(response).to have_gitlab_http_status(200)
        expect(json_response['domain_blacklist_enabled']).to be(true)
        expect(json_response['domain_blacklist']).to eq(['domain1.com', 'domain2.com'])
      end

      it 'allows a string for domain_blacklist' do
        put api('/application/settings', admin),
          params: {
            domain_blacklist_enabled: true,
            domain_blacklist: 'domain3.com, *.domain4.com'
          }

        expect(response).to have_gitlab_http_status(200)
        expect(json_response['domain_blacklist_enabled']).to be(true)
        expect(json_response['domain_blacklist']).to eq(['domain3.com', '*.domain4.com'])
      end
    end
>>>>>>> 3440d0f6
  end
end<|MERGE_RESOLUTION|>--- conflicted
+++ resolved
@@ -252,8 +252,6 @@
         expect(json_response['asset_proxy_whitelist']).to eq(['example.com', '*.example.com', 'localhost'])
       end
     end
-<<<<<<< HEAD
-=======
 
     context 'domain_blacklist settings' do
       it 'rejects domain_blacklist_enabled when domain_blacklist is empty' do
@@ -292,6 +290,5 @@
         expect(json_response['domain_blacklist']).to eq(['domain3.com', '*.domain4.com'])
       end
     end
->>>>>>> 3440d0f6
   end
 end