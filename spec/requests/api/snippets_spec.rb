--- conflicted
+++ resolved
@@ -206,7 +206,6 @@
         expect(json_response['visibility']).to eq(params[:visibility])
       end
     end
-<<<<<<< HEAD
 
     context 'with restricted visibility settings' do
       before do
@@ -215,16 +214,6 @@
                                     Gitlab::VisibilityLevel::PRIVATE])
       end
 
-=======
-
-    context 'with restricted visibility settings' do
-      before do
-        stub_application_setting(restricted_visibility_levels:
-                                   [Gitlab::VisibilityLevel::INTERNAL,
-                                    Gitlab::VisibilityLevel::PRIVATE])
-      end
-
->>>>>>> 3440d0f6
       it_behaves_like 'snippet creation'
     end
 
@@ -291,7 +280,6 @@
         expect(snippet.description).to eq(new_description)
         expect(snippet.visibility).to eq('internal')
       end
-<<<<<<< HEAD
     end
 
     context 'with restricted visibility settings' do
@@ -304,20 +292,6 @@
       it_behaves_like 'snippet updates'
     end
 
-=======
-    end
-
-    context 'with restricted visibility settings' do
-      before do
-        stub_application_setting(restricted_visibility_levels:
-                                   [Gitlab::VisibilityLevel::PUBLIC,
-                                    Gitlab::VisibilityLevel::PRIVATE])
-      end
-
-      it_behaves_like 'snippet updates'
-    end
-
->>>>>>> 3440d0f6
     it_behaves_like 'snippet updates'
 
     it 'returns 404 for invalid snippet id' do
