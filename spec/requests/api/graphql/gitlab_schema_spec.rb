--- conflicted
+++ resolved
@@ -5,11 +5,7 @@
 
   it 'shows an error if complexity is too high' do
     project = create(:project, :repository)
-<<<<<<< HEAD
-    query   = graphql_query_for('project', { 'fullPath' => project.full_path }, "id\nname\ndescription")
-=======
     query   = graphql_query_for('project', { 'fullPath' => project.full_path }, %w(id name description))
->>>>>>> d748f2a6
 
     allow(GitlabSchema).to receive(:max_query_complexity).and_return 1
 
