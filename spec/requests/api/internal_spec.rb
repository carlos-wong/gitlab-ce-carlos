--- conflicted
+++ resolved
@@ -959,13 +959,9 @@
 
       it 'creates a new merge request' do
         expect do
-<<<<<<< HEAD
-          post api('/internal/post_receive'), params: valid_params
-=======
           Sidekiq::Testing.fake! do
             post api('/internal/post_receive'), params: valid_params
           end
->>>>>>> d748f2a6
         end.to change { MergeRequest.count }.by(1)
       end
 
@@ -1004,24 +1000,13 @@
 
       context 'when the feature is disabled' do
         it 'does not invoke MergeRequests::PushOptionsHandlerService' do
-<<<<<<< HEAD
-          Feature.disable(:mr_push_options)
-
-          expect(MergeRequests::PushOptionsHandlerService).to receive(:new)
-=======
           stub_feature_flags(mr_push_options: false)
 
           expect(MergeRequests::PushOptionsHandlerService).not_to receive(:new)
->>>>>>> d748f2a6
 
           expect do
             post api('/internal/post_receive'), params: valid_params
           end.not_to change { MergeRequest.count }
-<<<<<<< HEAD
-
-          Feature.enable(:mr_push_options)
-=======
->>>>>>> d748f2a6
         end
       end
     end
