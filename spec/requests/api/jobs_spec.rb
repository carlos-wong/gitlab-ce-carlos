require 'spec_helper'

describe API::Jobs do
  set(:project) do
    create(:project, :repository, public_builds: false)
  end

  set(:pipeline) do
    create(:ci_empty_pipeline, project: project,
                               sha: project.commit.id,
                               ref: project.default_branch)
  end

<<<<<<< HEAD
  let(:job) { create(:ci_build, pipeline: pipeline) }
=======
  let!(:job) { create(:ci_build, :success, pipeline: pipeline) }
>>>>>>> 4b92efd9

  let(:user) { create(:user) }
  let(:api_user) { user }
  let(:reporter) { create(:project_member, :reporter, project: project).user }
  let(:guest) { create(:project_member, :guest, project: project).user }
  let(:cross_project_pipeline_enabled) { true }
  let(:object_storage_enabled) { true }

  before do
    stub_licensed_features(cross_project_pipelines: cross_project_pipeline_enabled,
                           object_storage: object_storage_enabled)
    project.add_developer(user)
  end

  describe 'GET /projects/:id/jobs' do
    let(:query) { Hash.new }

    before do
      job
      get api("/projects/#{project.id}/jobs", api_user), query
    end

    context 'authorized user' do
      it 'returns project jobs' do
        expect(response).to have_gitlab_http_status(200)
        expect(response).to include_pagination_headers
        expect(json_response).to be_an Array
      end

      it 'returns correct values' do
        expect(json_response).not_to be_empty
        expect(json_response.first['commit']['id']).to eq project.commit.id
      end

      it 'returns pipeline data' do
        json_job = json_response.first

        expect(json_job['pipeline']).not_to be_empty
        expect(json_job['pipeline']['id']).to eq job.pipeline.id
        expect(json_job['pipeline']['ref']).to eq job.pipeline.ref
        expect(json_job['pipeline']['sha']).to eq job.pipeline.sha
        expect(json_job['pipeline']['status']).to eq job.pipeline.status
      end

      context 'filter project with one scope element' do
        let(:query) { { 'scope' => 'pending' } }

        it do
          expect(response).to have_gitlab_http_status(200)
          expect(json_response).to be_an Array
        end
      end

      context 'filter project with array of scope elements' do
        let(:query) { { scope: %w(pending running) } }

        it do
          expect(response).to have_gitlab_http_status(200)
          expect(json_response).to be_an Array
        end
      end

      context 'respond 400 when scope contains invalid state' do
        let(:query) { { scope: %w(unknown running) } }

        it { expect(response).to have_gitlab_http_status(400) }
      end
    end

    context 'unauthorized user' do
      let(:api_user) { nil }

      it 'does not return project jobs' do
        expect(response).to have_gitlab_http_status(401)
      end
    end
  end

  describe 'GET /projects/:id/pipelines/:pipeline_id/jobs' do
    let(:query) { Hash.new }

    before do
      job
      get api("/projects/#{project.id}/pipelines/#{pipeline.id}/jobs", api_user), query
    end

    context 'authorized user' do
      it 'returns pipeline jobs' do
        expect(response).to have_gitlab_http_status(200)
        expect(response).to include_pagination_headers
        expect(json_response).to be_an Array
      end

      it 'returns correct values' do
        expect(json_response).not_to be_empty
        expect(json_response.first['commit']['id']).to eq project.commit.id
      end

      it 'returns pipeline data' do
        json_job = json_response.first

        expect(json_job['pipeline']).not_to be_empty
        expect(json_job['pipeline']['id']).to eq job.pipeline.id
        expect(json_job['pipeline']['ref']).to eq job.pipeline.ref
        expect(json_job['pipeline']['sha']).to eq job.pipeline.sha
        expect(json_job['pipeline']['status']).to eq job.pipeline.status
      end

      context 'filter jobs with one scope element' do
        let(:query) { { 'scope' => 'pending' } }

        it do
          expect(response).to have_gitlab_http_status(200)
          expect(json_response).to be_an Array
        end
      end

      context 'filter jobs with array of scope elements' do
        let(:query) { { scope: %w(pending running) } }

        it do
          expect(response).to have_gitlab_http_status(200)
          expect(json_response).to be_an Array
        end
      end

      context 'respond 400 when scope contains invalid state' do
        let(:query) { { scope: %w(unknown running) } }

        it { expect(response).to have_gitlab_http_status(400) }
      end

      context 'jobs in different pipelines' do
        let!(:pipeline2) { create(:ci_empty_pipeline, project: project) }
        let!(:job2) { create(:ci_build, pipeline: pipeline2) }

        it 'excludes jobs from other pipelines' do
          json_response.each { |job| expect(job['pipeline']['id']).to eq(pipeline.id) }
        end
      end
    end

    context 'unauthorized user' do
      let(:api_user) { nil }

      it 'does not return jobs' do
        expect(response).to have_gitlab_http_status(401)
      end
    end
  end

  describe 'GET /projects/:id/jobs/:job_id' do
    before do
      get api("/projects/#{project.id}/jobs/#{job.id}", api_user)
    end

    context 'authorized user' do
      it 'returns specific job data' do
        expect(response).to have_gitlab_http_status(200)
        expect(json_response['id']).to eq(job.id)
        expect(json_response['status']).to eq(job.status)
        expect(json_response['stage']).to eq(job.stage)
        expect(json_response['name']).to eq(job.name)
        expect(json_response['ref']).to eq(job.ref)
        expect(json_response['tag']).to eq(job.tag)
        expect(json_response['coverage']).to eq(job.coverage)
        expect(Time.parse(json_response['created_at'])).to be_like_time(job.created_at)
        expect(Time.parse(json_response['started_at'])).to be_like_time(job.started_at)
        expect(Time.parse(json_response['finished_at'])).to be_like_time(job.finished_at)
        expect(json_response['duration']).to eq(job.duration)
      end

      it 'returns pipeline data' do
        json_job = json_response

        expect(json_job['pipeline']).not_to be_empty
        expect(json_job['pipeline']['id']).to eq job.pipeline.id
        expect(json_job['pipeline']['ref']).to eq job.pipeline.ref
        expect(json_job['pipeline']['sha']).to eq job.pipeline.sha
        expect(json_job['pipeline']['status']).to eq job.pipeline.status
      end
    end

    context 'unauthorized user' do
      let(:api_user) { nil }

      it 'does not return specific job data' do
        expect(response).to have_gitlab_http_status(401)
      end
    end
  end

  describe 'GET /projects/:id/jobs/:job_id/artifacts/:artifact_path' do
    context 'when job has artifacts' do
      let(:job) { create(:ci_build, :artifacts, pipeline: pipeline) }

      let(:artifact) do
        'other_artifacts_0.1.2/another-subdirectory/banana_sample.gif'
      end

      context 'when user is anonymous' do
        let(:api_user) { nil }

        context 'when project is public' do
          it 'allows to access artifacts' do
            project.update_column(:visibility_level,
                                  Gitlab::VisibilityLevel::PUBLIC)
            project.update_column(:public_builds, true)

            get_artifact_file(artifact)

            expect(response).to have_gitlab_http_status(200)
          end
        end

        context 'when project is public with builds access disabled' do
          it 'rejects access to artifacts' do
            project.update_column(:visibility_level,
                                  Gitlab::VisibilityLevel::PUBLIC)
            project.update_column(:public_builds, false)

            get_artifact_file(artifact)

            expect(response).to have_gitlab_http_status(403)
          end
        end

        context 'when project is private' do
          it 'rejects access and hides existence of artifacts' do
            project.update_column(:visibility_level,
                                  Gitlab::VisibilityLevel::PRIVATE)
            project.update_column(:public_builds, true)

            get_artifact_file(artifact)

            expect(response).to have_gitlab_http_status(404)
          end
        end
      end

      context 'when user is authorized' do
        it 'returns a specific artifact file for a valid path' do
          expect(Gitlab::Workhorse)
            .to receive(:send_artifacts_entry)
            .and_call_original

          get_artifact_file(artifact)

          expect(response).to have_gitlab_http_status(200)
          expect(response.headers)
            .to include('Content-Type' => 'application/json',
                        'Gitlab-Workhorse-Send-Data' => /artifacts-entry/)
        end
      end
    end

    context 'when job does not have artifacts' do
      it 'does not return job artifact file' do
        get_artifact_file('some/artifact')

        expect(response).to have_gitlab_http_status(404)
      end
    end

    def get_artifact_file(artifact_path)
      get api("/projects/#{project.id}/jobs/#{job.id}/" \
              "artifacts/#{artifact_path}", api_user)
    end
  end

  describe 'GET /projects/:id/jobs/:job_id/artifacts' do
    before do
      stub_artifacts_object_storage
      get api("/projects/#{project.id}/jobs/#{job.id}/artifacts", api_user)
    end

    context 'normal authentication' do
      before do
        stub_artifacts_object_storage
      end

      context 'job with artifacts' do
        context 'when artifacts are stored locally' do
          let(:job) { create(:ci_build, :artifacts, pipeline: pipeline) }

          before do
            get api("/projects/#{project.id}/jobs/#{job.id}/artifacts", api_user)
          end

          context 'authorized user' do
            it_behaves_like 'downloads artifact'
          end

          it 'returns specific job artifacts' do
            expect(response).to have_http_status(200)
            expect(response.headers).to include(download_headers)
            expect(response.body).to match_file(job.artifacts_file.file.file)
          end
        end

        context 'when artifacts are stored remotely' do
          let(:job) { create(:ci_build, pipeline: pipeline) }
          let!(:artifact) { create(:ci_job_artifact, :archive, :remote_store, job: job) }

          before do
            job.reload

            get api("/projects/#{project.id}/jobs/#{job.id}/artifacts", api_user)
          end

          it 'does not return specific job artifacts' do
            expect(response).to have_http_status(401)
          end
        end

        it 'does not return job artifacts if not uploaded' do
          get api("/projects/#{project.id}/jobs/#{job.id}/artifacts", api_user)

          expect(response).to have_gitlab_http_status(404)
        end
      end
    end

    context 'authorized by job_token' do
      let(:job) { create(:ci_build, :artifacts, pipeline: pipeline, user: api_user) }

      before do
        get api("/projects/#{project.id}/jobs/#{job.id}/artifacts"), job_token: job.token
      end

      context 'user is developer' do
        let(:api_user) { user }

        it_behaves_like 'downloads artifact'
      end

      context 'when artifacts are stored remotely' do
        let(:job) { create(:ci_build, :artifacts, :remote_store, pipeline: pipeline) }

        it 'returns location redirect' do
          expect(response).to have_http_status(302)
        end
      end
    end

    it 'does not return job artifacts if not uploaded' do
      expect(response).to have_gitlab_http_status(404)
    end
  end

  describe 'GET /projects/:id/artifacts/:ref_name/download?job=name' do
    let(:api_user) { reporter }
    let(:job) { create(:ci_build, :artifacts, pipeline: pipeline) }

    before do
      stub_artifacts_object_storage(licensed: :skip)
      job.success
    end

    def get_for_ref(ref = pipeline.ref, job_name = job.name)
      get api("/projects/#{project.id}/jobs/artifacts/#{ref}/download", api_user), job: job_name
    end

    context 'when not logged in' do
      let(:api_user) { nil }

      before do
        get_for_ref
      end

      it 'does not find a resource in a private project' do
        expect(project).to be_private
        expect(response).to have_gitlab_http_status(404)
      end
    end

    context 'when logging as guest' do
      let(:api_user) { guest }

      before do
        get_for_ref
      end

      it 'gives 403' do
        expect(response).to have_gitlab_http_status(403)
      end
    end

    context 'non-existing job' do
      shared_examples 'not found' do
        it { expect(response).to have_gitlab_http_status(:not_found) }
      end

      context 'has no such ref' do
        before do
          get_for_ref('TAIL')
        end

        it_behaves_like 'not found'
      end

      context 'has no such job' do
        before do
          get_for_ref(pipeline.ref, 'NOBUILD')
        end

        it_behaves_like 'not found'
      end
    end

    context 'find proper job' do
      shared_examples 'a valid file' do
        context 'when artifacts are stored locally' do
          let(:download_headers) do
            { 'Content-Transfer-Encoding' => 'binary',
              'Content-Disposition' =>
                "attachment; filename=#{job.artifacts_file.filename}" }
          end

          it { expect(response).to have_http_status(200) }
          it { expect(response.headers).to include(download_headers) }
        end

        context 'when artifacts are stored remotely' do
          let(:job) { create(:ci_build, pipeline: pipeline, user: api_user) }
          let!(:artifact) { create(:ci_job_artifact, :archive, :remote_store, job: job) }

          before do
            job.reload

            get api("/projects/#{project.id}/jobs/#{job.id}/artifacts", api_user)
          end

          it 'returns location redirect' do
            expect(response).to have_http_status(302)
          end
        end
      end

      context 'with regular branch' do
        before do
          pipeline.reload
          pipeline.update(ref: 'master',
                          sha: project.commit('master').sha)

          get_for_ref('master')
        end

        it_behaves_like 'a valid file'
      end

      context 'with branch name containing slash' do
        before do
          pipeline.reload
          pipeline.update(ref: 'improve/awesome',
                          sha: project.commit('improve/awesome').sha)
        end

        before do
          get_for_ref('improve/awesome')
        end

        it_behaves_like 'a valid file'
      end
    end
  end

  describe 'GET /projects/:id/jobs/:job_id/trace' do
    let(:job) { create(:ci_build, :trace, pipeline: pipeline) }

    before do
      get api("/projects/#{project.id}/jobs/#{job.id}/trace", api_user)
    end

    context 'authorized user' do
      it 'returns specific job trace' do
        expect(response).to have_gitlab_http_status(200)
        expect(response.body).to eq(job.trace.raw)
      end
    end

    context 'unauthorized user' do
      let(:api_user) { nil }

      it 'does not return specific job trace' do
        expect(response).to have_gitlab_http_status(401)
      end
    end
  end

  describe 'POST /projects/:id/jobs/:job_id/cancel' do
    before do
      post api("/projects/#{project.id}/jobs/#{job.id}/cancel", api_user)
    end

    context 'authorized user' do
      context 'user with :update_build persmission' do
        it 'cancels running or pending job' do
          expect(response).to have_gitlab_http_status(201)
          expect(project.builds.first.status).to eq('success')
        end
      end

      context 'user without :update_build permission' do
        let(:api_user) { reporter }

        it 'does not cancel job' do
          expect(response).to have_gitlab_http_status(403)
        end
      end
    end

    context 'unauthorized user' do
      let(:api_user) { nil }

      it 'does not cancel job' do
        expect(response).to have_gitlab_http_status(401)
      end
    end
  end

  describe 'POST /projects/:id/jobs/:job_id/retry' do
    let(:job) { create(:ci_build, :canceled, pipeline: pipeline) }

    before do
      post api("/projects/#{project.id}/jobs/#{job.id}/retry", api_user)
    end

    context 'authorized user' do
      context 'user with :update_build permission' do
        it 'retries non-running job' do
          expect(response).to have_gitlab_http_status(201)
          expect(project.builds.first.status).to eq('canceled')
          expect(json_response['status']).to eq('pending')
        end
      end

      context 'user without :update_build permission' do
        let(:api_user) { reporter }

        it 'does not retry job' do
          expect(response).to have_gitlab_http_status(403)
        end
      end
    end

    context 'unauthorized user' do
      let(:api_user) { nil }

      it 'does not retry job' do
        expect(response).to have_gitlab_http_status(401)
      end
    end
  end

  describe 'POST /projects/:id/jobs/:job_id/erase' do
    let(:role) { :master }

    before do
      project.add_role(user, role)

      post api("/projects/#{project.id}/jobs/#{job.id}/erase", user)
    end

    context 'job is erasable' do
      let(:job) { create(:ci_build, :trace, :artifacts, :success, project: project, pipeline: pipeline) }

      it 'erases job content' do
        expect(response).to have_gitlab_http_status(201)
        expect(job).not_to have_trace
        expect(job.artifacts_file.exists?).to be_falsy
        expect(job.artifacts_metadata.exists?).to be_falsy
      end

      it 'updates job' do
        job.reload

        expect(job.erased_at).to be_truthy
        expect(job.erased_by).to eq(user)
      end
    end

    context 'job is not erasable' do
      let(:job) { create(:ci_build, :trace, project: project, pipeline: pipeline) }

      it 'responds with forbidden' do
        expect(response).to have_gitlab_http_status(403)
      end
    end

    context 'when a developer erases a build' do
      let(:role) { :developer }
      let(:job) { create(:ci_build, :trace, :artifacts, :success, project: project, pipeline: pipeline, user: owner) }

      context 'when the build was created by the developer' do
        let(:owner) { user }

        it { expect(response).to have_gitlab_http_status(201) }
      end

      context 'when the build was created by the other' do
        let(:owner) { create(:user) }

        it { expect(response).to have_gitlab_http_status(403) }
      end
    end
  end

  describe 'POST /projects/:id/jobs/:job_id/artifacts/keep' do
    before do
      post api("/projects/#{project.id}/jobs/#{job.id}/artifacts/keep", user)
    end

    context 'artifacts did not expire' do
      let(:job) do
        create(:ci_build, :trace, :artifacts, :success,
               project: project, pipeline: pipeline, artifacts_expire_at: Time.now + 7.days)
      end

      it 'keeps artifacts' do
        expect(response).to have_gitlab_http_status(200)
        expect(job.reload.artifacts_expire_at).to be_nil
      end
    end

    context 'no artifacts' do
      let(:job) { create(:ci_build, project: project, pipeline: pipeline) }

      it 'responds with not found' do
        expect(response).to have_gitlab_http_status(404)
      end
    end
  end

  describe 'POST /projects/:id/jobs/:job_id/play' do
    before do
      post api("/projects/#{project.id}/jobs/#{job.id}/play", api_user)
    end

    context 'on an playable job' do
      let(:job) { create(:ci_build, :manual, project: project, pipeline: pipeline) }

      context 'when user is authorized to trigger a manual action' do
        it 'plays the job' do
          expect(response).to have_gitlab_http_status(200)
          expect(json_response['user']['id']).to eq(user.id)
          expect(json_response['id']).to eq(job.id)
          expect(job.reload).to be_pending
        end
      end

      context 'when user is not authorized to trigger a manual action' do
        context 'when user does not have access to the project' do
          let(:api_user) { create(:user) }

          it 'does not trigger a manual action' do
            expect(job.reload).to be_manual
            expect(response).to have_gitlab_http_status(404)
          end
        end

        context 'when user is not allowed to trigger the manual action' do
          let(:api_user) { reporter }

          it 'does not trigger a manual action' do
            expect(job.reload).to be_manual
            expect(response).to have_gitlab_http_status(403)
          end
        end
      end
    end

    context 'on a non-playable job' do
      it 'returns a status code 400, Bad Request' do
        expect(response).to have_gitlab_http_status 400
        expect(response.body).to match("Unplayable Job")
      end
    end
  end
end<|MERGE_RESOLUTION|>--- conflicted
+++ resolved
@@ -11,11 +11,7 @@
                                ref: project.default_branch)
   end
 
-<<<<<<< HEAD
-  let(:job) { create(:ci_build, pipeline: pipeline) }
-=======
   let!(:job) { create(:ci_build, :success, pipeline: pipeline) }
->>>>>>> 4b92efd9
 
   let(:user) { create(:user) }
   let(:api_user) { user }
