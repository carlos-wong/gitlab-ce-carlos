require 'spec_helper'

describe API::API, 'ProjectHooks', api: true do
  include ApiHelpers
  let(:user) { create(:user) }
  let(:user3) { create(:user) }
  let!(:project) { create(:project, creator_id: user.id, namespace: user.namespace) }
  let!(:hook) do
    create(:project_hook,
<<<<<<< HEAD
           project: project, url: "http://example.com",
           push_events: true, merge_requests_events: true,
           tag_push_events: true, issues_events: true, note_events: true,
           build_events: true, pipeline_events: true,
=======
           :all_events_enabled,
           project: project,
           url: 'http://example.com',
>>>>>>> 02591b04
           enable_ssl_verification: true)
  end

  before do
    project.team << [user, :master]
    project.team << [user3, :developer]
  end

  describe "GET /projects/:id/hooks" do
    context "authorized user" do
      it "returns project hooks" do
        get api("/projects/#{project.id}/hooks", user)
        expect(response).to have_http_status(200)

        expect(json_response).to be_an Array
        expect(json_response.count).to eq(1)
        expect(json_response.first['url']).to eq("http://example.com")
        expect(json_response.first['issues_events']).to eq(true)
        expect(json_response.first['push_events']).to eq(true)
        expect(json_response.first['merge_requests_events']).to eq(true)
        expect(json_response.first['tag_push_events']).to eq(true)
        expect(json_response.first['note_events']).to eq(true)
        expect(json_response.first['build_events']).to eq(true)
        expect(json_response.first['pipeline_events']).to eq(true)
        expect(json_response.first['enable_ssl_verification']).to eq(true)
      end
    end

    context "unauthorized user" do
      it "does not access project hooks" do
        get api("/projects/#{project.id}/hooks", user3)
        expect(response).to have_http_status(403)
      end
    end
  end

  describe "GET /projects/:id/hooks/:hook_id" do
    context "authorized user" do
      it "returns a project hook" do
        get api("/projects/#{project.id}/hooks/#{hook.id}", user)
        expect(response).to have_http_status(200)
        expect(json_response['url']).to eq(hook.url)
        expect(json_response['issues_events']).to eq(hook.issues_events)
        expect(json_response['push_events']).to eq(hook.push_events)
        expect(json_response['merge_requests_events']).to eq(hook.merge_requests_events)
        expect(json_response['tag_push_events']).to eq(hook.tag_push_events)
        expect(json_response['note_events']).to eq(hook.note_events)
        expect(json_response['enable_ssl_verification']).to eq(hook.enable_ssl_verification)
      end

      it "returns a 404 error if hook id is not available" do
        get api("/projects/#{project.id}/hooks/1234", user)
        expect(response).to have_http_status(404)
      end
    end

    context "unauthorized user" do
      it "does not access an existing hook" do
        get api("/projects/#{project.id}/hooks/#{hook.id}", user3)
        expect(response).to have_http_status(403)
      end
    end

    it "returns a 404 error if hook id is not available" do
      get api("/projects/#{project.id}/hooks/1234", user)
      expect(response).to have_http_status(404)
    end
  end

  describe "POST /projects/:id/hooks" do
    it "adds hook to project" do
      expect do
        post api("/projects/#{project.id}/hooks", user), url: "http://example.com", issues_events: true
      end.to change {project.hooks.count}.by(1)
      expect(response).to have_http_status(201)
      expect(json_response['url']).to eq('http://example.com')
      expect(json_response['issues_events']).to eq(true)
      expect(json_response['push_events']).to eq(true)
      expect(json_response['merge_requests_events']).to eq(false)
      expect(json_response['tag_push_events']).to eq(false)
      expect(json_response['note_events']).to eq(false)
      expect(json_response['build_events']).to eq(false)
      expect(json_response['pipeline_events']).to eq(false)
      expect(json_response['enable_ssl_verification']).to eq(true)
    end

    it "returns a 400 error if url not given" do
      post api("/projects/#{project.id}/hooks", user)
      expect(response).to have_http_status(400)
    end

    it "returns a 422 error if url not valid" do
      post api("/projects/#{project.id}/hooks", user), "url" => "ftp://example.com"
      expect(response).to have_http_status(422)
    end
  end

  describe "PUT /projects/:id/hooks/:hook_id" do
    it "updates an existing project hook" do
      put api("/projects/#{project.id}/hooks/#{hook.id}", user),
        url: 'http://example.org', push_events: false
      expect(response).to have_http_status(200)
      expect(json_response['url']).to eq('http://example.org')
      expect(json_response['issues_events']).to eq(hook.issues_events)
      expect(json_response['push_events']).to eq(false)
      expect(json_response['merge_requests_events']).to eq(hook.merge_requests_events)
      expect(json_response['tag_push_events']).to eq(hook.tag_push_events)
      expect(json_response['note_events']).to eq(hook.note_events)
      expect(json_response['enable_ssl_verification']).to eq(hook.enable_ssl_verification)
    end

    it "returns 404 error if hook id not found" do
      put api("/projects/#{project.id}/hooks/1234", user), url: 'http://example.org'
      expect(response).to have_http_status(404)
    end

    it "returns 400 error if url is not given" do
      put api("/projects/#{project.id}/hooks/#{hook.id}", user)
      expect(response).to have_http_status(400)
    end

    it "returns a 422 error if url is not valid" do
      put api("/projects/#{project.id}/hooks/#{hook.id}", user), url: 'ftp://example.com'
      expect(response).to have_http_status(422)
    end
  end

  describe "DELETE /projects/:id/hooks/:hook_id" do
    it "deletes hook from project" do
      expect do
        delete api("/projects/#{project.id}/hooks/#{hook.id}", user)
      end.to change {project.hooks.count}.by(-1)
      expect(response).to have_http_status(200)
    end

    it "returns success when deleting hook" do
      delete api("/projects/#{project.id}/hooks/#{hook.id}", user)
      expect(response).to have_http_status(200)
    end

    it "returns a 404 error when deleting non existent hook" do
      delete api("/projects/#{project.id}/hooks/42", user)
      expect(response).to have_http_status(404)
    end

    it "returns a 405 error if hook id not given" do
      delete api("/projects/#{project.id}/hooks", user)
      expect(response).to have_http_status(405)
    end

    it "returns a 404 if a user attempts to delete project hooks he/she does not own" do
      test_user = create(:user)
      other_project = create(:project)
      other_project.team << [test_user, :master]

      delete api("/projects/#{other_project.id}/hooks/#{hook.id}", test_user)
      expect(response).to have_http_status(404)
      expect(WebHook.exists?(hook.id)).to be_truthy
    end
  end
end<|MERGE_RESOLUTION|>--- conflicted
+++ resolved
@@ -7,16 +7,9 @@
   let!(:project) { create(:project, creator_id: user.id, namespace: user.namespace) }
   let!(:hook) do
     create(:project_hook,
-<<<<<<< HEAD
-           project: project, url: "http://example.com",
-           push_events: true, merge_requests_events: true,
-           tag_push_events: true, issues_events: true, note_events: true,
-           build_events: true, pipeline_events: true,
-=======
            :all_events_enabled,
            project: project,
            url: 'http://example.com',
->>>>>>> 02591b04
            enable_ssl_verification: true)
   end
 
