require "spec_helper"

describe 'Git HTTP requests', lib: true do
  include GitHttpHelpers
  include WorkhorseHelpers
  include UserActivitiesHelpers

  shared_examples 'pulls require Basic HTTP Authentication' do
    context "when no credentials are provided" do
      it "responds to downloads with status 401 Unauthorized (no project existence information leak)" do
        download(path) do |response|
          expect(response).to have_http_status(:unauthorized)
          expect(response.header['WWW-Authenticate']).to start_with('Basic ')
        end
      end
    end

    context "when only username is provided" do
      it "responds to downloads with status 401 Unauthorized" do
        download(path, user: user.username) do |response|
          expect(response).to have_http_status(:unauthorized)
          expect(response.header['WWW-Authenticate']).to start_with('Basic ')
        end
      end
    end

    context "when username and password are provided" do
      context "when authentication fails" do
        it "responds to downloads with status 401 Unauthorized" do
          download(path, user: user.username, password: "wrong-password") do |response|
            expect(response).to have_http_status(:unauthorized)
            expect(response.header['WWW-Authenticate']).to start_with('Basic ')
          end
        end
      end

      context "when authentication succeeds" do
        it "does not respond to downloads with status 401 Unauthorized" do
          download(path, user: user.username, password: user.password) do |response|
            expect(response).not_to have_http_status(:unauthorized)
            expect(response.header['WWW-Authenticate']).to be_nil
          end
        end
      end
    end
  end
<<<<<<< HEAD

  shared_examples 'pushes require Basic HTTP Authentication' do
    context "when no credentials are provided" do
      it "responds to uploads with status 401 Unauthorized (no project existence information leak)" do
        upload(path) do |response|
          expect(response).to have_http_status(:unauthorized)
          expect(response.header['WWW-Authenticate']).to start_with('Basic ')
        end
      end
    end

=======

  shared_examples 'pushes require Basic HTTP Authentication' do
    context "when no credentials are provided" do
      it "responds to uploads with status 401 Unauthorized (no project existence information leak)" do
        upload(path) do |response|
          expect(response).to have_http_status(:unauthorized)
          expect(response.header['WWW-Authenticate']).to start_with('Basic ')
        end
      end
    end

>>>>>>> 134ba0b5
    context "when only username is provided" do
      it "responds to uploads with status 401 Unauthorized" do
        upload(path, user: user.username) do |response|
          expect(response).to have_http_status(:unauthorized)
          expect(response.header['WWW-Authenticate']).to start_with('Basic ')
        end
      end
    end

    context "when username and password are provided" do
      context "when authentication fails" do
        it "responds to uploads with status 401 Unauthorized" do
          upload(path, user: user.username, password: "wrong-password") do |response|
            expect(response).to have_http_status(:unauthorized)
            expect(response.header['WWW-Authenticate']).to start_with('Basic ')
          end
        end
      end

      context "when authentication succeeds" do
        it "does not respond to uploads with status 401 Unauthorized" do
          upload(path, user: user.username, password: user.password) do |response|
            expect(response).not_to have_http_status(:unauthorized)
            expect(response.header['WWW-Authenticate']).to be_nil
          end
        end
      end
    end
  end

  shared_examples_for 'pulls are allowed' do
    it do
      download(path, env) do |response|
        expect(response).to have_http_status(:ok)
        expect(response.content_type.to_s).to eq(Gitlab::Workhorse::INTERNAL_API_CONTENT_TYPE)
      end
    end
  end

  shared_examples_for 'pushes are allowed' do
    it do
      upload(path, env) do |response|
        expect(response).to have_http_status(:ok)
        expect(response.content_type.to_s).to eq(Gitlab::Workhorse::INTERNAL_API_CONTENT_TYPE)
      end
    end
  end

  describe "User with no identities" do
    let(:user) { create(:user) }

    context "when the project doesn't exist" do
      let(:path) { 'doesnt/exist.git' }

      it_behaves_like 'pulls require Basic HTTP Authentication'
      it_behaves_like 'pushes require Basic HTTP Authentication'

      context 'when authenticated' do
        it 'rejects downloads and uploads with 404 Not Found' do
          download_or_upload(path, user: user.username, password: user.password) do |response|
            expect(response).to have_http_status(:not_found)
          end
        end
      end
    end

    context "when requesting the Wiki" do
      let(:wiki) { ProjectWiki.new(project) }
      let(:path) { "/#{wiki.repository.path_with_namespace}.git" }
<<<<<<< HEAD

      context "when the project is public" do
        let(:project) { create(:project, :repository, :public, :wiki_enabled) }

        it_behaves_like 'pushes require Basic HTTP Authentication'

        context 'when unauthenticated' do
          let(:env) { {} }

=======

      context "when the project is public" do
        let(:project) { create(:project, :repository, :public, :wiki_enabled) }

        it_behaves_like 'pushes require Basic HTTP Authentication'

        context 'when unauthenticated' do
          let(:env) { {} }

>>>>>>> 134ba0b5
          it_behaves_like 'pulls are allowed'

          it "responds to pulls with the wiki's repo" do
            download(path) do |response|
              json_body = ActiveSupport::JSON.decode(response.body)

              expect(json_body['RepoPath']).to include(wiki.repository.path_with_namespace)
            end
          end
        end

        context 'when authenticated' do
          let(:env) { { user: user.username, password: user.password } }

          context 'and as a developer on the team' do
            before do
              project.team << [user, :developer]
            end

            context 'but the repo is disabled' do
              let(:project) { create(:project, :repository, :public, :repository_disabled, :wiki_enabled) }

              it_behaves_like 'pulls are allowed'
              it_behaves_like 'pushes are allowed'
            end
          end

          context 'and not on the team' do
            it_behaves_like 'pulls are allowed'

            it 'rejects pushes with 403 Forbidden' do
              upload(path, env) do |response|
                expect(response).to have_http_status(:forbidden)
                expect(response.body).to eq(git_access_wiki_error(:write_to_wiki))
              end
            end
          end
        end
      end

      context "when the project is private" do
        let(:project) { create(:project, :repository, :private, :wiki_enabled) }

        it_behaves_like 'pulls require Basic HTTP Authentication'
        it_behaves_like 'pushes require Basic HTTP Authentication'

        context 'when authenticated' do
          context 'and as a developer on the team' do
            before do
              project.team << [user, :developer]
            end

            context 'but the repo is disabled' do
              let(:project) { create(:project, :repository, :private, :repository_disabled, :wiki_enabled) }

              it 'allows clones' do
                download(path, user: user.username, password: user.password) do |response|
                  expect(response).to have_http_status(:ok)
                end
              end

              it 'pushes are allowed' do
                upload(path, user: user.username, password: user.password) do |response|
                  expect(response).to have_http_status(:ok)
                end
              end
            end
          end

          context 'and not on the team' do
            it 'rejects clones with 404 Not Found' do
              download(path, user: user.username, password: user.password) do |response|
                expect(response).to have_http_status(:not_found)
                expect(response.body).to eq(git_access_error(:project_not_found))
              end
            end

            it 'rejects pushes with 404 Not Found' do
              upload(path, user: user.username, password: user.password) do |response|
                expect(response).to have_http_status(:not_found)
                expect(response.body).to eq(git_access_error(:project_not_found))
              end
            end
          end
        end
      end
    end

    context "when the project exists" do
      let(:path) { "#{project.path_with_namespace}.git" }

      context "when the project is public" do
        let(:project) { create(:project, :repository, :public) }

        it_behaves_like 'pushes require Basic HTTP Authentication'

        context 'when not authenticated' do
          let(:env) { {} }

          it_behaves_like 'pulls are allowed'
        end

        context "when authenticated" do
          let(:env) { { user: user.username, password: user.password } }

          context 'as a developer on the team' do
            before do
              project.team << [user, :developer]
            end

            it_behaves_like 'pulls are allowed'
            it_behaves_like 'pushes are allowed'

            context 'but git-receive-pack over HTTP is disabled in config' do
              before do
                allow(Gitlab.config.gitlab_shell).to receive(:receive_pack).and_return(false)
              end

              it 'rejects pushes with 403 Forbidden' do
                upload(path, env) do |response|
                  expect(response).to have_http_status(:forbidden)
                  expect(response.body).to eq(git_access_error(:receive_pack_disabled_over_http))
                end
              end
            end

            context 'but git-upload-pack over HTTP is disabled in config' do
              it "rejects pushes with 403 Forbidden" do
                allow(Gitlab.config.gitlab_shell).to receive(:upload_pack).and_return(false)

                download(path, env) do |response|
                  expect(response).to have_http_status(:forbidden)
                  expect(response.body).to eq(git_access_error(:upload_pack_disabled_over_http))
                end
              end
            end
          end

          context 'and not a member of the team' do
            it_behaves_like 'pulls are allowed'

            it 'rejects pushes with 403 Forbidden' do
              upload(path, env) do |response|
                expect(response).to have_http_status(:forbidden)
                expect(response.body).to eq(change_access_error(:push_code))
              end
            end
          end
        end

        context 'when the request is not from gitlab-workhorse' do
          it 'raises an exception' do
            expect do
              get("/#{project.path_with_namespace}.git/info/refs?service=git-upload-pack")
            end.to raise_error(JWT::DecodeError)
          end
        end

        context 'when the repo is public' do
          context 'but the repo is disabled' do
            let(:project) { create(:project, :public, :repository, :repository_disabled) }
            let(:path) { "#{project.path_with_namespace}.git" }
            let(:env) { {} }

            it_behaves_like 'pulls require Basic HTTP Authentication'
            it_behaves_like 'pushes require Basic HTTP Authentication'
          end

          context 'but the repo is enabled' do
            let(:project) { create(:project, :public, :repository, :repository_enabled) }
            let(:path) { "#{project.path_with_namespace}.git" }
            let(:env) { {} }

            it_behaves_like 'pulls are allowed'
          end

          context 'but only project members are allowed' do
            let(:project) { create(:project, :public, :repository, :repository_private) }

            it_behaves_like 'pulls require Basic HTTP Authentication'
            it_behaves_like 'pushes require Basic HTTP Authentication'
          end
        end

<<<<<<< HEAD
      context "when the project is private" do
        let(:project) { create(:project, :repository, :private) }

=======
        context 'and the user requests a redirected path' do
          let!(:redirect) { project.route.create_redirect('foo/bar') }
          let(:path) { "#{redirect.path}.git" }
          let(:project_moved_message) do
            <<-MSG.strip_heredoc
              Project '#{redirect.path}' was moved to '#{project.full_path}'.

              Please update your Git remote and try again:

                git remote set-url origin #{project.http_url_to_repo}
            MSG
          end

          it 'downloads get status 404 with "project was moved" message' do
            clone_get(path, {})
            expect(response).to have_http_status(:not_found)
            expect(response.body).to match(project_moved_message)
          end
        end
      end

      context "when the project is private" do
        let(:project) { create(:project, :repository, :private) }

>>>>>>> 134ba0b5
        it_behaves_like 'pulls require Basic HTTP Authentication'
        it_behaves_like 'pushes require Basic HTTP Authentication'

        context "when username and password are provided" do
          let(:env) { { user: user.username, password: 'nope' } }

          context "when authentication fails" do
            context "when the user is IP banned" do
              it "responds with status 401" do
                expect(Rack::Attack::Allow2Ban).to receive(:filter).and_return(true)
                allow_any_instance_of(Rack::Request).to receive(:ip).and_return('1.2.3.4')

                clone_get(path, env)

                expect(response).to have_http_status(:unauthorized)
              end
            end
          end

          context "when authentication succeeds" do
            let(:env) { { user: user.username, password: user.password } }

            context "when the user has access to the project" do
              before do
                project.team << [user, :master]
              end

              context "when the user is blocked" do
                it "rejects pulls with 401 Unauthorized" do
                  user.block
                  project.team << [user, :master]

                  download(path, env) do |response|
                    expect(response).to have_http_status(:unauthorized)
                  end
                end

                it "rejects pulls with 401 Unauthorized for unknown projects (no project existence information leak)" do
                  user.block

                  download('doesnt/exist.git', env) do |response|
                    expect(response).to have_http_status(:unauthorized)
                  end
                end
              end

              context "when the user isn't blocked" do
                it "resets the IP in Rack Attack on download" do
                  expect(Rack::Attack::Allow2Ban).to receive(:reset).twice

                  download(path, env) do
                    expect(response).to have_http_status(:ok)
                    expect(response.content_type.to_s).to eq(Gitlab::Workhorse::INTERNAL_API_CONTENT_TYPE)
                  end
                end

                it "resets the IP in Rack Attack on upload" do
                  expect(Rack::Attack::Allow2Ban).to receive(:reset).twice

                  upload(path, env) do
                    expect(response).to have_http_status(:ok)
                    expect(response.content_type.to_s).to eq(Gitlab::Workhorse::INTERNAL_API_CONTENT_TYPE)
                  end
                end

                it 'updates the user last activity', :redis do
                  expect(user_activity(user)).to be_nil

                  download(path, env) do |response|
                    expect(user_activity(user)).to be_present
                  end
                end
              end

              context "when an oauth token is provided" do
                before do
                  application = Doorkeeper::Application.create!(name: "MyApp", redirect_uri: "https://app.com", owner: user)
                  @token = Doorkeeper::AccessToken.create!(application_id: application.id, resource_owner_id: user.id, scopes: "api")
                end

                let(:path) { "#{project.path_with_namespace}.git" }
                let(:env) { { user: 'oauth2', password: @token.token } }

                it_behaves_like 'pulls are allowed'
                it_behaves_like 'pushes are allowed'
              end

              context 'when user has 2FA enabled' do
                let(:user) { create(:user, :two_factor) }
                let(:access_token) { create(:personal_access_token, user: user) }
                let(:path) { "#{project.path_with_namespace}.git" }

                before do
                  project.team << [user, :master]
                end

                context 'when username and password are provided' do
                  it 'rejects pulls with personal access token error message' do
                    download(path, user: user.username, password: user.password) do |response|
                      expect(response).to have_http_status(:unauthorized)
                      expect(response.body).to include('You must use a personal access token with \'api\' scope for Git over HTTP')
                    end
                  end

                  it 'rejects the push attempt with personal access token error message' do
                    upload(path, user: user.username, password: user.password) do |response|
                      expect(response).to have_http_status(:unauthorized)
                      expect(response.body).to include('You must use a personal access token with \'api\' scope for Git over HTTP')
                    end
                  end
                end

                context 'when username and personal access token are provided' do
                  let(:env) { { user: user.username, password: access_token.token } }

                  it_behaves_like 'pulls are allowed'
                  it_behaves_like 'pushes are allowed'
                end
              end

              context 'when internal auth is disabled' do
                before do
                  allow_any_instance_of(ApplicationSetting).to receive(:signin_enabled?) { false }
                end

                it 'rejects pulls with personal access token error message' do
                  download(path, user: 'foo', password: 'bar') do |response|
                    expect(response).to have_http_status(:unauthorized)
                    expect(response.body).to include('You must use a personal access token with \'api\' scope for Git over HTTP')
                  end
                end

                it 'rejects pushes with personal access token error message' do
                  upload(path, user: 'foo', password: 'bar') do |response|
                    expect(response).to have_http_status(:unauthorized)
                    expect(response.body).to include('You must use a personal access token with \'api\' scope for Git over HTTP')
                  end
                end

                context 'when LDAP is configured' do
                  before do
                    allow(Gitlab::LDAP::Config).to receive(:enabled?).and_return(true)
<<<<<<< HEAD
                    allow_any_instance_of(Gitlab::LDAP::Authentication).
                      to receive(:login).and_return(nil)
=======
                    allow_any_instance_of(Gitlab::LDAP::Authentication)
                      .to receive(:login).and_return(nil)
>>>>>>> 134ba0b5
                  end

                  it 'does not display the personal access token error message' do
                    upload(path, user: 'foo', password: 'bar') do |response|
                      expect(response).to have_http_status(:unauthorized)
                      expect(response.body).not_to include('You must use a personal access token with \'api\' scope for Git over HTTP')
                    end
                  end
                end
              end

              context "when blank password attempts follow a valid login" do
                def attempt_login(include_password)
                  password = include_password ? user.password : ""
                  clone_get path, user: user.username, password: password
                  response.status
                end

                it "repeated attempts followed by successful attempt" do
                  options = Gitlab.config.rack_attack.git_basic_auth
                  maxretry = options[:maxretry] - 1
                  ip = '1.2.3.4'

                  allow_any_instance_of(Rack::Request).to receive(:ip).and_return(ip)
                  Rack::Attack::Allow2Ban.reset(ip, options)

                  maxretry.times.each do
                    expect(attempt_login(false)).to eq(401)
                  end

                  expect(attempt_login(true)).to eq(200)
                  expect(Rack::Attack::Allow2Ban.banned?(ip)).to be_falsey

                  maxretry.times.each do
                    expect(attempt_login(false)).to eq(401)
                  end

                  Rack::Attack::Allow2Ban.reset(ip, options)
                end
              end

              context 'and the user requests a redirected path' do
                let!(:redirect) { project.route.create_redirect('foo/bar') }
                let(:path) { "#{redirect.path}.git" }
                let(:project_moved_message) do
                  <<-MSG.strip_heredoc
                    Project '#{redirect.path}' was moved to '#{project.full_path}'.

                    Please update your Git remote and try again:

                      git remote set-url origin #{project.http_url_to_repo}
                  MSG
                end

                it 'downloads get status 404 with "project was moved" message' do
                  clone_get(path, env)
                  expect(response).to have_http_status(:not_found)
                  expect(response.body).to match(project_moved_message)
                end

                it 'uploads get status 404 with "project was moved" message' do
                  upload(path, env) do |response|
                    expect(response).to have_http_status(:not_found)
                    expect(response.body).to match(project_moved_message)
                  end
                end
              end
            end

            context "when the user doesn't have access to the project" do
              it "pulls get status 404" do
                download(path, user: user.username, password: user.password) do |response|
                  expect(response).to have_http_status(:not_found)
                end
              end

              it "uploads get status 404" do
                upload(path, user: user.username, password: user.password) do |response|
                  expect(response).to have_http_status(:not_found)
                end
              end
            end
          end
        end

        context "when a gitlab ci token is provided" do
          let(:project) { create(:project, :repository) }
          let(:build) { create(:ci_build, :running) }
          let(:other_project) { create(:empty_project) }

          before do
            build.update!(project: project) # can't associate it on factory create
          end

          context 'when build created by system is authenticated' do
            let(:path) { "#{project.path_with_namespace}.git" }
            let(:env) { { user: 'gitlab-ci-token', password: build.token } }

            it_behaves_like 'pulls are allowed'

            # A non-401 here is not an information leak since the system is
            # "authenticated" as CI using the correct token. It does not have
            # push access, so pushes should be rejected as forbidden, and giving
            # a reason is fine.
            #
            # We know for sure it is not an information leak since pulls using
            # the build token must be allowed.
            it "rejects pushes with 403 Forbidden" do
              push_get(path, env)

              expect(response).to have_http_status(:forbidden)
              expect(response.body).to eq(git_access_error(:upload))
            end

            # We are "authenticated" as CI using a valid token here. But we are
            # not authorized to see any other project, so return "not found".
            it "rejects pulls for other project with 404 Not Found" do
              clone_get("#{other_project.path_with_namespace}.git", env)

              expect(response).to have_http_status(:not_found)
              expect(response.body).to eq(git_access_error(:project_not_found))
            end
          end

          context 'and build created by' do
            before do
              build.update(user: user)
              project.team << [user, :reporter]
            end

            shared_examples 'can download code only' do
              let(:path) { "#{project.path_with_namespace}.git" }
              let(:env) { { user: 'gitlab-ci-token', password: build.token } }

              it_behaves_like 'pulls are allowed'

              context 'when the repo does not exist' do
                let(:project) { create(:empty_project) }

                it 'rejects pulls with 403 Forbidden' do
                  clone_get path, env

                  expect(response).to have_http_status(:forbidden)
                  expect(response.body).to eq(git_access_error(:no_repo))
                end
              end

              it 'rejects pushes with 403 Forbidden' do
                push_get path, env

                expect(response).to have_http_status(:forbidden)
                expect(response.body).to eq(git_access_error(:upload))
              end
            end

            context 'administrator' do
              let(:user) { create(:admin) }

              it_behaves_like 'can download code only'

              it 'downloads from other project get status 403' do
                clone_get "#{other_project.path_with_namespace}.git", user: 'gitlab-ci-token', password: build.token

                expect(response).to have_http_status(:forbidden)
              end
            end

            context 'regular user' do
              let(:user) { create(:user) }

              it_behaves_like 'can download code only'

              it 'downloads from other project get status 404' do
                clone_get "#{other_project.path_with_namespace}.git", user: 'gitlab-ci-token', password: build.token

                expect(response).to have_http_status(:not_found)
              end
            end
          end
        end
      end

      context "when the project path doesn't end in .git" do
        let(:project) { create(:project, :repository, :public, path: 'project.git-project') }
<<<<<<< HEAD

        context "GET info/refs" do
          let(:path) { "/#{project.path_with_namespace}/info/refs" }

          context "when no params are added" do
            before { get path }

=======

        context "GET info/refs" do
          let(:path) { "/#{project.path_with_namespace}/info/refs" }

          context "when no params are added" do
            before do
              get path
            end

>>>>>>> 134ba0b5
            it "redirects to the .git suffix version" do
              expect(response).to redirect_to("/#{project.path_with_namespace}.git/info/refs")
            end
          end

          context "when the upload-pack service is requested" do
            let(:params) { { service: 'git-upload-pack' } }
<<<<<<< HEAD
            before { get path, params }

=======

            before do
              get path, params
            end

>>>>>>> 134ba0b5
            it "redirects to the .git suffix version" do
              expect(response).to redirect_to("/#{project.path_with_namespace}.git/info/refs?service=#{params[:service]}")
            end
          end

          context "when the receive-pack service is requested" do
            let(:params) { { service: 'git-receive-pack' } }
<<<<<<< HEAD
            before { get path, params }
=======

            before do
              get path, params
            end
>>>>>>> 134ba0b5

            it "redirects to the .git suffix version" do
              expect(response).to redirect_to("/#{project.path_with_namespace}.git/info/refs?service=#{params[:service]}")
            end
          end

          context "when the params are anything else" do
            let(:params) { { service: 'git-implode-pack' } }
<<<<<<< HEAD
            before { get path, params }

=======

            before do
              get path, params
            end

>>>>>>> 134ba0b5
            it "redirects to the sign-in page" do
              expect(response).to redirect_to(new_user_session_path)
            end
          end
        end

        context "POST git-upload-pack" do
          it "fails to find a route" do
            expect { clone_post(project.path_with_namespace) }.to raise_error(ActionController::RoutingError)
          end
        end

        context "POST git-receive-pack" do
<<<<<<< HEAD
          it "failes to find a route" do
=======
          it "fails to find a route" do
>>>>>>> 134ba0b5
            expect { push_post(project.path_with_namespace) }.to raise_error(ActionController::RoutingError)
          end
        end
      end

      context "retrieving an info/refs file" do
        let(:project) { create(:project, :repository, :public) }

        context "when the file exists" do
          before do
            # Provide a dummy file in its place
            allow_any_instance_of(Repository).to receive(:blob_at).and_call_original
            allow_any_instance_of(Repository).to receive(:blob_at).with('b83d6e391c22777fca1ed3012fce84f633d7fed0', 'info/refs') do
              Blob.decorate(Gitlab::Git::Blob.find(project.repository, 'master', 'bar/branch-test.txt'), project)
            end

            get "/#{project.path_with_namespace}/blob/master/info/refs"
          end

          it "returns the file" do
            expect(response).to have_http_status(:ok)
          end
        end

        context "when the file does not exist" do
<<<<<<< HEAD
          before { get "/#{project.path_with_namespace}/blob/master/info/refs" }
=======
          before do
            get "/#{project.path_with_namespace}/blob/master/info/refs"
          end
>>>>>>> 134ba0b5

          it "returns not found" do
            expect(response).to have_http_status(:not_found)
          end
        end
      end
    end
  end

  describe "User with LDAP identity" do
    let(:user) { create(:omniauth_user, extern_uid: dn) }
    let(:dn) { 'uid=john,ou=people,dc=example,dc=com' }
    let(:path) { 'doesnt/exist.git' }

    before do
      allow(Gitlab::LDAP::Config).to receive(:enabled?).and_return(true)
      allow(Gitlab::LDAP::Authentication).to receive(:login).and_return(nil)
      allow(Gitlab::LDAP::Authentication).to receive(:login).with(user.username, user.password).and_return(user)
    end

    it_behaves_like 'pulls require Basic HTTP Authentication'
    it_behaves_like 'pushes require Basic HTTP Authentication'

    context "when authentication succeeds" do
      context "when the project doesn't exist" do
        it "responds with status 404 Not Found" do
          download(path, user: user.username, password: user.password) do |response|
            expect(response).to have_http_status(:not_found)
          end
        end
      end

      context "when the project exists" do
        let(:project) { create(:project, :repository) }
        let(:path) { "#{project.full_path}.git" }
        let(:env) { { user: user.username, password: user.password } }

        context 'and the user is on the team' do
          before do
            project.team << [user, :master]
          end

          it "responds with status 200" do
            clone_get(path, env) do |response|
              expect(response).to have_http_status(200)
            end
          end

          it_behaves_like 'pulls are allowed'
          it_behaves_like 'pushes are allowed'
        end
      end
    end
  end
end<|MERGE_RESOLUTION|>--- conflicted
+++ resolved
@@ -44,7 +44,6 @@
       end
     end
   end
-<<<<<<< HEAD
 
   shared_examples 'pushes require Basic HTTP Authentication' do
     context "when no credentials are provided" do
@@ -56,19 +55,6 @@
       end
     end
 
-=======
-
-  shared_examples 'pushes require Basic HTTP Authentication' do
-    context "when no credentials are provided" do
-      it "responds to uploads with status 401 Unauthorized (no project existence information leak)" do
-        upload(path) do |response|
-          expect(response).to have_http_status(:unauthorized)
-          expect(response.header['WWW-Authenticate']).to start_with('Basic ')
-        end
-      end
-    end
-
->>>>>>> 134ba0b5
     context "when only username is provided" do
       it "responds to uploads with status 401 Unauthorized" do
         upload(path, user: user.username) do |response|
@@ -138,7 +124,6 @@
     context "when requesting the Wiki" do
       let(:wiki) { ProjectWiki.new(project) }
       let(:path) { "/#{wiki.repository.path_with_namespace}.git" }
-<<<<<<< HEAD
 
       context "when the project is public" do
         let(:project) { create(:project, :repository, :public, :wiki_enabled) }
@@ -148,17 +133,6 @@
         context 'when unauthenticated' do
           let(:env) { {} }
 
-=======
-
-      context "when the project is public" do
-        let(:project) { create(:project, :repository, :public, :wiki_enabled) }
-
-        it_behaves_like 'pushes require Basic HTTP Authentication'
-
-        context 'when unauthenticated' do
-          let(:env) { {} }
-
->>>>>>> 134ba0b5
           it_behaves_like 'pulls are allowed'
 
           it "responds to pulls with the wiki's repo" do
@@ -343,11 +317,6 @@
           end
         end
 
-<<<<<<< HEAD
-      context "when the project is private" do
-        let(:project) { create(:project, :repository, :private) }
-
-=======
         context 'and the user requests a redirected path' do
           let!(:redirect) { project.route.create_redirect('foo/bar') }
           let(:path) { "#{redirect.path}.git" }
@@ -372,7 +341,6 @@
       context "when the project is private" do
         let(:project) { create(:project, :repository, :private) }
 
->>>>>>> 134ba0b5
         it_behaves_like 'pulls require Basic HTTP Authentication'
         it_behaves_like 'pushes require Basic HTTP Authentication'
 
@@ -515,13 +483,8 @@
                 context 'when LDAP is configured' do
                   before do
                     allow(Gitlab::LDAP::Config).to receive(:enabled?).and_return(true)
-<<<<<<< HEAD
-                    allow_any_instance_of(Gitlab::LDAP::Authentication).
-                      to receive(:login).and_return(nil)
-=======
                     allow_any_instance_of(Gitlab::LDAP::Authentication)
                       .to receive(:login).and_return(nil)
->>>>>>> 134ba0b5
                   end
 
                   it 'does not display the personal access token error message' do
@@ -706,15 +669,6 @@
 
       context "when the project path doesn't end in .git" do
         let(:project) { create(:project, :repository, :public, path: 'project.git-project') }
-<<<<<<< HEAD
-
-        context "GET info/refs" do
-          let(:path) { "/#{project.path_with_namespace}/info/refs" }
-
-          context "when no params are added" do
-            before { get path }
-
-=======
 
         context "GET info/refs" do
           let(:path) { "/#{project.path_with_namespace}/info/refs" }
@@ -724,7 +678,6 @@
               get path
             end
 
->>>>>>> 134ba0b5
             it "redirects to the .git suffix version" do
               expect(response).to redirect_to("/#{project.path_with_namespace}.git/info/refs")
             end
@@ -732,16 +685,11 @@
 
           context "when the upload-pack service is requested" do
             let(:params) { { service: 'git-upload-pack' } }
-<<<<<<< HEAD
-            before { get path, params }
-
-=======
 
             before do
               get path, params
             end
 
->>>>>>> 134ba0b5
             it "redirects to the .git suffix version" do
               expect(response).to redirect_to("/#{project.path_with_namespace}.git/info/refs?service=#{params[:service]}")
             end
@@ -749,14 +697,10 @@
 
           context "when the receive-pack service is requested" do
             let(:params) { { service: 'git-receive-pack' } }
-<<<<<<< HEAD
-            before { get path, params }
-=======
 
             before do
               get path, params
             end
->>>>>>> 134ba0b5
 
             it "redirects to the .git suffix version" do
               expect(response).to redirect_to("/#{project.path_with_namespace}.git/info/refs?service=#{params[:service]}")
@@ -765,16 +709,11 @@
 
           context "when the params are anything else" do
             let(:params) { { service: 'git-implode-pack' } }
-<<<<<<< HEAD
-            before { get path, params }
-
-=======
 
             before do
               get path, params
             end
 
->>>>>>> 134ba0b5
             it "redirects to the sign-in page" do
               expect(response).to redirect_to(new_user_session_path)
             end
@@ -788,11 +727,7 @@
         end
 
         context "POST git-receive-pack" do
-<<<<<<< HEAD
-          it "failes to find a route" do
-=======
           it "fails to find a route" do
->>>>>>> 134ba0b5
             expect { push_post(project.path_with_namespace) }.to raise_error(ActionController::RoutingError)
           end
         end
@@ -818,13 +753,9 @@
         end
 
         context "when the file does not exist" do
-<<<<<<< HEAD
-          before { get "/#{project.path_with_namespace}/blob/master/info/refs" }
-=======
           before do
             get "/#{project.path_with_namespace}/blob/master/info/refs"
           end
->>>>>>> 134ba0b5
 
           it "returns not found" do
             expect(response).to have_http_status(:not_found)
