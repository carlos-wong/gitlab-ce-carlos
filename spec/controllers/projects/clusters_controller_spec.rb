--- conflicted
+++ resolved
@@ -122,7 +122,6 @@
       before do
         project.add_master(user)
         sign_in(user)
-<<<<<<< HEAD
       end
 
       context 'when access token is valid' do
@@ -145,30 +144,6 @@
         it { expect(go).to redirect_to(login_project_clusters_path(project)) }
       end
 
-=======
-      end
-
-      context 'when access token is valid' do
-        before do
-          stub_google_api_validate_token
-        end
-
-        it 'has new object' do
-          go
-
-          expect(assigns(:cluster)).to be_an_instance_of(Clusters::Cluster)
-        end
-      end
-
-      context 'when access token is expired' do
-        before do
-          stub_google_api_expired_token
-        end
-
-        it { expect(go).to redirect_to(login_project_clusters_path(project)) }
-      end
-
->>>>>>> 694cfeb7
       context 'when access token is not stored in session' do
         it { expect(go).to redirect_to(login_project_clusters_path(project)) }
       end
@@ -197,10 +172,6 @@
       {
         cluster: {
           name: 'new-cluster',
-<<<<<<< HEAD
-          platform_type: :kubernetes,
-=======
->>>>>>> 694cfeb7
           provider_type: :gcp,
           provider_gcp_attributes: {
             gcp_project_id: '111'
@@ -220,7 +191,6 @@
       context 'when access token is valid' do
         before do
           stub_google_api_validate_token
-<<<<<<< HEAD
         end
 
         context 'when creates a cluster on gke' do
@@ -230,54 +200,6 @@
             expect(response).to redirect_to(project_cluster_path(project, project.cluster))
           end
         end
-
-        context 'when adds a cluster manually' do
-          let(:params) do
-            {
-              cluster: {
-                name: 'new-cluster',
-                platform_type: :kubernetes,
-                provider_type: :user,
-                platform_kubernetes_attributes: {
-                  namespace: 'custom-namespace',
-                  api_url: 'https://111.111.111.111',
-                  token: 'token'
-                }
-              }
-            }
-          end
-
-=======
-        end
-
-        context 'when creates a cluster on gke' do
->>>>>>> 694cfeb7
-          it 'creates a new cluster' do
-            expect(ClusterProvisionWorker).to receive(:perform_async)
-            expect { go }.to change { Clusters::Cluster.count }
-            expect(response).to redirect_to(project_cluster_path(project, project.cluster))
-          end
-        end
-<<<<<<< HEAD
-
-        context 'when not all required parameters are set' do
-          let(:params) do
-            {
-              cluster: {
-                name: 'new-cluster'
-              }
-            }
-          end
-
-          it 'shows an error message' do
-            expect { go }.not_to change { Clusters::Cluster.count }
-            expect(assigns(:cluster).errors).not_to be_empty
-            expect(response).to render_template(:new)
-          end
-        end
-      end
-
-=======
 
         # TODO: Activate in 10.3
         # context 'when adds a cluster manually' do
@@ -325,7 +247,6 @@
         # end
       end
 
->>>>>>> 694cfeb7
       context 'when access token is expired' do
         before do
           stub_google_api_expired_token
@@ -401,17 +322,10 @@
   describe 'GET show' do
     let(:cluster) { create(:cluster, :project, :provided_by_gcp) }
     let(:project) { cluster.project }
-<<<<<<< HEAD
-
-    describe 'functionality' do
-      let(:user) { create(:user) }
-
-=======
-
-    describe 'functionality' do
-      let(:user) { create(:user) }
-
->>>>>>> 694cfeb7
+
+    describe 'functionality' do
+      let(:user) { create(:user) }
+
       before do
         project.add_master(user)
         sign_in(user)
@@ -469,7 +383,6 @@
           expect(response).to redirect_to(project_cluster_path(project, project.cluster))
           expect(flash[:notice]).to eq('Cluster was successfully updated.')
           expect(cluster.enabled).to be_falsey
-<<<<<<< HEAD
         end
 
         context 'when cluster is being created' do
@@ -481,52 +394,6 @@
             expect(response).to have_gitlab_http_status(:ok)
             expect(response).to render_template(:show)
             expect(cluster.enabled).to be_truthy
-          end
-=======
->>>>>>> 694cfeb7
-        end
-
-<<<<<<< HEAD
-      context 'when update namespace' do
-        let(:namespace) { 'namespace-123' }
-
-        let(:params) do
-          {
-            cluster: {
-              platform_kubernetes_attributes: {
-                namespace: namespace
-              }
-            }
-          }
-        end
-
-        it "updates and redirects back to show page" do
-          go
-
-          cluster.reload
-          expect(response).to redirect_to(project_cluster_path(project, project.cluster))
-          expect(flash[:notice]).to eq('Cluster was successfully updated.')
-          expect(cluster.platform.namespace).to eq(namespace)
-        end
-
-        context 'when namespace is invalid' do
-          let(:namespace) { 'my Namespace 321321321 #' }
-
-=======
-        context 'when cluster is being created' do
-          let(:cluster) { create(:cluster, :project, :providing_by_gcp) }
-
->>>>>>> 694cfeb7
-          it "rejects changes" do
-            go
-
-            expect(response).to have_gitlab_http_status(:ok)
-            expect(response).to render_template(:show)
-<<<<<<< HEAD
-            expect(cluster.platform.namespace).not_to eq(namespace)
-=======
-            expect(cluster.enabled).to be_truthy
->>>>>>> 694cfeb7
           end
         end
       end
@@ -620,10 +487,6 @@
         it "destroys and redirects back to clusters list" do
           expect { go }
             .to change { Clusters::Cluster.count }.by(-1)
-<<<<<<< HEAD
-            .and change { Clusters::Platforms::Kubernetes.count }.by(-1)
-=======
->>>>>>> 694cfeb7
             .and change { Clusters::Providers::Gcp.count }.by(-1)
 
           expect(response).to redirect_to(project_clusters_path(project))
