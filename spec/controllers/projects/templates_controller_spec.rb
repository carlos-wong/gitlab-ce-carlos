--- conflicted
+++ resolved
@@ -7,10 +7,6 @@
   let(:user) { create(:user) }
   let(:file_path_1) { '.gitlab/issue_templates/issue_template.md' }
   let(:file_path_2) { '.gitlab/merge_request_templates/merge_request_template.md' }
-<<<<<<< HEAD
-  let(:body) { JSON.parse(response.body) }
-=======
->>>>>>> bb3f21b8
   let!(:file_1) { project.repository.create_file(user, file_path_1, 'issue content', message: 'message', branch_name: 'master') }
   let!(:file_2) { project.repository.create_file(user, file_path_2, 'merge request content', message: 'message', branch_name: 'master') }
 
@@ -20,13 +16,8 @@
         get(:show, params: { namespace_id: project.namespace, template_type: 'issue', key: 'issue_template', project_id: project }, format: :json)
 
         expect(response.status).to eq(200)
-<<<<<<< HEAD
-        expect(body['name']).to eq('issue_template')
-        expect(body['content']).to eq('issue content')
-=======
         expect(json_response['name']).to eq('issue_template')
         expect(json_response['content']).to eq('issue content')
->>>>>>> bb3f21b8
       end
     end
 
@@ -35,13 +26,8 @@
         get(:show, params: { namespace_id: project.namespace, template_type: 'merge_request', key: 'merge_request_template', project_id: project }, format: :json)
 
         expect(response.status).to eq(200)
-<<<<<<< HEAD
-        expect(body['name']).to eq('merge_request_template')
-        expect(body['content']).to eq('merge request content')
-=======
         expect(json_response['name']).to eq('merge_request_template')
         expect(json_response['content']).to eq('merge request content')
->>>>>>> bb3f21b8
       end
     end
 
