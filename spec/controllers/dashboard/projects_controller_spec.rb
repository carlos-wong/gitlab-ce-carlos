--- conflicted
+++ resolved
@@ -1,9 +1,6 @@
 require 'spec_helper'
 
 describe Dashboard::ProjectsController do
-<<<<<<< HEAD
-  it_behaves_like 'authenticates sessionless user', :index, :atom
-=======
   include ExternalAuthorizationServiceHelpers
 
   describe '#index' do
@@ -27,7 +24,6 @@
       end
     end
   end
->>>>>>> 8a802d1c
 
   context 'json requests' do
     render_views
