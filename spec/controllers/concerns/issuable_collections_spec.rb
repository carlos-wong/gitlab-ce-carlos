--- conflicted
+++ resolved
@@ -112,7 +112,6 @@
       allow(controller).to receive(:cookies).and_return({})
       allow(controller).to receive(:current_user).and_return(nil)
     end
-<<<<<<< HEAD
 
     subject { controller.send(:finder_options).to_h }
 
@@ -178,73 +177,6 @@
           'assignee_username' => %w[user1 user2]
         })
 
-=======
-
-    subject { controller.send(:finder_options).to_h }
-
-    context 'scalar params' do
-      let(:params) do
-        {
-          assignee_id: '1',
-          assignee_username: 'user1',
-          author_id: '2',
-          author_username: 'user2',
-          authorized_only: 'yes',
-          confidential: true,
-          due_date: '2017-01-01',
-          group_id: '3',
-          iids: '4',
-          label_name: 'foo',
-          milestone_title: 'bar',
-          my_reaction_emoji: 'thumbsup',
-          non_archived: 'true',
-          project_id: '5',
-          scope: 'all',
-          search: 'baz',
-          sort: 'priority',
-          state: 'opened',
-          invalid_param: 'invalid_param'
-        }
-      end
-
-      it 'only allows whitelisted params' do
-        is_expected.to include({
-          'assignee_id' => '1',
-          'assignee_username' => 'user1',
-          'author_id' => '2',
-          'author_username' => 'user2',
-          'confidential' => true,
-          'label_name' => 'foo',
-          'milestone_title' => 'bar',
-          'my_reaction_emoji' => 'thumbsup',
-          'due_date' => '2017-01-01',
-          'scope' => 'all',
-          'search' => 'baz',
-          'sort' => 'priority',
-          'state' => 'opened'
-        })
-
-        is_expected.not_to include('invalid_param')
-      end
-    end
-
-    context 'array params' do
-      let(:params) do
-        {
-          assignee_username: %w[user1 user2],
-          label_name: %w[label1 label2],
-          invalid_param: 'invalid_param',
-          invalid_array: ['param']
-        }
-      end
-
-      it 'only allows whitelisted params' do
-        is_expected.to include({
-          'label_name' => %w[label1 label2],
-          'assignee_username' => %w[user1 user2]
-        })
-
->>>>>>> d748f2a6
         is_expected.not_to include('invalid_param', 'invalid_array')
       end
     end
