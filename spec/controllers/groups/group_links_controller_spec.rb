--- conflicted
+++ resolved
@@ -26,16 +26,7 @@
                      shared_group_access: shared_group_access })
     end
 
-<<<<<<< HEAD
-    context 'when user has correct access to both groups' do
-      before do
-        shared_with_group.add_developer(user)
-        shared_group.add_owner(user)
-      end
-
-=======
     shared_examples 'creates group group link' do
->>>>>>> f4e077c4
       it 'links group with selected group' do
         expect { subject }.to change { shared_with_group.shared_groups.include?(shared_group) }.from(false).to(true)
       end
@@ -75,10 +66,6 @@
           expect { subject }.to(
             change { group_member.can?(:admin_group, shared_group) }.from(false).to(true))
         end
-      end
-
-      it 'updates project permissions' do
-        expect { subject }.to change { group_member.can?(:read_project, project) }.from(false).to(true)
       end
 
       it 'updates project permissions' do
