require 'spec_helper'

describe Groups::Settings::CiCdController do
  let(:group) { create(:group) }
  let(:user) { create(:user) }

  before do
    sign_in(user)
  end

  describe 'GET #show' do
    context 'when user is owner' do
      before do
        group.add_owner(user)
      end

      it 'renders show with 200 status code' do
<<<<<<< HEAD
        get :show, group_id: group
=======
        get :show, params: { group_id: group }
>>>>>>> 3584ba13

        expect(response).to have_gitlab_http_status(200)
        expect(response).to render_template(:show)
      end
    end

    context 'when user is not owner' do
      before do
        group.add_maintainer(user)
      end

      it 'renders a 404' do
<<<<<<< HEAD
        get :show, group_id: group
=======
        get :show, params: { group_id: group }
>>>>>>> 3584ba13

        expect(response).to have_gitlab_http_status(404)
      end
    end
  end

  describe 'PUT #reset_registration_token' do
    subject { put :reset_registration_token, params: { group_id: group } }

    context 'when user is owner' do
      before do
        group.add_owner(user)
      end

      it 'resets runner registration token' do
        expect { subject }.to change { group.reload.runners_token }
      end

      it 'redirects the user to admin runners page' do
        subject

        expect(response).to redirect_to(group_settings_ci_cd_path)
      end
    end

    context 'when user is not owner' do
      before do
        group.add_maintainer(user)
      end

      it 'renders a 404' do
        subject

        expect(response).to have_gitlab_http_status(404)
      end
    end
  end
end<|MERGE_RESOLUTION|>--- conflicted
+++ resolved
@@ -15,11 +15,7 @@
       end
 
       it 'renders show with 200 status code' do
-<<<<<<< HEAD
-        get :show, group_id: group
-=======
         get :show, params: { group_id: group }
->>>>>>> 3584ba13
 
         expect(response).to have_gitlab_http_status(200)
         expect(response).to render_template(:show)
@@ -32,11 +28,7 @@
       end
 
       it 'renders a 404' do
-<<<<<<< HEAD
-        get :show, group_id: group
-=======
         get :show, params: { group_id: group }
->>>>>>> 3584ba13
 
         expect(response).to have_gitlab_http_status(404)
       end
