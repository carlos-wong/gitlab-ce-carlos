require 'spec_helper'

describe Profiles::PersonalAccessTokensController do
  let(:user) { create(:user) }
  let(:token_attributes) { attributes_for(:personal_access_token) }

  before { sign_in(user) }

  describe '#create' do
    def created_token
      PersonalAccessToken.order(:created_at).last
    end

<<<<<<< HEAD
    it "allows creation of a token" do
      name = FFaker::Product.brand
=======
    before { sign_in(user) }

    it "allows creation of a token with scopes" do
      scopes = %w[api read_user]
>>>>>>> b2ca28d2

      post :create, personal_access_token: token_attributes.merge(scopes: scopes)

      expect(created_token).not_to be_nil
      expect(created_token.name).to eq(token_attributes[:name])
      expect(created_token.scopes).to eq(scopes)
      expect(PersonalAccessToken.active).to include(created_token)
    end

    it "allows creation of a token with an expiry date" do
      expires_at = 5.days.from_now.to_date

      post :create, personal_access_token: token_attributes.merge(expires_at: expires_at)

      expect(created_token).not_to be_nil
      expect(created_token.expires_at).to eq(expires_at)
    end
  end

  describe '#index' do
    let!(:active_personal_access_token) { create(:personal_access_token, user: user) }
    let!(:inactive_personal_access_token) { create(:personal_access_token, :revoked, user: user) }
    let!(:impersonation_personal_access_token) { create(:personal_access_token, :impersonation, user: user) }

    before { get :index }

    it "retrieves active personal access tokens" do
      expect(assigns(:active_personal_access_tokens)).to include(active_personal_access_token)
    end

    it "retrieves inactive personal access tokens" do
      expect(assigns(:inactive_personal_access_tokens)).to include(inactive_personal_access_token)
    end

    it "does not retrieve impersonation personal access tokens" do
      expect(assigns(:active_personal_access_tokens)).not_to include(impersonation_personal_access_token)
      expect(assigns(:inactive_personal_access_tokens)).not_to include(impersonation_personal_access_token)
    end
  end
end<|MERGE_RESOLUTION|>--- conflicted
+++ resolved
@@ -11,15 +11,9 @@
       PersonalAccessToken.order(:created_at).last
     end
 
-<<<<<<< HEAD
-    it "allows creation of a token" do
+    it "allows creation of a token with scopes" do
       name = FFaker::Product.brand
-=======
-    before { sign_in(user) }
-
-    it "allows creation of a token with scopes" do
       scopes = %w[api read_user]
->>>>>>> b2ca28d2
 
       post :create, personal_access_token: token_attributes.merge(scopes: scopes)
 
