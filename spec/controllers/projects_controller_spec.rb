require('spec_helper')

describe ProjectsController do
  include ProjectForksHelper

  let(:project) { create(:project) }
  let(:public_project) { create(:project, :public) }
  let(:user) { create(:user) }
  let(:jpg) { fixture_file_upload('spec/fixtures/rails_sample.jpg', 'image/jpg') }
  let(:txt) { fixture_file_upload('spec/fixtures/doc_sample.txt', 'text/plain') }

  describe 'GET new' do
    context 'with an authenticated user' do
      let(:group) { create(:group) }

      before do
        sign_in(user)
      end

      context 'when namespace_id param is present' do
        context 'when user has access to the namespace' do
          it 'renders the template' do
            group.add_owner(user)

            get :new, params: { namespace_id: group.id }

            expect(response).to have_gitlab_http_status(200)
            expect(response).to render_template('new')
          end
        end

        context 'when user does not have access to the namespace' do
          it 'responds with status 404' do
            get :new, params: { namespace_id: group.id }

            expect(response).to have_gitlab_http_status(404)
            expect(response).not_to render_template('new')
          end
        end
      end
    end
  end

  describe 'GET index' do
    context 'as a user' do
      it 'redirects to root page' do
        sign_in(user)

        get :index

        expect(response).to redirect_to(root_path)
      end
    end

    context 'as a guest' do
      it 'redirects to Explore page' do
        get :index

        expect(response).to redirect_to(explore_root_path)
      end
    end
  end

  describe "GET show" do
    context "user not project member" do
      before do
        sign_in(user)
      end

      context "user does not have access to project" do
        let(:private_project) { create(:project, :private) }

        it "does not initialize notification setting" do
          get :show, params: { namespace_id: private_project.namespace, id: private_project }
          expect(assigns(:notification_setting)).to be_nil
        end
      end

      context "user has access to project" do
        context "and does not have notification setting" do
          it "initializes notification as disabled" do
            get :show, params: { namespace_id: public_project.namespace, id: public_project }
            expect(assigns(:notification_setting).level).to eq("global")
          end
        end

        context "and has notification setting" do
          before do
            setting = user.notification_settings_for(public_project)
            setting.level = :watch
            setting.save
          end

          it "shows current notification setting" do
            get :show, params: { namespace_id: public_project.namespace, id: public_project }
            expect(assigns(:notification_setting).level).to eq("watch")
          end
        end
      end

      describe "when project repository is disabled" do
        render_views

        before do
          project.add_developer(user)
          project.project_feature.update_attribute(:repository_access_level, ProjectFeature::DISABLED)
        end

        it 'shows wiki homepage' do
          get :show, params: { namespace_id: project.namespace, id: project }

          expect(response).to render_template('projects/_wiki')
        end

        it 'shows issues list page if wiki is disabled' do
          project.project_feature.update_attribute(:wiki_access_level, ProjectFeature::DISABLED)
          create(:issue, project: project)

          get :show, params: { namespace_id: project.namespace, id: project }

          expect(response).to render_template('projects/issues/_issues')
          expect(assigns(:issuable_meta_data)).not_to be_nil
        end

        it 'shows customize workflow page if wiki and issues are disabled' do
          project.project_feature.update_attribute(:wiki_access_level, ProjectFeature::DISABLED)
          project.project_feature.update_attribute(:issues_access_level, ProjectFeature::DISABLED)

          get :show, params: { namespace_id: project.namespace, id: project }

          expect(response).to render_template("projects/_customize_workflow")
        end

        it 'shows activity if enabled by user' do
          user.update_attribute(:project_view, 'activity')

          get :show, params: { namespace_id: project.namespace, id: project }

          expect(response).to render_template("projects/_activity")
        end
      end
    end

    context 'when the storage is not available', :broken_storage do
      set(:project) { create(:project, :broken_storage) }

      before do
        project.add_developer(user)
        sign_in(user)
      end

      it 'renders a 503' do
        get :show, params: { namespace_id: project.namespace, id: project }

        expect(response).to have_gitlab_http_status(503)
      end
    end

    context "project with empty repo" do
      let(:empty_project) { create(:project_empty_repo, :public) }

      before do
        sign_in(user)
      end

      User.project_views.keys.each do |project_view|
        context "with #{project_view} view set" do
          before do
            user.update(project_view: project_view)

            get :show, params: { namespace_id: empty_project.namespace, id: empty_project }
          end

          it "renders the empty project view" do
            expect(response).to render_template('empty')
          end
        end
      end
    end

    context "project with broken repo" do
      let(:empty_project) { create(:project_broken_repo, :public) }

      before do
        sign_in(user)
      end

      User.project_views.keys.each do |project_view|
        context "with #{project_view} view set" do
          before do
            user.update(project_view: project_view)

            get :show, params: { namespace_id: empty_project.namespace, id: empty_project }
          end

          it "renders the empty project view" do
            allow(Project).to receive(:repo).and_raise(Gitlab::Git::Repository::NoRepository)

            expect(response).to render_template('projects/no_repo')
          end
        end
      end
    end

    context "rendering default project view" do
      let(:public_project) { create(:project, :public, :repository) }

      render_views

      it "renders the activity view" do
        allow(controller).to receive(:current_user).and_return(user)
        allow(user).to receive(:project_view).and_return('activity')

        get :show, params: { namespace_id: public_project.namespace, id: public_project }
        expect(response).to render_template('_activity')
      end

      it "renders the files view" do
        allow(controller).to receive(:current_user).and_return(user)
        allow(user).to receive(:project_view).and_return('files')

        get :show, params: { namespace_id: public_project.namespace, id: public_project }
        expect(response).to render_template('_files')
      end

      it "renders the readme view" do
        allow(controller).to receive(:current_user).and_return(user)
        allow(user).to receive(:project_view).and_return('readme')

        get :show, params: { namespace_id: public_project.namespace, id: public_project }
        expect(response).to render_template('_readme')
      end
    end

    context "when the url contains .atom" do
      let(:public_project_with_dot_atom) { build(:project, :public, name: 'my.atom', path: 'my.atom') }

      it 'expects an error creating the project' do
        expect(public_project_with_dot_atom).not_to be_valid
      end
    end

    context 'when the project is pending deletions' do
      it 'renders a 404 error' do
        project = create(:project, pending_delete: true)
        sign_in(user)

        get :show, params: { namespace_id: project.namespace, id: project }

        expect(response.status).to eq 404
      end
    end

    context "redirection from http://someproject.git" do
      it 'redirects to project page (format.html)' do
        project = create(:project, :public)

        get :show, params: { namespace_id: project.namespace, id: project }, format: :git

        expect(response).to have_gitlab_http_status(302)
        expect(response).to redirect_to(namespace_project_path)
      end
    end

    context 'when the project is forked and has a repository', :request_store do
      let(:public_project) { create(:project, :public, :repository) }
      let(:other_user) { create(:user) }

      render_views

      before do
        # View the project as a user that does not have any rights
        sign_in(other_user)

        fork_project(public_project)
      end

      it 'does not increase the number of queries when the project is forked' do
        expected_query = /#{public_project.fork_network.find_forks_in(other_user.namespace).to_sql}/

        expect { get(:show, params: { namespace_id: public_project.namespace, id: public_project }) }
          .not_to exceed_query_limit(2).for_query(expected_query)
      end
    end
  end

  describe 'GET edit' do
    it 'sets the badge API endpoint' do
      sign_in(user)
      project.add_maintainer(user)

      get :edit,
          params: {
            namespace_id: project.namespace.path,
            id: project.path
          }

      expect(assigns(:badge_api_endpoint)).not_to be_nil
    end
  end

  describe "#update" do
    render_views

    let(:admin) { create(:admin) }

    before do
      sign_in(admin)
    end

    shared_examples_for 'updating a project' do
      context 'when only renaming a project path' do
        it "sets the repository to the right path after a rename" do
          original_repository_path = Gitlab::GitalyClient::StorageSettings.allow_disk_access do
            project.repository.path
          end

          expect { update_project path: 'renamed_path' }
            .to change { project.reload.path }
          expect(project.path).to include 'renamed_path'

          assign_repository_path = Gitlab::GitalyClient::StorageSettings.allow_disk_access do
            assigns(:repository).path
          end

          if project.hashed_storage?(:repository)
            expect(assign_repository_path).to eq(original_repository_path)
          else
            expect(assign_repository_path).to include(project.path)
          end

          expect(response).to have_gitlab_http_status(302)
        end
      end

      context 'when project has container repositories with tags' do
        before do
          stub_container_registry_config(enabled: true)
          stub_container_registry_tags(repository: /image/, tags: %w[rc1])
          create(:container_repository, project: project, name: :image)
        end

        it 'does not allow to rename the project' do
          expect { update_project path: 'renamed_path' }
            .not_to change { project.reload.path }

          expect(controller).to set_flash.now[:alert].to(/container registry tags/)
          expect(response).to have_gitlab_http_status(200)
        end
      end

      it 'updates Fast Forward Merge attributes' do
        controller.instance_variable_set(:@project, project)

        params = {
          merge_method: :ff
        }

        put :update,
            params: {
              namespace_id: project.namespace,
              id: project.id,
              project: params
            }

        expect(response).to have_gitlab_http_status(302)
        params.each do |param, value|
          expect(project.public_send(param)).to eq(value)
        end
      end

      def update_project(**parameters)
        put :update,
            params: {
              namespace_id: project.namespace.path,
              id: project.path,
              project: parameters
            }
      end
    end

    context 'hashed storage' do
      let(:project) { create(:project, :repository) }

      it_behaves_like 'updating a project'
    end

    context 'legacy storage' do
      let(:project) { create(:project, :repository, :legacy_storage) }

      it_behaves_like 'updating a project'
    end
  end

  describe '#transfer' do
    render_views

    let(:project) { create(:project, :repository) }
    let(:admin) { create(:admin) }
    let(:new_namespace) { create(:namespace) }

    it 'updates namespace' do
      sign_in(admin)

      put :transfer,
          params: {
            namespace_id: project.namespace.path,
            new_namespace_id: new_namespace.id,
            id: project.path
          },
          format: :js

      project.reload

      expect(project.namespace).to eq(new_namespace)
      expect(response).to have_gitlab_http_status(200)
    end

    context 'when new namespace is empty' do
      it 'project namespace is not changed' do
        controller.instance_variable_set(:@project, project)
        sign_in(admin)

        old_namespace = project.namespace

        put :transfer,
            params: {
              namespace_id: old_namespace.path,
              new_namespace_id: nil,
              id: project.path
            },
            format: :js

        project.reload

        expect(project.namespace).to eq(old_namespace)
        expect(response).to have_gitlab_http_status(200)
        expect(flash[:alert]).to eq 'Please select a new namespace for your project.'
      end
    end
  end

  describe "#destroy" do
    let(:admin) { create(:admin) }

    it "redirects to the dashboard" do
      controller.instance_variable_set(:@project, project)
      sign_in(admin)

      orig_id = project.id
      delete :destroy, params: { namespace_id: project.namespace, id: project }

      expect { Project.find(orig_id) }.to raise_error(ActiveRecord::RecordNotFound)
      expect(response).to have_gitlab_http_status(302)
      expect(response).to redirect_to(dashboard_projects_path)
    end

    context "when the project is forked" do
      let(:project)      { create(:project, :repository) }
      let(:forked_project) { fork_project(project, nil, repository: true) }
      let(:merge_request) do
        create(:merge_request,
          source_project: forked_project,
          target_project: project)
      end

      it "closes all related merge requests" do
        project.merge_requests << merge_request
        sign_in(admin)

        delete :destroy, params: { namespace_id: forked_project.namespace, id: forked_project }

        expect(merge_request.reload.state).to eq('closed')
      end
    end
  end

  describe 'PUT #new_issuable_address for issue' do
    subject do
      put :new_issuable_address,
        params: {
          namespace_id: project.namespace,
          id: project,
          issuable_type: 'issue'
        }
      user.reload
    end

    before do
      sign_in(user)
      project.add_developer(user)
      allow(Gitlab.config.incoming_email).to receive(:enabled).and_return(true)
    end

    it 'has http status 200' do
      expect(response).to have_gitlab_http_status(200)
    end

    it 'changes the user incoming email token' do
      expect { subject }.to change { user.incoming_email_token }
    end

    it 'changes projects new issue address' do
      expect { subject }.to change { project.new_issuable_address(user, 'issue') }
    end
  end

  describe 'PUT #new_issuable_address for merge request' do
    subject do
      put :new_issuable_address,
        params: {
          namespace_id: project.namespace,
          id: project,
          issuable_type: 'merge_request'
        }
      user.reload
    end

    before do
      sign_in(user)
      project.add_developer(user)
      allow(Gitlab.config.incoming_email).to receive(:enabled).and_return(true)
    end

    it 'has http status 200' do
      expect(response).to have_http_status(200)
    end

    it 'changes the user incoming email token' do
      expect { subject }.to change { user.incoming_email_token }
    end

    it 'changes projects new merge request address' do
      expect { subject }.to change { project.new_issuable_address(user, 'merge_request') }
    end
  end

  describe "POST #toggle_star" do
    it "toggles star if user is signed in" do
      sign_in(user)
      expect(user.starred?(public_project)).to be_falsey
      post(:toggle_star,
           params: {
             namespace_id: public_project.namespace,
             id: public_project
           })
      expect(user.starred?(public_project)).to be_truthy
      post(:toggle_star,
           params: {
             namespace_id: public_project.namespace,
             id: public_project
           })
      expect(user.starred?(public_project)).to be_falsey
    end

    it "does nothing if user is not signed in" do
      post(:toggle_star,
           params: {
             namespace_id: project.namespace,
             id: public_project
           })
      expect(user.starred?(public_project)).to be_falsey
      post(:toggle_star,
           params: {
             namespace_id: project.namespace,
             id: public_project
           })
      expect(user.starred?(public_project)).to be_falsey
    end
  end

  describe "DELETE remove_fork" do
    context 'when signed in' do
      before do
        sign_in(user)
      end

      context 'with forked project' do
        let(:forked_project) { fork_project(create(:project, :public), user) }

        it 'removes fork from project' do
          delete(:remove_fork,
              params: {
                namespace_id: forked_project.namespace.to_param,
                id: forked_project.to_param
              },
              format: :js)

          expect(forked_project.reload.forked?).to be_falsey
          expect(flash[:notice]).to eq('The fork relationship has been removed.')
          expect(response).to render_template(:remove_fork)
        end
      end

      context 'when project not forked' do
        let(:unforked_project) { create(:project, namespace: user.namespace) }

        it 'does nothing if project was not forked' do
          delete(:remove_fork,
              params: {
                namespace_id: unforked_project.namespace,
                id: unforked_project
              },
              format: :js)

          expect(flash[:notice]).to be_nil
          expect(response).to render_template(:remove_fork)
        end
      end
    end

    it "does nothing if user is not signed in" do
      delete(:remove_fork,
          params: {
            namespace_id: project.namespace,
            id: project
          },
          format: :js)
      expect(response).to have_gitlab_http_status(401)
    end
  end

  describe "GET refs" do
    let(:project) { create(:project, :public, :repository) }

    it 'gets a list of branches and tags' do
<<<<<<< HEAD
      get :refs, namespace_id: project.namespace, id: project, sort: 'updated_desc'
=======
      get :refs, params: { namespace_id: project.namespace, id: project, sort: 'updated_desc' }
>>>>>>> 3584ba13

      parsed_body = JSON.parse(response.body)
      expect(parsed_body['Branches']).to include('master')
      expect(parsed_body['Tags'].first).to eq('v1.1.0')
      expect(parsed_body['Tags'].last).to eq('v1.0.0')
      expect(parsed_body['Commits']).to be_nil
    end

    it "gets a list of branches, tags and commits" do
<<<<<<< HEAD
      get :refs, namespace_id: project.namespace, id: project, ref: "123456"
=======
      get :refs, params: { namespace_id: project.namespace, id: project, ref: "123456" }
>>>>>>> 3584ba13

      parsed_body = JSON.parse(response.body)
      expect(parsed_body["Branches"]).to include("master")
      expect(parsed_body["Tags"]).to include("v1.0.0")
      expect(parsed_body["Commits"]).to include("123456")
    end

    context "when preferred language is Japanese" do
      before do
        user.update!(preferred_language: 'ja')
        sign_in(user)
      end

      it "gets a list of branches, tags and commits" do
<<<<<<< HEAD
        get :refs, namespace_id: project.namespace, id: project, ref: "123456"
=======
        get :refs, params: { namespace_id: project.namespace, id: project, ref: "123456" }
>>>>>>> 3584ba13

        parsed_body = JSON.parse(response.body)
        expect(parsed_body["Branches"]).to include("master")
        expect(parsed_body["Tags"]).to include("v1.0.0")
        expect(parsed_body["Commits"]).to include("123456")
      end
    end

    context 'when private project' do
      let(:project) { create(:project, :repository) }

      context 'as a guest' do
        it 'renders forbidden' do
          user = create(:user)
          project.add_guest(user)

          sign_in(user)
<<<<<<< HEAD
          get :refs, namespace_id: project.namespace, id: project
=======
          get :refs, params: { namespace_id: project.namespace, id: project }
>>>>>>> 3584ba13

          expect(response).to have_gitlab_http_status(404)
        end
      end
    end
  end

  describe 'POST #preview_markdown' do
    before do
      sign_in(user)
    end

    it 'renders json in a correct format' do
      post :preview_markdown, params: { namespace_id: public_project.namespace, id: public_project, text: '*Markdown* text' }

      expect(JSON.parse(response.body).keys).to match_array(%w(body references))
    end

    context 'state filter on references' do
      let(:issue) { create(:issue, :closed, project: public_project) }
      let(:merge_request) { create(:merge_request, :closed, target_project: public_project) }

      it 'renders JSON body with state filter for issues' do
        post :preview_markdown, params: {
                                  namespace_id: public_project.namespace,
                                  id: public_project,
                                  text: issue.to_reference
                                }

        json_response = JSON.parse(response.body)

        expect(json_response['body']).to match(/\##{issue.iid} \(closed\)/)
      end

      it 'renders JSON body with state filter for MRs' do
        post :preview_markdown, params: {
                                  namespace_id: public_project.namespace,
                                  id: public_project,
                                  text: merge_request.to_reference
                                }

        json_response = JSON.parse(response.body)

        expect(json_response['body']).to match(/\!#{merge_request.iid} \(closed\)/)
      end
    end
  end

  describe '#ensure_canonical_path' do
    before do
      sign_in(user)
    end

    context 'for a GET request' do
      context 'when requesting the canonical path' do
        context "with exactly matching casing" do
          it "loads the project" do
            get :show, params: { namespace_id: public_project.namespace, id: public_project }

            expect(assigns(:project)).to eq(public_project)
            expect(response).to have_gitlab_http_status(200)
          end
        end

        context "with different casing" do
          it "redirects to the normalized path" do
            get :show, params: { namespace_id: public_project.namespace, id: public_project.path.upcase }

            expect(assigns(:project)).to eq(public_project)
            expect(response).to redirect_to("/#{public_project.full_path}")
            expect(controller).not_to set_flash[:notice]
          end
        end
      end

      context 'when requesting a redirected path' do
        let!(:redirect_route) { public_project.redirect_routes.create!(path: "foo/bar") }

        it 'redirects to the canonical path' do
          get :show, params: { namespace_id: 'foo', id: 'bar' }

          expect(response).to redirect_to(public_project)
          expect(controller).to set_flash[:notice].to(project_moved_message(redirect_route, public_project))
        end

        it 'redirects to the canonical path (testing non-show action)' do
          get :refs, params: { namespace_id: 'foo', id: 'bar' }

          expect(response).to redirect_to(refs_project_path(public_project))
          expect(controller).to set_flash[:notice].to(project_moved_message(redirect_route, public_project))
        end
      end
    end

    context 'for a POST request' do
      context 'when requesting the canonical path with different casing' do
        it 'does not 404' do
          post :toggle_star, params: { namespace_id: public_project.namespace, id: public_project.path.upcase }

          expect(response).not_to have_gitlab_http_status(404)
        end

        it 'does not redirect to the correct casing' do
          post :toggle_star, params: { namespace_id: public_project.namespace, id: public_project.path.upcase }

          expect(response).not_to have_gitlab_http_status(301)
        end
      end

      context 'when requesting a redirected path' do
        let!(:redirect_route) { public_project.redirect_routes.create!(path: "foo/bar") }

        it 'returns not found' do
          post :toggle_star, params: { namespace_id: 'foo', id: 'bar' }

          expect(response).to have_gitlab_http_status(404)
        end
      end
    end

    context 'for a DELETE request' do
      before do
        sign_in(create(:admin))
      end

      context 'when requesting the canonical path with different casing' do
        it 'does not 404' do
          delete :destroy, params: { namespace_id: project.namespace, id: project.path.upcase }

          expect(response).not_to have_gitlab_http_status(404)
        end

        it 'does not redirect to the correct casing' do
          delete :destroy, params: { namespace_id: project.namespace, id: project.path.upcase }

          expect(response).not_to have_gitlab_http_status(301)
        end
      end

      context 'when requesting a redirected path' do
        let!(:redirect_route) { project.redirect_routes.create!(path: "foo/bar") }

        it 'returns not found' do
          delete :destroy, params: { namespace_id: 'foo', id: 'bar' }

          expect(response).to have_gitlab_http_status(404)
        end
      end
    end
  end

  describe '#export' do
    before do
      sign_in(user)

      project.add_maintainer(user)
    end

    context 'when project export is enabled' do
      it 'returns 302' do
        get :export, params: { namespace_id: project.namespace, id: project }

        expect(response).to have_gitlab_http_status(302)
      end
    end

    context 'when project export is disabled' do
      before do
        stub_application_setting(project_export_enabled?: false)
      end

      it 'returns 404' do
        get :export, params: { namespace_id: project.namespace, id: project }

        expect(response).to have_gitlab_http_status(404)
      end
    end
  end

  describe '#download_export' do
    before do
      sign_in(user)

      project.add_maintainer(user)
    end

    context 'object storage enabled' do
      context 'when project export is enabled' do
        it 'returns 302' do
          get :download_export, params: { namespace_id: project.namespace, id: project }

          expect(response).to have_gitlab_http_status(302)
        end
      end

      context 'when project export is disabled' do
        before do
          stub_application_setting(project_export_enabled?: false)
        end

        it 'returns 404' do
          get :download_export, params: { namespace_id: project.namespace, id: project }

          expect(response).to have_gitlab_http_status(404)
        end
      end
    end
  end

  describe '#remove_export' do
    before do
      sign_in(user)

      project.add_maintainer(user)
    end

    context 'when project export is enabled' do
      it 'returns 302' do
        post :remove_export, params: { namespace_id: project.namespace, id: project }

        expect(response).to have_gitlab_http_status(302)
      end
    end

    context 'when project export is disabled' do
      before do
        stub_application_setting(project_export_enabled?: false)
      end

      it 'returns 404' do
        post :remove_export, params: { namespace_id: project.namespace, id: project }

        expect(response).to have_gitlab_http_status(404)
      end
    end
  end

  describe '#generate_new_export' do
    before do
      sign_in(user)

      project.add_maintainer(user)
    end

    context 'when project export is enabled' do
      it 'returns 302' do
        post :generate_new_export, params: { namespace_id: project.namespace, id: project }

        expect(response).to have_gitlab_http_status(302)
      end
    end

    context 'when project export is disabled' do
      before do
        stub_application_setting(project_export_enabled?: false)
      end

      it 'returns 404' do
        post :generate_new_export, params: { namespace_id: project.namespace, id: project }

        expect(response).to have_gitlab_http_status(404)
      end
    end
  end

  context 'private project with token authentication' do
    let(:private_project) { create(:project, :private) }

    it_behaves_like 'authenticates sessionless user', :show, :atom do
      before do
        default_params.merge!(id: private_project, namespace_id: private_project.namespace)

        private_project.add_maintainer(user)
      end
    end
  end

  context 'public project with token authentication' do
    let(:public_project) { create(:project, :public) }

    it_behaves_like 'authenticates sessionless user', :show, :atom, public: true do
      before do
        default_params.merge!(id: public_project, namespace_id: public_project.namespace)
      end
    end
  end

  def project_moved_message(redirect_route, project)
    "Project '#{redirect_route.path}' was moved to '#{project.full_path}'. Please update any links and bookmarks that may still have the old path."
  end
end<|MERGE_RESOLUTION|>--- conflicted
+++ resolved
@@ -624,11 +624,7 @@
     let(:project) { create(:project, :public, :repository) }
 
     it 'gets a list of branches and tags' do
-<<<<<<< HEAD
-      get :refs, namespace_id: project.namespace, id: project, sort: 'updated_desc'
-=======
       get :refs, params: { namespace_id: project.namespace, id: project, sort: 'updated_desc' }
->>>>>>> 3584ba13
 
       parsed_body = JSON.parse(response.body)
       expect(parsed_body['Branches']).to include('master')
@@ -638,11 +634,7 @@
     end
 
     it "gets a list of branches, tags and commits" do
-<<<<<<< HEAD
-      get :refs, namespace_id: project.namespace, id: project, ref: "123456"
-=======
       get :refs, params: { namespace_id: project.namespace, id: project, ref: "123456" }
->>>>>>> 3584ba13
 
       parsed_body = JSON.parse(response.body)
       expect(parsed_body["Branches"]).to include("master")
@@ -657,11 +649,7 @@
       end
 
       it "gets a list of branches, tags and commits" do
-<<<<<<< HEAD
-        get :refs, namespace_id: project.namespace, id: project, ref: "123456"
-=======
         get :refs, params: { namespace_id: project.namespace, id: project, ref: "123456" }
->>>>>>> 3584ba13
 
         parsed_body = JSON.parse(response.body)
         expect(parsed_body["Branches"]).to include("master")
@@ -679,11 +667,7 @@
           project.add_guest(user)
 
           sign_in(user)
-<<<<<<< HEAD
-          get :refs, namespace_id: project.namespace, id: project
-=======
           get :refs, params: { namespace_id: project.namespace, id: project }
->>>>>>> 3584ba13
 
           expect(response).to have_gitlab_http_status(404)
         end
