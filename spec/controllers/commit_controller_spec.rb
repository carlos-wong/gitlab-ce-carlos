require 'spec_helper'

describe Projects::CommitController do
  let(:project) { create(:project_with_code) }
<<<<<<< HEAD
  let(:user) { create(:user) }
  let(:commit) { project.repository.last_commit_for("master") }
=======
  let(:user)    { create(:user) }
  let(:commit)  { project.repository.commit("master") }
>>>>>>> 1a83fea7

  before do
    sign_in(user)
    project.team << [user, :master]
  end

  describe "#show" do
    shared_examples "export as" do |format|
      it "should generally work" do
        get :show, project_id: project.code, id: commit.id, format: format

        expect(response).to be_success
      end

      it "should generate it" do
        Commit.any_instance.should_receive(:"to_#{format}")

        get :show, project_id: project.code, id: commit.id, format: format
      end

      it "should render it" do
        get :show, project_id: project.code, id: commit.id, format: format

        expect(response.body).to eq(commit.send(:"to_#{format}"))
      end

      it "should not escape Html" do
        Commit.any_instance.stub(:"to_#{format}").and_return('HTML entities &<>" ')

        get :show, project_id: project.code, id: commit.id, format: format

        expect(response.body).to_not include('&amp;')
        expect(response.body).to_not include('&gt;')
        expect(response.body).to_not include('&lt;')
        expect(response.body).to_not include('&quot;')
      end
    end

    describe "as diff" do
      include_examples "export as", :diff
      let(:format) { :diff }

      it "should really only be a git diff" do
        get :show, project_id: project.code, id: commit.id, format: format

        expect(response.body).to start_with("diff --git")
      end
    end

    describe "as patch" do
      include_examples "export as", :patch
      let(:format) { :patch }

      it "should really be a git email patch" do
        get :show, project_id: project.code, id: commit.id, format: format

        expect(response.body).to start_with("From #{commit.id}")
      end

      it "should contain a git diff" do
        get :show, project_id: project.code, id: commit.id, format: format

        expect(response.body).to match(/^diff --git/)
      end
    end
  end
end<|MERGE_RESOLUTION|>--- conflicted
+++ resolved
@@ -2,13 +2,8 @@
 
 describe Projects::CommitController do
   let(:project) { create(:project_with_code) }
-<<<<<<< HEAD
-  let(:user) { create(:user) }
-  let(:commit) { project.repository.last_commit_for("master") }
-=======
   let(:user)    { create(:user) }
   let(:commit)  { project.repository.commit("master") }
->>>>>>> 1a83fea7
 
   before do
     sign_in(user)
