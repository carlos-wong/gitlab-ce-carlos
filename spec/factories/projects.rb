FactoryGirl.define do
  # Project without repository
  #
  # Project does not have bare repository.
  # Use this factory if you don't need repository in tests
  factory :empty_project, class: 'Project' do
    sequence(:name) { |n| "project#{n}" }
    path { name.downcase.gsub(/\s/, '_') }
    namespace
    creator

    # Behaves differently to nil due to cache_has_external_issue_tracker
    has_external_issue_tracker false

    trait :public do
      visibility_level Gitlab::VisibilityLevel::PUBLIC
    end

    trait :internal do
      visibility_level Gitlab::VisibilityLevel::INTERNAL
    end

    trait :private do
      visibility_level Gitlab::VisibilityLevel::PRIVATE
    end

    trait :access_requestable do
      request_access_enabled true
    end

    trait :empty_repo do
      after(:create) do |project|
        project.create_repository
      end
    end

    trait :broken_repo do
      after(:create) do |project|
        project.create_repository

        FileUtils.rm_r(File.join(project.repository_storage_path, "#{project.path_with_namespace}.git", 'refs'))
      end
    end

    trait :test_repo do
      after :create do |project|
        TestEnv.copy_repo(project)
      end
    end

    # Nest Project Feature attributes
    transient do
      wiki_access_level ProjectFeature::ENABLED
      builds_access_level ProjectFeature::ENABLED
      snippets_access_level ProjectFeature::ENABLED
      issues_access_level ProjectFeature::ENABLED
      merge_requests_access_level ProjectFeature::ENABLED
      repository_access_level ProjectFeature::ENABLED
    end

    after(:create) do |project, evaluator|
      # Builds and MRs can't have higher visibility level than repository access level.
      builds_access_level = [evaluator.builds_access_level, evaluator.repository_access_level].min
      merge_requests_access_level = [evaluator.merge_requests_access_level, evaluator.repository_access_level].min

      project.project_feature.
        update_attributes!(
          wiki_access_level: evaluator.wiki_access_level,
          builds_access_level: builds_access_level,
          snippets_access_level: evaluator.snippets_access_level,
          issues_access_level: evaluator.issues_access_level,
          merge_requests_access_level: merge_requests_access_level,
          repository_access_level: evaluator.repository_access_level
        )
    end
  end

  # Project with empty repository
  #
  # This is a case when you just created a project
  # but not pushed any code there yet
  factory :project_empty_repo, parent: :empty_project do
    empty_repo
  end

  # Project with broken repository
  #
  # Project with an invalid repository state
  factory :project_broken_repo, parent: :empty_project do
    broken_repo
  end

  # Project with test repository
  #
  # Test repository source can be found at
  # https://gitlab.com/gitlab-org/gitlab-test
  factory :project, parent: :empty_project do
    path { 'gitlabhq' }

<<<<<<< HEAD
    transient do
      create_template nil
    end

    after :create do |project, evaluator|
      TestEnv.copy_repo(project)

      if evaluator.create_template
        args = evaluator.create_template

        project.add_user(args[:user], args[:access])

        project.repository.commit_file(
          args[:user],
          ".gitlab/#{args[:path]}/bug.md",
          'something valid',
          message: 'test 3',
          branch_name: 'master',
          update: false)
        project.repository.commit_file(
          args[:user],
          ".gitlab/#{args[:path]}/template_test.md",
          'template_test',
          message: 'test 1',
          branch_name: 'master',
          update: false)
        project.repository.commit_file(
          args[:user],
          ".gitlab/#{args[:path]}/feature_proposal.md",
          'feature_proposal',
          message: 'test 2',
          branch_name: 'master',
          update: false)
      end
    end
=======
    test_repo
>>>>>>> 034d2e4e
  end

  factory :forked_project_with_submodules, parent: :empty_project do
    path { 'forked-gitlabhq' }

    after :create do |project|
      TestEnv.copy_forked_repo_with_submodules(project)
    end
  end

  factory :redmine_project, parent: :project do
    has_external_issue_tracker true

    after :create do |project|
      project.create_redmine_service(
        active: true,
        properties: {
          'project_url' => 'http://redmine/projects/project_name_in_redmine',
          'issues_url' => "http://redmine/#{project.id}/project_name_in_redmine/:id",
          'new_issue_url' => 'http://redmine/projects/project_name_in_redmine/issues/new'
        }
      )
    end
  end

  factory :jira_project, parent: :project do
    has_external_issue_tracker true

    after :create do |project|
      project.create_jira_service(
        active: true,
        properties: {
          title: 'JIRA tracker',
          url: 'http://jira.example.net',
          project_key: 'JIRA'
        }
      )
    end
  end

  factory :kubernetes_project, parent: :empty_project do
    after :create do |project|
      project.create_kubernetes_service(
        active: true,
        properties: {
          namespace: project.path,
          api_url: 'https://kubernetes.example.com',
          token: 'a' * 40,
        }
      )
    end
  end
end<|MERGE_RESOLUTION|>--- conflicted
+++ resolved
@@ -97,7 +97,8 @@
   factory :project, parent: :empty_project do
     path { 'gitlabhq' }
 
-<<<<<<< HEAD
+    test_repo
+
     transient do
       create_template nil
     end
@@ -133,9 +134,6 @@
           update: false)
       end
     end
-=======
-    test_repo
->>>>>>> 034d2e4e
   end
 
   factory :forked_project_with_submodules, parent: :empty_project do
