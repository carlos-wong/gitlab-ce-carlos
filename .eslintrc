--- conflicted
+++ resolved
@@ -16,11 +16,8 @@
   ],
   "rules": {
     "filenames/match-regex": [2, "^[a-z0-9_]+(.js)?$"],
-<<<<<<< HEAD
+    "no-multiple-empty-lines": ["error", { "max": 1 }],
     "import/no-extraneous-dependencies": "off",
     "import/no-unresolved": "off"
-=======
-    "no-multiple-empty-lines": ["error", { "max": 1 }]
->>>>>>> 6ccc4eb4
   }
 }