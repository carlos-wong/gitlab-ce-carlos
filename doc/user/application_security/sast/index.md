--- conflicted
+++ resolved
@@ -234,11 +234,7 @@
 | `vulnerabilities[].scanner`             | A node that describes the analyzer used to find this vulnerability. |
 | `vulnerabilities[].scanner.id`          | Id of the scanner as a snake_case string. |
 | `vulnerabilities[].scanner.name`        | Name of the scanner, for display purposes. |
-<<<<<<< HEAD
-| `vulnerabilities[].location`            | A node that tells where the vulnerability is located. | 
-=======
 | `vulnerabilities[].location`            | A node that tells where the vulnerability is located. |
->>>>>>> bb3f21b8
 | `vulnerabilities[].location.file`       | Path to the file where the vulnerability is located. Optional. |
 | `vulnerabilities[].location.start_line` | The first line of the code affected by the vulnerability. Optional. |
 | `vulnerabilities[].location.end_line`   | The last line of the code affected by the vulnerability. Optional. |
