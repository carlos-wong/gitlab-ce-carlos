--- conflicted
+++ resolved
@@ -324,7 +324,6 @@
 ## Dependency List
 
 > [Introduced](https://gitlab.com/gitlab-org/gitlab-ee/issues/10075) in [GitLab Ultimate](https://about.gitlab.com/pricing/) 12.0.
-<<<<<<< HEAD
 
 An additional benefit of Dependency Scanning is the ability to get a list of your
 project's dependencies with their versions. This list can be generated only for
@@ -332,19 +331,10 @@
 supported by Gemnasium.
 
 To see the generated dependency list, navigate to your project's **Project > Dependency List**.
-=======
-
-An additional benefit of Dependency Scanning is the ability to get a list of your
-project's dependencies with their versions. This list can be generated only for
-[languages and package managers](#supported-languages-and-package-managers)
-supported by Gemnasium.
-
-To see the generated dependency list, navigate to your project's **Project > Dependency List**.
 
 ## Versioning and release process
 
 Please check the [Release Process documentation](https://gitlab.com/gitlab-org/security-products/release/blob/master/docs/release_process.md).
->>>>>>> bb3f21b8
 
 ## Contributing to the vulnerability database
 
