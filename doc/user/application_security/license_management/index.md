--- conflicted
+++ resolved
@@ -2,248 +2,4 @@
 redirect_to: ../license_compliance/index.md
 ---
 
-<<<<<<< HEAD
-# License Compliance **(ULTIMATE)**
-
-> [Introduced](https://gitlab.com/gitlab-org/gitlab-ee/issues/5483)
-in [GitLab Ultimate](https://about.gitlab.com/pricing/) 11.0.
-
-## Overview
-
-If you are using [GitLab CI/CD](../../../ci/README.md), you can search your project dependencies for their licenses
-using License Compliance.
-
-You can take advantage of License Compliance by either [including the job](#configuration)
-in your existing `.gitlab-ci.yml` file or by implicitly using
-[Auto License Compliance](../../../topics/autodevops/index.md#auto-license-compliance-ultimate)
-that is provided by [Auto DevOps](../../../topics/autodevops/index.md).
-
-GitLab checks the License Compliance report, compares the licenses between the
-source and target branches, and shows the information right on the merge request.
-Blacklisted licenses will be clearly visible with an `x` red icon next to them
-as well as new licenses which need a decision from you. In addition, you can
-[manually approve or blacklist](#project-policies-for-license-compliance)
-licenses in your project's settings.
-
-NOTE: **Note:**
-If the license management report doesn't have anything to compare to, no information
-will be displayed in the merge request area. That is the case when you add the
-`license_management` job in your `.gitlab-ci.yml` for the first time.
-Consecutive merge requests will have something to compare to and the license
-management report will be shown properly.
-
-![License Compliance Widget](img/license_management.png)
-
-If you are a project or group Maintainer, you can click on a license to be given
-the choice to approve it or blacklist it.
-
-![License approval decision](img/license_management_decision.png)
-
-## Use cases
-
-It helps you find what licenses your project uses in its dependencies, and decide for each of then
-whether to allow it or forbid it. For example, your application is using an external (open source)
-library whose license is incompatible with yours.
-
-## Supported languages and package managers
-
-The following languages and package managers are supported.
-
-| Language   | Package managers                                                  | Scan Tool                                                |
-|------------|-------------------------------------------------------------------|----------------------------------------------------------|
-| JavaScript | [Bower](https://bower.io/), [npm](https://www.npmjs.com/), [yarn](https://yarnpkg.com/) ([experimental support](https://github.com/pivotal/LicenseFinder#experimental-project-types)) |[License Finder](https://github.com/pivotal/LicenseFinder)|
-| Go         | [Godep](https://github.com/tools/godep), go get ([experimental support](https://github.com/pivotal/LicenseFinder#experimental-project-types)), gvt ([experimental support](https://github.com/pivotal/LicenseFinder#experimental-project-types)), glide ([experimental support](https://github.com/pivotal/LicenseFinder#experimental-project-types)), dep ([experimental support](https://github.com/pivotal/LicenseFinder#experimental-project-types)), trash ([experimental support](https://github.com/pivotal/LicenseFinder#experimental-project-types))  and govendor ([experimental support](https://github.com/pivotal/LicenseFinder#experimental-project-types)), [go mod](https://github.com/golang/go/wiki/Modules) ([experimental support](https://github.com/pivotal/LicenseFinder#experimental-project-types))   |[License Finder](https://github.com/pivotal/LicenseFinder)|
-| Java       | [Gradle](https://gradle.org/), [Maven](https://maven.apache.org/) |[License Finder](https://github.com/pivotal/LicenseFinder)|
-| .NET       | [Nuget](https://www.nuget.org/)                                   |[License Finder](https://github.com/pivotal/LicenseFinder)|
-| Python     | [pip](https://pip.pypa.io/en/stable/)                             |[License Finder](https://github.com/pivotal/LicenseFinder)|
-| Ruby       | [gem](https://rubygems.org/)                                      |[License Finder](https://github.com/pivotal/LicenseFinder)|
-| Erlang     | [rebar](https://www.rebar3.org/) ([experimental support](https://github.com/pivotal/LicenseFinder#experimental-project-types))|[License Finder](https://github.com/pivotal/LicenseFinder)|
-| Objective-C, Swift | [Carthage](https://github.com/Carthage/Carthage) , [CocoaPods v0.39 and below](https://cocoapods.org/) ([experimental support](https://github.com/pivotal/LicenseFinder#experimental-project-types))  |[License Finder](https://github.com/pivotal/LicenseFinder)|
-| Elixir     | [mix](https://elixir-lang.org/getting-started/mix-otp/introduction-to-mix.html) ([experimental support](https://github.com/pivotal/LicenseFinder#experimental-project-types)) |[License Finder](https://github.com/pivotal/LicenseFinder)|
-| C++/C      | [conan](https://conan.io/) ([experimental support](https://github.com/pivotal/LicenseFinder#experimental-project-types))|[License Finder](https://github.com/pivotal/LicenseFinder)|
-| Scala      | [sbt](https://www.scala-sbt.org/) ([experimental support](https://github.com/pivotal/LicenseFinder#experimental-project-types))|[License Finder](https://github.com/pivotal/LicenseFinder)|
-| Rust       | [cargo](https://crates.io/) ([experimental support](https://github.com/pivotal/LicenseFinder#experimental-project-types))|[License Finder](https://github.com/pivotal/LicenseFinder)|
-| PHP        | [composer](https://getcomposer.org/) ([experimental support](https://github.com/pivotal/LicenseFinder#experimental-project-types))|[License Finder](https://github.com/pivotal/LicenseFinder)|
-
-## Requirements
-
-To run a License Compliance scanning job, you need GitLab Runner with the
-[`docker` executor](https://docs.gitlab.com/runner/executors/docker.html).
-
-## Configuration
-
-For GitLab 11.9 and later, to enable License Compliance, you must
-[include](../../../ci/yaml/README.md#includetemplate) the
-[`License-Management.gitlab-ci.yml` template](https://gitlab.com/gitlab-org/gitlab-ee/blob/master/lib/gitlab/ci/templates/Security/License-Management.gitlab-ci.yml)
-that's provided as a part of your GitLab installation.
-For GitLab versions earlier than 11.9, you can copy and use the job as defined
-that template.
-
-Add the following to your `.gitlab-ci.yml` file:
-
-```yaml
-include:
-  template: License-Management.gitlab-ci.yml
-```
-
-The included template will create a `license_management` job in your CI/CD pipeline
-and scan your dependencies to find their licenses.
-
-The results will be saved as a
-[License Compliance report artifact](../../../ci/yaml/README.md#artifactsreportslicense_management-ultimate)
-that you can later download and analyze. Due to implementation limitations, we
-always take the latest License Compliance artifact available. Behind the scenes, the
-[GitLab License Compliance Docker image](https://gitlab.com/gitlab-org/security-products/license-management)
-is used to detect the languages/frameworks and in turn analyzes the licenses.
-
-The License Compliance settings can be changed through environment variables by using the
-[`variables`](../../../ci/yaml/README.md#variables) parameter in `.gitlab-ci.yml`. These variables are documented in the [License Compliance documentation](https://gitlab.com/gitlab-org/security-products/license-management#settings).
-
-### Installing custom dependencies
-
-> Introduced in [GitLab Ultimate](https://about.gitlab.com/pricing/) 11.4.
-
-The `license_management` image already embeds many auto-detection scripts, languages,
-and packages. Nevertheless, it's almost impossible to cover all cases for all projects.
-That's why sometimes it's necessary to install extra packages, or to have extra steps
-in the project automated setup, like the download and installation of a certificate.
-For that, a `LICENSE_MANAGEMENT_SETUP_CMD` environment variable can be passed to the container,
-with the required commands to run before the license detection.
-
-If present, this variable will override the setup step necessary to install all the packages
-of your application (e.g.: for a project with a `Gemfile`, the setup step could be
-`bundle install`).
-
-For example:
-
-```yaml
-include:
-  template: License-Management.gitlab-ci.yml
-
-variables:
-  LICENSE_MANAGEMENT_SETUP_CMD: sh my-custom-install-script.sh
-```
-
-In this example, `my-custom-install-script.sh` is a shell script at the root
-directory of your project.
-
-### Overriding the template
-
-If you want to override the job definition (for example, change properties like
-`variables` or `dependencies`), you need to declare a `license_management` job
-after the template inclusion and specify any additional keys under it. For example:
-
-```yaml
-include:
-  template: License-Management.gitlab-ci.yml
-
-license_management:
-  variables:
-    CI_DEBUG_TRACE: "true"
-```
-
-### Configuring Maven projects
-
-The License Compliance tool provides a `MAVEN_CLI_OPTS` environment variable which can hold
-the command line arguments to pass to the `mvn install` command which is executed under the hood.
-Feel free to use it for the customization of Maven execution. For example:
-
-```yaml
-include:
-  template: License-Management.gitlab-ci.yml
-
-license_management:
-  variables:
-    MAVEN_CLI_OPTS: --debug
-```
-
-`mvn install` runs through all of the [build life cycle](http://maven.apache.org/guides/introduction/introduction-to-the-lifecycle.html)
-stages prior to `install`, including `test`. Running unit tests is not directly
-necessary for the license scanning purposes and consumes time, so it's skipped
-by having the default value of `MAVEN_CLI_OPTS` as `-DskipTests`. If you want
-to supply custom `MAVEN_CLI_OPTS` and skip tests at the same time, don't forget
-to explicitly add `-DskipTests` to your options.
-If you still need to run tests during `mvn install`, add `-DskipTests=false` to
-`MAVEN_CLI_OPTS`.
-
-### Selecting the version of Python
-
-> [Introduced](https://gitlab.com/gitlab-org/security-products/license-management/merge_requests/36) in [GitLab Ultimate](https://about.gitlab.com/pricing/) 12.0.
-
-License Compliance uses Python 2.7 and pip 10.0 by default.
-If your project requires Python 3, you can switch to Python 3.5 and pip 19.1
-by setting the `LM_PYTHON_VERSION` environment variable to `3`.
-
-```yaml
-include:
-  template: License-Management.gitlab-ci.yml
-
-license_management:
-  variables:
-    LM_PYTHON_VERSION: 3
-```
-
-## Project policies for License Compliance
-
-> [Introduced](https://gitlab.com/gitlab-org/gitlab-ee/issues/5940)
-in [GitLab Ultimate](https://about.gitlab.com/pricing/) 11.4.
-
-From the project's settings:
-
-- The list of licenses and their status can be managed.
-- Licenses can be manually approved or blacklisted.
-
-To approve or blacklist a license:
-
-1. Either use the **Manage licenses** button in the merge request widget, or
-   navigate to the project's **Settings > CI/CD** and expand the
-   **License Compliance** section.
-1. Click the **Add a license** button.
-
-   ![License Compliance Add License](img/license_management_add_license.png)
-
-1. In the **License name** dropdown, either:
-   - Select one of the available licenses. You can search for licenses in the field
-     at the top of the list.
-   - Enter arbitrary text in the field at the top of the list. This will cause the text to be
-     added as a license name to the list.
-1. Select the **Approve** or **Blacklist** radio button to approve or blacklist respectively
-   the selected license.
-
-To modify an existing license:
-
-1. In the **License Compliance** list, click the **Approved/Declined** dropdown to change it to the desired status.
-
-   ![License Compliance Settings](img/license_management_settings.png)
-
-Searching for Licenses:
-
-1. Use the **Search** box to search for a specific license.
-
-   ![License Compliance Search](img/license_management_search.png)
-
-## License Compliance report under pipelines
-
-> [Introduced](https://gitlab.com/gitlab-org/gitlab-ee/issues/5491)
-in [GitLab Ultimate](https://about.gitlab.com/pricing/) 11.2.
-
-From your project's left sidebar, navigate to **CI/CD > Pipelines** and click on the
-pipeline ID that has a `license_management` job to see the Licenses tab with the listed
-licenses (if any).
-
-![License Compliance Pipeline Tab](img/license_management_pipeline_tab.png)
-
-<!-- ## Troubleshooting
-
-Include any troubleshooting steps that you can foresee. If you know beforehand what issues
-one might have when setting this up, or when something is changed, or on upgrading, it's
-important to describe those, too. Think of things that may go wrong and include them here.
-This is important to minimize requests for support, and to avoid doc comments with
-questions that you know someone might ask.
-
-Each scenario can be a third-level heading, e.g. `### Getting error message X`.
-If you have none to add when creating a doc, leave this section in place
-but commented out to help encourage others to add to it in the future. -->
-=======
-This document was moved to [another location](../license_compliance/index.md).
->>>>>>> 3440d0f6
+This document was moved to [another location](../license_compliance/index.md).