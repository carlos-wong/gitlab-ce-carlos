# Error Tracking

> [Introduced](https://gitlab.com/groups/gitlab-org/-/epics/169) in GitLab 11.8.

Error tracking allows developers to easily discover and view the errors that their application may be generating. By surfacing error information where the code is being developed, efficiency and awareness can be increased.

## Sentry error tracking

[Sentry](https://sentry.io/) is an open source error tracking system. GitLab allows administrators to connect Sentry to GitLab, to allow users to view a list of Sentry errors in GitLab itself.

### Deploying Sentry

You may sign up to the cloud hosted <https://sentry.io> or deploy your own [on-premise instance](https://docs.sentry.io/server/installation/).

### Enabling Sentry

NOTE: **Note:**
You will need at least Maintainer [permissions](../../permissions.md) to enable the Sentry integration.

GitLab provides an easy way to connect Sentry to your project:

1. Sign up to Sentry.io or [deploy your own](#deploying-sentry) Sentry instance.
1. [Find or generate](https://docs.sentry.io/api/auth/) a Sentry auth token for your Sentry project.
<<<<<<< HEAD
Make sure to give the token at least the following scopes: `event:read` and `project:read`.
1. Navigate to your project’s **Settings > Operations** and provide the Sentry API URL and auth token.
1. Ensure that the 'Active' checkbox is set.
=======
   Make sure to give the token at least the following scopes: `event:read` and `project:read`.
1. Navigate to your project’s **Settings > Operations**.
1. Ensure that the **Active** checkbox is set.
1. In the **Sentry API URL** field, enter your Sentry hostname. For example, `https://sentry.example.com`.
1. In the **Auth Token** field, enter the token you previously generated.
1. Click the **Connect** button to test the connection to Sentry and populate the **Project** dropdown.
1. From the **Project** dropdown, choose a Sentry project to link to your GitLab project.
>>>>>>> 8551049f
1. Click **Save changes** for the changes to take effect.
1. You can now visit **Operations > Error Tracking** in your project's sidebar to [view a list](#error-tracking-list) of Sentry errors.

## Error Tracking List

NOTE: **Note:**
You will need at least Reporter [permissions](../../permissions.md) to view the Error Tracking list.

The Error Tracking list may be found at **Operations > Error Tracking** in your project's sidebar.

![Error Tracking list](img/error_tracking_list.png)<|MERGE_RESOLUTION|>--- conflicted
+++ resolved
@@ -21,11 +21,6 @@
 
 1. Sign up to Sentry.io or [deploy your own](#deploying-sentry) Sentry instance.
 1. [Find or generate](https://docs.sentry.io/api/auth/) a Sentry auth token for your Sentry project.
-<<<<<<< HEAD
-Make sure to give the token at least the following scopes: `event:read` and `project:read`.
-1. Navigate to your project’s **Settings > Operations** and provide the Sentry API URL and auth token.
-1. Ensure that the 'Active' checkbox is set.
-=======
    Make sure to give the token at least the following scopes: `event:read` and `project:read`.
 1. Navigate to your project’s **Settings > Operations**.
 1. Ensure that the **Active** checkbox is set.
@@ -33,7 +28,6 @@
 1. In the **Auth Token** field, enter the token you previously generated.
 1. Click the **Connect** button to test the connection to Sentry and populate the **Project** dropdown.
 1. From the **Project** dropdown, choose a Sentry project to link to your GitLab project.
->>>>>>> 8551049f
 1. Click **Save changes** for the changes to take effect.
 1. You can now visit **Operations > Error Tracking** in your project's sidebar to [view a list](#error-tracking-list) of Sentry errors.
 
