# Projects

In GitLab, you can create projects for hosting
your codebase, use it as an issue tracker, collaborate on code, and continuously
build, test, and deploy your app with built-in GitLab CI/CD.

Your projects can be [available](../../public_access/public_access.md)
publicly, internally, or privately, at your choice. GitLab does not limit
the number of private projects you create.

## Project's features

When you create a project in GitLab, you'll have access to a large number of
[features](https://about.gitlab.com/features/):

**Issues and merge requests:**

- [Issue tracker](issues/index.md): Discuss implementations with your team within issues
  - [Issue Boards](issue_board.md): Organize and prioritize your workflow
  - [Multiple Issue Boards](https://docs.gitlab.com/ee/user/project/issue_board.html#multiple-issue-boards): Allow your teams to create their own workflows (Issue Boards) for the same project **[STARTER]**
- [Repositories](repository/index.md): Host your code in a fully
integrated platform
  - [Branches](repository/branches/index.md): use Git branching strategies to
  collaborate on code
  - [Protected branches](protected_branches.md): Prevent collaborators
  from messing with history or pushing code without review
  - [Protected tags](protected_tags.md): Control over who has
  permission to create tags, and prevent accidental update or deletion
  - [Signing commits](gpg_signed_commits/index.md): use GPG to sign your commits
  - [Deploy tokens](deploy_tokens/index.md): Manage project-based deploy tokens that allow permanent access to the repository and Container Registry.
- [Merge Requests](merge_requests/index.md): Apply your branching
strategy and get reviewed by your team
  - [Merge Request Approvals](https://docs.gitlab.com/ee/user/project/merge_requests/merge_request_approvals.html): Ask for approval before
  implementing a change **[STARTER]**
  - [Fix merge conflicts from the UI](merge_requests/resolve_conflicts.md):
  Your Git diff tool right from GitLab's UI
  - [Review Apps](../../ci/review_apps/index.md): Live preview the results
  of the changes proposed in a merge request in a per-branch basis
- [Labels](labels.md): Organize issues and merge requests by labels
- [Time Tracking](../../workflow/time_tracking.md): Track estimate time
and time spent on
  the conclusion of an issue or merge request
- [Milestones](milestones/index.md): Work towards a target date
- [Description templates](description_templates.md): Define context-specific
templates for issue and merge request description fields for your project
- [Slash commands (quick actions)](quick_actions.md): Textual shortcuts for
common actions on issues or merge requests
- [Web IDE](web_ide/index.md)

**GitLab CI/CD:**

- [GitLab CI/CD](../../ci/README.md): GitLab's built-in [Continuous Integration, Delivery, and Deployment](https://about.gitlab.com/2016/08/05/continuous-integration-delivery-and-deployment-with-gitlab/) tool
  - [Container Registry](container_registry.md): Build and push Docker
  images out-of-the-box
  - [Auto Deploy](../../ci/autodeploy/index.md): Configure GitLab CI/CD
  to automatically set up your app's deployment
  - [Enable and disable GitLab CI](../../ci/enable_or_disable_ci.md)
  - [Pipelines](../../ci/pipelines.md#pipelines): Configure and visualize
  your GitLab CI/CD pipelines from the UI
     - [Scheduled Pipelines](pipelines/schedules.md): Schedule a pipeline
     to start at a chosen time
     - [Pipeline Graphs](../../ci/pipelines.md#pipeline-graphs): View your
     entire pipeline from the UI
     - [Job artifacts](pipelines/job_artifacts.md): Define,
     browse, and download job artifacts
     - [Pipeline settings](pipelines/settings.md): Set up Git strategy (choose the default way your repository is fetched from GitLab in a job),
     timeout (defines the maximum amount of time in minutes that a job is able run), custom path for `.gitlab-ci.yml`, test coverage parsing, pipeline's visibility, and much more
  - [Kubernetes cluster integration](clusters/index.md): Connecting your GitLab project
    with a Kubernetes cluster
- [GitLab Pages](pages/index.md): Build, test, and deploy your static
website with GitLab Pages

**Other features:**

- [Wiki](wiki/index.md): document your GitLab project in an integrated Wiki.
- [Snippets](../snippets.md): store, share and collaborate on code snippets.
- [Cycle Analytics](cycle_analytics.md): review your development lifecycle.
- [Syntax highlighting](highlighting.md): an alternative to customize
your code blocks, overriding GitLab's default choice of language.
- [Badges](badges.md): badges for the project overview.
- [Releases](releases/index.md): a way to track deliverables in your project as snapshot in time of
the source, build output, and other metadata or artifacts
associated with a released version of your code.

### Project's integrations

[Integrate your project](integrations/index.md) with Jira, Mattermost,
Kubernetes, Slack, and a lot more.

## New project

Learn how to [create a new project](../../gitlab-basics/create-project.md) in GitLab.

### Fork a project

You can [fork a project](../../gitlab-basics/fork-project.md) in order to:

- Collaborate on code by forking a project and creating a merge request
from your fork to the upstream project
- Fork a sample project to work on the top of that

## Project settings

Set the project's visibility level and  the access levels to its various pages
and perform actions like archiving, renaming or transferring a project.

Read through the documentation on [project settings](settings/index.md).

## Import or export a project

- [Import a project](import/index.md) from:
  - [GitHub to GitLab](import/github.md)
  - [BitBucket to GitLab](import/bitbucket.md)
  - [Gitea to GitLab](import/gitea.md)
  - [FogBugz to GitLab](import/fogbugz.md)
- [Export a project from GitLab](settings/import_export.md#exporting-a-project-and-its-data)
- [Importing and exporting projects between GitLab instances](settings/import_export.md)

## Project's members

Learn how to [add members to your projects](members/index.md).

### Leave a project

**Leave project** will only display on the project's dashboard
when a project is part of a group (under a
[group namespace](../group/index.md#namespaces)).
If you choose to leave a project you will no longer be a project
member, therefore, unable to contribute.

## Redirects when changing repository paths

When a repository path changes, it is essential to smoothly transition from the
old location to the new one. GitLab provides two kinds of redirects: the web UI
and Git push/pull redirects.

Depending on the situation, different things apply.

When [renaming a user](../profile/index.md#changing-your-username),
[changing a group path](../group/index.md#changing-a-group-s-path) or [renaming a repository](settings/index.md#renaming-a-repository):

- Existing web URLs for the namespace and anything under it (e.g., projects) will
  redirect to the new URLs.
- Starting with GitLab 10.3, existing Git remote URLs for projects under the
  namespace will redirect to the new remote URL. Every time you push/pull to a
  repository that has changed its location, a warning message to update
  your remote will be displayed instead of rejecting your action.
  This means that any automation scripts, or Git clients will continue to
  work after a rename, making any transition a lot smoother.
- The redirects will be available as long as the original path is not claimed by
  another group, user or project.

## Use your project as a Go package

Any project can be used as a Go package including private projects in subgroups. To use packages
hosted in private projects with the `go get` command, use a [`.netrc` file](https://ec.haxx.se/usingcurl-netrc.html)
<<<<<<< HEAD
and a personal access token in the password field.
=======
and a [personal access token](../profile/personal_access_tokens.md) in the password field.
>>>>>>> 22e1c70f

For example:

```text
machine example.gitlab.com
login <gitlab_user_name>
password <personal_access_token>
<<<<<<< HEAD
```
=======
```

## Access project page with project ID

> [Introduced](https://gitlab.com/gitlab-org/gitlab-ce/issues/53671) in GitLab 11.8.

To quickly access a project from the GitLab UI using the project ID,
visit the `/projects/:id` URL in your browser or other tool accessing the project.
>>>>>>> 22e1c70f
<|MERGE_RESOLUTION|>--- conflicted
+++ resolved
@@ -154,11 +154,7 @@
 
 Any project can be used as a Go package including private projects in subgroups. To use packages
 hosted in private projects with the `go get` command, use a [`.netrc` file](https://ec.haxx.se/usingcurl-netrc.html)
-<<<<<<< HEAD
-and a personal access token in the password field.
-=======
 and a [personal access token](../profile/personal_access_tokens.md) in the password field.
->>>>>>> 22e1c70f
 
 For example:
 
@@ -166,9 +162,6 @@
 machine example.gitlab.com
 login <gitlab_user_name>
 password <personal_access_token>
-<<<<<<< HEAD
-```
-=======
 ```
 
 ## Access project page with project ID
@@ -176,5 +169,4 @@
 > [Introduced](https://gitlab.com/gitlab-org/gitlab-ce/issues/53671) in GitLab 11.8.
 
 To quickly access a project from the GitLab UI using the project ID,
-visit the `/projects/:id` URL in your browser or other tool accessing the project.
->>>>>>> 22e1c70f
+visit the `/projects/:id` URL in your browser or other tool accessing the project.