# Prometheus integration

> [Introduced][ce-8935] in GitLab 9.0.

GitLab offers powerful integration with [Prometheus] for monitoring key metrics of your apps, directly within GitLab.
Metrics for each environment are retrieved from Prometheus, and then displayed
within the GitLab interface.

![Environment Dashboard](img/prometheus_dashboard.png)

There are two ways to set up Prometheus integration, depending on where your apps are running:

- For deployments on Kubernetes, GitLab can automatically [deploy and manage Prometheus](#managed-prometheus-on-kubernetes).
- For other deployment targets, simply [specify the Prometheus server](#manual-configuration-of-prometheus).

Once enabled, GitLab will automatically detect metrics from known services in the [metric library](#monitoring-cicd-environments). You are also able to [add your own metrics](#adding-additional-metrics-premium) as well.

## Enabling Prometheus Integration

### Managed Prometheus on Kubernetes

> [Introduced](https://gitlab.com/gitlab-org/gitlab-foss/issues/28916) in GitLab 10.5.

GitLab can seamlessly deploy and manage Prometheus on a [connected Kubernetes cluster](../clusters/index.md), making monitoring of your apps easy.

#### Requirements

- A [connected Kubernetes cluster](../clusters/index.md)
- Helm Tiller [installed by GitLab](../clusters/index.md#installing-applications)

#### Getting started

Once you have a connected Kubernetes cluster with Helm installed, deploying a managed Prometheus is as easy as a single click.

1. Go to the **Operations > Kubernetes** page to view your connected clusters
1. Select the cluster you would like to deploy Prometheus to
1. Click the **Install** button to deploy Prometheus to the cluster

![Managed Prometheus Deploy](img/prometheus_deploy.png)

#### Getting metrics to display on the Metrics Dashboard

After completing the steps above, you will also need deployments in order to view the
**Operations > Metrics** page. Setting up [Auto DevOps](../../../topics/autodevops/index.md)
will help you to quickly create a deployment:

1. Navigate to your project's **Operations > Kubernetes** page, and ensure that,
   in addition to "Prometheus" and "Helm Tiller", you also have "Runner" and "Ingress"
   installed. Once "Ingress" is installed, copy its endpoint.
1. Navigate to your project's **Settings > CI/CD** page. In the Auto DevOps section,
   select a deployment strategy and save your changes.
1. On the same page, in the Variables section, add a variable named `KUBE_INGRESS_BASE_DOMAIN`
   with the value of the Ingress endpoint you have copied in the previous step. Leave the type
   as "Variable".
1. Navigate to your project's **CI/CD > Pipelines** page, and run a pipeline on any branch.
1. When the pipeline has run successfully, graphs will be available on the **Operations > Metrics** page.

#### About managed Prometheus deployments

Prometheus is deployed into the `gitlab-managed-apps` namespace, using the [official Helm chart](https://github.com/helm/charts/tree/master/stable/prometheus). Prometheus is only accessible within the cluster, with GitLab communicating through the [Kubernetes API](https://kubernetes.io/docs/concepts/overview/kubernetes-api/).

The Prometheus server will [automatically detect and monitor](https://prometheus.io/docs/prometheus/latest/configuration/configuration/#kubernetes_sd_config) nodes, pods, and endpoints. To configure a resource to be monitored by Prometheus, simply set the following [Kubernetes annotations](https://kubernetes.io/docs/concepts/overview/working-with-objects/annotations/):

- `prometheus.io/scrape` to `true` to enable monitoring of the resource.
- `prometheus.io/port` to define the port of the metrics endpoint.
- `prometheus.io/path` to define the path of the metrics endpoint. Defaults to `/metrics`.

CPU and Memory consumption is monitored, but requires [naming conventions](prometheus_library/kubernetes.html#specifying-the-environment) in order to determine the environment. If you are using [Auto DevOps](../../../topics/autodevops/), this is handled automatically.

The [NGINX Ingress](../clusters/index.md#installing-applications) that is deployed by GitLab to clusters, is automatically annotated for monitoring providing key response metrics: latency, throughput, and error rates.

### Manual configuration of Prometheus

#### Requirements

Integration with Prometheus requires the following:

1. GitLab 9.0 or higher
1. Prometheus must be configured to collect one of the [supported metrics](prometheus_library/index.md)
1. Each metric must be have a label to indicate the environment
1. GitLab must have network connectivity to the Prometheus server

#### Getting started

Installing and configuring Prometheus to monitor applications is fairly straight forward.

1. [Install Prometheus](https://prometheus.io/docs/prometheus/latest/installation/)
1. Set up one of the [supported monitoring targets](prometheus_library/index.md)
1. Configure the Prometheus server to [collect their metrics](https://prometheus.io/docs/prometheus/latest/configuration/configuration/#scrape_config)

#### Configuration in GitLab

The actual configuration of Prometheus integration within GitLab is very simple.
All you will need is the DNS or IP address of the Prometheus server you'd like
to integrate with.

1. Navigate to the [Integrations page](project_services.md#accessing-the-project-services)
1. Click the **Prometheus** service
1. Provide the base URL of the your server, for example `http://prometheus.example.com/`.
   The **Test Settings** button can be used to confirm connectivity from GitLab
   to the Prometheus server.

![Configure Prometheus Service](img/prometheus_service_configuration.png)

## Monitoring CI/CD Environments

Once configured, GitLab will attempt to retrieve performance metrics for any
environment which has had a successful deployment.

GitLab will automatically scan the Prometheus server for metrics from known servers like Kubernetes and NGINX, and attempt to identify individual environment. The supported metrics and scan process is detailed in our [Prometheus Metrics Library documentation](prometheus_library/index.md).

You can view the performance dashboard for an environment by [clicking on the monitoring button](../../../ci/environments.md#monitoring-environments).

### Adding additional metrics **(PREMIUM)**

> [Introduced](https://gitlab.com/gitlab-org/gitlab/merge_requests/3799) in [GitLab Premium](https://about.gitlab.com/pricing/) 10.6.

Custom metrics can be monitored by adding them on the Prometheus integration page. Once saved, they will be displayed on the environment performance dashboard provided that either:

- A [connected Kubernetes cluster](../clusters/index.md#adding-and-removing-clusters) with the environment scope of `*` is used and [Prometheus installed on the cluster](#enabling-prometheus-integration), or
- Prometheus is [manually configured](#manual-configuration-of-prometheus).

![Add New Metric](img/prometheus_add_metric.png)

A few fields are required:

- **Name**: Chart title
- **Type**: Type of metric. Metrics of the same type will be shown together.
- **Query**: Valid [PromQL query](https://prometheus.io/docs/prometheus/latest/querying/basics/).
- **Y-axis label**: Y axis title to display on the dashboard.
- **Unit label**: Query units, for example `req / sec`. Shown next to the value.

Multiple metrics can be displayed on the same chart if the fields **Name**, **Type**, and **Y-axis label** match between metrics. For example, a metric with **Name** `Requests Rate`, **Type** `Business`, and **Y-axis label** `rec / sec` would display on the same chart as a second metric with the same values. A **Legend label** is suggested if this feature used.

#### Query Variables

GitLab supports a limited set of [CI variables](../../../ci/variables/README.html) in the Prometheus query. This is particularly useful for identifying a specific environment, for example with `CI_ENVIRONMENT_SLUG`. The supported variables are:

- CI_ENVIRONMENT_SLUG
- KUBE_NAMESPACE

To specify a variable in a query, enclose it in curly braces with a leading percent. For example: `%{ci_environment_slug}`.

### Defining custom dashboards per project

> [Introduced](https://gitlab.com/gitlab-org/gitlab-foss/issues/59974) in GitLab 12.1.

By default, all projects include a GitLab-defined Prometheus dashboard, which
includes a few key metrics, but you can also define your own custom dashboards.

NOTE: **Note:**
The custom metrics as defined below do not support alerts, unlike
[additional metrics](#adding-additional-metrics-premium).

Dashboards have several components:

- Panel groups, which comprise panels.
- Panels, which support one or more metrics.

To configure a custom dashboard:

1. Create a YAML file with the `.yml` extension under your repository's root
   directory inside `.gitlab/dashboards/`. For example, create
   `.gitlab/dashboards/prom_alerts.yml` with the following contents:

   ```yaml
   dashboard: 'Dashboard Title'
   panel_groups:
     - group: 'Group Title'
       panels:
         - type: area-chart
           title: "Chart Title"
           y_label: "Y-Axis"
           metrics:
             - id: metric_of_ages
               query_range: 'http_requests_total'
               label: "Metric of Ages"
               unit: "count"
   ```

   The above sample dashboard would display a single area chart. Each file should
   define the layout of the dashboard and the Prometheus queries used to populate
   data.

1. Save the file, commit, and push to your repository.
1. Navigate to your project's **Operations > Metrics** and choose the custom
   dashboard from the dropdown.

NOTE: **Note:**
Configuration files nested under subdirectories of `.gitlab/dashboards` are not
supported and will not be available in the UI.

The following tables outline the details of expected properties.

**Dashboard properties:**

| Property | Type | Required | Description |
| ------ | ------ | ------ | ------ |
| `dashboard` | string | yes | Heading for the dashboard. Only one dashboard should be defined per file. |
| `panel_groups` | array | yes | The panel groups which should be on the dashboard. |

**Panel group (`panel_groups`) properties:**

| Property | Type | Required | Description |
| ------ | ------ | ------ | ------ |
| `group` | string | required | Heading for the panel group. |
| `priority` | number | optional, defaults to order in file | Order to appear on the dashboard. Higher number means higher priority, which will be higher on the page. Numbers do not need to be consecutive. |
| `panels` | array | required | The panels which should be in the panel group. |

**Panel (`panels`) properties:**

| Property | Type | Required | Description |
| ------ | ------ | ------ | ------- |
| `type` | enum | no, defaults to `area-chart` | Specifies the chart type to use, can be `area-chart` or `line-chart` |
| `title` | string | yes | Heading for the panel. |
| `y_label` | string | no, but highly encouraged | Y-Axis label for the panel. |
| `weight` | number | no, defaults to order in file | Order to appear within the grouping. Lower number means higher priority, which will be higher on the page. Numbers do not need to be consecutive. |
| `metrics` | array | yes | The metrics which should be displayed in the panel. |

**Metrics (`metrics`) properties:**

| Property | Type | Required | Description |
| ------ | ------ | ------ | ------ |
| `id` | string | no | Used for associating dashboard metrics with database records. Must be unique across dashboard configuration files. Required for [alerting](#setting-up-alerts-for-prometheus-metrics-ultimate) (support not yet enabled, see [relevant issue](https://gitlab.com/gitlab-org/gitlab-foss/issues/60319)). |
| `unit` | string | yes | Defines the unit of the query's return data. |
| `label` | string | no, but highly encouraged | Defines the legend-label for the query. Should be unique within the panel's metrics. |
| `query` | string | yes if `query_range` is not defined | Defines the Prometheus query to be used to populate the chart/panel. If defined, the `query` endpoint of the [Prometheus API](https://prometheus.io/docs/prometheus/latest/querying/api/) will be utilized. |
| `query_range` | string | yes if `query` is not defined | Defines the Prometheus query to be used to populate the chart/panel. If defined, the `query_range` endpoint of the [Prometheus API](https://prometheus.io/docs/prometheus/latest/querying/api/) will be utilized. |

#### Panel types for dashboards

The below panel types are supported in monitoring dashboards.

##### Area

To add an area panel type to a dashboard, look at the following sample dashboard file:

```yaml
dashboard: 'Dashboard Title'
panel_groups:
  - group: 'Group Title'
    panels:
      - type: area-chart
        title: "Chart Title"
        y_label: "Y-Axis"
        metrics:
          - id: 10
            query_range: 'http_requests_total'
            label: "Metric of Ages"
            unit: "count"
```

Note the following properties:

| Property | Type | Required | Description |
| ------ | ------ | ------ | ------ |
| type | string | no | Type of panel to be rendered. Optional for area panel types |
| query_range | yes | required | For area panel types, you must use a [range query](https://prometheus.io/docs/prometheus/latest/querying/api/#range-queries) |

![area panel type](img/prometheus_dashboard_area_panel_type.png)

##### Single Stat

To add a single stat panel type to a dashboard, look at the following sample dashboard file:

```yaml
dashboard: 'Dashboard Title'
panel_groups:
  - group: 'Group Title'
    panels:
      - title: "Single Stat"
        type: "single-stat"
        metrics:
        - id: 10
          query: 'max(go_memstats_alloc_bytes{job="prometheus"})'
          unit: MB
          label: "Total"
```

Note the following properties:

| Property | Type | Required | Description |
| ------ | ------ | ------ | ------ |
| type | string | yes | Type of panel to be rendered. For single stat panel types, set to `single-stat` |
| query | string | yes | For single stat panel types, you must use an [instant query](https://prometheus.io/docs/prometheus/latest/querying/api/#instant-queries) |

![single stat panel type](img/prometheus_dashboard_single_stat_panel_type.png)

### Downloading data as CSV

<<<<<<< HEAD
Data from Prometheus charts on the metrics dashboard can be downloaded as CSV. 
=======
Data from Prometheus charts on the metrics dashboard can be downloaded as CSV.
>>>>>>> 3440d0f6

![Downloading as CSV](img/download_as_csv.png)

### Setting up alerts for Prometheus metrics **(ULTIMATE)**

#### Managed Prometheus instances

> [Introduced](https://gitlab.com/gitlab-org/gitlab/merge_requests/6590) in [GitLab Ultimate](https://about.gitlab.com/pricing/) 11.2 for [custom metrics](#adding-additional-metrics-premium), and 11.3 for [library metrics](prometheus_library/metrics.md).

For managed Prometheus instances using auto configuration, alerts for metrics [can be configured](#adding-additional-metrics-premium) directly in the performance dashboard.

To set an alert, click on the alarm icon in the top right corner of the metric you want to create the alert for. A dropdown
will appear, with options to set the threshold and operator. Click **Add** to save and activate the alert.

![Adding an alert](img/prometheus_alert.png)

To remove the alert, click back on the alert icon for the desired metric, and click **Delete**.

#### External Prometheus instances

> [Introduced](https://gitlab.com/gitlab-org/gitlab/issues/9258) in [GitLab Ultimate](https://about.gitlab.com/pricing/) 11.8.

For manually configured Prometheus servers, a notify endpoint is provided to use with Prometheus webhooks. If you have manual configuration enabled, an **Alerts** section is added to **Settings > Integrations > Prometheus**. This contains the *URL* and *Authorization Key*. The **Reset Key** button will invalidate the key and generate a new one.

![Prometheus service configuration of Alerts](img/prometheus_service_alerts.png)

To send GitLab alert notifications, copy the *URL* and *Authorization Key* into the [`webhook_configs`](https://prometheus.io/docs/alerting/configuration/#webhook_config) section of your Prometheus Alertmanager configuration:

```yaml
receivers:
  name: gitlab
  webhook_configs:
  - http_config:
      bearer_token: 9e1cbfcd546896a9ea8be557caf13a76
    send_resolved: true
    url: http://192.168.178.31:3001/root/manual_prometheus/prometheus/alerts/notify.json
  ...
```

### Taking action on incidents **(ULTIMATE)**

> [Introduced](https://gitlab.com/gitlab-org/gitlab/issues/4925) in [GitLab Ultimate](https://about.gitlab.com/pricing/) 11.11.

Alerts can be used to trigger actions, like open an issue automatically (enabled by default since `12.1`). To configure the actions:

1. Navigate to your project's **Settings > Operations > Incidents**.
1. Enable the option to create issues.
1. Choose the [issue template](../description_templates.md) to create the issue from.
1. Optionally, select whether to send an email notification to the developers of the project.
1. Click **Save changes**.

Once enabled, an issue will be opened automatically when an alert is triggered which contains values extracted from [alert's payload](https://prometheus.io/docs/alerting/configuration/#webhook_config
):

- Issue author: `GitLab Alert Bot`
- Issue title: Extract from `annotations/title`, `annotations/summary` or `labels/alertname`
- Alert `Summary`: A list of properties
  - `starts_at`: Alert start time via `startsAt`
  - `full_query`: Alert query extracted from `generatorURL`
  - Optional list of attached annotations extracted from `annotations/*`
- Alert [GFM](../../markdown.md): GitLab Flavored Markdown from `annotations/gitlab_incident_markdown`

To further customize the issue, you can add labels, mentions, or any other supported [quick action](../quick_actions.md) in the selected issue template, which will apply to all incidents. To limit quick actions or other information to only specific types of alerts, use the `annotations/gitlab_incident_markdown` field.

Since [version 12.2](https://gitlab.com/gitlab-org/gitlab-foss/issues/63373), GitLab will tag each incident issue with the `incident` label automatically. If the label does not yet exist, it will be created automatically as well.

If the metric exceeds the threshold of the alert for over 5 minutes, an email will be sent to all [Maintainers and Owners](../../permissions.md#project-members-permissions) of the project.

## Determining the performance impact of a merge

> - [Introduced][ce-10408] in GitLab 9.2.
> - GitLab 9.3 added the [numeric comparison](https://gitlab.com/gitlab-org/gitlab-foss/issues/27439) of the 30 minute averages.

Developers can view the performance impact of their changes within the merge
request workflow.

NOTE: **Note:**
Requires [Kubernetes](prometheus_library/kubernetes.md) metrics.

When a source branch has been deployed to an environment, a sparkline and
numeric comparison of the average memory consumption will appear. On the
sparkline, a dot indicates when the current changes were deployed, with up to 30 minutes of
performance data displayed before and after. The comparison shows the difference
between the 30 minute average before and after the deployment. This information
is updated after each commit has been deployed.

Once merged and the target branch has been redeployed, the metrics will switch
to show the new environments this revision has been deployed to.

Performance data will be available for the duration it is persisted on the
Prometheus server.

![Merge Request with Performance Impact](img/merge_request_performance.png)

## Embedding metric charts within GitLab Flavored Markdown

> [Introduced][ce-29691] in GitLab 12.2.

It is possible to display metrics charts within [GitLab Flavored Markdown](../../markdown.md#gitlab-flavored-markdown-gfm).

NOTE: **Note:**
Requires [Kubernetes](prometheus_library/kubernetes.md) metrics.

To display a metric chart, include a link of the form `https://<root_url>/<project>/environments/<environment_id>/metrics`.

<<<<<<< HEAD
A single chart may also be embedded. You can generate a link to the chart via the dropdown located on the right side of the chart:  
=======
A single chart may also be embedded. You can generate a link to the chart via the dropdown located on the right side of the chart:
>>>>>>> 3440d0f6

![Generate Link To Chart](img/generate_link_to_chart.png)

The following requirements must be met for the metric to unfurl:

- The `<environment_id>` must correspond to a real environment.
- Prometheus must be monitoring the environment.
- The GitLab instance must be configured to receive data from the environment.
- The user must be allowed access to the monitoring dashboard for the environment ([Reporter or higher](../../permissions.md)).
- The dashboard must have data within the last 8 hours.

 If all of the above are true, then the metric will unfurl as seen below:

![Embedded Metrics](img/embed_metrics.png)

### Embedding live Grafana charts

It is also possible to embed live [Grafana](https://docs.gitlab.com/omnibus/settings/grafana.html) charts within issues, as a [Direct Linked Rendered Image](https://grafana.com/docs/reference/sharing/#direct-link-rendered-image).

The sharing dialog within Grafana provides the link, as highlighted below.

![Grafana Direct Linked Rendered Image](img/grafana_live_embed.png)

NOTE: **Note:**
For this embed to display correctly the Grafana instance must be available to the target user, either as a public dashboard or on the same network.

Copy the link and add an image tag as [inline HTML](../../markdown.md#inline-html) in your markdown. You may tweak the query parameters as required. For instance, removing the `&from=` and `&to=` parameters will give you a live chart. Here is example markup for a live chart from GitLab's public dashboard:

```html
<img src="https://dashboards.gitlab.com/render/d-solo/RZmbBr7mk/gitlab-triage?orgId=1&refresh=30s&var-env=gprd&var-environment=gprd&var-prometheus=prometheus-01-inf-gprd&var-prometheus_app=prometheus-app-01-inf-gprd&var-backend=All&var-type=All&var-stage=main&panelId=1247&width=1000&height=300"/>
```

This will render like so:

<img src="https://dashboards.gitlab.com/render/d-solo/RZmbBr7mk/gitlab-triage?orgId=1&refresh=30s&var-env=gprd&var-environment=gprd&var-prometheus=prometheus-01-inf-gprd&var-prometheus_app=prometheus-app-01-inf-gprd&var-backend=All&var-type=All&var-stage=main&panelId=1247&width=1000&height=300"/>

## Troubleshooting

If the "No data found" screen continues to appear, it could be due to:

- No successful deployments have occurred to this environment.
- Prometheus does not have performance data for this environment, or the metrics
  are not labeled correctly. To test this, connect to the Prometheus server and
  [run a query](prometheus_library/kubernetes.html#metrics-supported), replacing `$CI_ENVIRONMENT_SLUG`
  with the name of your environment.

[autodeploy]: ../../../ci/autodeploy/index.md
[kubernetes]: https://kubernetes.io
[kube]: ./kubernetes.md
[prometheus-k8s-sd]: https://prometheus.io/docs/operating/configuration/#<kubernetes_sd_config>
[prometheus]: https://prometheus.io
[gitlab-prometheus-k8s-monitor]: ../../../administration/monitoring/prometheus/index.md#configuring-prometheus-to-monitor-kubernetes
[prometheus-docker-image]: https://hub.docker.com/r/prom/prometheus/
[prometheus-yml]:samples/prometheus.yml
[gitlab.com-ip-range]: https://gitlab.com/gitlab-com/infrastructure/issues/434
[ci-environment-slug]: ../../../ci/variables/#predefined-environment-variables
[ce-8935]: https://gitlab.com/gitlab-org/gitlab-foss/merge_requests/8935
[ce-10408]: https://gitlab.com/gitlab-org/gitlab-foss/merge_requests/10408
[ce-29691]: https://gitlab.com/gitlab-org/gitlab-foss/merge_requests/29691
[promgldocs]: ../../../administration/monitoring/prometheus/index.md<|MERGE_RESOLUTION|>--- conflicted
+++ resolved
@@ -288,11 +288,7 @@
 
 ### Downloading data as CSV
 
-<<<<<<< HEAD
-Data from Prometheus charts on the metrics dashboard can be downloaded as CSV. 
-=======
 Data from Prometheus charts on the metrics dashboard can be downloaded as CSV.
->>>>>>> 3440d0f6
 
 ![Downloading as CSV](img/download_as_csv.png)
 
@@ -398,11 +394,7 @@
 
 To display a metric chart, include a link of the form `https://<root_url>/<project>/environments/<environment_id>/metrics`.
 
-<<<<<<< HEAD
-A single chart may also be embedded. You can generate a link to the chart via the dropdown located on the right side of the chart:  
-=======
 A single chart may also be embedded. You can generate a link to the chart via the dropdown located on the right side of the chart:
->>>>>>> 3440d0f6
 
 ![Generate Link To Chart](img/generate_link_to_chart.png)
 
