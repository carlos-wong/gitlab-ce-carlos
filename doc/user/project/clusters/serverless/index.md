--- conflicted
+++ resolved
@@ -86,20 +86,6 @@
 ## Using an existing installation of Knative
 
 > [Introduced](https://gitlab.com/gitlab-org/gitlab-ce/issues/58941) in GitLab 12.0.
-<<<<<<< HEAD
-
-NOTE: **Note:**
-The "invocations" monitoring feature of GitLab serverless will not work when
-adding an existing installation of Knative.
-
-It is also possible to use GitLab Serverless with an existing Kubernetes
-cluster which already has Knative installed.
-
-Simply:
-
-1. Follow the steps to
-   [add an existing Kubernetes cluster](../index.md#adding-an-existing-kubernetes-cluster).
-=======
 
 NOTE: **Note:**
 The "invocations" monitoring feature of GitLab serverless will not work when
@@ -163,7 +149,6 @@
      If you would rather grant permissions on a per service account basis, you can do this
      using a `Role` and `RoleBinding` specific to the service account and namespace.
 
->>>>>>> bb3f21b8
 1. Follow the steps to deploy [functions](#deploying-functions)
    or [serverless applications](#deploying-serverless-applications) onto your
    cluster.
