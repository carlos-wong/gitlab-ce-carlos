--- conflicted
+++ resolved
@@ -343,118 +343,10 @@
 
 ## Installing applications
 
-<<<<<<< HEAD
-GitLab provides **GitLab Managed Apps**, a one-click install for various applications which can
-be added directly to your configured cluster. These applications are
-needed for [Review Apps](../../../ci/review_apps/index.md) and
-[deployments](../../../ci/environments.md) when using [Auto DevOps](../../../topics/autodevops/index.md).
-You can install them after you
-[create a cluster](#adding-and-creating-a-new-gke-cluster-via-gitlab).
-
-Applications managed by GitLab will be installed onto the `gitlab-managed-apps` namespace. This differrent
-from the namespace used for project deployments. It is only created once and its name is not configurable.
-
-To see a list of available applications to install:
-
-1. Navigate to your project's **Operations > Kubernetes**.
-1. Select your cluster.
-
-Install Helm first as it's used to install other applications.
-
-NOTE: **Note:**
-As of GitLab 11.6, Helm will be upgraded to the latest version supported
-by GitLab before installing any of the applications.
-
-| Application | GitLab version | Description | Helm Chart |
-| ----------- | :------------: | ----------- | --------------- |
-| [Helm](https://docs.helm.sh/) | 10.2+ | Helm is a package manager for Kubernetes and is required to install all the other applications. It is installed in its own pod inside the cluster which can run the `helm` CLI in a safe environment. | n/a |
-| [Ingress](https://kubernetes.io/docs/concepts/services-networking/ingress/) | 10.2+ | Ingress can provide load balancing, SSL termination, and name-based virtual hosting. It acts as a web proxy for your applications and is useful if you want to use [Auto DevOps] or deploy your own web apps. | [stable/nginx-ingress](https://github.com/helm/charts/tree/master/stable/nginx-ingress) |
-| [Cert-Manager](https://docs.cert-manager.io/en/latest/) | 11.6+ | Cert-Manager is a native Kubernetes certificate management controller that helps with issuing certificates. Installing Cert-Manager on your cluster will issue a certificate by [Let's Encrypt](https://letsencrypt.org/) and ensure that certificates are valid and up-to-date. | [stable/cert-manager](https://github.com/helm/charts/tree/master/stable/cert-manager) |
-| [Prometheus](https://prometheus.io/docs/introduction/overview/) | 10.4+ | Prometheus is an open-source monitoring and alerting system useful to supervise your deployed applications. | [stable/prometheus](https://github.com/helm/charts/tree/master/stable/prometheus) |
-| [GitLab Runner](https://docs.gitlab.com/runner/) | 10.6+ | GitLab Runner is the open source project that is used to run your jobs and send the results back to GitLab. It is used in conjunction with [GitLab CI/CD](../../../ci/README.md), the open-source continuous integration service included with GitLab that coordinates the jobs. When installing the GitLab Runner via the applications, it will run in **privileged mode** by default. Make sure you read the [security implications](#security-implications) before doing so. | [runner/gitlab-runner](https://gitlab.com/charts/gitlab-runner) |
-| [JupyterHub](http://jupyter.org/) | 11.0+ | [JupyterHub](https://jupyterhub.readthedocs.io/en/stable/) is a multi-user service for managing notebooks across a team. [Jupyter Notebooks](https://jupyter-notebook.readthedocs.io/en/latest/) provide a web-based interactive programming environment used for data analysis, visualization, and machine learning. We use a [custom Jupyter image](https://gitlab.com/gitlab-org/jupyterhub-user-image/blob/master/Dockerfile) that installs additional useful packages on top of the base Jupyter. Authentication will be enabled only for [project members](../members/index.md) with [Developer or higher](../../permissions.md) access to the project. You will also see ready-to-use DevOps Runbooks built with Nurtch's [Rubix library](https://github.com/amit1rrr/rubix). More information on creating executable runbooks can be found in [our Nurtch documentation](runbooks/index.md#nurtch-executable-runbooks). Note that Ingress must be installed and have an IP address assigned before JupyterHub can be installed. | [jupyter/jupyterhub](https://jupyterhub.github.io/helm-chart/) |
-| [Knative](https://cloud.google.com/knative) | 11.5+ | Knative provides a platform to create, deploy, and manage serverless workloads from a Kubernetes cluster. It is used in conjunction with, and includes [Istio](https://istio.io) to provide an external IP address for all programs hosted by Knative. You will be prompted to enter a wildcard domain where your applications will be exposed. Configure your DNS server to use the external IP address for that domain. For any application created and installed, they will be accessible as `<program_name>.<kubernetes_namespace>.<domain_name>`. This will require your kubernetes cluster to have [RBAC enabled](#role-based-access-control-rbac). | [knative/knative](https://storage.googleapis.com/triggermesh-charts)
-
-With the exception of Knative, the applications will be installed in a dedicated
-namespace called `gitlab-managed-apps`.
-
-CAUTION: **Caution:**
-If you have an existing Kubernetes cluster with Helm already installed,
-you should be careful as GitLab cannot detect it. In this case, installing
-Helm via the applications will result in the cluster having it twice, which
-can lead to confusion during deployments.
-
-### Upgrading applications
-
-> [Introduced](https://gitlab.com/gitlab-org/gitlab-ce/merge_requests/24789)
-in GitLab 11.8.
-
-Users can perform a one-click upgrade for the GitLab Runner application,
-when there is an upgrade available.
-
-To upgrade the GitLab Runner application:
-
-1. Navigate to your project's **Operations > Kubernetes**.
-1. Select your cluster.
-1. Click the **Upgrade** button for the Runnner application.
-
-The **Upgrade** button will not be shown if there is no upgrade
-available.
-
-NOTE: **Note:**
-Upgrades will reset values back to the values built into the `runner`
-chart plus the values set by
-[`values.yaml`](https://gitlab.com/gitlab-org/gitlab-ce/blob/master/vendor/runner/values.yaml)
-
-### Uninstalling applications
-
-> [Introduced](https://gitlab.com/gitlab-org/gitlab-ce/issues/60665) in
-> GitLab 11.11.
-
-The applications below can be uninstalled.
-
-| Application | GitLab version | Notes |
-| ----------- | -------------- | ----- |
-| Prometheus  | 11.11+         | All data will be deleted and cannot be restored. |
-
-To uninstall an application:
-
-1. Navigate to your project's **Operations > Kubernetes**.
-1. Select your cluster.
-1. Click the **Uninstall** button for the application.
-
-Support for uninstalling all applications is planned for progressive rollout.
-To follow progress, see [the relevant
-epic](https://gitlab.com/groups/gitlab-org/-/epics/1201).
-
-### Troubleshooting applications
-
-Applications can fail with the following error:
-
-```text
-Error: remote error: tls: bad certificate
-```
-
-To avoid installation errors:
-
-- Before starting the installation of applications, make sure that time is synchronized
-  between your GitLab server and your Kubernetes cluster.
-- Ensure certificates are not out of sync.  When installing applications, GitLab expects a new cluster with no previous installation of Helm.
-
-  You can confirm that the certificates match via `kubectl`:
-
-  ```sh
-  kubectl get configmaps/values-content-configuration-ingress -n gitlab-managed-apps -o \
-  "jsonpath={.data['cert\.pem']}" | base64 -d > a.pem
-  kubectl get secrets/tiller-secret -n gitlab-managed-apps -o "jsonpath={.data['ca\.crt']}" | base64 -d > b.pem
-  diff a.pem b.pem
-  ```
-=======
 GitLab can install and manage some applications in your project-level
 cluster. For more information on installing, upgrading, uninstalling,
 and troubleshooting applications for your project cluster, see
 [Gitlab Managed Apps](../../clusters/applications.md).
->>>>>>> 0b1ae0ae
 
 ## Getting the external endpoint
 
