# Repository

A [repository](https://git-scm.com/book/en/v2/Git-Basics-Getting-a-Git-Repository)
is what you use to store your codebase in GitLab and change it with version control.
A repository is part of a [project](../index.md), which has a lot of other features.

## Create a repository

To create a new repository, all you need to do is
[create a new project](../../../gitlab-basics/create-project.md).

Once you create a new project, you can add new files via UI
(read the section below) or via command line.
To add files from the command line, follow the instructions that will
be presented on the screen when you create a new project, or read
through them in the [command line basics](../../../gitlab-basics/start-using-git.md)
documentation.

> **Important:**
For security reasons, when using the command line, we strongly recommend
that you [connect with GitLab via SSH](../../../ssh/README.md).

## Files

### Create and edit files

Host your codebase in GitLab repositories by pushing your files to GitLab.
You can either use the user interface (UI), or connect your local computer
with GitLab [through the command line](../../../gitlab-basics/command-line-commands.md#start-working-on-your-project).

To configure [GitLab CI/CD](../../../ci/README.md) to build, test, and deploy
you code, add a file called [`.gitlab-ci.yml`](../../../ci/quick_start/README.md)
to your repository's root.

**From the user interface:**

GitLab's UI allows you to perform lots of Git commands without having to
touch the command line. Even if you use the command line regularly, sometimes
it's easier to do so [via GitLab UI](web_editor.md):

- [Create a file](web_editor.md#create-a-file)
- [Upload a file](web_editor.md#upload-a-file)
- [File templates](web_editor.md#template-dropdowns)
- [Create a directory](web_editor.md#create-a-directory)
- [Start a merge request](web_editor.md#tips)

**From the command line:**

To get started with the command line, please read through the
[command line basics documentation](../../../gitlab-basics/command-line-commands.md).

### Find files

Use GitLab's [file finder](../../../workflow/file_finder.md) to search for files in a repository.

### Supported markup languages and extensions

GitLab supports a number of markup languages (sometimes called [lightweight
markup languages](https://en.wikipedia.org/wiki/Lightweight_markup_language))
that you can use for the content of your files in a repository. They are mostly
used for documentation purposes.

Just pick the right extension for your files and GitLab will render them
according to the markup language.

| Markup language | Extensions |
| --------------- | ---------- |
| Plain text | `txt` |
| [Markdown](../../markdown.md) | `mdown`, `mkd`, `mkdn`, `md`, `markdown` |
| [reStructuredText](http://docutils.sourceforge.net/rst.html) | `rst` |
| [Asciidoc](https://asciidoctor.org/docs/what-is-asciidoc/) | `adoc`, `ad`, `asciidoc` |
| [Textile](https://txstyle.org/) | `textile` |
| [rdoc](http://rdoc.sourceforge.net/doc/index.html)  | `rdoc` |
| [Orgmode](https://orgmode.org/) | `org` |
| [creole](http://www.wikicreole.org/) | `creole` |
| [Mediawiki](https://www.mediawiki.org/wiki/MediaWiki) | `wiki`, `mediawiki` |

### Repository README and index files

When a `README` or `index` file is present in a repository, its contents will be
automatically pre-rendered by GitLab without opening it.

They can either be plain text or have an extension of a
[supported markup language](#supported-markup-languages-and-extensions):

Some things to note about precedence:

1. When both a `README` and an `index` file are present, the `README` will always
   take precedence.
1. When more than one file is present with different extensions, they are
   ordered alphabetically, with the exception of a file without an extension
   which will always be last in precedence. For example, `README.adoc` will take
   precedence over `README.md`, and `README.rst` will take precedence over
   `README`.

### Jupyter Notebook files

> [Introduced](https://gitlab.com/gitlab-org/gitlab-ce/issues/2508) in GitLab 9.1

[Jupyter](https://jupyter.org) Notebook (previously IPython Notebook) files are used for
interactive computing in many fields and contain a complete record of the
user's sessions and include code, narrative text, equations and rich output.

When added to a repository, Jupyter Notebooks with a `.ipynb` extension will be
rendered to HTML when viewed.

![Jupyter Notebook Rich Output](img/jupyter_notebook.png)

Interactive features, including JavaScript plots, will not work when viewed in
GitLab.

## Branches

When you submit changes in a new [branch](branches/index.md), you create a new version
of that project's file tree. Your branch contains all the changes
you are presenting, which are detected by Git line by line.

To continue your workflow, once you pushed your changes to a new branch,
you can create a [merge request](../merge_requests/index.md), perform
inline code review, and [discuss](../../discussions/index.md)
your implementation with your team.
You can live preview changes submitted to a new branch with
[Review Apps](../../../ci/review_apps/index.md).

With [GitLab Starter](https://about.gitlab.com/pricing/), you can also request
[approval](https://docs.gitlab.com/ee/user/project/merge_requests/merge_request_approvals.html) from your managers.

To create, delete, and view [branches](branches/index.md) via GitLab's UI:

- [Default branches](branches/index.md#default-branch)
- [Create a branch](web_editor.md#create-a-new-branch)
- [Protected branches](../protected_branches.md#protected-branches)
- [Delete merged branches](branches/index.md#delete-merged-branches)
- [Branch filter search box](branches/index.md#branch-filter-search-box)

Alternatively, you can use the
[command line](../../../gitlab-basics/start-using-git.md#create-a-branch).

To learn more about branching strategies read through the
[GitLab Flow](../../../university/training/gitlab_flow.md) documentation.

## Commits

When you [commit your changes](https://git-scm.com/book/en/v2/Git-Basics-Recording-Changes-to-the-Repository),
you are introducing those changes to your branch.
Via command line, you can commit multiple times before pushing.

- **Commit message:**
  A commit message is important to identity what is being changed and,
  more importantly, why. In GitLab, you can add keywords to the commit
  message that will perform one of the actions below:
  - **Trigger a GitLab CI/CD pipeline:**
  If you have your project configured with [GitLab CI/CD](../../../ci/README.md),
  you will trigger a pipeline per push, not per commit.
  - **Skip pipelines:**
  You can add to you commit message the keyword
  [`[ci skip]`](../../../ci/yaml/README.html#skipping-jobs)
  and GitLab CI will skip that pipeline.
  - **Cross-link issues and merge requests:**
  [Cross-linking](../issues/crosslinking_issues.md#from-commit-messages)
  is great to keep track of what's is somehow related in your workflow.
  If you mention an issue or a merge request in a commit message, they will be shown
  on their respective thread.
- **Cherry-pick a commit:**
  In GitLab, you can
  [cherry-pick a commit](../merge_requests/cherry_pick_changes.md#cherry-picking-a-commit)
  right from the UI.
- **Revert a commit:**
  Easily [revert a commit](../merge_requests/revert_changes.md#reverting-a-commit)
  from the UI to a selected branch.
- **Sign a commit:**
  Use GPG to [sign your commits](gpg_signed_commits/index.md).

## Repository size

On GitLab.com, your [repository size limit is 10GB](../../gitlab_com/index.md#repository-size-limit)
(including LFS). For other instances, the repository size is limited by your
system administrators.

You can also [reduce a repository size using Git](reducing_the_repo_size_using_git.md).

## Contributors

All the contributors to your codebase are displayed under your project's **Settings > Contributors**.

They are ordered from the collaborator with the greatest number
of commits to the fewest, and displayed on a nice graph:

![contributors to code](img/contributors_graph.png)

## Repository graph

The repository graph displays visually the Git flow strategy used in that repository:

![repository Git flow](img/repo_graph.png)

Find it under your project's **Repository > Graph**.

## Repository Languages

For the default branch of each repository, GitLab will determine what programming languages
were used and display this on the projects pages. If this information is missing, it will
be added after updating the default branch on the project. This process can take up to 5
minutes.

![Repository Languages bar](img/repository_languages.png)

Not all files are detected, among others; documentation,
vendored code, and most markup languages are excluded. This behaviour can be
adjusted by overriding the default. For example, to enable `.proto` files to be
detected, add the following to `.gitattributes` in the root of your repository.

> *.proto linguist-detectable=true

## Compare

Select branches to compare using the [branch filter search box](branches/index.md#branch-filter-search-box), then click the **Compare** button to view the changes inline:

![compare branches](img/compare_branches.png)

Find it under your project's **Repository > Compare**.

## Locked files **[PREMIUM]**

Use [File Locking](https://docs.gitlab.com/ee/user/project/file_lock.html) to
lock your files to prevent any conflicting changes.

## Repository's API

You can access your repos via [repository API](../../../api/repositories.md).

## Clone in Apple Xcode

> [Introduced](https://gitlab.com/gitlab-org/gitlab-ce/issues/45820) in GitLab 11.0

Projects that contain a `.xcodeproj` or `.xcworkspace` directory can now be cloned
in Xcode using the new **Open in Xcode** button, located next to the Git URL
used for cloning your project. The button is only shown on macOS.

<<<<<<< HEAD
[jupyter]: https://jupyter.org
=======
## Download Source Code

> Support for directory download was [introduced](https://gitlab.com/gitlab-org/gitlab-ce/issues/24704) in GitLab 11.11.

The source code stored in a repository can be downloaded from the UI.
By clicking the download icon, a dropdown will open with links to download the following:

![Download source code](img/download_source_code.png)

- **Source code:**
  allows users to download the source code on branch they're currently
  viewing. Available extensions: `zip`, `tar`, `tar.gz`, and `tar.bz2`.
- **Directory:**
  only shows up when viewing a sub-directory. This allows users to download
  the specific directory they're currently viewing. Also available in `zip`,
  `tar`, `tar.gz`, and `tar.bz2`.
- **Artifacts:**
  allows users to download the artifacts of the latest CI build.
>>>>>>> d748f2a6
<|MERGE_RESOLUTION|>--- conflicted
+++ resolved
@@ -237,9 +237,6 @@
 in Xcode using the new **Open in Xcode** button, located next to the Git URL
 used for cloning your project. The button is only shown on macOS.
 
-<<<<<<< HEAD
-[jupyter]: https://jupyter.org
-=======
 ## Download Source Code
 
 > Support for directory download was [introduced](https://gitlab.com/gitlab-org/gitlab-ce/issues/24704) in GitLab 11.11.
@@ -257,5 +254,4 @@
   the specific directory they're currently viewing. Also available in `zip`,
   `tar`, `tar.gz`, and `tar.bz2`.
 - **Artifacts:**
-  allows users to download the artifacts of the latest CI build.
->>>>>>> d748f2a6
+  allows users to download the artifacts of the latest CI build.