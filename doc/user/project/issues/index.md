# Issues

Issues are the fundamental medium for collaborating on ideas and planning work in GitLab.

## Overview

The GitLab issue tracker is an advanced tool for collaboratively developing ideas, solving problems, and planning work.

Issues can allow you, your team, and your collaborators to share and discuss proposals before and during their implementation.
However, they can be used for a variety of other purposes, customized to your needs and workflow.

Issues are always associated with a specific project, but if you have multiple projects in a group,
you can also view all the issues collectively at the group level.

**Common use cases include:**

- Discussing the implementation of a new idea
- Tracking tasks and work status
- Accepting feature proposals, questions, support requests, or bug reports
- Elaborating new code implementations

See also the blog post "[Always start a discussion with an issue](https://about.gitlab.com/2016/03/03/start-with-an-issue/)".

## Parts of an issue

Issues contain a variety of content and metadata, enabling a large range of flexibility in how they are used. Each issue can contain the following attributes, though some items may remain unset.

<table class="borderless-table fixed-table">
<tr>
    <td>
        <ul>
            <li>Content</li>
            <ul>
                <li>Title</li>
                <li>Description and tasks</li>
                <li>Comments and other activity</li>
            </ul>
            <li>People</li>
            <ul>
                <li>Author</li>
                <li>Assignee(s)</li>
            </ul>
            <li>State</li>
            <ul>
                <li>Status (open/closed)</li>
                <li>Confidentiality</li>
                <li>Tasks (completed vs. outstanding)</li>
            </ul>
        </ul>
    </td>
    <td>
        <ul>
            <li>Planning and tracking</li>
            <ul>
                <li>Milestone</li>
                <li>Due date</li>
                <li>Weight</li>
                <li>Time tracking</li>
                <li>Labels</li>
                <li>Votes</li>
                <li>Reaction emoji</li>
                <li>Linked issues</li>
                <li>Assigned epic</li>
                <li>Unique issue number and URL</li>
            </ul>
       </ul>
    </td>
</tr>
</table>

## Viewing and managing issues

While you can view and manage the full detail of an issue at its URL, you can also work with multiple issues at a time using the Issues List, Issue Boards, Epics **[ULTIMATE]**, and issue references.

### Issue page

![Issue view](img/issues_main_view.png)

On an issue’s page, you can view all aspects of the issue, and you can also modify them if you you have the necessary [permissions](../../permissions.md).

<<<<<<< HEAD
For more information, see the [Issue Functionalities](issues_functionalities.md) page.
=======
For more information, see the [Issue Data and Actions](issue_data_and_actions.md) page.
>>>>>>> d748f2a6

### Issues list

![Project issues list view](img/project_issues_list_view.png)

On the Issues List, you can view all issues in the current project, or from multiple projects when opening the Issues List from the higher-level group context. Filter the issue list by [any search query](../../search/index.md#issues-and-merge-requests-per-project) and/or specific metadata, such as label(s), assignees(s), status, and more. From this view, you can also make certain changes [in bulk](../bulk_editing.md) to the displayed issues.

<<<<<<< HEAD
For more information, see the [Issue Functioinalities](issues_functionalities.md) page.
=======
For more information, see the [Issue Data and Actions](issue_data_and_actions.md) page.
>>>>>>> d748f2a6

### Issue boards

![Issue board](img/issue_board.png)

Issue boards are Kanban boards with columns that display issues based on their labels or their assignees**[PREMIUM]**. They offer the flexibility to manage issues using highly customizable workflows.

You can reorder issues within a column, or drag an issue card to another column; its associated label or assignee will change to match that of the new column. The entire board can also be filtered to only include issues from a certain milestone or an overarching label.

For more information, see the [Issue Boards](../issue_board.md) page.

### Epics **[ULTIMATE]**

Epics let you manage your portfolio of projects more efficiently and with less effort by tracking groups of issues that share a theme, across projects and milestones.

For more information, see the [Epics](https://docs.gitlab.com/ee/user/group/epics/) page.

### Related issues **[STARTER]**

You can mark two issues as related, so that when viewing each one, the other is always listed in its Related Issues section. This can help display important context, such as past work, dependencies, or duplicates.

For more information, see [Related Issues](https://docs.gitlab.com/ee/user/project/issues/related_issues.html).

### Crosslinking issues

When you reference an issue from another issue or merge request by including its URL or ID, the referenced issue displays a message in the Activity stream about the reference, with a link to the other issue or MR.

For more information, see [Crosslinking issues](crosslinking_issues.md).

## Issue actions

- [Create an issue](create_new_issue.md)
- [Create an issue from a template](../../project/description_templates.md#using-the-templates)
- [Close an issue](closing_issues.md)
- [Move an issue](moving_issues.md)
- [Delete an issue](deleting_issues.md)
<<<<<<< HEAD
- [Create a merge request from an issue](issues_functionalities.md#18-new-merge-request)
=======
- [Create a merge request from an issue](issue_data_and_actions.md#18-new-merge-request)
>>>>>>> d748f2a6

## Advanced issue management

- [Bulk edit issues](../bulk_editing.md) - From the Issues List, select multiple issues in order to change their status, assignee, milestone, or labels in bulk.
- [Import issues](csv_import.md)
- [Export issues](https://docs.gitlab.com/ee/user/project/issues/csv_export.html) **[STARTER]**
- [Issues API](../../../api/issues.md)
- Configure an [external issue tracker](../../../integration/external-issue-tracker.md) such as Jira, Redmine,
or Bugzilla.<|MERGE_RESOLUTION|>--- conflicted
+++ resolved
@@ -78,11 +78,7 @@
 
 On an issue’s page, you can view all aspects of the issue, and you can also modify them if you you have the necessary [permissions](../../permissions.md).
 
-<<<<<<< HEAD
-For more information, see the [Issue Functionalities](issues_functionalities.md) page.
-=======
 For more information, see the [Issue Data and Actions](issue_data_and_actions.md) page.
->>>>>>> d748f2a6
 
 ### Issues list
 
@@ -90,11 +86,7 @@
 
 On the Issues List, you can view all issues in the current project, or from multiple projects when opening the Issues List from the higher-level group context. Filter the issue list by [any search query](../../search/index.md#issues-and-merge-requests-per-project) and/or specific metadata, such as label(s), assignees(s), status, and more. From this view, you can also make certain changes [in bulk](../bulk_editing.md) to the displayed issues.
 
-<<<<<<< HEAD
-For more information, see the [Issue Functioinalities](issues_functionalities.md) page.
-=======
 For more information, see the [Issue Data and Actions](issue_data_and_actions.md) page.
->>>>>>> d748f2a6
 
 ### Issue boards
 
@@ -131,11 +123,7 @@
 - [Close an issue](closing_issues.md)
 - [Move an issue](moving_issues.md)
 - [Delete an issue](deleting_issues.md)
-<<<<<<< HEAD
-- [Create a merge request from an issue](issues_functionalities.md#18-new-merge-request)
-=======
 - [Create a merge request from an issue](issue_data_and_actions.md#18-new-merge-request)
->>>>>>> d748f2a6
 
 ## Advanced issue management
 
