# Design Management **(PREMIUM)**

> [Introduced](https://gitlab.com/groups/gitlab-org/-/epics/660) in [GitLab Premium](https://about.gitlab.com/pricing/) 12.2.

CAUTION: **Warning:**
This an **alpha** feature and is subject to change at any time without
prior notice.

## Overview

Design Management allows you to upload design assets (wireframes, mockups, etc.)
to GitLab issues and keep them stored in one single place, accessed by the Design
Management's page within an issue, giving product designers, product managers, and engineers a
way to collaborate on designs over one single source of truth.

You can easily share mock-ups of designs with your team, or visual regressions can be easily
viewed and addressed.

<i class="fa fa-youtube-play youtube" aria-hidden="true"></i>
For an overview, see the video [Design Management (GitLab 12.2)](https://www.youtube.com/watch?v=CCMtCqdK_aM).

## Requirements

Design Management requires
[Large File Storage (LFS)](../../../workflow/lfs/manage_large_binaries_with_git_lfs.md)
to be enabled:

- For GitLab.com, LFS is already enabled.
- For self-managed instances, a GitLab administrator must have
  [enabled LFS globally](../../../workflow/lfs/lfs_administration.md).
- For both GitLab.com and self-managed instances: LFS must be enabled for the project itself.
  If enabled globally, LFS will be enabled by default to all projects. To enable LFS on the
  project level, navigate to your project's **Settings > General**, expand **Visibility, project features, permissions**
  and enable **Git Large File Storage**.

## Limitations

- Files uploaded must have a file extension of either `png`, `jpg`, `jpeg`, `gif`, `bmp`, `tiff` or `ico`.
<<<<<<< HEAD
  The [`svg` extension is not yet supported](https://gitlab.com/gitlab-org/gitlab-ee/issues/12771).
- Design uploads are limited to 10 files at a time.
- [Designs cannot yet be deleted](https://gitlab.com/gitlab-org/gitlab-ee/issues/11089).
- Design Management is
  [not yet supported in the project export](https://gitlab.com/gitlab-org/gitlab-ee/issues/11090).
- Design Management data
  [isn't deleted when a project is destroyed](https://gitlab.com/gitlab-org/gitlab-ee/issues/13429) yet.
- Design Management data [won't be moved](https://gitlab.com/gitlab-org/gitlab-ee/issues/13426)
  when an issue is moved, nor [deleted](https://gitlab.com/gitlab-org/gitlab-ee/issues/13427)
=======
  The [`svg` extension is not yet supported](https://gitlab.com/gitlab-org/gitlab/issues/12771).
- Design uploads are limited to 10 files at a time.
- [Designs cannot yet be deleted](https://gitlab.com/gitlab-org/gitlab/issues/11089).
- Design Management is
  [not yet supported in the project export](https://gitlab.com/gitlab-org/gitlab/issues/11090).
- Design Management data
  [isn't deleted when a project is destroyed](https://gitlab.com/gitlab-org/gitlab/issues/13429) yet.
- Design Management data [won't be moved](https://gitlab.com/gitlab-org/gitlab/issues/13426)
  when an issue is moved, nor [deleted](https://gitlab.com/gitlab-org/gitlab/issues/13427)
>>>>>>> 3440d0f6
  when an issue is deleted.
- Design Management
  [isn't supported by Geo](https://gitlab.com/groups/gitlab-org/-/epics/1633) yet.

## The Design Management page

Navigate to the **Design Management** page from any issue by clicking the **Designs** tab:

![Designs tab](img/design_management_v12_3.png)

## Adding designs

To upload design images, click the **Upload Designs** button and select images to upload.

Designs with the same filename as an existing uploaded design will create a new version
of the design, and will replace the previous version.

## Viewing designs

Images on the Design Management page can be enlarged by clicking on them.  

The number of comments on a design — if any — is listed to the right
of the design filename. Clicking on this number enlarges the design
just like clicking anywhere else on the design.
When a design is added or modified, an icon is displayed on the item
to help summarize changes between versions.  

| Indicator | Example |
| --------- | ------- |
| Comments | ![Comments Icon](img/design_comments_v12_3.png) |
| Modified (in the selected version) | ![Design Modified](img/design_modified_v12_3.png) |
| Added (in the selected version) | ![Design Added](img/design_added_v12_3.png) |

## Adding annotations to designs

When a design image is displayed, you can add annotations to it by clicking on
the image. A badge is added to the image and a form is displayed to start a new
discussion. For example:

![Starting a new discussion on design](img/adding_note_to_design_1.png)

When submitted, the form saves a badge linked to the discussion on the image. Different discussions have different badge numbers. For example:

![Discussions on design annotations](img/adding_note_to_design_2.png)<|MERGE_RESOLUTION|>--- conflicted
+++ resolved
@@ -36,17 +36,6 @@
 ## Limitations
 
 - Files uploaded must have a file extension of either `png`, `jpg`, `jpeg`, `gif`, `bmp`, `tiff` or `ico`.
-<<<<<<< HEAD
-  The [`svg` extension is not yet supported](https://gitlab.com/gitlab-org/gitlab-ee/issues/12771).
-- Design uploads are limited to 10 files at a time.
-- [Designs cannot yet be deleted](https://gitlab.com/gitlab-org/gitlab-ee/issues/11089).
-- Design Management is
-  [not yet supported in the project export](https://gitlab.com/gitlab-org/gitlab-ee/issues/11090).
-- Design Management data
-  [isn't deleted when a project is destroyed](https://gitlab.com/gitlab-org/gitlab-ee/issues/13429) yet.
-- Design Management data [won't be moved](https://gitlab.com/gitlab-org/gitlab-ee/issues/13426)
-  when an issue is moved, nor [deleted](https://gitlab.com/gitlab-org/gitlab-ee/issues/13427)
-=======
   The [`svg` extension is not yet supported](https://gitlab.com/gitlab-org/gitlab/issues/12771).
 - Design uploads are limited to 10 files at a time.
 - [Designs cannot yet be deleted](https://gitlab.com/gitlab-org/gitlab/issues/11089).
@@ -56,7 +45,6 @@
   [isn't deleted when a project is destroyed](https://gitlab.com/gitlab-org/gitlab/issues/13429) yet.
 - Design Management data [won't be moved](https://gitlab.com/gitlab-org/gitlab/issues/13426)
   when an issue is moved, nor [deleted](https://gitlab.com/gitlab-org/gitlab/issues/13427)
->>>>>>> 3440d0f6
   when an issue is deleted.
 - Design Management
   [isn't supported by Geo](https://gitlab.com/groups/gitlab-org/-/epics/1633) yet.
