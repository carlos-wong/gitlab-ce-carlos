---
comments: false
description: "Learn how to use GitLab CI/CD, the GitLab built-in Continuous Integration, Continuous Deployment, and Continuous Delivery toolset to build, test, and deploy your application."
---

# GitLab CI/CD

GitLab CI/CD is a tool built into GitLab for software development
through the [continuous methodologies](introduction/index.md#introduction-to-cicd-methodologies):

- Continuous Integration (CI)
- Continuous Delivery (CD)
- Continuous Deployment (CD)

## Overview

<<<<<<< HEAD
CI/CD is a vast area, so GitLab provides documentation for all levels of expertise. Consult the following table to find the right documentation for you:

| Level of expertise                  | Resource                                                                                                                                  |
|:------------------------------------|:------------------------------------------------------------------------------------------------------------------------------------------|
| New to the concepts of CI and CD    | For a high-level overview, read an [introduction to CI/CD with GitLab](introduction/index.md).                                            |
| Familiar with GitLab CI/CD concepts | After getting familiar with GitLab CI/CD, let us walk you through a simple example in our [getting started guide](quick_start/README.md). |
| A GitLab CI/CD expert               | Jump straight to our [`.gitlab.yml`](yaml/README.md) reference.                                                                           |

Familiarity with GitLab Runner is also useful because it is responsible for running the jobs in your
CI/CD pipeline. On GitLab.com, shared Runners are enabled by default so you won't need to set this up to get started.

## CI/CD with Auto DevOps

[Auto DevOps](../topics/autodevops/index.md) is the default minimum-configuration method for
implementing CI/CD. Auto DevOps:

- Provides simplified setup and execution of CI/CD.
- Allows GitLab to automatically detect, build, test, deploy, and monitor your applications.

## Manually configured CI/CD

For complete control, you can manually configure GitLab CI/CD.

### Usage

With basic knowledge of how GitLab CI/CD works, the following documentation extends your knowledge
into more features:

| Topic                                                                                                                     | Description                                                                                |
|:--------------------------------------------------------------------------------------------------------------------------|:-------------------------------------------------------------------------------------------|
| [Creating and using CI/CD pipelines](pipelines.md)                                                                        | Understand, visualize, create, and use CI/CD pipelines.                                    |
| [CI/CD Variables](variables/README.md)                                                                                    | How environment variables can be configured and made available in pipelines.               |
| [Where variables can be used](variables/where_variables_can_be_used.md)                                                   | A deeper look into where and how CI/CD variables can be used.                              |
| [User](../user/permissions.md#gitlab-cicd-permissions) and [job](../user/permissions.md#job-permissions) permissions      | Learn about the access levels a user can have for performing certain CI actions.           |
| [Configuring GitLab Runners](runners/README.md)                                                                           | Documentation for configuring [GitLab Runner](https://docs.gitlab.com/runner/).            |
| [Environments and deployments](environments.md)                                                                           | Deploy the output of jobs into environments for reviewing, staging, and production.        |
| [Job artifacts](../user/project/pipelines/job_artifacts.md)                                                               | Learn about the output of jobs.                                                            |
| [Cache dependencies in GitLab CI/CD](caching/index.md)                                                                    | Discover how to speed up pipelines using caching.                                          |
| [Using Git submodules with GitLab CI](git_submodules.md)                                                                  | How to run your CI jobs when using Git submodules.                                         |
| [Pipelines for merge requests](merge_request_pipelines/index.md)                                                          | Create pipelines specifically for merge requests.                                          |
| [Using SSH keys with GitLab CI/CD](ssh_keys/README.md)                                                                    | Use SSH keys in your build environment.                                                    |
| [Triggering pipelines through the API](triggers/README.md)                                                                | Use the GitLab API to trigger a pipeline.                                                  |
| [Pipeline schedules](../user/project/pipelines/schedules.md)                                                              | Trigger pipelines on a schedule.                                                           |
| [Connecting GitLab with a Kubernetes cluster](../user/project/clusters/index.md)                                          | Integrate one or more Kubernetes clusters to your project.                                 |
| [ChatOps](chatops/README.md)                                                                                              | Trigger CI jobs from chat, with results sent back to the channel.                          |
| [Interactive web terminals](interactive_web_terminal/index.md)                                                            | Open an interactive web terminal to debug the running jobs.                                |
| [Review Apps](review_apps/index.md)                                                                                       | Configure GitLab CI/CD to preview code changes in a per-branch basis.                      |
| [Optimizing GitLab for large repositories](large_repositories/index.md)                                                   | Useful tips on how to optimize GitLab and GitLab Runner for big repositories.              |
| [Deploy Boards](https://docs.gitlab.com/ee/user/project/deploy_boards.html) **[PREMIUM]**                                 | Check the current health and status of each CI/CD environment running on Kubernetes.       |
| [GitLab CI/CD for external repositories](https://docs.gitlab.com/ee/ci/ci_cd_for_external_repos/index.html) **[PREMIUM]** | Get the benefits of GitLab CI/CD combined with repositories in GitHub and BitBucket Cloud. |

### GitLab Pages

GitLab CI/CD can be used to build and host static websites. For more information, see the
documentation on [GitLab Pages](../user/project/pages/index.md),
or dive right into the [CI/CD step-by-step guide for Pages](../user/project/pages/getting_started_part_four.md).

### Examples
=======
Continuous Integration works by pushing small code chunks to your
application's code base hosted in a Git repository, and, to every
push, run a pipeline of scripts to build, test, and validate the
code changes before merging them into the main branch.

Continuous Delivery and Deployment consist of a step further CI,
deploying your application to production at every
push to the default branch of the repository.

These methodologies allow you to catch bugs and errors early in
the development cycle, ensuring that all the code deployed to
production complies with the code standards you established for
your app.

For a complete overview of these methodologies and GitLab CI/CD,
read the [Introduction to CI/CD with GitLab](introduction/index.md).

## Getting started

GitLab CI/CD is configured by a file called `.gitlab-ci.yml` placed
at the repository's root. The scripts set in this file are executed
by the [GitLab Runner](https://docs.gitlab.com/runner/).

To get started with GitLab CI/CD, we recommend you read through
the following documents:

- [How GitLab CI/CD works](introduction/index.md#how-gitlab-cicd-works).
- [GitLab CI/CD basic workflow](introduction/index.md#basic-cicd-workflow).
- [Step-by-step guide for writing `.gitlab-ci.yml` for the first time](../user/project/pages/getting_started_part_four.md).

You can also get started by using one of the
[`.gitlab-ci.yml` templates](https://gitlab.com/gitlab-org/gitlab-ce/tree/master/lib/gitlab/ci/templates)
available through the UI. You can use them by creating a new file,
choosing a template that suits your application, and adjusting it
to your needs:

![Use a .gitlab-ci.yml template](img/add_file_template_11_10.png)

For a broader overview, see the [CI/CD getting started](quick_start/README.md) guide.

Once you're familiar with how GitLab CI/CD works, see the
[`. gitlab-ci.yml` full reference](yaml/README.md)
for all the attributes you can set and use.

NOTE: **Note:**
GitLab CI/CD and [shared runners](runners/README.md#shared-specific-and-group-runners) are enabled in GitLab.com and available for all users, limited only to the [user's pipelines quota](https://docs.gitlab.com/ee/user/admin_area/settings/continuous_integration.html#extra-shared-runners-pipeline-minutes-quota).

## Configuration

GitLab CI/CD supports numerous configuration options:

| Configuration | Description  |
|:--------------|:-------------|
| [Pipelines](pipelines.md) | Structure your CI/CD process through pipelines. |
| [Environment variables](variables/README.md) | Reuse values based on a variable/value key pair. |
| [Environments](environments.md) | Deploy your application to different environments (e.g., staging, production). |
| [Job artifacts](../user/project/pipelines/job_artifacts.md) | Output, use, and reuse job artifacts. |
| [Cache dependencies](caching/index.md) | Cache your dependencies for a faster execution. |
| [Schedule pipelines](../user/project/pipelines/schedules.md) | Schedule pipelines to run as often as you need. |
| [Custom path for `.gitlab-ci.yml`](../user/project/pipelines/settings.md#custom-ci-config-path) | Define a custom path for the CI/CD configuration file. |
| [Git submodules for CI/CD](git_submodules.md) | Configure jobs for using Git submodules.|
| [SSH keys for CI/CD](ssh_keys/README.md) | Using SSH keys in your CI pipelines. |
| [Pipelines triggers](triggers/README.md) | Trigger pipelines through the API. |
| [Integrate with Kubernetes clusters](../user/project/clusters/index.md) | Connect your project to Google Kubernetes Engine (GKE) or an existing Kubernetes cluster. |
| [GitLab Runner](https://docs.gitlab.com/runner/) | Configure your own GitLab Runners to execute your scripts. |
| [Optimize GitLab and Runner for large repositories](large_repositories/index.md) | Recommended strategies for handling large repos. |
| [`.gitlab-ci.yml` full reference](yaml/README.md) | All the attributes you can use with GitLab CI/CD. |

Note that certain operations can only be performed according to the
[user](../user/permissions.md#gitlab-cicd-permissions) and [job](../user/permissions.md#job-permissions) permissions.

## Feature set

Use the vast GitLab CI/CD to easily configure it for specific purposes.
Its feature set is listed on the table below according to DevOps stages.

| Feature | Description |
|:--------|:------------|
| **Configure** ||
| [Auto DevOps](../topics/autodevops/index.md) | Set up your app's entire lifecycle. |
| [ChatOps](chatops/README.md) | Trigger CI jobs from chat, with results sent back to the channel. |
|---+---|
| **Verify** ||
| [Browser Performance Testing](https://docs.gitlab.com/ee/user/project/merge_requests/browser_performance_testing.html) | Quickly determine the performance impact of pending code changes. |
| [CI services](services/README.md) | Link Docker containers with your base image.|
| [Code Quality](https://docs.gitlab.com/ee/user/project/merge_requests/code_quality.html) **[STARTER]** | Analyze your source code quality. |
| [GitLab CI/CD for external repositories](https://docs.gitlab.com/ee/ci/ci_cd_for_external_repos/) **[PREMIUM]** | Get the benefits of GitLab CI/CD combined with repositories in GitHub and BitBucket Cloud. |
| [Interactive Web Terminals](interactive_web_terminal/index.md) **[CORE ONLY]** | Open an interactive web terminal to debug the running jobs. |
| [JUnit tests](junit_test_reports.md) | Identify script failures directly on merge requests. |
| [Using Docker images](docker/using_docker_images.md) | Use GitLab and GitLab Runner with Docker to build and test applications. |
|---+---|
| **Release** ||
| [Auto Deploy](../topics/autodevops/index.md#auto-deploy) | Deploy your application to a production environment in a Kubernetes cluster. |
| [Building Docker images](docker/using_docker_build.md) | Maintain Docker-based projects using GitLab CI/CD. |
| [Canary Deployments](https://docs.gitlab.com/ee/user/project/canary_deployments.html) **[PREMIUM]** | Ship features to only a portion of your pods and let a percentage of your user base to visit the temporarily deployed feature. |
| [Deploy Boards](https://docs.gitlab.com/ee/user/project/deploy_boards.html) **[PREMIUM]** | Check the current health and status of each CI/CD environment running on Kubernetes. |
| [Feature Flags](https://docs.gitlab.com/ee/user/project/operations/feature_flags.html) **[PREMIUM]** | Deploy your features behind Feature Flags. |
| [GitLab Pages](../user/project/pages/index.md) | Deploy static websites. |
| [GitLab Releases](../user/project/releases/index.md) | Add release notes to Git tags. |
| [Review Apps](review_apps/index.md) | Configure GitLab CI/CD to preview code changes. |
|---+---|
| **Secure** ||
| [Container Scanning](https://docs.gitlab.com/ee/ci/examples/container_scanning.html) **[ULTIMATE]** | Check your Docker containers for known vulnerabilities.|
| [Dependency Scanning](https://docs.gitlab.com/ee/ci/examples/dependency_scanning.html) **[ULTIMATE]** | Analyze your dependencies for known vulnerabilities. |
| [License Management](https://docs.gitlab.com/ee/user/application_security/license_management/) **[ULTIMATE]** | Search your project dependencies for their licenses. |
| [Security Test reports](https://docs.gitlab.com/ee/user/project/merge_requests/#security-reports-ultimate) **[ULTIMATE]** | Check for app vulnerabilities. |

## Examples
>>>>>>> d748f2a6

GitLab provides examples of configuring GitLab CI/CD in the form of:

- A collection of [examples and other resources](examples/README.md).
- Example projects that are available at the [`gitlab-examples`](https://gitlab.com/gitlab-examples) group. For example, see:
  - [`multi-project-pipelines`](https://gitlab.com/gitlab-examples/multi-project-pipelines) for examples of implementing multi-project pipelines.
  - [`review-apps-nginx`](https://gitlab.com/gitlab-examples/review-apps-nginx/) provides an example of using Review Apps.

## Administration **[CORE ONLY]**

As a GitLab administrator, you can change the default behavior
of GitLab CI/CD for:

- An [entire GitLab instance](../user/admin_area/settings/continuous_integration.md).
- Specific projects, using [pipelines settings](../user/project/pipelines/settings.md).

See also:

- [How to enable or disable GitLab CI/CD](enable_or_disable_ci.md).
- Other [CI administration settings](../administration/index.md#continuous-integration-settings).

## References

### Why GitLab CI/CD?

The following articles explain reasons to use GitLab CI/CD
for your CI/CD infrastructure:

- [Why we chose GitLab CI for our CI/CD solution](https://about.gitlab.com/2016/10/17/gitlab-ci-oohlala/)
- [Building our web-app on GitLab CI](https://about.gitlab.com/2016/07/22/building-our-web-app-on-gitlab-ci/)

See also the [Why CI/CD?](https://docs.google.com/presentation/d/1OGgk2Tcxbpl7DJaIOzCX4Vqg3dlwfELC3u2jEeCBbDk) presentation.

### Breaking changes

As GitLab CI/CD has evolved, certain breaking changes have
been necessary. These are:

- [CI variables renaming for GitLab 9.0](variables/deprecated_variables.md#gitlab-90-renamed-variables). Read about the
  deprecated CI variables and what you should use for GitLab 9.0+.
- [New CI job permissions model](../user/project/new_ci_build_permissions_model.md).
  See what changed in GitLab 8.12 and how that affects your jobs.
  There's a new way to access your Git submodules and LFS objects in jobs.<|MERGE_RESOLUTION|>--- conflicted
+++ resolved
@@ -14,66 +14,6 @@
 
 ## Overview
 
-<<<<<<< HEAD
-CI/CD is a vast area, so GitLab provides documentation for all levels of expertise. Consult the following table to find the right documentation for you:
-
-| Level of expertise                  | Resource                                                                                                                                  |
-|:------------------------------------|:------------------------------------------------------------------------------------------------------------------------------------------|
-| New to the concepts of CI and CD    | For a high-level overview, read an [introduction to CI/CD with GitLab](introduction/index.md).                                            |
-| Familiar with GitLab CI/CD concepts | After getting familiar with GitLab CI/CD, let us walk you through a simple example in our [getting started guide](quick_start/README.md). |
-| A GitLab CI/CD expert               | Jump straight to our [`.gitlab.yml`](yaml/README.md) reference.                                                                           |
-
-Familiarity with GitLab Runner is also useful because it is responsible for running the jobs in your
-CI/CD pipeline. On GitLab.com, shared Runners are enabled by default so you won't need to set this up to get started.
-
-## CI/CD with Auto DevOps
-
-[Auto DevOps](../topics/autodevops/index.md) is the default minimum-configuration method for
-implementing CI/CD. Auto DevOps:
-
-- Provides simplified setup and execution of CI/CD.
-- Allows GitLab to automatically detect, build, test, deploy, and monitor your applications.
-
-## Manually configured CI/CD
-
-For complete control, you can manually configure GitLab CI/CD.
-
-### Usage
-
-With basic knowledge of how GitLab CI/CD works, the following documentation extends your knowledge
-into more features:
-
-| Topic                                                                                                                     | Description                                                                                |
-|:--------------------------------------------------------------------------------------------------------------------------|:-------------------------------------------------------------------------------------------|
-| [Creating and using CI/CD pipelines](pipelines.md)                                                                        | Understand, visualize, create, and use CI/CD pipelines.                                    |
-| [CI/CD Variables](variables/README.md)                                                                                    | How environment variables can be configured and made available in pipelines.               |
-| [Where variables can be used](variables/where_variables_can_be_used.md)                                                   | A deeper look into where and how CI/CD variables can be used.                              |
-| [User](../user/permissions.md#gitlab-cicd-permissions) and [job](../user/permissions.md#job-permissions) permissions      | Learn about the access levels a user can have for performing certain CI actions.           |
-| [Configuring GitLab Runners](runners/README.md)                                                                           | Documentation for configuring [GitLab Runner](https://docs.gitlab.com/runner/).            |
-| [Environments and deployments](environments.md)                                                                           | Deploy the output of jobs into environments for reviewing, staging, and production.        |
-| [Job artifacts](../user/project/pipelines/job_artifacts.md)                                                               | Learn about the output of jobs.                                                            |
-| [Cache dependencies in GitLab CI/CD](caching/index.md)                                                                    | Discover how to speed up pipelines using caching.                                          |
-| [Using Git submodules with GitLab CI](git_submodules.md)                                                                  | How to run your CI jobs when using Git submodules.                                         |
-| [Pipelines for merge requests](merge_request_pipelines/index.md)                                                          | Create pipelines specifically for merge requests.                                          |
-| [Using SSH keys with GitLab CI/CD](ssh_keys/README.md)                                                                    | Use SSH keys in your build environment.                                                    |
-| [Triggering pipelines through the API](triggers/README.md)                                                                | Use the GitLab API to trigger a pipeline.                                                  |
-| [Pipeline schedules](../user/project/pipelines/schedules.md)                                                              | Trigger pipelines on a schedule.                                                           |
-| [Connecting GitLab with a Kubernetes cluster](../user/project/clusters/index.md)                                          | Integrate one or more Kubernetes clusters to your project.                                 |
-| [ChatOps](chatops/README.md)                                                                                              | Trigger CI jobs from chat, with results sent back to the channel.                          |
-| [Interactive web terminals](interactive_web_terminal/index.md)                                                            | Open an interactive web terminal to debug the running jobs.                                |
-| [Review Apps](review_apps/index.md)                                                                                       | Configure GitLab CI/CD to preview code changes in a per-branch basis.                      |
-| [Optimizing GitLab for large repositories](large_repositories/index.md)                                                   | Useful tips on how to optimize GitLab and GitLab Runner for big repositories.              |
-| [Deploy Boards](https://docs.gitlab.com/ee/user/project/deploy_boards.html) **[PREMIUM]**                                 | Check the current health and status of each CI/CD environment running on Kubernetes.       |
-| [GitLab CI/CD for external repositories](https://docs.gitlab.com/ee/ci/ci_cd_for_external_repos/index.html) **[PREMIUM]** | Get the benefits of GitLab CI/CD combined with repositories in GitHub and BitBucket Cloud. |
-
-### GitLab Pages
-
-GitLab CI/CD can be used to build and host static websites. For more information, see the
-documentation on [GitLab Pages](../user/project/pages/index.md),
-or dive right into the [CI/CD step-by-step guide for Pages](../user/project/pages/getting_started_part_four.md).
-
-### Examples
-=======
 Continuous Integration works by pushing small code chunks to your
 application's code base hosted in a Git repository, and, to every
 push, run a pipeline of scripts to build, test, and validate the
@@ -182,7 +122,6 @@
 | [Security Test reports](https://docs.gitlab.com/ee/user/project/merge_requests/#security-reports-ultimate) **[ULTIMATE]** | Check for app vulnerabilities. |
 
 ## Examples
->>>>>>> d748f2a6
 
 GitLab provides examples of configuring GitLab CI/CD in the form of:
 
