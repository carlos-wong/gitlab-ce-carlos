# Runners

In GitLab CI, Runners run the code defined in [`.gitlab-ci.yml`](../yaml/README.md).
They are isolated (virtual) machines that pick up jobs through the coordinator
API of GitLab CI.

A Runner can be specific to a certain project or serve any project
in GitLab CI. A Runner that serves all projects is called a shared Runner.

Ideally, the GitLab Runner should not be installed on the same machine as GitLab.
Read the [requirements documentation](../../install/requirements.md#gitlab-runner)
for more information.

## Shared vs specific Runners

After [installing the Runner][install], you can either register it as shared or
specific. You can only register a shared Runner if you have admin access to
the GitLab instance. The main differences between a shared and a specific Runner
are:

- **Shared Runners** are useful for jobs that have similar requirements,
  between multiple projects. Rather than having multiple Runners idling for
  many projects, you can have a single or a small number of Runners that handle
  multiple projects. This makes it easier to maintain and update them.
  Shared Runners process jobs using a [fair usage queue](#how-shared-runners-pick-jobs).
  In contrast to specific Runners that use a FIFO queue, this prevents
  cases where projects create hundreds of jobs which can lead to eating all
  available shared Runners resources.
- **Specific Runners** are useful for jobs that have special requirements or for
  projects with a specific demand. If a job has certain requirements, you can set
  up the specific Runner with this in mind, while not having to do this for all
  Runners. For example, if you want to deploy a certain project, you can setup
  a specific Runner to have the right credentials for this. The [usage of tags](#using-tags)
  may be useful in this case. Specific Runners process jobs using a [FIFO] queue.

A Runner that is specific only runs for the specified project(s). A shared Runner
can run jobs for every project that has enabled the option **Allow shared Runners**
under **Settings ➔ Pipelines**.

Projects with high demand of CI activity can also benefit from using specific
Runners. By having dedicated Runners you are guaranteed that the Runner is not
being held up by another project's jobs.

You can set up a specific Runner to be used by multiple projects. The difference
with a shared Runner is that you have to enable each project explicitly for
the Runner to be able to run its jobs.

Specific Runners do not get shared with forked projects automatically.
A fork does copy the CI settings (jobs, allow shared, etc) of the cloned
repository.

## Registering a shared Runner

You can only register a shared Runner if you are an admin of the GitLab instance.

1. Grab the shared-Runner token on the `admin/runners` page

    ![Shared Runners admin area](img/shared_runners_admin.png)

1. [Register the Runner][register]

Shared Runners are enabled by default as of GitLab 8.2, but can be disabled
with the **Disable shared Runners** button which is present under each project's
**Settings ➔ Pipelines** page. Previous versions of GitLab defaulted shared
Runners to disabled.

## Registering a specific Runner

Registering a specific can be done in two ways:

1. Creating a Runner with the project registration token
1. Converting a shared Runner into a specific Runner (one-way, admin only)

### Registering a specific Runner with a project registration token

To create a specific Runner without having admin rights to the GitLab instance,
visit the project you want to make the Runner work for in GitLab:

1. Go to **Settings ➔ Pipelines** to obtain the token
1. [Register the Runner][register]

### Making an existing shared Runner specific

If you are an admin on your GitLab instance, you can turn any shared Runner into
a specific one, but not the other way around. Keep in mind that this is a one
way transition.

1. Go to the Runners in the admin area **Overview ➔ Runners** (`/admin/runners`)
   and find your Runner
1. Enable any projects under **Restrict projects for this Runner** to be used
   with the Runner

From now on, the shared Runner will be specific to those projects.

## Locking a specific Runner from being enabled for other projects

You can configure a Runner to assign it exclusively to a project. When a
Runner is locked this way, it can no longer be enabled for other projects.
This setting can be enabled the first time you [register a Runner][register] and
can be changed afterwards under each Runner's settings.

To lock/unlock a Runner:

1. Visit your project's **Settings ➔ Pipelines**
1. Find the Runner you wish to lock/unlock and make sure it's enabled
1. Click the pencil button
1. Check the **Lock to current projects** option
1. Click **Save changes** for the changes to take effect

## How shared Runners pick jobs

Shared Runners abide to a process queue we call fair usage. The fair usage
algorithm tries to assign jobs to shared Runners from projects that have the
lowest number of jobs currently running on shared Runners.

**Example 1**

We have following jobs in queue:

<<<<<<< HEAD
- job 1 for project 1
- job 2 for project 1
- job 3 for project 1
- job 4 for project 2
- job 5 for project 2
- job 6 for project 3

With the fair usage algorithm jobs are assigned in following order:

1. We choose job 1, because project 1 doesn't run currently any jobs and has the lowest job number from projects that doesn't run jobs
1. We choose job 4, because project 2 doesn't run currently any jobs and has the lowest job number from projects that doesn't run jobs
1. We choose job 6, because project 3 doesn't run currently any jobs and has the lowest job number from projects that doesn't run jobs
1. We choose job 2, because project 1 as other it runs 1 job
1. We choose job 5, because project 2 runs 1 job, where project 1 runs 2 jobs now
1. We choose job 3, because project 1 and runs 2 jobs
=======
- Job 1 for Project 1
- Job 2 for Project 1
- Job 3 for Project 1
- Job 4 for Project 2
- Job 5 for Project 2
- Job 6 for Project 3

With the fair usage algorithm jobs are assigned in following order:

1. Job 1 is chosen first, because it has the lowest job number from projects with no running jobs (i.e. all projects)
1. Job 4 is next, because 4 is now the lowest job number from projects with no running jobs (Project 1 has a job running)
1. Job 6 is next, because 6 is now the lowest job number from projects with no running jobs (Projects 1 and 2 have jobs running)
1. Job 2 is next, because, of projects with the lowest number of jobs running (each has 1), it is the lowest job number
1. Job 5 is next, because Project 1 now has 2 jobs running, and between Projects 2 and 3, Job 5 is the lowest remaining job number
1. Lastly we choose Job 3... because it's the only job left
>>>>>>> 134ba0b5

---

**Example 2**

We have following jobs in queue:

<<<<<<< HEAD
- job 1 for project 1
- job 2 for project 1
- job 3 for project 1
- job 4 for project 2
- job 5 for project 2
- job 6 for project 3

With the fair usage algorithm jobs are assigned in following order:

1. We choose job 1, because project 1 doesn't run currently any jobs and has the lowest job number from projects that doesn't run jobs
1. We finish job 1
1. We choose job 2, because project 1 doesn't run currently any jobs and has the lowest job number from projects that doesn't run jobs
1. We choose job 4, because project 2 doesn't run currently any jobs and has the lowest job number from projects that doesn't run jobs
1. We finish job 4
1. We choose job 5, because project 2 doesn't run currently any jobs and has the lowest job number from projects that doesn't run jobs
1. We choose job 6, because project 3 doesn't run currently any jobs
1. We choose job 3, because project 1, 2 and 3 runs exactly one job now
=======
- Job 1 for project 1
- Job 2 for project 1
- Job 3 for project 1
- Job 4 for project 2
- Job 5 for project 2
- Job 6 for project 3

With the fair usage algorithm jobs are assigned in following order:

1. Job 1 is chosen first, because it has the lowest job number from projects with no running jobs (i.e. all projects)
1. We finish job 1
1. Job 2 is next, because, having finished Job 1, all projects have 0 jobs running again, and 2 is the lowest available job number
1. Job 4 is next, because with Project 1 running a job, 4 is the lowest number from projects running no jobs (Projects 2 and 3)
1. We finish job 4
1. Job 5 is next, because having finished Job 4, Project 2 has no jobs running again
1. Job 6 is next, because Project 3 is the only project left with no running jobs
1. Lastly we choose Job 3... because, again, it's the only job left (who says 1 is the loneliest number?)
>>>>>>> 134ba0b5

## Using shared Runners effectively

If you are planning to use shared Runners, there are several things you
should keep in mind.

### Using tags

You must setup a Runner to be able to run all the different types of jobs
that it may encounter on the projects it's shared over. This would be
problematic for large amounts of projects, if it wasn't for tags.

By tagging a Runner for the types of jobs it can handle, you can make sure
shared Runners will only run the jobs they are equipped to run.

For instance, at GitLab we have Runners tagged with "rails" if they contain
the appropriate dependencies to run Rails test suites.

### Preventing Runners with tags from picking jobs without tags

You can configure a Runner to prevent it from picking jobs with tags when
the Runner does not have tags assigned. This setting can be enabled the first
time you [register a Runner][register] and can be changed afterwards under
each Runner's settings.

To make a Runner pick tagged/untagged jobs:

1. Visit your project's **Settings ➔ Pipelines**
1. Find the Runner you wish and make sure it's enabled
1. Click the pencil button
1. Check the **Run untagged jobs** option
1. Click **Save changes** for the changes to take effect

### Be careful with sensitive information

If you can run a job on a Runner, you can get access to any code it runs
and get the token of the Runner. With shared Runners, this means that anyone
that runs jobs on the Runner, can access anyone else's code that runs on the
Runner.

In addition, because you can get access to the Runner token, it is possible
to create a clone of a Runner and submit false jobs, for example.

The above is easily avoided by restricting the usage of shared Runners
on large public GitLab instances and controlling access to your GitLab instance.

### Forks

Whenever a project is forked, it copies the settings of the jobs that relate
to it. This means that if you have shared Runners setup for a project and
someone forks that project, the shared Runners will also serve jobs of this
project.

## Attack vectors in Runners

Mentioned briefly earlier, but the following things of Runners can be exploited.
We're always looking for contributions that can mitigate these
[Security Considerations](https://docs.gitlab.com/runner/security/).

[install]: http://docs.gitlab.com/runner/install/
[fifo]: https://en.wikipedia.org/wiki/FIFO_(computing_and_electronics)
[register]: http://docs.gitlab.com/runner/register/<|MERGE_RESOLUTION|>--- conflicted
+++ resolved
@@ -117,23 +117,6 @@
 
 We have following jobs in queue:
 
-<<<<<<< HEAD
-- job 1 for project 1
-- job 2 for project 1
-- job 3 for project 1
-- job 4 for project 2
-- job 5 for project 2
-- job 6 for project 3
-
-With the fair usage algorithm jobs are assigned in following order:
-
-1. We choose job 1, because project 1 doesn't run currently any jobs and has the lowest job number from projects that doesn't run jobs
-1. We choose job 4, because project 2 doesn't run currently any jobs and has the lowest job number from projects that doesn't run jobs
-1. We choose job 6, because project 3 doesn't run currently any jobs and has the lowest job number from projects that doesn't run jobs
-1. We choose job 2, because project 1 as other it runs 1 job
-1. We choose job 5, because project 2 runs 1 job, where project 1 runs 2 jobs now
-1. We choose job 3, because project 1 and runs 2 jobs
-=======
 - Job 1 for Project 1
 - Job 2 for Project 1
 - Job 3 for Project 1
@@ -149,7 +132,6 @@
 1. Job 2 is next, because, of projects with the lowest number of jobs running (each has 1), it is the lowest job number
 1. Job 5 is next, because Project 1 now has 2 jobs running, and between Projects 2 and 3, Job 5 is the lowest remaining job number
 1. Lastly we choose Job 3... because it's the only job left
->>>>>>> 134ba0b5
 
 ---
 
@@ -157,25 +139,6 @@
 
 We have following jobs in queue:
 
-<<<<<<< HEAD
-- job 1 for project 1
-- job 2 for project 1
-- job 3 for project 1
-- job 4 for project 2
-- job 5 for project 2
-- job 6 for project 3
-
-With the fair usage algorithm jobs are assigned in following order:
-
-1. We choose job 1, because project 1 doesn't run currently any jobs and has the lowest job number from projects that doesn't run jobs
-1. We finish job 1
-1. We choose job 2, because project 1 doesn't run currently any jobs and has the lowest job number from projects that doesn't run jobs
-1. We choose job 4, because project 2 doesn't run currently any jobs and has the lowest job number from projects that doesn't run jobs
-1. We finish job 4
-1. We choose job 5, because project 2 doesn't run currently any jobs and has the lowest job number from projects that doesn't run jobs
-1. We choose job 6, because project 3 doesn't run currently any jobs
-1. We choose job 3, because project 1, 2 and 3 runs exactly one job now
-=======
 - Job 1 for project 1
 - Job 2 for project 1
 - Job 3 for project 1
@@ -193,7 +156,6 @@
 1. Job 5 is next, because having finished Job 4, Project 2 has no jobs running again
 1. Job 6 is next, because Project 3 is the only project left with no running jobs
 1. Lastly we choose Job 3... because, again, it's the only job left (who says 1 is the loneliest number?)
->>>>>>> 134ba0b5
 
 ## Using shared Runners effectively
 
