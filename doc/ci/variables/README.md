---
table_display_block: true
type: reference
---

# GitLab CI/CD environment variables

After a brief overview over the use of environment
variables, this document teaches you how to use GitLab CI/CD's
variables, presents the full reference for predefined variables,
and dives into more advanced applications.

## Overview

An environment variable is a dynamic-named value that can
affect the way running processes will behave on an operating
system.

They are part of the environment in which a process runs.
For example, a running process can query the value of the
`TEMP` environment variable to discover a suitable location
to store temporary files, or to define a `URL` for a database
that can be reused in different scripts.

Variables are useful for customizing your jobs in GitLab
CI/CD's pipelines. Using variables means no hardcoded values.

### Predefined environment variables

GitLab CI/CD has a [default set of predefined variables](predefined_variables.md)
which can be used without any specification needed.
You can call issues numbers, user names, branch names,
pipeline and commit IDs, and much more.

Predefined environment variables are the ones that GitLab
provides out of the box for the local environment of the Runner.

GitLab reads the `.gitlab-ci.yml` file, sends the information
to the Runner (which runs the script commands), under which
the variables are exposed.

For example, two jobs under the same pipeline can share the same
`CI_PIPELINE_ID` variable, but each one has its own `CI_JOB_ID`
variable.

NOTE: **Note:**
Find here the full [**predefined variables reference table**](predefined_variables.md).

### Custom environment variables

When your use case requires a specific variable, you can
[set them up easily from the UI](#creating-a-custom-environment-variable)
or directly in the `.gitlab-ci.yml` file and reuse them as you wish.

That can be very powerful as it can be used for scripting without
the need to specify the value itself.

#### Variable types

> [Introduced](https://gitlab.com/gitlab-org/gitlab-foss/issues/46806) in GitLab 11.11.

There are two types of variables supported by GitLab:

- "Variable": the Runner will create an environment variable named same as the variable key and set its value to the variable value.
- "File": the Runner will write the variable value to a temporary file and set the path to this file as the value of an environment variable named same as the variable key.

Many tools (like [AWS CLI](https://docs.aws.amazon.com/cli/latest/userguide/cli-configure-envvars.html) and [kubectl](https://kubernetes.io/docs/concepts/configuration/organize-cluster-access-kubeconfig/#the-kubeconfig-environment-variable)) provide the ability to customise configuration using files by either providing the file path as a command line argument or an environment variable. Prior to the introduction of variable types, the common pattern was to use the value of a CI variable, save it in a file, and then use the newly created file in your script:

```bash
# Save the content of variable in a file
echo "$KUBE_CA_PEM" > "$(pwd)/kube.ca.pem"
 # Use the newly created file
kubectl config set-cluster e2e --server="$KUBE_URL" --certificate-authority="$(pwd)/kube.ca.pem"
```

This can be simplified by creating a variable of type "File" and using it directly. For example, let's say we have the following variables.

![CI/CD settings - variable types usage example](img/variable_types_usage_example.png)

We can then call them from `.gitlab-ci.yml` like this:

```bash
kubectl config set-cluster e2e --server="$KUBE_URL" --certificate-authority="$KUBE_CA_PEM"
```

Variable types can be set via the [UI](#via-the-ui) or the [API](../../api/project_level_variables.md#create-variable), but not in `.gitlab-ci.yml`.

#### Masked variables

> [Introduced](https://gitlab.com/gitlab-org/gitlab-foss/issues/13784) in GitLab 11.10

Variables can be created as masked variables.
This means that the value of the variable will be hidden in job logs,
though it must match certain requirements to do so:

- The value must be in a single line.
- The value must only consist of characters from the Base64 alphabet (RFC4648).

<<<<<<< HEAD
  [In GitLab 12.2](https://gitlab.com/gitlab-org/gitlab-ce/issues/63043)
=======
  [In GitLab 12.2](https://gitlab.com/gitlab-org/gitlab-foss/issues/63043)
>>>>>>> 3440d0f6
  and newer, `@` and `:` are also valid values.
- The value must be at least 8 characters long.
- The value must not use variables.

If the value does not meet the requirements above, then the CI variable will fail to save.
In order to save, either alter the value to meet the masking requirements
or disable **Masked** for the variable.

## Getting started

To get started with environment variables in the scope of GitLab
CI/CD, let's go over a few examples.

### Using predefined environment variables

To get started, choose one of the existing
[predefined variables](predefined_variables.md)
to be output by the Runner. For example, let's say that you want
a given job you're running through your script to output the
stage that job is running for. In your `.gitlab-ci.yml` file,
call the variable from your script according to the [syntaxes](#syntax-of-environment-variables-in-job-scripts) available. To
output the job stage, use the predefined variable `CI_JOB_STAGE`:

```yaml
test_variable:
  stage: test
  script:
    - echo $CI_JOB_STAGE
```

For this case, the Runner will output the `stage` for the
job `test_variable`, which is `test`:

![Output `$CI_JOB_STAGE`](img/ci_job_stage_output_example.png)

As another example, let's say you're using your own GitLab
instance you want to know what domain your GitLab Pages are
served under. You can easily call it with the predefined
variable `$CI_PAGES_DOMAIN` in your script:

```yaml
pages:
  script:
    - ...
    - echo $CI_PAGES_DOMAIN
```

For GitLab.com users, the output will be `gitlab.io`. For your
private instance, the output will be whatever your sysadmin has
defined.

### Creating a custom environment variable

Assume you have something you want to repeat through your scripts
in GitLab CI/CD's configuration file. To keep this example simple,
let's say you want to output `HELLO WORLD` for a `TEST` variable.

You can either set the variable directly in the `.gitlab-ci.yml`
file or through the UI.

#### Via `.gitlab-ci.yml`

To create a new custom `env_var` variable via [`.gitlab-ci.yml`](../yaml/README.md#variables), define their variable/value pair under
`variables`:

```yaml
variables:
  TEST: "HELLO WORLD"
```

For a deeper look into them, see [`.gitlab-ci.yml` defined variables](#gitlab-ciyml-defined-variables).

#### Via the UI

From the UI, navigate to your project's **Settings > CI/CD** and
expand **Variables**. Create a new variable by choosing its **type**, naming
it in the field **Input variable key**, and defining its value in the
**Input variable value** field:

![CI/CD settings - new variable](img/new_custom_variables_example.png)

You'll also see the option to mask and/or protect your variables.

Once you've set the variables, call them from the `.gitlab-ci.yml` file:

```yaml
test_variable:
  stage: test
  script:
    - echo $CI_JOB_STAGE # calls a predefined variable
    - echo $TEST # calls a custom variable of type `env_var`
    - echo $GREETING # calls a custom variable of type `file` that contains the path to the temp file
    - cat $GREETING # the temp file itself contains the variable value
```

The output will be:

![Output custom variable](img/custom_variables_output.png)

### Syntax of environment variables in job scripts

All variables are set as environment variables in the build environment, and
they are accessible with normal methods that are used to access such variables.
In most cases `bash` or `sh` is used to execute the job script.

To access environment variables, use the syntax for your Runner's [shell][shellexecutors].

| Shell                | Usage           |
|----------------------|-----------------|
| bash/sh              | `$variable`     |
| windows batch        | `%variable%`    |
| PowerShell           | `$env:variable` |

To access environment variables in bash, prefix the variable name with (`$`):

```yaml
job_name:
  script:
    - echo $CI_JOB_ID
```

To access environment variables in **Windows Batch**, surround the variable
with (`%`):

```yaml
job_name:
  script:
    - echo %CI_JOB_ID%
```

To access environment variables in a **Windows PowerShell** environment, prefix
the variable name with (`$env:`):

```yaml
job_name:
  script:
    - echo $env:CI_JOB_ID
```

You can also list all environment variables with the `export` command,
but be aware that this will also expose the values of all the variables
you set, in the job log:

```yaml
job_name:
  script:
    - export
```

Example values:

```bash
export CI_JOB_ID="50"
export CI_COMMIT_SHA="1ecfd275763eff1d6b4844ea3168962458c9f27a"
export CI_COMMIT_SHORT_SHA="1ecfd275"
export CI_COMMIT_REF_NAME="master"
export CI_REPOSITORY_URL="https://gitlab-ci-token:abcde-1234ABCD5678ef@example.com/gitlab-org/gitlab-foss.git"
export CI_COMMIT_TAG="1.0.0"
export CI_JOB_NAME="spec:other"
export CI_JOB_STAGE="test"
export CI_JOB_MANUAL="true"
export CI_JOB_TRIGGERED="true"
export CI_JOB_TOKEN="abcde-1234ABCD5678ef"
export CI_PIPELINE_ID="1000"
export CI_PIPELINE_IID="10"
export CI_PAGES_DOMAIN="gitlab.io"
export CI_PAGES_URL="https://gitlab-org.gitlab.io/gitlab-ce"
export CI_PROJECT_ID="34"
export CI_PROJECT_DIR="/builds/gitlab-org/gitlab-foss"
export CI_PROJECT_NAME="gitlab-ce"
export CI_PROJECT_NAMESPACE="gitlab-org"
export CI_PROJECT_PATH="gitlab-org/gitlab-ce"
export CI_PROJECT_URL="https://example.com/gitlab-org/gitlab-foss"
export CI_REGISTRY="registry.example.com"
export CI_REGISTRY_IMAGE="registry.example.com/gitlab-org/gitlab-foss"
export CI_RUNNER_ID="10"
export CI_RUNNER_DESCRIPTION="my runner"
export CI_RUNNER_TAGS="docker, linux"
export CI_SERVER="yes"
export CI_SERVER_HOST="example.com"
export CI_SERVER_NAME="GitLab"
export CI_SERVER_REVISION="70606bf"
export CI_SERVER_VERSION="8.9.0"
export CI_SERVER_VERSION_MAJOR="8"
export CI_SERVER_VERSION_MINOR="9"
export CI_SERVER_VERSION_PATCH="0"
export GITLAB_USER_ID="42"
export GITLAB_USER_EMAIL="user@example.com"
export CI_REGISTRY_USER="gitlab-ci-token"
export CI_REGISTRY_PASSWORD="longalfanumstring"
```

### `.gitlab-ci.yml` defined variables

NOTE: **Note:**
This feature requires GitLab Runner 0.5.0 or higher and GitLab 7.14 or higher.

GitLab CI allows you to add to `.gitlab-ci.yml` variables that are set in the
build environment. The variables are hence saved in the repository, and they
are meant to store non-sensitive project configuration. For example, `RAILS_ENV` or
`DATABASE_URL`.

For example, if you set the variable below globally (not inside a job), it will
be used in all executed commands and scripts:

```yaml
variables:
  DATABASE_URL: "postgres://postgres@postgres/my_database"
```

The YAML-defined variables are also set to all created
[service containers](../docker/using_docker_images.md), thus allowing to fine
tune them.

Variables can be defined at a global level, but also at a job level. To turn off
global defined variables in your job, define an empty hash:

```yaml
job_name:
  variables: {}
```

You are able to use other variables inside your variable definition (or escape them with `$$`):

```yaml
variables:
  LS_CMD: 'ls $FLAGS $$TMP_DIR'
  FLAGS: '-al'
script:
  - 'eval $LS_CMD'  # will execute 'ls -al $TMP_DIR'
```

### Group-level environment variables

> Introduced in GitLab 9.4.

GitLab CI/CD allows you to define per-project or per-group variables
that are set in the pipeline environment. Group-level variables are stored out of
the repository (not in `.gitlab-ci.yml`) and are securely passed to GitLab Runner
making them available during a pipeline run. It's the **recommended method** to
use for storing things like passwords, SSH keys, and credentials.

Group-level variables can be added by:

1. Navigating to your group's **Settings > CI/CD** page.
1. Inputing variable types, keys, and values in the **Variables** section.
   Any variables of [subgroups](../../user/group/subgroups/index.md) will be inherited recursively.

Once you set them, they will be available for all subsequent pipelines.

## Priority of environment variables

Variables of different types can take precedence over other
variables, depending on where they are defined.

The order of precedence for variables is (from highest to lowest):

1. [Trigger variables](../triggers/README.md#making-use-of-trigger-variables) or [scheduled pipeline variables](../../user/project/pipelines/schedules.md#using-variables).
1. Project-level [variables](#creating-a-custom-environment-variable) or [protected variables](#protected-environment-variables).
1. Group-level [variables](#group-level-environment-variables) or [protected variables](#protected-environment-variables).
1. YAML-defined [job-level variables](../yaml/README.md#variables).
1. YAML-defined [global variables](../yaml/README.md#variables).
1. [Deployment variables](#deployment-environment-variables).
1. [Predefined environment variables](predefined_variables.md).

For example, if you define:

- `API_TOKEN=secure` as a project variable.
- `API_TOKEN=yaml` in your `.gitlab-ci.yml`.

`API_TOKEN` will take the value `secure` as the project
variables take precedence over those defined in `.gitlab-ci.yml`.

## Unsupported variables

There are cases where some variables cannot be used in the context of a
`.gitlab-ci.yml` definition (for example under `script`). Read more about which variables are [not supported](where_variables_can_be_used.md).

## Where variables can be used

Click [here](where_variables_can_be_used.md) for a section that describes where and how the different types of variables can be used.

## Advanced use

### Protected environment variables

> Introduced in GitLab 9.3.

Variables can be protected. Whenever a variable is
protected, it would only be securely passed to pipelines running on the
[protected branches] or [protected tags]. The other pipelines would not get any
protected variables.

Protected variables can be added by going to your project's
**Settings > CI/CD**, then finding the section called
**Variables**, and check "Protected".

Once you set them, they will be available for all subsequent pipelines.

### Limiting environment scopes of environment variables

You can limit the environment scope of a variable by
[defining which environments][envs] it can be available for.

To learn more about about scoping environments, see [Scoping environments with specs](../environments.md#scoping-environments-with-specs).

### Deployment environment variables

> Introduced in GitLab 8.15.

[Project services](../../user/project/integrations/project_services.md) that are
responsible for deployment configuration may define their own variables that
are set in the build environment. These variables are only defined for
[deployment jobs](../environments.md). Please consult the documentation of
the project services that you are using to learn which variables they define.

An example project service that defines deployment variables is the
[Kubernetes integration](../../user/project/clusters/index.md#deployment-variables).

### Auto DevOps environment variables

> [Introduced](https://gitlab.com/gitlab-org/gitlab-foss/issues/49056) in GitLab 11.7.

You can configure [Auto DevOps](../../topics/autodevops/index.md) to
pass CI variables to the running application by prefixing the key of the
variable with `K8S_SECRET_`.

These [prefixed
variables](../../topics/autodevops/index.md#application-secret-variables) will
then be available as environment variables on the running application
container.

CAUTION: **Caution:**
Variables with multiline values are not currently supported due to
limitations with the current Auto DevOps scripting environment.

### Environment variables triggered manually

> [Introduced](https://gitlab.com/gitlab-org/gitlab-foss/issues/44059) in GitLab 10.8.

[Manually triggered pipelines](../pipelines.md#manually-executing-pipelines) allow you to override the value of a current variable.

For instance, suppose you added a
[custom variable `$TEST`](#creating-a-custom-environment-variable)
as exemplified above and you want to override it in a manual pipeline.
Navigate to your project's **CI/CD > Pipelines** and click **Run pipeline**.
Choose the branch you want to run the pipeline for, then add a new variable through the UI:

![Override variable value](img/override_variable_manual_pipeline.png)

The Runner will override the value previously set and use the custom
value you set for this specific pipeline:

![Manually overridden variable output](img/override_value_via_manual_pipeline_output.png)

## Environment variables expressions

> Introduced in GitLab 10.7.

It is possible to use variables expressions with only / except policies in
`.gitlab-ci.yml`. By using this approach you can limit what jobs are going to
be created within a pipeline after pushing a code to GitLab.

This is particularly useful in combination with variables and triggered
pipeline variables.

```yaml
deploy:
  script: cap staging deploy
  environment: staging
  only:
    variables:
      - $RELEASE == "staging"
      - $STAGING
```

Each expression provided is going to be evaluated before creating a pipeline.

If any of the conditions in `variables` evaluates to truth when using `only`,
a new job is going to be created. If any of the expressions evaluates to truth
when `except` is being used, a job is not going to be created.

This follows usual rules for [`only` / `except` policies](../yaml/README.md#onlyexcept-advanced).

### Supported syntax

Below you can find supported syntax reference:

1. Equality matching using a string

   Examples:

   - `$VARIABLE == "some value"`
   - `$VARIABLE != "some value"` (introduced in GitLab 11.11)

   You can use equality operator `==` or `!=` to compare a variable content to a
   string. We support both, double quotes and single quotes to define a string
   value, so both `$VARIABLE == "some value"` and `$VARIABLE == 'some value'`
   are supported. `"some value" == $VARIABLE` is correct too.

1. Checking for an undefined value

   Examples:

   - `$VARIABLE == null`
   - `$VARIABLE != null` (introduced in GitLab 11.11)

   It sometimes happens that you want to check whether a variable is defined
   or not. To do that, you can compare a variable to `null` keyword, like
   `$VARIABLE == null`. This expression is going to evaluate to truth if
   variable is not defined when `==` is used, or to falsey if `!=` is used.

1. Checking for an empty variable

   Examples:

   - `$VARIABLE == ""`
   - `$VARIABLE != ""` (introduced in GitLab 11.11)

   If you want to check whether a variable is defined, but is empty, you can
   simply compare it against an empty string, like `$VAR == ''` or non-empty
   string `$VARIABLE != ""`.

1. Comparing two variables

   Examples:

   - `$VARIABLE_1 == $VARIABLE_2`
   - `$VARIABLE_1 != $VARIABLE_2` (introduced in GitLab 11.11)

   It is possible to compare two variables. This is going to compare values
   of these variables.

1. Variable presence check

   Example: `$STAGING`

   If you only want to create a job when there is some variable present,
   which means that it is defined and non-empty, you can simply use
   variable name as an expression, like `$STAGING`. If `$STAGING` variable
   is defined, and is non empty, expression will evaluate to truth.
   `$STAGING` value needs to a string, with length higher than zero.
   Variable that contains only whitespace characters is not an empty variable.

1. Pattern matching (introduced in GitLab 11.0)

   Examples:

   - `$VARIABLE =~ /^content.*/`
   - `$VARIABLE_1 !~ /^content.*/` (introduced in GitLab 11.11)

   It is possible perform pattern matching against a variable and regular
   expression. Expression like this evaluates to truth if matches are found
   when using `=~`. It evaluates to truth if matches are not found when `!~` is used.

   Pattern matching is case-sensitive by default. Use `i` flag modifier, like
   `/pattern/i` to make a pattern case-insensitive.

1. Conjunction / Disjunction ([introduced](https://gitlab.com/gitlab-org/gitlab-foss/merge_requests/27925) in GitLab 12.0)

   Examples:

   - `$VARIABLE1 =~ /^content.*/ && $VARIABLE2 == "something"`
   - `$VARIABLE1 =~ /^content.*/ && $VARIABLE2 =~ /thing$/ && $VARIABLE3`
   - `$VARIABLE1 =~ /^content.*/ || $VARIABLE2 =~ /thing$/ && $VARIABLE3`

   It is possible to join multiple conditions using `&&` or `||`. Any of the otherwise
   supported syntax may be used in a conjunctive or disjunctive statement.
   Precedence of operators follows standard Ruby 2.5 operation
   [precedence](https://ruby-doc.org/core-2.5.0/doc/syntax/precedence_rdoc.html).

## Debug tracing

> Introduced in GitLab Runner 1.7.

CAUTION: **Warning:**
Enabling debug tracing can have severe security implications. The
output **will** contain the content of all your variables and any other
secrets! The output **will** be uploaded to the GitLab server and made visible
in job traces!

By default, GitLab Runner hides most of the details of what it is doing when
processing a job. This behavior keeps job traces short, and prevents secrets
from being leaked into the trace unless your script writes them to the screen.

If a job isn't working as expected, this can make the problem difficult to
investigate; in these cases, you can enable debug tracing in `.gitlab-ci.yml`.
Available on GitLab Runner v1.7+, this feature enables the shell's execution
trace, resulting in a verbose job trace listing all commands that were run,
variables that were set, etc.

Before enabling this, you should ensure jobs are visible to
[team members only](../../user/permissions.md#project-features). You should
also [erase](../pipelines.md#accessing-individual-jobs) all generated job traces
before making them visible again.

To enable debug traces, set the `CI_DEBUG_TRACE` variable to `true`:

```yaml
job_name:
  variables:
    CI_DEBUG_TRACE: "true"
```

Example truncated output with debug trace set to true:

```bash
...

export CI_SERVER_TLS_CA_FILE="/builds/gitlab-examples/ci-debug-trace.tmp/CI_SERVER_TLS_CA_FILE"
if [[ -d "/builds/gitlab-examples/ci-debug-trace/.git" ]]; then
  echo $'\''\x1b[32;1mFetching changes...\x1b[0;m'\''
  $'\''cd'\'' "/builds/gitlab-examples/ci-debug-trace"
  $'\''git'\'' "config" "fetch.recurseSubmodules" "false"
  $'\''rm'\'' "-f" ".git/index.lock"
  $'\''git'\'' "clean" "-ffdx"
  $'\''git'\'' "reset" "--hard"
  $'\''git'\'' "remote" "set-url" "origin" "https://gitlab-ci-token:xxxxxxxxxxxxxxxxxxxx@example.com/gitlab-examples/ci-debug-trace.git"
  $'\''git'\'' "fetch" "origin" "--prune" "+refs/heads/*:refs/remotes/origin/*" "+refs/tags/*:refs/tags/*"
else
  $'\''mkdir'\'' "-p" "/builds/gitlab-examples/ci-debug-trace.tmp/git-template"
  $'\''rm'\'' "-r" "-f" "/builds/gitlab-examples/ci-debug-trace"
  $'\''git'\'' "config" "-f" "/builds/gitlab-examples/ci-debug-trace.tmp/git-template/config" "fetch.recurseSubmodules" "false"
  echo $'\''\x1b[32;1mCloning repository...\x1b[0;m'\''
  $'\''git'\'' "clone" "--no-checkout" "https://gitlab-ci-token:xxxxxxxxxxxxxxxxxxxx@example.com/gitlab-examples/ci-debug-trace.git" "/builds/gitlab-examples/ci-debug-trace" "--template" "/builds/gitlab-examples/ci-debug-trace.tmp/git-template"
  $'\''cd'\'' "/builds/gitlab-examples/ci-debug-trace"
fi
echo $'\''\x1b[32;1mChecking out dd648b2e as master...\x1b[0;m'\''
$'\''git'\'' "checkout" "-f" "-q" "dd648b2e48ce6518303b0bb580b2ee32fadaf045"
'
+++ hostname
++ echo 'Running on runner-8a2f473d-project-1796893-concurrent-0 via runner-8a2f473d-machine-1480971377-317a7d0f-digital-ocean-4gb...'
Running on runner-8a2f473d-project-1796893-concurrent-0 via runner-8a2f473d-machine-1480971377-317a7d0f-digital-ocean-4gb...
++ export CI=true
++ CI=true
++ export CI_API_V4_URL=https://example.com:3000/api/v4
++ CI_API_V4_URL=https://example.com:3000/api/v4
++ export CI_DEBUG_TRACE=false
++ CI_DEBUG_TRACE=false
++ export CI_COMMIT_SHA=dd648b2e48ce6518303b0bb580b2ee32fadaf045
++ CI_COMMIT_SHA=dd648b2e48ce6518303b0bb580b2ee32fadaf045
++ export CI_COMMIT_SHORT_SHA=dd648b2e
++ CI_COMMIT_SHORT_SHA=dd648b2e
++ export CI_COMMIT_BEFORE_SHA=dd648b2e48ce6518303b0bb580b2ee32fadaf045
++ CI_COMMIT_BEFORE_SHA=dd648b2e48ce6518303b0bb580b2ee32fadaf045
++ export CI_COMMIT_REF_NAME=master
++ CI_COMMIT_REF_NAME=master
++ export CI_JOB_ID=7046507
++ CI_JOB_ID=7046507
++ export CI_REPOSITORY_URL=https://gitlab-ci-token:xxxxxxxxxxxxxxxxxxxx@example.com/gitlab-examples/ci-debug-trace.git
++ CI_REPOSITORY_URL=https://gitlab-ci-token:xxxxxxxxxxxxxxxxxxxx@example.com/gitlab-examples/ci-debug-trace.git
++ export CI_JOB_TOKEN=xxxxxxxxxxxxxxxxxxxx
++ CI_JOB_TOKEN=xxxxxxxxxxxxxxxxxxxx
++ export CI_PROJECT_ID=1796893
++ CI_PROJECT_ID=1796893
++ export CI_PROJECT_DIR=/builds/gitlab-examples/ci-debug-trace
++ CI_PROJECT_DIR=/builds/gitlab-examples/ci-debug-trace
++ export CI_SERVER=yes
++ CI_SERVER=yes
++ export 'CI_SERVER_HOST=example.com'
++ CI_SERVER_HOST='example.com'
++ export 'CI_SERVER_NAME=GitLab CI'
++ CI_SERVER_NAME='GitLab CI'
++ export CI_SERVER_VERSION=
++ CI_SERVER_VERSION=
++ export CI_SERVER_VERSION_MAJOR=
++ CI_SERVER_VERSION_MAJOR=
++ export CI_SERVER_VERSION_MINOR=
++ CI_SERVER_VERSION_MINOR=
++ export CI_SERVER_VERSION_PATCH=
++ CI_SERVER_VERSION_PATCH=
++ export CI_SERVER_REVISION=
++ CI_SERVER_REVISION=
++ export GITLAB_CI=true
++ GITLAB_CI=true
++ export CI=true
++ CI=true
++ export CI_API_V4_URL=https://example.com:3000/api/v4
++ CI_API_V4_URL=https://example.com:3000/api/v4
++ export GITLAB_CI=true
++ GITLAB_CI=true
++ export CI_JOB_ID=7046507
++ CI_JOB_ID=7046507
++ export CI_JOB_TOKEN=xxxxxxxxxxxxxxxxxxxx
++ CI_JOB_TOKEN=xxxxxxxxxxxxxxxxxxxx
++ export CI_COMMIT_REF=dd648b2e48ce6518303b0bb580b2ee32fadaf045
++ CI_COMMIT_REF=dd648b2e48ce6518303b0bb580b2ee32fadaf045
++ export CI_COMMIT_BEFORE_SHA=dd648b2e48ce6518303b0bb580b2ee32fadaf045
++ CI_COMMIT_BEFORE_SHA=dd648b2e48ce6518303b0bb580b2ee32fadaf045
++ export CI_COMMIT_REF_NAME=master
++ CI_COMMIT_REF_NAME=master
++ export CI_COMMIT_NAME=debug_trace
++ CI_JOB_NAME=debug_trace
++ export CI_JOB_STAGE=test
++ CI_JOB_STAGE=test
++ export CI_SERVER_HOST=example.com
++ CI_SERVER_HOST=example.com
++ export CI_SERVER_NAME=GitLab
++ CI_SERVER_NAME=GitLab
++ export CI_SERVER_VERSION=8.14.3-ee
++ CI_SERVER_VERSION=8.14.3-ee
++ export CI_SERVER_REVISION=82823
++ CI_SERVER_REVISION=82823
++ export CI_PAGES_DOMAIN=gitlab.io
++ CI_PAGES_DOMAIN=gitlab.io
++ export CI_PAGES_URL=https://gitlab-examples.gitlab.io/ci-debug-trace
++ CI_PAGES_URL=https://gitlab-examples.gitlab.io/ci-debug-trace
++ export CI_PROJECT_ID=17893
++ CI_PROJECT_ID=17893
++ export CI_PROJECT_NAME=ci-debug-trace
++ CI_PROJECT_NAME=ci-debug-trace
++ export CI_PROJECT_PATH=gitlab-examples/ci-debug-trace
++ CI_PROJECT_PATH=gitlab-examples/ci-debug-trace
++ export CI_PROJECT_NAMESPACE=gitlab-examples
++ CI_PROJECT_NAMESPACE=gitlab-examples
++ export CI_PROJECT_URL=https://example.com/gitlab-examples/ci-debug-trace
++ CI_PROJECT_URL=https://example.com/gitlab-examples/ci-debug-trace
++ export CI_PIPELINE_ID=52666
++ CI_PIPELINE_ID=52666
++ export CI_PIPELINE_IID=123
++ CI_PIPELINE_IID=123
++ export CI_RUNNER_ID=1337
++ CI_RUNNER_ID=1337
++ export CI_RUNNER_DESCRIPTION=shared-runners-manager-1.example.com
++ CI_RUNNER_DESCRIPTION=shared-runners-manager-1.example.com
++ export 'CI_RUNNER_TAGS=shared, docker, linux, ruby, mysql, postgres, mongo'
++ CI_RUNNER_TAGS='shared, docker, linux, ruby, mysql, postgres, mongo'
++ export CI_REGISTRY=registry.example.com
++ CI_REGISTRY=registry.example.com
++ export CI_DEBUG_TRACE=true
++ CI_DEBUG_TRACE=true
++ export GITLAB_USER_ID=42
++ GITLAB_USER_ID=42
++ export GITLAB_USER_EMAIL=user@example.com
++ GITLAB_USER_EMAIL=user@example.com
++ export VERY_SECURE_VARIABLE=imaverysecurevariable
++ VERY_SECURE_VARIABLE=imaverysecurevariable
++ mkdir -p /builds/gitlab-examples/ci-debug-trace.tmp
++ echo -n '-----BEGIN CERTIFICATE-----
MIIFQzCCBCugAwIBAgIRAL/ElDjuf15xwja1ZnCocWAwDQYJKoZIhvcNAQELBQAw'

...
```

[ce-13784]: https://gitlab.com/gitlab-org/gitlab-foss/issues/13784 "Simple protection of CI variables"
[envs]: ../environments.md
[protected branches]: ../../user/project/protected_branches.md
[protected tags]: ../../user/project/protected_tags.md
[shellexecutors]: https://docs.gitlab.com/runner/executors/
[triggered]: ../triggers/README.md
[trigger-job-token]: ../triggers/README.md#ci-job-token
[gitlab-deploy-token]: ../../user/project/deploy_tokens/index.md#gitlab-deploy-token
[registry]: ../../user/project/container_registry.md
[dependent-repositories]: ../../user/project/new_ci_build_permissions_model.md#dependent-repositories
[get-job-artifacts]:  ../../api/jobs.html#get-job-artifacts<|MERGE_RESOLUTION|>--- conflicted
+++ resolved
@@ -96,11 +96,7 @@
 - The value must be in a single line.
 - The value must only consist of characters from the Base64 alphabet (RFC4648).
 
-<<<<<<< HEAD
-  [In GitLab 12.2](https://gitlab.com/gitlab-org/gitlab-ce/issues/63043)
-=======
   [In GitLab 12.2](https://gitlab.com/gitlab-org/gitlab-foss/issues/63043)
->>>>>>> 3440d0f6
   and newer, `@` and `:` are also valid values.
 - The value must be at least 8 characters long.
 - The value must not use variables.
