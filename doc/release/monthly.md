--- conflicted
+++ resolved
@@ -229,26 +229,7 @@
 git push <remote> x-x-stable
 ```
 
-<<<<<<< HEAD
-### **3. Build the Omnibus packages**
-
-Follow the [release doc in the Omnibus repository](https://gitlab.com/gitlab-org/omnibus-gitlab/blob/master/doc/release.md).
-This can happen before tagging because Omnibus uses tags in its own repo and SHA1's to refer to the GitLab codebase.
-
-### **4. Create annotated tag vx.x.x**
-=======
-### **2. Set VERSION to x.x.x and push**
-
-Change the GITLAB_SHELL_VERSION file in `master` of the CE repository if the version changed.
-
-Change the GITLAB_SHELL_VERSION file in `master` of the EE repository if the version changed.
-
-Change the VERSION file in `master` branch of the CE repository and commit. Cherry-pick into the `x-x-stable` branch of CE.
-
-Change the VERSION file in `master` branch of the EE repository and commit. Cherry-pick into the `x-x-stable-ee` branch of EE.
-
 ### **3. Create annotated tag vx.x.x**
->>>>>>> 048adf7b
 
 In `x-x-stable` branch check for the SHA-1 of the commit with VERSION file changed. Tag that commit,
 
