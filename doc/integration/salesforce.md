# Salesforce OmniAuth Provider

<<<<<<< HEAD
You can integrate your GitLab instance with [SalesForce](https://www.salesforce.com/) to enable users to login to your GitLab instance with their SalesForce account.
=======
You can integrate your GitLab instance with [Salesforce](https://www.salesforce.com/) to enable users to log in to your GitLab instance with their Salesforce account.
>>>>>>> 0b1ae0ae

## Create a Salesforce Connected App

<<<<<<< HEAD
To enable SalesForce OmniAuth provider, you must use SalesForce's credentials for your GitLab instance.
To get the credentials (a pair of Client ID and Client Secret), you must register an application on SalesForces.
=======
To enable Salesforce OmniAuth provider, you must use Salesforce's credentials for your GitLab instance.
To get the credentials (a pair of Client ID and Client Secret), you must [create a Connected App](https://help.salesforce.com/articleView?id=connected_app_create.htm&type=5) on Salesforce.
>>>>>>> 0b1ae0ae

1.  Sign in to [Salesforce](https://login.salesforce.com/).

<<<<<<< HEAD
1.  Navigate to **Platform Tools/Apps/App Manager** and click on **New Connected App**.
=======
1.  In Setup, enter `App Manager` in the Quick Find box, click **App Manager**, then click **New Connected App**.
>>>>>>> 0b1ae0ae

1.  Fill in the application details into the following fields:
    - **Connected App Name** and **API Name**: Set to any value but consider something like `<Organization>'s GitLab`, `<Your Name>'s GitLab`, or something else that is descriptive.
    - **Contact Email**: Enter the contact email for Salesforce to use when contacting you or your support team.
    - **Description**: Description for the application.

    ![Salesforce App Details](img/salesforce_app_details.png)
1.  Select **API (Enable OAuth Settings)** and click on **Enable OAuth Settings**.
1.  Fill in the application details into the following fields:
    - **Callback URL**: The callback URL of your GitLab installation. For example, `https://gitlab.example.com/users/auth/salesforce/callback`.
    - **Selected OAuth Scopes**: Move **Access your basic information (id, profile, email, address, phone)** and **Allow access to your unique identifier (openid)** to the right column.

    ![Salesforce Oauth App Details](img/salesforce_oauth_app_details.png)
1. Click **Save**.

1.  On your GitLab server, open the configuration file.

    For omnibus package:

    ```sh
      sudo editor /etc/gitlab/gitlab.rb
    ```

    For installations from source:

    ```sh
      cd /home/git/gitlab
      sudo -u git -H editor config/gitlab.yml
    ```

1.  See [Initial OmniAuth Configuration](omniauth.md#initial-omniauth-configuration) for initial settings.

1.  Add the provider configuration:

    For omnibus package:

    ```ruby
      gitlab_rails['omniauth_providers'] = [
        {
          "name" => "salesforce",
          "app_id" => "SALESFORCE_CLIENT_ID",
          "app_secret" => "SALESFORCE_CLIENT_SECRET"
        }
      ]
    ```

    For installation from source:

    ```
      - { name: 'salesforce',
          app_id: 'SALESFORCE_CLIENT_ID',
          app_secret: 'SALESFORCE_CLIENT_SECRET'
        }
    ```
<<<<<<< HEAD
1.  Change `SALESFORCE_CLIENT_ID` to the Consumer Key from the SalesForce connected application page.
1.  Change `SALESFORCE_CLIENT_SECRET` to the Consumer Secret from the SalesForce connected application page.
    ![SalesForce App Secret Details](img/salesforce_app_secret_details.png)
=======
1.  Change `SALESFORCE_CLIENT_ID` to the Consumer Key from the Salesforce connected application page.
1.  Change `SALESFORCE_CLIENT_SECRET` to the Consumer Secret from the Salesforce connected application page.
    ![Salesforce App Secret Details](img/salesforce_app_secret_details.png)
>>>>>>> 0b1ae0ae

1.  Save the configuration file.
1.  [Reconfigure GitLab]( ../administration/restart_gitlab.md#omnibus-gitlab-reconfigure ) or [restart GitLab]( ../administration/restart_gitlab.md#installations-from-source ) for the changes to take effect if you installed GitLab via Omnibus or from source respectively.

On the sign in page, there should now be a Salesforce icon below the regular sign in form.
Click the icon to begin the authentication process. Salesforce will ask the user to sign in and authorize the GitLab application.
If everything goes well, the user will be returned to GitLab and will be signed in.

NOTE: **Note:**
GitLab requires the email address of each new user. Once the user is logged in using Salesforce, GitLab will redirect the user to the profile page where they will have to provide the email and verify the email.<|MERGE_RESOLUTION|>--- conflicted
+++ resolved
@@ -1,28 +1,15 @@
 # Salesforce OmniAuth Provider
 
-<<<<<<< HEAD
-You can integrate your GitLab instance with [SalesForce](https://www.salesforce.com/) to enable users to login to your GitLab instance with their SalesForce account.
-=======
 You can integrate your GitLab instance with [Salesforce](https://www.salesforce.com/) to enable users to log in to your GitLab instance with their Salesforce account.
->>>>>>> 0b1ae0ae
 
 ## Create a Salesforce Connected App
 
-<<<<<<< HEAD
-To enable SalesForce OmniAuth provider, you must use SalesForce's credentials for your GitLab instance.
-To get the credentials (a pair of Client ID and Client Secret), you must register an application on SalesForces.
-=======
 To enable Salesforce OmniAuth provider, you must use Salesforce's credentials for your GitLab instance.
 To get the credentials (a pair of Client ID and Client Secret), you must [create a Connected App](https://help.salesforce.com/articleView?id=connected_app_create.htm&type=5) on Salesforce.
->>>>>>> 0b1ae0ae
 
 1.  Sign in to [Salesforce](https://login.salesforce.com/).
 
-<<<<<<< HEAD
-1.  Navigate to **Platform Tools/Apps/App Manager** and click on **New Connected App**.
-=======
 1.  In Setup, enter `App Manager` in the Quick Find box, click **App Manager**, then click **New Connected App**.
->>>>>>> 0b1ae0ae
 
 1.  Fill in the application details into the following fields:
     - **Connected App Name** and **API Name**: Set to any value but consider something like `<Organization>'s GitLab`, `<Your Name>'s GitLab`, or something else that is descriptive.
@@ -77,15 +64,9 @@
           app_secret: 'SALESFORCE_CLIENT_SECRET'
         }
     ```
-<<<<<<< HEAD
-1.  Change `SALESFORCE_CLIENT_ID` to the Consumer Key from the SalesForce connected application page.
-1.  Change `SALESFORCE_CLIENT_SECRET` to the Consumer Secret from the SalesForce connected application page.
-    ![SalesForce App Secret Details](img/salesforce_app_secret_details.png)
-=======
 1.  Change `SALESFORCE_CLIENT_ID` to the Consumer Key from the Salesforce connected application page.
 1.  Change `SALESFORCE_CLIENT_SECRET` to the Consumer Secret from the Salesforce connected application page.
     ![Salesforce App Secret Details](img/salesforce_app_secret_details.png)
->>>>>>> 0b1ae0ae
 
 1.  Save the configuration file.
 1.  [Reconfigure GitLab]( ../administration/restart_gitlab.md#omnibus-gitlab-reconfigure ) or [restart GitLab]( ../administration/restart_gitlab.md#installations-from-source ) for the changes to take effect if you installed GitLab via Omnibus or from source respectively.
