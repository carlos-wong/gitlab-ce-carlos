--- conflicted
+++ resolved
@@ -493,11 +493,7 @@
 ```
 
 CAUTION: **Caution:**
-<<<<<<< HEAD
-Make sure to edit both `gitlab.yml` and `unicorn.rb` to match your setup. 
-=======
 Make sure to edit both `gitlab.yml` and `unicorn.rb` to match your setup.
->>>>>>> 0b1ae0ae
 If you want to use Puma web server, see [Using Puma](#using-puma) for the additional steps.
 
 NOTE: **Note:**
