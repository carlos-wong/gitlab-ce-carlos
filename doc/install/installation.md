--- conflicted
+++ resolved
@@ -119,34 +119,7 @@
 
     sudo adduser --disabled-login --gecos 'GitLab' git
 
-<<<<<<< HEAD
-
-# 4. GitLab shell
-
-GitLab Shell is an ssh access and repository management software developed specially for GitLab.
-
-    # Go to home directory
-    cd /home/git
-
-    # Clone gitlab shell
-    sudo -u git -H git clone https://gitlab.com/gitlab-org/gitlab-shell.git -b v1.9.3
-
-    cd gitlab-shell
-
-    sudo -u git -H cp config.yml.example config.yml
-
-    # Edit config and replace gitlab_url
-    # with something like 'http://domain.com/'
-    sudo -u git -H editor config.yml
-
-    # Do setup
-    sudo -u git -H ./bin/install
-
-
-# 5. Database
-=======
 # 4. Database
->>>>>>> 8af8bee4
 
 We recommend using a PostgreSQL database. For MySQL check [MySQL setup guide](database_mysql.md).
 
@@ -288,7 +261,7 @@
     cd /home/git/gitlab
 
     # Run the installation task for gitlab-shell (replace `REDIS_URL` if needed):
-    sudo -u git -H bundle exec rake gitlab:shell:setup[v1.9.1] REDIS_URL=redis://localhost:6379
+    sudo -u git -H bundle exec rake gitlab:shell:setup[v1.9.3] REDIS_URL=redis://localhost:6379
 
     # By default, the gitlab-shell config is generated from your main gitlab config. You can review (and modify) it as follows:
     sudo -u git -H editor /home/git/gitlab-shell/config.yml
@@ -329,9 +302,6 @@
     # or
     sudo /etc/init.d/gitlab restart
 
-<<<<<<< HEAD
-# 7. Nginx
-=======
 
 ## Compile assets
 
@@ -339,7 +309,6 @@
 
 
 # 6. Nginx
->>>>>>> 8af8bee4
 
 **Note:**
 Nginx is the officially supported web server for GitLab. If you cannot or do not want to use Nginx as your web server, have a look at the
