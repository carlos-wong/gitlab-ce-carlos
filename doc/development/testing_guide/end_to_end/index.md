# End-to-end Testing

## What is end-to-end testing?

End-to-end testing is a strategy used to check whether your application works
as expected across the entire software stack and architecture, including
integration of all micro-services and components that are supposed to work
together.

## Branch naming

If your contribution contains **only** changes under the
[`qa/` folder](https://gitlab.com/gitlab-org/gitlab-ce/tree/master/qa), you can
speed up the CI process by following some branch naming conventions. You have
three choices:

| Branch name           | Valid example                |
|:----------------------|:-----------------------------|
| Starting with `qa/`   | `qa/new-oauth-login-test`     |
| Starting with `qa-`   | `qa-new-oauth-login-test`     |
| Ending in `-qa`       | `123-new-oauth-login-test-qa` |

If your branch name matches any of the above, it will run only the QA-related
jobs.
If it does not, the whole application test suite will run (including QA-related
jobs).

## How do we test GitLab?

We use [Omnibus GitLab][omnibus-gitlab] to build GitLab packages and then we
test these packages using the [GitLab QA orchestrator][gitlab-qa] tool, which is
a black-box testing framework for the API and the UI.

### Testing nightly builds

We run scheduled pipeline each night to test nightly builds created by Omnibus.
You can find these nightly pipelines at [gitlab-org/quality/nightly/pipelines][quality-nightly-pipelines].
Results are reported in the `#qa-nightly` Slack channel.

### Testing staging

We run scheduled pipeline each night to test staging.
You can find these nightly pipelines at [gitlab-org/quality/staging/pipelines][quality-staging-pipelines].
Results are reported in the `#qa-staging` Slack channel.

### Testing code in merge requests

#### Using the `package-and-qa` job

It is possible to run end-to-end tests for a merge request, eventually being run in
a pipeline in the [`gitlab-qa`](https://gitlab.com/gitlab-org/gitlab-qa/) project,
by triggering the `package-and-qa` manual action in the `test` stage (not
available for forks).

**This runs end-to-end tests against a custom Omnibus package built from your
merge request's changes.**

Manual action that starts end-to-end tests is also available in merge requests
in [Omnibus GitLab][omnibus-gitlab].

Below you can read more about how to use it and how does it work.

#### How does it work?

Currently, we are using _multi-project pipeline_-like approach to run QA
pipelines.

```mermaid
graph LR
    A1 -.->|1. Triggers an omnibus-gitlab pipeline and wait for it to be done| A2
    B2[`Trigger-qa` stage<br>`Trigger:qa-test` job] -.->|2. Triggers a gitlab-qa pipeline and wait for it to be done| A3

subgraph "gitlab-ce/ee pipeline"
    A1[`test` stage<br>`package-and-qa` job]
    end

subgraph "omnibus-gitlab pipeline"
    A2[`Trigger-docker` stage<br>`Trigger:gitlab-docker` job] -->|once done| B2
    end

subgraph "gitlab-qa pipeline"
    A3>QA jobs run] -.->|3. Reports back the pipeline result to the `package-and-qa` job<br>and post the result  on the original commit tested| A1
    end
```
<<<<<<< HEAD

=======
>>>>>>> fa2d61ef

1. Developer triggers a manual action, that can be found in CE / EE merge
   requests. This starts a chain of pipelines in multiple projects.

1. The script being executed triggers a pipeline in [Omnibus GitLab][omnibus-gitlab]
   and waits for the resulting status. We call this a _status attribution_.

1. GitLab packages are being built in the [Omnibus GitLab][omnibus-gitlab]
   pipeline. Packages are then pushed to its Container Registry.

1. When packages are ready, and available in the registry, a final step in the
   [Omnibus GitLab][omnibus-gitlab] pipeline, triggers a new
   GitLab QA pipeline (those with access can view them at `https://gitlab.com/gitlab-org/gitlab-qa/pipelines`). It also waits for a resulting status.

1. GitLab QA pulls images from the registry, spins-up containers and runs tests
   against a test environment that has been just orchestrated by the `gitlab-qa`
   tool.

1. The result of the GitLab QA pipeline is being
   propagated upstream, through Omnibus, back to the CE / EE merge request.

#### Using the `review-qa-all` jobs

On every pipeline during the `test` stage, the `review-qa-smoke` job is
automatically started: it runs the QA smoke suite against the
[Review App][review-apps].

You can also manually start the `review-qa-all`: it runs the full QA suite
against the [Review App][review-apps].

**This runs end-to-end tests against a Review App based on [the official GitLab
Helm chart][helm-chart], itself deployed with custom
[Cloud Native components][cng] built from your merge request's changes.**

See [Review Apps][review-apps] for more details about Review Apps.

[helm-chart]: https://gitlab.com/charts/gitlab/
[cng]: https://gitlab.com/gitlab-org/build/CNG

## How do I run the tests?

There are two main options for running the tests. If you simply want to run the
existing tests against a live GitLab instance or against a pre-built docker image
you can use the [GitLab QA orchestrator][gitlab-qa-readme]. See also [examples
of the test scenarios you can run via the orchestrator](https://gitlab.com/gitlab-org/gitlab-qa/blob/master/docs/what_tests_can_be_run.md#examples).

On the other hand, if you would like to run against a local development GitLab
environment, you can use the [GitLab Development Kit (GDK)](https://gitlab.com/gitlab-org/gitlab-development-kit/).
Please refer to the instructions in the [QA README](https://gitlab.com/gitlab-org/gitlab-ce/tree/master/qa/README.md#how-can-i-use-it)
and the section below.

## How do I write tests?

In order to write new tests, you first need to learn more about GitLab QA
architecture. See the [documentation about it][gitlab-qa-architecture].

Once you decided where to put [test environment orchestration scenarios] and
[instance-level scenarios], take a look at the [GitLab QA README][instance-qa-readme],
the [GitLab QA orchestrator README][gitlab-qa-readme], and [the already existing
instance-level scenarios][instance-level scenarios].

Continued reading:

- [Quick Start Guide](quick_start_guide.md)
- [Style Guide](style_guide.md)
- [Best Practices](best_practices.md)

## Where can I ask for help?

You can ask question in the `#quality` channel on Slack (GitLab internal) or
you can find an issue you would like to work on in
[the `gitlab-ce` issue tracker][gitlab-ce-issues],
[the `gitlab-ee` issue tracker][gitlab-ce-issues], or
[the `gitlab-qa` issue tracker][gitlab-qa-issues].

[omnibus-gitlab]: https://gitlab.com/gitlab-org/omnibus-gitlab
[gitlab-qa]: https://gitlab.com/gitlab-org/gitlab-qa
[gitlab-qa-readme]: https://gitlab.com/gitlab-org/gitlab-qa/tree/master/README.md
[quality-nightly-pipelines]: https://gitlab.com/gitlab-org/quality/nightly/pipelines
[quality-staging-pipelines]: https://gitlab.com/gitlab-org/quality/staging/pipelines
[review-apps]: ../review_apps.md
[gitlab-qa-architecture]: https://gitlab.com/gitlab-org/gitlab-qa/blob/master/docs/architecture.md
[gitlab-qa-issues]: https://gitlab.com/gitlab-org/gitlab-qa/issues?label_name%5B%5D=new+scenario
[gitlab-ce-issues]: https://gitlab.com/gitlab-org/gitlab-ce/issues?label_name[]=QA&label_name[]=test
[gitlab-ee-issues]: https://gitlab.com/gitlab-org/gitlab-ee/issues?label_name[]=QA&label_name[]=test
[test environment orchestration scenarios]: https://gitlab.com/gitlab-org/gitlab-qa/tree/master/lib/gitlab/qa/scenario
[instance-level scenarios]: https://gitlab.com/gitlab-org/gitlab-ce/tree/master/qa/qa/specs/features
[Page objects documentation]: https://gitlab.com/gitlab-org/gitlab-ce/tree/master/qa/qa/page/README.md
[instance-qa-readme]: https://gitlab.com/gitlab-org/gitlab-ce/tree/master/qa/README.md
[instance-qa-examples]: https://gitlab.com/gitlab-org/gitlab-ce/tree/master/qa/qa<|MERGE_RESOLUTION|>--- conflicted
+++ resolved
@@ -82,10 +82,6 @@
     A3>QA jobs run] -.->|3. Reports back the pipeline result to the `package-and-qa` job<br>and post the result  on the original commit tested| A1
     end
 ```
-<<<<<<< HEAD
-
-=======
->>>>>>> fa2d61ef
 
 1. Developer triggers a manual action, that can be found in CE / EE merge
    requests. This starts a chain of pipelines in multiple projects.
