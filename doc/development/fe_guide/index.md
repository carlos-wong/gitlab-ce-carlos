# Frontend Development Guidelines

This document describes various guidelines to ensure consistency and quality
across GitLab's frontend team.

## Overview

GitLab is built on top of [Ruby on Rails][rails] using [Haml][haml] and also a JavaScript based Frontend with [Vue.js][vue].
Be wary of [the limitations that come with using Hamlit][hamlit-limits]. We also use [SCSS][scss] and plain JavaScript with
modern ECMAScript standards supported through [Babel][babel] and ES module support through [webpack][webpack].

### Javascript development

[Vue.js][vue] is used for particularly advanced, dynamic elements and based on previous iterations [jQuery][jquery] is used in lot of places through the application's JavaScript.

We also use [Axios][axios] to handle all of our network requests.

We also utilize [webpack][webpack] to handle the bundling, minification, and
compression of our assets.

Working with our frontend assets requires Node (v6.0 or greater) and Yarn
(v1.2 or greater).  You can find information on how to install these on our
[installation guide][install].

### Browser Support

For our currently-supported browsers, see our [requirements][requirements].

---

## [Development Process](development_process.md)
How we plan and execute the work on the frontend.

## [Architecture](architecture.md)
How we go about making fundamental design decisions in GitLab's frontend team
or make changes to our frontend development guidelines.

## [Testing](../testing_guide/frontend_testing.md)
How we write frontend tests, run the GitLab test suite, and debug test related
issues.

## [Design Patterns](design_patterns.md)
Common JavaScript design patterns in GitLab's codebase.

## [Vue.js Best Practices](vue.md)
Vue specific design patterns and practices.

<<<<<<< HEAD
---

## [Vuex](vuex.md)
Vuex specific design patterns and practices.

---

=======
>>>>>>> 4bf47cd7
## [Axios](axios.md)
Axios specific practices and gotchas.

## [Icons](icons.md)
How we use SVG for our Icons.

## [Components](components.md)

How we use UI components.

---

## Style Guides

### [JavaScript Style Guide](style_guide_js.md)

We use eslint to enforce our JavaScript style guides.  Our guide is based on
the excellent [Airbnb][airbnb-js-style-guide] style guide with a few small
changes.

### [SCSS Style Guide](style_guide_scss.md)

Our SCSS conventions which are enforced through [scss-lint][scss-lint].

---

## [Performance](performance.md)
Best practices for monitoring and maximizing frontend performance.

---

## [Security](security.md)
Frontend security practices.

---

## [Accessibility](accessibility.md)
Our accessibility standards and resources.

## [Internationalization (i18n) and Translations](../i18n/externalization.md)
Frontend internationalization support is described in [this document](../i18n/).
The [externalization part of the guide](../i18n/externalization.md) explains the helpers/methods available.


[rails]: http://rubyonrails.org/
[haml]: http://haml.info/
[hamlit]: https://github.com/k0kubun/hamlit
[hamlit-limits]: https://github.com/k0kubun/hamlit/blob/master/REFERENCE.md#limitations
[scss]: http://sass-lang.com/
[babel]: https://babeljs.io/
[webpack]: https://webpack.js.org/
[jquery]: https://jquery.com/
[vue]: http://vuejs.org/
[axios]: https://github.com/axios/axios
[airbnb-js-style-guide]: https://github.com/airbnb/javascript
[scss-lint]: https://github.com/brigade/scss-lint
[install]: ../../install/installation.md#4-node
[requirements]: ../../install/requirements.md#supported-web-browsers

---

## [DropLab](droplab/droplab.md)
Our internal `DropLab` dropdown library.

* [DropLab](droplab/droplab.md)
* [Ajax plugin](droplab/plugins/ajax.md)
* [Filter plugin](droplab/plugins/filter.md)
* [InputSetter plugin](droplab/plugins/input_setter.md)<|MERGE_RESOLUTION|>--- conflicted
+++ resolved
@@ -45,16 +45,9 @@
 ## [Vue.js Best Practices](vue.md)
 Vue specific design patterns and practices.
 
-<<<<<<< HEAD
----
-
 ## [Vuex](vuex.md)
 Vuex specific design patterns and practices.
 
----
-
-=======
->>>>>>> 4bf47cd7
 ## [Axios](axios.md)
 Axios specific practices and gotchas.
 
