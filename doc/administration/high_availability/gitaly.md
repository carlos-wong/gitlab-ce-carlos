--- conflicted
+++ resolved
@@ -28,28 +28,6 @@
 
 > [Introduced](https://gitlab.com/gitlab-org/omnibus-gitlab/issues/3786) in GitLab 12.0.
 
-<<<<<<< HEAD
-  1. Create/edit `/etc/gitlab/gitlab.rb` and add the following configuration:
-
-     ```ruby
-     # Enable service discovery for Prometheus
-     consul['enable'] = true
-     consul['monitoring_service_discovery'] =  true
-
-     # Replace placeholders
-     # Y.Y.Y.Y consul1.gitlab.example.com Z.Z.Z.Z
-     # with the addresses of the Consul server nodes
-     consul['configuration'] = {
-        retry_join: %w(Y.Y.Y.Y consul1.gitlab.example.com Z.Z.Z.Z),
-     }
-
-     # Set the network addresses that the exporters will listen on
-     node_exporter['listen_address'] = '0.0.0.0:9100' 
-     gitaly['prometheus_listen_addr'] = "0.0.0.0:9236"
-     ```
-
-  1. Run `sudo gitlab-ctl reconfigure` to compile the configuration.
-=======
 1. Make sure to collect [`CONSUL_SERVER_NODES`](database.md#consul-information), which are the IP addresses or DNS records of the Consul server nodes, for the next step. Note they are presented as `Y.Y.Y.Y consul1.gitlab.example.com Z.Z.Z.Z`
 
 1. Create/edit `/etc/gitlab/gitlab.rb` and add the following configuration:
@@ -83,5 +61,4 @@
 
 Each scenario can be a third-level heading, e.g. `### Getting error message X`.
 If you have none to add when creating a doc, leave this section in place
-but commented out to help encourage others to add to it in the future. -->
->>>>>>> bb3f21b8
+but commented out to help encourage others to add to it in the future. -->