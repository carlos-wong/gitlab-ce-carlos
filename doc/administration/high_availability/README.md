---
type: reference, concepts
---

# Scaling and High Availability

GitLab supports several different types of clustering and high-availability.
The solution you choose will be based on the level of scalability and
availability you require. The easiest solutions are scalable, but not necessarily
highly available.

GitLab provides a service that is usually essential to most organizations: it
enables people to collaborate on code in a timely fashion. Any downtime should
therefore be short and planned. Luckily, GitLab provides a solid setup even on
a single server without special measures. Due to the distributed nature
of Git, developers can still commit code locally even when GitLab is not
available. However, some GitLab features such as the issue tracker and
Continuous Integration are not available when GitLab is down.

**Keep in mind that all highly-available solutions come with a trade-off between
cost/complexity and uptime**. The more uptime you want, the more complex the
solution. And the more complex the solution, the more work is involved in
setting up and maintaining it. High availability is not free and every HA
solution should balance the costs against the benefits.

There are many options when choosing a highly-available GitLab architecture. We
recommend engaging with GitLab Support to choose the best architecture for your
use-case. This page contains some various options and guidelines based on
experience with GitLab.com and Enterprise Edition on-premises customers.

For a detailed insight into how GitLab scales and configures GitLab.com, you can
watch [this 1 hour Q&A](https://www.youtube.com/watch?v=uCU8jdYzpac)
with [John Northrup](https://gitlab.com/northrup), and live questions coming in from some of our customers.

## GitLab Components

The following components need to be considered for a scaled or highly-available
environment. In many cases components can be combined on the same nodes to reduce
complexity.

- Unicorn/Workhorse - Web-requests (UI, API, Git over HTTP)
- Sidekiq - Asynchronous/Background jobs
- PostgreSQL - Database
  - Consul - Database service discovery and health checks/failover
  - PGBouncer - Database pool manager
- Redis - Key/Value store (User sessions, cache, queue for Sidekiq)
  - Sentinel - Redis health check/failover manager
- Gitaly - Provides high-level RPC access to Git repositories

## Scalable Architecture Examples

When an organization reaches a certain threshold it will be necessary to scale
the GitLab instance. Still, true high availability may not be necessary. There
are options for scaling GitLab instances relatively easily without incurring the
infrastructure and maintenance costs of full high availability.

### Basic Scaling

This is the simplest form of scaling and will work for the majority of
cases. Backend components such as PostgreSQL, Redis and storage are offloaded
to their own nodes while the remaining GitLab components all run on 2 or more
application nodes.

This form of scaling also works well in a cloud environment when it is more
cost-effective to deploy several small nodes rather than a single
larger one.

- 1 PostgreSQL node
- 1 Redis node
- 1 NFS/Gitaly storage server
- 2 or more GitLab application nodes (Unicorn, Workhorse, Sidekiq)
- 1 Monitoring node (Prometheus, Grafana)

#### Installation Instructions

Complete the following installation steps in order. A link at the end of each
section will bring you back to the Scalable Architecture Examples section so
you can continue with the next step.

1. [PostgreSQL](database.md#postgresql-in-a-scaled-environment)
1. [Redis](redis.md#redis-in-a-scaled-environment)
1. [Gitaly](gitaly.md) (recommended) or [NFS](nfs.md)
1. [GitLab application nodes](gitlab.md)
1. [Monitoring node (Prometheus and Grafana)](monitoring_node.md)

### Full Scaling

For very large installations it may be necessary to further split components
for maximum scalability. In a fully-scaled architecture the application node
is split into separate Sidekiq and Unicorn/Workhorse nodes. One indication that
this architecture is required is if Sidekiq queues begin to periodically increase
in size, indicating that there is contention or not enough resources.

- 1 PostgreSQL node
- 1 Redis node
- 2 or more NFS/Gitaly storage servers
- 2 or more Sidekiq nodes
- 2 or more GitLab application nodes (Unicorn, Workhorse)
- 1 Monitoring node (Prometheus, Grafana)

## High Availability Architecture Examples

When organizations require scaling *and* high availability the following
architectures can be utilized. As the introduction section at the top of this
page mentions, there is a tradeoff between cost/complexity and uptime. Be sure
this complexity is absolutely required before taking the step into full
high availability.

For all examples below, we recommend running Consul and Redis Sentinel on
dedicated nodes. If Consul is running on PostgreSQL nodes or Sentinel on
Redis nodes there is a potential that high resource usage by PostgreSQL or
Redis could prevent communication between the other Consul and Sentinel nodes.
This may lead to the other nodes believing a failure has occurred and automated
failover is necessary. Isolating them from the services they monitor reduces
the chances of split-brain.

The examples below do not really address high availability of NFS. Some enterprises
have access to NFS appliances that manage availability. This is the best case
scenario. In the future, GitLab may offer a more user-friendly solution to
[GitLab HA Storage](https://gitlab.com/gitlab-org/omnibus-gitlab/issues/2472).

There are many options in between each of these examples. Work with GitLab Support
to understand the best starting point for your workload and adapt from there.

### Horizontal

This is the simplest form of high availability and scaling. It requires the
fewest number of individual servers (virtual or physical) but does have some
trade-offs and limits.

This architecture will work well for many GitLab customers. Larger customers
may begin to notice certain events cause contention/high load - for example,
cloning many large repositories with binary files, high API usage, a large
number of enqueued Sidekiq jobs, etc. If this happens you should consider
moving to a hybrid or fully distributed architecture depending on what is causing
the contention.

- 3 PostgreSQL nodes
- 2 Redis nodes
- 3 Consul/Sentinel nodes
- 2 or more GitLab application nodes (Unicorn, Workhorse, Sidekiq, PGBouncer)
- 1 NFS/Gitaly server
- 1 Monitoring node (Prometheus, Grafana)

![Horizontal architecture diagram](img/horizontal.png)

### Hybrid

In this architecture, certain components are split on dedicated nodes so high
resource usage of one component does not interfere with others. In larger
environments this is a good architecture to consider if you foresee or do have
contention due to certain workloads.

- 3 PostgreSQL nodes
- 1 PgBouncer node
- 2 Redis nodes
- 3 Consul/Sentinel nodes
- 2 or more Sidekiq nodes
- 2 or more GitLab application nodes (Unicorn, Workhorse)
- 1 or more NFS/Gitaly servers
- 1 Monitoring node (Prometheus, Grafana)

![Hybrid architecture diagram](img/hybrid.png)

#### Reference Architecture

- **Status:** Work-in-progress
- **Supported Users (approximate):** 10,000
- **Related Issues:** [gitlab-com/support/support-team-meta#1513](https://gitlab.com/gitlab-com/support/support-team-meta/issues/1513),
 [gitlab-org/quality/team-tasks#110](https://gitlab.com/gitlab-org/quality/team-tasks/issues/110)

The Support and Quality teams are in the process of building and performance testing
an environment that will support about 10,000 users. The specifications below
are a work-in-progress representation of the work so far. Quality will be
certifying this environment in FY20-Q2. The specifications may be adjusted
prior to certification based on performance testing.

- 3 PostgreSQL - 4 CPU, 8GB RAM per node
- 1 PgBouncer - 2 CPU, 4GB RAM
- 2 Redis - 2 CPU, 8GB RAM per node
- 3 Consul/Sentinel - 2 CPU, 2GB RAM per node
- 4 Sidekiq - 4 CPU, 8GB RAM per node
- 5 GitLab application nodes - 20 CPU, 64GB RAM per node
- 1 Gitaly - 20 CPU, 64GB RAM
- 1 Monitoring node - 4 CPU, 8GB RAM

### Fully Distributed

This architecture scales to hundreds of thousands of users and projects and is
the basis of the GitLab.com architecture. While this scales well it also comes
with the added complexity of many more nodes to configure, manage and monitor.

- 3 PostgreSQL nodes
- 4 or more Redis nodes (2 separate clusters for persistent and cache data)
- 3 Consul nodes
- 3 Sentinel nodes
- Multiple dedicated Sidekiq nodes (Split into real-time, best effort, ASAP,
  CI Pipeline and Pull Mirror sets)
- 2 or more Git nodes (Git over SSH/Git over HTTP)
- 2 or more API nodes (All requests to `/api`)
- 2 or more Web nodes (All other web requests)
- 2 or more NFS/Gitaly servers
- 1 Monitoring node (Prometheus, Grafana)

![Fully Distributed architecture diagram](img/fully-distributed.png)

The following pages outline the steps necessary to configure each component
separately:

1. [Configure the database](database.md)
1. [Configure Redis](redis.md)
   1. [Configure Redis for GitLab source installations](redis_source.md)
1. [Configure NFS](nfs.md)
   1. [NFS Client and Host setup](nfs_host_client_setup.md)
1. [Configure the GitLab application servers](gitlab.md)
1. [Configure the load balancers](load_balancer.md)
<<<<<<< HEAD
1. [Monitoring node (Prometheus and Grafana)](monitoring_node.md)
=======
1. [Monitoring node (Prometheus and Grafana)](monitoring_node.md)
>>>>>>> bb3f21b8
<|MERGE_RESOLUTION|>--- conflicted
+++ resolved
@@ -214,8 +214,4 @@
    1. [NFS Client and Host setup](nfs_host_client_setup.md)
 1. [Configure the GitLab application servers](gitlab.md)
 1. [Configure the load balancers](load_balancer.md)
-<<<<<<< HEAD
-1. [Monitoring node (Prometheus and Grafana)](monitoring_node.md)
-=======
-1. [Monitoring node (Prometheus and Grafana)](monitoring_node.md)
->>>>>>> bb3f21b8
+1. [Monitoring node (Prometheus and Grafana)](monitoring_node.md)