---
type: reference
---

# Configuring PostgreSQL for Scaling and High Availability

In this section, you'll be guided through configuring a PostgreSQL database
to be used with GitLab in a highly available environment.

## Provide your own PostgreSQL instance **(CORE ONLY)**

If you're hosting GitLab on a cloud provider, you can optionally use a
managed service for PostgreSQL. For example, AWS offers a managed Relational
Database Service (RDS) that runs PostgreSQL.

If you use a cloud-managed service, or provide your own PostgreSQL:

1. Set up PostgreSQL according to the
   [database requirements document](../../install/requirements.md#database).
1. Set up a `gitlab` username with a password of your choice. The `gitlab` user
   needs privileges to create the `gitlabhq_production` database.
1. Configure the GitLab application servers with the appropriate details.
   This step is covered in [Configuring GitLab for HA](gitlab.md).

## PostgreSQL in a Scaled Environment

This section is relevant for [Scaled Architecture](README.md#scalable-architecture-examples)
environments including [Basic Scaling](README.md#basic-scaling) and
[Full Scaling](README.md#full-scaling).

### Provide your own PostgreSQL instance **(CORE ONLY)**

If you want to use your own deployed PostgreSQL instance(s),
see [Provide your own PostgreSQL instance](#provide-your-own-postgresql-instance-core-only)
for more details. However, you can use the GitLab Omnibus package to easily
deploy the bundled PostgreSQL.

### Standalone PostgreSQL using GitLab Omnibus **(CORE ONLY)**

1. SSH into the PostgreSQL server.
1. [Download/install](https://about.gitlab.com/install/) the Omnibus GitLab
   package you want using **steps 1 and 2** from the GitLab downloads page.
   - Do not complete any other steps on the download page.
1. Generate a password hash for PostgreSQL. This assumes you will use the default
   username of `gitlab` (recommended). The command will request a password
   and confirmation. Use the value that is output by this command in the next
   step as the value of `POSTGRESQL_PASSWORD_HASH`.

   ```sh
   sudo gitlab-ctl pg-password-md5 gitlab
   ```

1. Edit `/etc/gitlab/gitlab.rb` and add the contents below, updating placeholder
   values appropriately.

   - `POSTGRESQL_PASSWORD_HASH` - The value output from the previous step
   - `APPLICATION_SERVER_IP_BLOCKS` - A space delimited list of IP subnets or IP
     addresses of the GitLab application servers that will connect to the
     database. Example: `%w(123.123.123.123/32 123.123.123.234/32)`

   ```ruby
   # Disable all components except PostgreSQL
   roles ['postgres_role']
   repmgr['enable'] = false
   consul['enable'] = false
   prometheus['enable'] = false
   alertmanager['enable'] = false
   pgbouncer_exporter['enable'] = false
   redis_exporter['enable'] = false
   gitlab_monitor['enable'] = false

   postgresql['listen_address'] = '0.0.0.0'
   postgresql['port'] = 5432

   # Replace POSTGRESQL_PASSWORD_HASH with a generated md5 value
   postgresql['sql_user_password'] = 'POSTGRESQL_PASSWORD_HASH'

   # Replace XXX.XXX.XXX.XXX/YY with Network Address
   # ????
   postgresql['trust_auth_cidr_addresses'] = %w(APPLICATION_SERVER_IP_BLOCKS)

   # Disable automatic database migrations
   gitlab_rails['auto_migrate'] = false
   ```

   NOTE: **Note:** The role `postgres_role` was introduced with GitLab 10.3

1. [Reconfigure GitLab] for the changes to take effect.
1. Note the PostgreSQL node's IP address or hostname, port, and
   plain text password. These will be necessary when configuring the GitLab
   application servers later.
1. [Enable monitoring](#enable-monitoring)
<<<<<<< HEAD
   
=======

>>>>>>> bb3f21b8
Advanced configuration options are supported and can be added if
needed.

Continue configuration of other components by going
[back to Scaled Architectures](README.md#scalable-architecture-examples)

## PostgreSQL with High Availability

This section is relevant for [High Availability Architecture](README.md#high-availability-architecture-examples)
environments including [Horizontal](README.md#horizontal),
[Hybrid](README.md#hybrid), and
[Fully Distributed](README.md#fully-distributed).

### Provide your own PostgreSQL instance **(CORE ONLY)**

If you want to use your own deployed PostgreSQL instance(s),
see [Provide your own PostgreSQL instance](#provide-your-own-postgresql-instance-core-only)
for more details. However, you can use the GitLab Omnibus package to easily
deploy the bundled PostgreSQL.

### High Availability with GitLab Omnibus **(PREMIUM ONLY)**

> Important notes:
>
> - This document will focus only on configuration supported with [GitLab Premium](https://about.gitlab.com/pricing/), using the Omnibus GitLab package.
> - If you are a Community Edition or Starter user, consider using a cloud hosted solution.
> - This document will not cover installations from source.
>
> - If HA setup is not what you were looking for, see the [database configuration document](https://docs.gitlab.com/omnibus/settings/database.html)
>   for the Omnibus GitLab packages.
>
> Please read this document fully before attempting to configure PostgreSQL HA
> for GitLab.
>
> This configuration is GA in EE 10.2.

The recommended configuration for a PostgreSQL HA requires:

- A minimum of three database nodes
  - Each node will run the following services:
    - `PostgreSQL` - The database itself
    - `repmgrd` - A service to monitor, and handle failover in case of a failure
    - `Consul` agent - Used for service discovery, to alert other nodes when failover occurs
- A minimum of three `Consul` server nodes
- A minimum of one `pgbouncer` service node

You also need to take into consideration the underlying network topology,
making sure you have redundant connectivity between all Database and GitLab instances,
otherwise the networks will become a single point of failure.

#### Architecture

![PG HA Architecture](img/pg_ha_architecture.png)

Database nodes run two services with PostgreSQL:

- Repmgrd. Monitors the cluster and handles failover when issues with the master occur. The failover consists of:
  - Selecting a new master for the cluster.
  - Promoting the new node to master.
  - Instructing remaining servers to follow the new master node.

  On failure, the old master node is automatically evicted from the cluster, and should be rejoined manually once recovered.
- Consul. Monitors the status of each node in the database cluster and tracks its health in a service definition on the consul cluster.

Alongside pgbouncer, there is a consul agent that watches the status of the PostgreSQL service. If that status changes, consul runs a script which updates the configuration and reloads pgbouncer

##### Connection flow

Each service in the package comes with a set of [default ports](https://docs.gitlab.com/omnibus/package-information/defaults.html#ports). You may need to make specific firewall rules for the connections listed below:

- Application servers connect to [PgBouncer default port](https://docs.gitlab.com/omnibus/package-information/defaults.html#pgbouncer)
- PgBouncer connects to the primary database servers [PostgreSQL default port](https://docs.gitlab.com/omnibus/package-information/defaults.html#postgresql)
- Repmgr connects to the database servers [PostgreSQL default port](https://docs.gitlab.com/omnibus/package-information/defaults.html#postgresql)
- Postgres secondaries connect to the primary database servers [PostgreSQL default port](https://docs.gitlab.com/omnibus/package-information/defaults.html#postgresql)
- Consul servers and agents connect to each others [Consul default ports](https://docs.gitlab.com/omnibus/package-information/defaults.html#consul)

#### Required information

Before proceeding with configuration, you will need to collect all the necessary
information.

##### Network information

PostgreSQL does not listen on any network interface by default. It needs to know
which IP address to listen on in order to be accessible to other services.
Similarly, PostgreSQL access is controlled based on the network source.

This is why you will need:

- IP address of each nodes network interface. This can be set to `0.0.0.0` to
  listen on all interfaces. It cannot be set to the loopack address `127.0.0.1`.
- Network Address. This can be in subnet (i.e. `192.168.0.0/255.255.255.0`)
  or CIDR (i.e. `192.168.0.0/24`) form.

##### User information

Various services require different configuration to secure
the communication as well as information required for running the service.
Bellow you will find details on each service and the minimum required
information you need to provide.

##### Consul information

When using default setup, minimum configuration requires:

- `CONSUL_USERNAME`. Defaults to `gitlab-consul`
- `CONSUL_DATABASE_PASSWORD`. Password for the database user.
- `CONSUL_PASSWORD_HASH`. This is a hash generated out of consul username/password pair.
   Can be generated with:

   ```sh
   sudo gitlab-ctl pg-password-md5 CONSUL_USERNAME
   ```

- `CONSUL_SERVER_NODES`. The IP addresses or DNS records of the Consul server nodes.

Few notes on the service itself:

- The service runs under a system account, by default `gitlab-consul`.
  - If you are using a different username, you will have to specify it. We
    will refer to it with `CONSUL_USERNAME`,
- There will be a database user created with read only access to the repmgr
  database
- Passwords will be stored in the following locations:
  - `/etc/gitlab/gitlab.rb`: hashed
  - `/var/opt/gitlab/pgbouncer/pg_auth`: hashed
  - `/var/opt/gitlab/gitlab-consul/.pgpass`: plaintext

##### PostgreSQL information

When configuring PostgreSQL, we will set `max_wal_senders` to one more than
the number of database nodes in the cluster.
This is used to prevent replication from using up all of the
available database connections.

In this document we are assuming 3 database nodes, which makes this configuration:

```
postgresql['max_wal_senders'] = 4
```

As previously mentioned, you'll have to prepare the network subnets that will
be allowed to authenticate with the database.
You'll also need to supply the IP addresses or DNS records of Consul
server nodes.

We will need the following password information for the application's database user:

- `POSTGRESQL_USERNAME`. Defaults to `gitlab`
- `POSTGRESQL_USER_PASSWORD`. The password for the database user
- `POSTGRESQL_PASSWORD_HASH`. This is a hash generated out of the username/password pair.
  Can be generated with:

  ```sh
  sudo gitlab-ctl pg-password-md5 POSTGRESQL_USERNAME
  ```

##### Pgbouncer information

When using default setup, minimum configuration requires:

- `PGBOUNCER_USERNAME`. Defaults to `pgbouncer`
- `PGBOUNCER_PASSWORD`. This is a password for pgbouncer service.
- `PGBOUNCER_PASSWORD_HASH`. This is a hash generated out of pgbouncer username/password pair.
  Can be generated with:

  ```sh
  sudo gitlab-ctl pg-password-md5 PGBOUNCER_USERNAME
  ```

- `PGBOUNCER_NODE`, is the IP address or a FQDN of the node running Pgbouncer.

Few notes on the service itself:

- The service runs as the same system account as the database
  - In the package, this is by default `gitlab-psql`
- If you use a non-default user account for Pgbouncer service (by default `pgbouncer`), you will have to specify this username. We will refer to this requirement with `PGBOUNCER_USERNAME`.
- The service will have a regular database user account generated for it
  - This defaults to `repmgr`
- Passwords will be stored in the following locations:
  - `/etc/gitlab/gitlab.rb`: hashed, and in plain text
  - `/var/opt/gitlab/pgbouncer/pg_auth`: hashed

##### Repmgr information

When using default setup, you will only have to prepare the network subnets that will
be allowed to authenticate with the service.

Few notes on the service itself:

- The service runs under the same system account as the database
  - In the package, this is by default `gitlab-psql`
- The service will have a superuser database user account generated for it
  - This defaults to `gitlab_repmgr`

#### Installing Omnibus GitLab

First, make sure to [download/install](https://about.gitlab.com/install/)
GitLab Omnibus **on each node**.

Make sure you install the necessary dependencies from step 1,
add GitLab package repository from step 2.
When installing the GitLab package, do not supply `EXTERNAL_URL` value.

#### Configuring the Database nodes

1. Make sure to [configure the Consul nodes](consul.md).
1. Make sure you collect [`CONSUL_SERVER_NODES`](#consul-information), [`PGBOUNCER_PASSWORD_HASH`](#pgbouncer-information), [`POSTGRESQL_PASSWORD_HASH`](#postgresql-information), the [number of db nodes](#postgresql-information), and the [network address](#network-information) before executing the next step.

1. On the master database node, edit `/etc/gitlab/gitlab.rb` replacing values noted in the `# START user configuration` section:

   ```ruby
   # Disable all components except PostgreSQL and Repmgr and Consul
   roles ['postgres_role']

   # PostgreSQL configuration
   postgresql['listen_address'] = '0.0.0.0'
   postgresql['hot_standby'] = 'on'
   postgresql['wal_level'] = 'replica'
   postgresql['shared_preload_libraries'] = 'repmgr_funcs'

   # Disable automatic database migrations
   gitlab_rails['auto_migrate'] = false

   # Configure the consul agent
   consul['services'] = %w(postgresql)

   # START user configuration
   # Please set the real values as explained in Required Information section
   #
   # Replace PGBOUNCER_PASSWORD_HASH with a generated md5 value
   postgresql['pgbouncer_user_password'] = 'PGBOUNCER_PASSWORD_HASH'
   # Replace POSTGRESQL_PASSWORD_HASH with a generated md5 value
   postgresql['sql_user_password'] = 'POSTGRESQL_PASSWORD_HASH'
   # Replace X with value of number of db nodes + 1
   postgresql['max_wal_senders'] = X

   # Replace XXX.XXX.XXX.XXX/YY with Network Address
   postgresql['trust_auth_cidr_addresses'] = %w(XXX.XXX.XXX.XXX/YY)
   repmgr['trust_auth_cidr_addresses'] = %w(127.0.0.1/32 XXX.XXX.XXX.XXX/YY)

   # Replace placeholders:
   #
   # Y.Y.Y.Y consul1.gitlab.example.com Z.Z.Z.Z
   # with the addresses gathered for CONSUL_SERVER_NODES
   consul['configuration'] = {
     retry_join: %w(Y.Y.Y.Y consul1.gitlab.example.com Z.Z.Z.Z)
   }
   #
   # END user configuration
   ```

   > `postgres_role` was introduced with GitLab 10.3

1. On secondary nodes, add all the configuration specified above for primary node
   to `/etc/gitlab/gitlab.rb`. In addition, append the following configuration
   to inform gitlab-ctl that they are standby nodes initially and it need not
   attempt to register them as primary node

   ```
   # HA setting to specify if a node should attempt to be master on initialization
   repmgr['master_on_initialization'] = false
   ```

1. [Reconfigure GitLab] for the changes to take effect.
1. [Enable Monitoring](#enable-monitoring)

> Please note:
>
> - If you want your database to listen on a specific interface, change the config:
>   `postgresql['listen_address'] = '0.0.0.0'`.
> - If your Pgbouncer service runs under a different user account,
>   you also need to specify: `postgresql['pgbouncer_user'] = PGBOUNCER_USERNAME` in
>   your configuration.

##### Database nodes post-configuration

###### Primary node

Select one node as a primary node.

1. Open a database prompt:

   ```sh
   gitlab-psql -d gitlabhq_production
   ```

1. Enable the `pg_trgm` extension:

   ```sh
   CREATE EXTENSION pg_trgm;
   ```

1. Exit the database prompt by typing `\q` and Enter.

1. Verify the cluster is initialized with one node:

   ```sh
   gitlab-ctl repmgr cluster show
   ```

   The output should be similar to the following:

   ```
   Role      | Name     | Upstream | Connection String
   ----------+----------|----------|----------------------------------------
   * master  | HOSTNAME |          | host=HOSTNAME user=gitlab_repmgr dbname=gitlab_repmgr
   ```

1. Note down the hostname/ip in the connection string: `host=HOSTNAME`. We will
   refer to the hostname in the next section as `MASTER_NODE_NAME`. If the value
   is not an IP address, it will need to be a resolvable name (via DNS or
   `/etc/hosts`)

###### Secondary nodes

1. Set up the repmgr standby:

   ```sh
   gitlab-ctl repmgr standby setup MASTER_NODE_NAME
   ```

   Do note that this will remove the existing data on the node. The command
   has a wait time.

   The output should be similar to the following:

   ```console
   # gitlab-ctl repmgr standby setup MASTER_NODE_NAME
   Doing this will delete the entire contents of /var/opt/gitlab/postgresql/data
   If this is not what you want, hit Ctrl-C now to exit
   To skip waiting, rerun with the -w option
   Sleeping for 30 seconds
   Stopping the database
   Removing the data
   Cloning the data
   Starting the database
   Registering the node with the cluster
   ok: run: repmgrd: (pid 19068) 0s
   ```

1. Verify the node now appears in the cluster:

   ```sh
   gitlab-ctl repmgr cluster show
   ```

   The output should be similar to the following:

   ```
   Role      | Name    | Upstream  | Connection String
   ----------+---------|-----------|------------------------------------------------
   * master  | MASTER  |           | host=MASTER_NODE_NAME user=gitlab_repmgr dbname=gitlab_repmgr
     standby | STANDBY | MASTER    | host=STANDBY_HOSTNAME user=gitlab_repmgr dbname=gitlab_repmgr
   ```

Repeat the above steps on all secondary nodes.

##### Database checkpoint

Before moving on, make sure the databases are configured correctly. Run the
following command on the **primary** node to verify that replication is working
properly:

```sh
gitlab-ctl repmgr cluster show
```

The output should be similar to:

```
Role      | Name         | Upstream     | Connection String
----------+--------------|--------------|--------------------------------------------------------------------
* master  | MASTER  |        | host=MASTER port=5432 user=gitlab_repmgr dbname=gitlab_repmgr
  standby | STANDBY | MASTER | host=STANDBY port=5432 user=gitlab_repmgr dbname=gitlab_repmgr
```

If the 'Role' column for any node says "FAILED", check the
[Troubleshooting section](#troubleshooting) before proceeding.

Also, check that the check master command works successfully on each node:

```sh
su - gitlab-consul
gitlab-ctl repmgr-check-master || echo 'This node is a standby repmgr node'
```

This command relies on exit codes to tell Consul whether a particular node is a master
or secondary. The most important thing here is that this command does not produce errors.
If there are errors it's most likely due to incorrect `gitlab-consul` database user permissions.
Check the [Troubleshooting section](#troubleshooting) before proceeding.

#### Configuring the Pgbouncer node

See our [documentation for Pgbouncer](pgbouncer.md) for information on running Pgbouncer as part of an HA setup.

#### Configuring the Application nodes

These will be the nodes running the `gitlab-rails` service. You may have other
attributes set, but the following need to be set.

1. Edit `/etc/gitlab/gitlab.rb`:

   ```ruby
   # Disable PostgreSQL on the application node
   postgresql['enable'] = false

   gitlab_rails['db_host'] = 'PGBOUNCER_NODE'
   gitlab_rails['db_port'] = 6432
   gitlab_rails['db_password'] = 'POSTGRESQL_USER_PASSWORD'
   gitlab_rails['auto_migrate'] = false
   ```

1. [Reconfigure GitLab] for the changes to take effect.

##### Application node post-configuration

Ensure that all migrations ran:

```sh
gitlab-rake gitlab:db:configure
```

> **Note**: If you encounter a `rake aborted!` error stating that PGBouncer is failing to connect to
PostgreSQL it may be that your PGBouncer node's IP address is missing from
PostgreSQL's `trust_auth_cidr_addresses` in `gitlab.rb` on your database nodes. See
[PGBouncer error `ERROR:  pgbouncer cannot connect to server`](#pgbouncer-error-error-pgbouncer-cannot-connect-to-server)
in the Troubleshooting section before proceeding.

##### Ensure GitLab is running

At this point, your GitLab instance should be up and running. Verify you are
able to login, and create issues and merge requests. If you have troubles check
the [Troubleshooting section](#troubleshooting).

#### Example configuration

Here we'll show you some fully expanded example configurations.

##### Example recommended setup

This example uses 3 consul servers, 3 postgresql servers, and 1 application node.

We start with all servers on the same 10.6.0.0/16 private network range, they
can connect to each freely other on those addresses.

Here is a list and description of each machine and the assigned IP:

- `10.6.0.11`: Consul 1
- `10.6.0.12`: Consul 2
- `10.6.0.13`: Consul 3
- `10.6.0.21`: PostgreSQL master
- `10.6.0.22`: PostgreSQL secondary
- `10.6.0.23`: PostgreSQL secondary
- `10.6.0.31`: GitLab application

All passwords are set to `toomanysecrets`, please do not use this password or derived hashes.

The external_url for GitLab is `http://gitlab.example.com`

Please note that after the initial configuration, if a failover occurs, the PostgresSQL master will change to one of the available secondaries until it is failed back.

##### Example recommended setup for Consul servers

On each server edit `/etc/gitlab/gitlab.rb`:

```ruby
# Disable all components except Consul
roles ['consul_role']

consul['configuration'] = {
  server: true,
  retry_join: %w(10.6.0.11 10.6.0.12 10.6.0.13)
}
```

[Reconfigure Omnibus GitLab][reconfigure GitLab] for the changes to take effect.

##### Example recommended setup for PostgreSQL servers

###### Primary node

On primary node edit `/etc/gitlab/gitlab.rb`:

```ruby
# Disable all components except PostgreSQL and Repmgr and Consul
roles ['postgres_role']

# PostgreSQL configuration
postgresql['listen_address'] = '0.0.0.0'
postgresql['hot_standby'] = 'on'
postgresql['wal_level'] = 'replica'
postgresql['shared_preload_libraries'] = 'repmgr_funcs'

# Disable automatic database migrations
gitlab_rails['auto_migrate'] = false

# Configure the consul agent
consul['services'] = %w(postgresql)

postgresql['pgbouncer_user_password'] = '771a8625958a529132abe6f1a4acb19c'
postgresql['sql_user_password'] = '450409b85a0223a214b5fb1484f34d0f'
postgresql['max_wal_senders'] = 4

postgresql['trust_auth_cidr_addresses'] = %w(10.6.0.0/16)
repmgr['trust_auth_cidr_addresses'] = %w(10.6.0.0/16)

consul['configuration'] = {
  retry_join: %w(10.6.0.11 10.6.0.12 10.6.0.13)
}
```

[Reconfigure Omnibus GitLab][reconfigure GitLab] for the changes to take effect.

###### Secondary nodes

On secondary nodes, edit `/etc/gitlab/gitlab.rb` and add all the configuration
added to primary node, noted above. In addition, append the following
configuration:

```
# HA setting to specify if a node should attempt to be master on initialization
repmgr['master_on_initialization'] = false
```

[Reconfigure Omnibus GitLab][reconfigure GitLab] for the changes to take effect.

##### Example recommended setup for application server

On the server edit `/etc/gitlab/gitlab.rb`:

```ruby
external_url 'http://gitlab.example.com'

gitlab_rails['db_host'] = '127.0.0.1'
gitlab_rails['db_port'] = 6432
gitlab_rails['db_password'] = 'toomanysecrets'
gitlab_rails['auto_migrate'] = false

postgresql['enable'] = false
pgbouncer['enable'] = true
consul['enable'] = true

# Configure Pgbouncer
pgbouncer['admin_users'] = %w(pgbouncer gitlab-consul)

# Configure Consul agent
consul['watchers'] = %w(postgresql)

pgbouncer['users'] = {
  'gitlab-consul': {
    password: '5e0e3263571e3704ad655076301d6ebe'
  },
  'pgbouncer': {
    password: '771a8625958a529132abe6f1a4acb19c'
  }
}

consul['configuration'] = {
  retry_join: %w(10.6.0.11 10.6.0.12 10.6.0.13)
}
```

[Reconfigure Omnibus GitLab][reconfigure GitLab] for the changes to take effect.

##### Example recommended setup manual steps

After deploying the configuration follow these steps:

1. On `10.6.0.21`, our primary database

   Enable the `pg_trgm` extension

   ```sh
   gitlab-psql -d gitlabhq_production
   ```

   ```
   CREATE EXTENSION pg_trgm;
   ```

1. On `10.6.0.22`, our first standby database

   Make this node a standby of the primary

   ```sh
   gitlab-ctl repmgr standby setup 10.6.0.21
   ```

1. On `10.6.0.23`, our second standby database

   Make this node a standby of the primary

   ```sh
   gitlab-ctl repmgr standby setup 10.6.0.21
   ```

1. On `10.6.0.31`, our application server

   Set gitlab-consul's pgbouncer password to `toomanysecrets`

   ```sh
   gitlab-ctl write-pgpass --host 127.0.0.1 --database pgbouncer --user pgbouncer --hostuser gitlab-consul
   ```

   Run database migrations

   ```sh
   gitlab-rake gitlab:db:configure
   ```

#### Example minimal setup

This example uses 3 postgresql servers, and 1 application node.

It differs from the [recommended setup](#example-recommended-setup) by moving the consul servers into the same servers we use for PostgreSQL.
The trade-off is between reducing server counts, against the increased operational complexity of needing to deal with postgres [failover](#failover-procedure) and [restore](#restore-procedure) procedures in addition to [consul outage recovery](consul.md#outage-recovery) on the same set of machines.

In this example we start with all servers on the same 10.6.0.0/16 private network range, they can connect to each freely other on those addresses.

Here is a list and description of each machine and the assigned IP:

- `10.6.0.21`: PostgreSQL master
- `10.6.0.22`: PostgreSQL secondary
- `10.6.0.23`: PostgreSQL secondary
- `10.6.0.31`: GitLab application

All passwords are set to `toomanysecrets`, please do not use this password or derived hashes.

The external_url for GitLab is `http://gitlab.example.com`

Please note that after the initial configuration, if a failover occurs, the PostgresSQL master will change to one of the available secondaries until it is failed back.

##### Example minimal configuration for database servers

##### Primary node

On primary database node edit `/etc/gitlab/gitlab.rb`:

```ruby
# Disable all components except PostgreSQL, Repmgr, and Consul
roles ['postgres_role']

# PostgreSQL configuration
postgresql['listen_address'] = '0.0.0.0'
postgresql['hot_standby'] = 'on'
postgresql['wal_level'] = 'replica'
postgresql['shared_preload_libraries'] = 'repmgr_funcs'

# Disable automatic database migrations
gitlab_rails['auto_migrate'] = false

# Configure the consul agent
consul['services'] = %w(postgresql)

postgresql['pgbouncer_user_password'] = '771a8625958a529132abe6f1a4acb19c'
postgresql['sql_user_password'] = '450409b85a0223a214b5fb1484f34d0f'
postgresql['max_wal_senders'] = 4

postgresql['trust_auth_cidr_addresses'] = %w(10.6.0.0/16)
repmgr['trust_auth_cidr_addresses'] = %w(10.6.0.0/16)

consul['configuration'] = {
  server: true,
  retry_join: %w(10.6.0.21 10.6.0.22 10.6.0.23)
}
```

[Reconfigure Omnibus GitLab][reconfigure GitLab] for the changes to take effect.

###### Secondary nodes

On secondary nodes, edit `/etc/gitlab/gitlab.rb` and add all the information added
to primary node, noted above. In addition, append the following configuration

```
# HA setting to specify if a node should attempt to be master on initialization
repmgr['master_on_initialization'] = false
```

##### Example minimal configuration for application server

On the server edit `/etc/gitlab/gitlab.rb`:

```ruby
external_url 'http://gitlab.example.com'

gitlab_rails['db_host'] = '127.0.0.1'
gitlab_rails['db_port'] = 6432
gitlab_rails['db_password'] = 'toomanysecrets'
gitlab_rails['auto_migrate'] = false

postgresql['enable'] = false
pgbouncer['enable'] = true
consul['enable'] = true

# Configure Pgbouncer
pgbouncer['admin_users'] = %w(pgbouncer gitlab-consul)

# Configure Consul agent
consul['watchers'] = %w(postgresql)

pgbouncer['users'] = {
  'gitlab-consul': {
    password: '5e0e3263571e3704ad655076301d6ebe'
  },
  'pgbouncer': {
    password: '771a8625958a529132abe6f1a4acb19c'
  }
}

consul['configuration'] = {
  retry_join: %w(10.6.0.21 10.6.0.22 10.6.0.23)
}
```

[Reconfigure Omnibus GitLab][reconfigure GitLab] for the changes to take effect.

##### Example minimal setup manual steps

The manual steps for this configuration are the same as for the [example recommended setup](#example-recommended-setup-manual-steps).

#### Failover procedure

By default, if the master database fails, `repmgrd` should promote one of the
standby nodes to master automatically, and consul will update pgbouncer with
the new master.

If you need to failover manually, you have two options:

**Shutdown the current master database**

Run:

```sh
gitlab-ctl stop postgresql
```

The automated failover process will see this and failover to one of the
standby nodes.

**Or perform a manual failover**

1. Ensure the old master node is not still active.
1. Login to the server that should become the new master and run:

   ```sh
   gitlab-ctl repmgr standby promote
   ```

1. If there are any other standby servers in the cluster, have them follow
   the new master server:

   ```sh
   gitlab-ctl repmgr standby follow NEW_MASTER
   ```

#### Restore procedure

If a node fails, it can be removed from the cluster, or added back as a standby
after it has been restored to service.

- If you want to remove the node from the cluster, on any other node in the
  cluster, run:

  ```sh
  gitlab-ctl repmgr standby unregister --node=X
  ```

  where X is the value of node in `repmgr.conf` on the old server.

  To find this, you can use:

  ```sh
  awk -F = '$1 == "node" { print $2 }' /var/opt/gitlab/postgresql/repmgr.conf
  ```

  It will output something like:

  ```
  959789412
  ```

  Then you will use this id to unregister the node:

  ```sh
  gitlab-ctl repmgr standby unregister --node=959789412
  ```

- To add the node as a standby server:

  ```sh
  gitlab-ctl repmgr standby follow NEW_MASTER
  gitlab-ctl restart repmgrd
  ```

  CAUTION: **Warning:** When the server is brought back online, and before
  you switch it to a standby node, repmgr will report that there are two masters.
  If there are any clients that are still attempting to write to the old master,
  this will cause a split, and the old master will need to be resynced from
  scratch by performing a `gitlab-ctl repmgr standby setup NEW_MASTER`.

#### Alternate configurations

##### Database authorization

By default, we give any host on the database network the permission to perform
repmgr operations using PostgreSQL's `trust` method. If you do not want this
level of trust, there are alternatives.

You can trust only the specific nodes that will be database clusters, or you
can require md5 authentication.

##### Trust specific addresses

If you know the IP address, or FQDN of all database and pgbouncer nodes in the
cluster, you can trust only those nodes.

In `/etc/gitlab/gitlab.rb` on all of the database nodes, set
`repmgr['trust_auth_cidr_addresses']` to an array of strings containing all of
the addresses.

If setting to a node's FQDN, they must have a corresponding PTR record in DNS.
If setting to a node's IP address, specify it as `XXX.XXX.XXX.XXX/32`.

For example:

```ruby
repmgr['trust_auth_cidr_addresses'] = %w(192.168.1.44/32 db2.example.com)
```

##### MD5 Authentication

If you are running on an untrusted network, repmgr can use md5 authentication
with a [.pgpass file](https://www.postgresql.org/docs/9.6/static/libpq-pgpass.html)
to authenticate.

You can specify by IP address, FQDN, or by subnet, using the same format as in
the previous section:

1. On the current master node, create a password for the `gitlab` and
   `gitlab_repmgr` user:

   ```sh
   gitlab-psql -d template1
   template1=# \password gitlab_repmgr
   Enter password: ****
   Confirm password: ****
   template1=# \password gitlab
   ```

1. On each database node:

   1. Edit `/etc/gitlab/gitlab.rb`:
      1. Ensure `repmgr['trust_auth_cidr_addresses']` is **not** set
      1. Set `postgresql['md5_auth_cidr_addresses']` to the desired value
      1. Set `postgresql['sql_replication_user'] = 'gitlab_repmgr'`
      1. Reconfigure with `gitlab-ctl reconfigure`
      1. Restart postgresql with `gitlab-ctl restart postgresql`

   1. Create a `.pgpass` file. Enter the `gitlab_repmgr` password twice to
      when asked:

      ```sh
      gitlab-ctl write-pgpass --user gitlab_repmgr --hostuser gitlab-psql --database '*'
      ```

1. On each pgbouncer node, edit `/etc/gitlab/gitlab.rb`:
   1. Ensure `gitlab_rails['db_password']` is set to the plaintext password for
      the `gitlab` database user
   1. [Reconfigure GitLab] for the changes to take effect

## Enable Monitoring

> [Introduced](https://gitlab.com/gitlab-org/omnibus-gitlab/issues/3786) in GitLab 12.0.

If you enable Monitoring, it must be enabled on **all** database servers.

1. Create/edit `/etc/gitlab/gitlab.rb` and add the following configuration:

   ```ruby
   # Enable service discovery for Prometheus
   consul['monitoring_service_discovery'] = true

   # Set the network addresses that the exporters will listen on
   node_exporter['listen_address'] = '0.0.0.0:9100'
   postgres_exporter['listen_address'] = '0.0.0.0:9187'
   ```

1. Run `sudo gitlab-ctl reconfigure` to compile the configuration.

## Troubleshooting

### Consul and PostgreSQL changes not taking effect

Due to the potential impacts, `gitlab-ctl reconfigure` only reloads Consul and PostgreSQL, it will not restart the services. However, not all changes can be activated by reloading.

To restart either service, run `gitlab-ctl restart SERVICE`

For PostgreSQL, it is usually safe to restart the master node by default. Automatic failover defaults to a 1 minute timeout. Provided the database returns before then, nothing else needs to be done. To be safe, you can stop `repmgrd` on the standby nodes first with `gitlab-ctl stop repmgrd`, then start afterwards with `gitlab-ctl start repmgrd`.

On the consul server nodes, it is important to restart the consul service in a controlled fashion. Read our [consul documentation](consul.md#restarting-the-server-cluster) for instructions on how to restart the service.

### `gitlab-ctl repmgr-check-master` command produces errors

If this command displays errors about database permissions it is likely that something failed during
install, resulting in the `gitlab-consul` database user getting incorrect permissions. Follow these
steps to fix the problem:

1. On the master database node, connect to the database prompt - `gitlab-psql -d template1`
1. Delete the `gitlab-consul` user - `DROP USER "gitlab-consul";`
1. Exit the database prompt - `\q`
1. [Reconfigure GitLab] and the user will be re-added with the proper permissions.
1. Change to the `gitlab-consul` user - `su - gitlab-consul`
1. Try the check command again - `gitlab-ctl repmgr-check-master`.

Now there should not be errors. If errors still occur then there is another problem.

### PGBouncer error `ERROR: pgbouncer cannot connect to server`

You may get this error when running `gitlab-rake gitlab:db:configure` or you
may see the error in the PGBouncer log file.

```
PG::ConnectionBad: ERROR:  pgbouncer cannot connect to server
```

The problem may be that your PGBouncer node's IP address is not included in the
`trust_auth_cidr_addresses` setting in `/etc/gitlab/gitlab.rb` on the database nodes.

You can confirm that this is the issue by checking the PostgreSQL log on the master
database node. If you see the following error then `trust_auth_cidr_addresses`
is the problem.

```
2018-03-29_13:59:12.11776 FATAL:  no pg_hba.conf entry for host "123.123.123.123", user "pgbouncer", database "gitlabhq_production", SSL off
```

To fix the problem, add the IP address to `/etc/gitlab/gitlab.rb`.

```
postgresql['trust_auth_cidr_addresses'] = %w(123.123.123.123/32 <other_cidrs>)
```

[Reconfigure GitLab] for the changes to take effect.

### Issues with other components

If you're running into an issue with a component not outlined here, be sure to check the troubleshooting section of their specific documentation page.

- [Consul](consul.md#troubleshooting)
- [PostgreSQL](https://docs.gitlab.com/omnibus/settings/database.html#troubleshooting)
- [GitLab application](gitlab.md#troubleshooting)

## Configure using Omnibus

**Note**: We recommend that you follow the instructions here for a full [PostgreSQL cluster](#high-availability-with-gitlab-omnibus-premium-only).
If you are reading this section due to an old bookmark, you can find that old documentation [in the repository](https://gitlab.com/gitlab-org/gitlab-ce/blob/v10.1.4/doc/administration/high_availability/database.md#configure-using-omnibus).

Read more on high-availability configuration:

1. [Configure Redis](redis.md)
1. [Configure NFS](nfs.md)
1. [Configure the GitLab application servers](gitlab.md)
1. [Configure the load balancers](load_balancer.md)
1. [Manage the bundled Consul cluster](consul.md)

[reconfigure GitLab]: ../restart_gitlab.md#omnibus-gitlab-reconfigure<|MERGE_RESOLUTION|>--- conflicted
+++ resolved
@@ -90,11 +90,7 @@
    plain text password. These will be necessary when configuring the GitLab
    application servers later.
 1. [Enable monitoring](#enable-monitoring)
-<<<<<<< HEAD
-   
-=======
-
->>>>>>> bb3f21b8
+
 Advanced configuration options are supported and can be added if
 needed.
 
