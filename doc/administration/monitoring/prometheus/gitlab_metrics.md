# GitLab Prometheus metrics

>**Note:**
Available since [Omnibus GitLab 9.3][29118]. For
installations from source you'll have to configure it yourself.

To enable the GitLab Prometheus metrics:

1. Log into GitLab as an administrator, and go to the Admin area.
1. Click on the gear, then click on Settings.
1. Find the `Metrics - Prometheus` section, and click `Enable Prometheus Metrics`
1. [Restart GitLab][restart] for the changes to take effect

## Collecting the metrics

GitLab monitors its own internal service metrics, and makes them available at the
`/-/metrics` endpoint. Unlike other [Prometheus] exporters, in order to access
it, the client IP needs to be [included in a whitelist][whitelist].

For Omnibus and Chart installations, these metrics are automatically enabled and collected as of [GitLab 9.4](https://gitlab.com/gitlab-org/omnibus-gitlab/merge_requests/1702). For source installations or earlier versions, these metrics will need to be enabled manually and collected by a Prometheus server.

## Unicorn Metrics available

The following metrics are available:

| Metric                            | Type      | Since | Description |
|:--------------------------------- |:--------- |:----- |:----------- |
| db_ping_timeout                   | Gauge     | 9.4   | Whether or not the last database ping timed out |
| db_ping_success                   | Gauge     | 9.4   | Whether or not the last database ping succeeded |
| db_ping_latency_seconds           | Gauge     | 9.4   | Round trip time of the database ping |
| filesystem_access_latency_seconds | Gauge     | 9.4   | Latency in accessing a specific filesystem |
| filesystem_accessible             | Gauge     | 9.4   | Whether or not a specific filesystem is accessible |
| filesystem_write_latency_seconds  | Gauge     | 9.4   | Write latency of a specific filesystem |
| filesystem_writable               | Gauge     | 9.4   | Whether or not the filesystem is writable |
| filesystem_read_latency_seconds   | Gauge     | 9.4   | Read latency of a specific filesystem |
| filesystem_readable               | Gauge     | 9.4   | Whether or not the filesystem is readable |
| http_requests_total               | Counter   | 9.4   | Rack request count |
| http_request_duration_seconds     | Histogram | 9.4   | HTTP response time from rack middleware |
| pipelines_created_total           | Counter   | 9.4   | Counter of pipelines created |
| rack_uncaught_errors_total        | Counter   | 9.4   | Rack connections handling uncaught errors count |
| redis_ping_timeout                | Gauge     | 9.4   | Whether or not the last redis ping timed out |
| redis_ping_success                | Gauge     | 9.4   | Whether or not the last redis ping succeeded |
| redis_ping_latency_seconds        | Gauge     | 9.4   | Round trip time of the redis ping |
| user_session_logins_total         | Counter   | 9.4   | Counter of how many users have logged in |
| upload_file_does_not_exist        | Counter   | 10.7 in EE, 11.5 in CE  | Number of times an upload record could not find its file |
<<<<<<< HEAD
| failed_login_captcha_total        | Gauge | 11.0 | Counter of failed CAPTCHA attempts during login |
| successful_login_captcha_total    | Gauge | 11.0 | Counter of successful CAPTCHA attempts during login |
| unicorn_active_connections        | Gauge | 11.0 | The number of active Unicorn connections (workers) |
| unicorn_queued_connections        | Gauge | 11.0 | The number of queued Unicorn connections |
=======
| failed_login_captcha_total        | Gauge     | 11.0  | Counter of failed CAPTCHA attempts during login |
| successful_login_captcha_total    | Gauge     | 11.0  | Counter of successful CAPTCHA attempts during login |
| unicorn_active_connections        | Gauge     | 11.0  | The number of active Unicorn connections (workers) |
| unicorn_queued_connections        | Gauge     | 11.0  | The number of queued Unicorn connections |
| unicorn_workers                   | Gauge     | 12.0  | The number of Unicorn workers |
>>>>>>> 0b1ae0ae

## Sidekiq Metrics available for Geo **[PREMIUM]**

Sidekiq jobs may also gather metrics, and these metrics can be accessed if the Sidekiq exporter is enabled (e.g. via
the `monitoring.sidekiq_exporter` configuration option in `gitlab.yml`.

| Metric                                       | Type    | Since | Description | Labels |
|:-------------------------------------------- |:------- |:----- |:----------- |:------ |
| geo_db_replication_lag_seconds               | Gauge   | 10.2  | Database replication lag (seconds) | url
| geo_repositories                             | Gauge   | 10.2  | Total number of repositories available on primary | url
| geo_repositories_synced                      | Gauge   | 10.2  | Number of repositories synced on secondary | url
| geo_repositories_failed                      | Gauge   | 10.2  | Number of repositories failed to sync on secondary | url
| geo_lfs_objects                              | Gauge   | 10.2  | Total number of LFS objects available on primary | url
| geo_lfs_objects_synced                       | Gauge   | 10.2  | Number of LFS objects synced on secondary | url
| geo_lfs_objects_failed                       | Gauge   | 10.2  | Number of LFS objects failed to sync on secondary | url
| geo_attachments                              | Gauge   | 10.2  | Total number of file attachments available on primary | url
| geo_attachments_synced                       | Gauge   | 10.2  | Number of attachments synced on secondary | url
| geo_attachments_failed                       | Gauge   | 10.2  | Number of attachments failed to sync on secondary | url
| geo_last_event_id                            | Gauge   | 10.2  | Database ID of the latest event log entry on the primary | url
| geo_last_event_timestamp                     | Gauge   | 10.2  | UNIX timestamp of the latest event log entry on the primary | url
| geo_cursor_last_event_id                     | Gauge   | 10.2  | Last database ID of the event log processed by the secondary | url
| geo_cursor_last_event_timestamp              | Gauge   | 10.2  | Last UNIX timestamp of the event log processed by the secondary | url
| geo_status_failed_total                      | Counter | 10.2  | Number of times retrieving the status from the Geo Node failed | url
| geo_last_successful_status_check_timestamp   | Gauge   | 10.2  | Last timestamp when the status was successfully updated | url
| geo_lfs_objects_synced_missing_on_primary    | Gauge   | 10.7  | Number of LFS objects marked as synced due to the file missing on the primary | url
| geo_job_artifacts_synced_missing_on_primary  | Gauge   | 10.7  | Number of job artifacts marked as synced due to the file missing on the primary | url
| geo_attachments_synced_missing_on_primary    | Gauge   | 10.7  | Number of attachments marked as synced due to the file missing on the primary | url
| geo_repositories_checksummed_count           | Gauge   | 10.7  | Number of repositories checksummed on primary | url
| geo_repositories_checksum_failed_count       | Gauge   | 10.7  | Number of repositories failed to calculate the checksum on primary | url
| geo_wikis_checksummed_count                  | Gauge   | 10.7  | Number of wikis checksummed on primary | url
| geo_wikis_checksum_failed_count              | Gauge   | 10.7  | Number of wikis failed to calculate the checksum on primary | url
| geo_repositories_verified_count              | Gauge   | 10.7  | Number of repositories verified on secondary | url
| geo_repositories_verification_failed_count   | Gauge   | 10.7  | Number of repositories failed to verify on secondary | url
| geo_repositories_checksum_mismatch_count     | Gauge   | 10.7  | Number of repositories that checksum mismatch on secondary | url
| geo_wikis_verified_count                     | Gauge   | 10.7  | Number of wikis verified on secondary | url
| geo_wikis_verification_failed_count          | Gauge   | 10.7  | Number of wikis failed to verify on secondary | url
| geo_wikis_checksum_mismatch_count            | Gauge   | 10.7  | Number of wikis that checksum mismatch on secondary | url
| geo_repositories_checked_count               | Gauge   | 11.1  | Number of repositories that have been checked via `git fsck` | url
| geo_repositories_checked_failed_count        | Gauge   | 11.1  | Number of repositories that have a failure from `git fsck` | url
| geo_repositories_retrying_verification_count | Gauge   | 11.2  | Number of repositories verification failures that Geo is actively trying to correct on secondary  | url
| geo_wikis_retrying_verification_count        | Gauge   | 11.2  | Number of wikis verification failures that Geo is actively trying to correct on secondary | url

### Ruby metrics

Some basic Ruby runtime metrics are available:

| Metric                                 | Type      | Since | Description |
|:-------------------------------------- |:--------- |:----- |:----------- |
| ruby_gc_duration_seconds_total         | Counter   | 11.1  | Time spent by Ruby in GC |
| ruby_gc_stat_...                       | Gauge     | 11.1  | Various metrics from [GC.stat] |
| ruby_file_descriptors                  | Gauge     | 11.1  | File descriptors per process |
| ruby_memory_bytes                      | Gauge     | 11.1  | Memory usage by process |
| ruby_sampler_duration_seconds_total    | Counter   | 11.1  | Time spent collecting stats |
<<<<<<< HEAD
=======
| ruby_process_cpu_seconds_total         | Gauge     | 12.0  | Total amount of CPU time per process |
| ruby_process_max_fds                   | Gauge     | 12.0  | Maximum number of open file descriptors per process |
| ruby_process_resident_memory_bytes     | Gauge     | 12.0  | Memory usage by process, measured in bytes |
| ruby_process_start_time_seconds        | Gauge     | 12.0  | The elapsed time between system boot and the process started, measured in seconds |
>>>>>>> 0b1ae0ae

[GC.stat]: https://ruby-doc.org/core-2.3.0/GC.html#method-c-stat

## Puma Metrics **[EXPERIMENTAL]**

When Puma is used instead of Unicorn, following metrics are available:

| Metric                                       | Type    | Since | Description |
|:-------------------------------------------- |:------- |:----- |:----------- |
| puma_workers                                 | Gauge   | 12.0  | Total number of workers |
| puma_running_workers                         | Gauge   | 12.0  | Number of booted workers |
| puma_stale_workers                           | Gauge   | 12.0  | Number of old workers |
| puma_phase                                   | Gauge   | 12.0  | Phase number (increased during phased restarts) |
| puma_running                                 | Gauge   | 12.0  | Number of running threads |
| puma_queued_connections                      | Gauge   | 12.0  | Number of connections in that worker's "todo" set waiting for a worker thread |
| puma_active_connections                      | Gauge   | 12.0  | Number of threads processing a request |
| puma_pool_capacity                           | Gauge   | 12.0  | Number of requests the worker is capable of taking right now |
| puma_max_threads                             | Gauge   | 12.0  | Maximum number of worker threads |
| puma_idle_threads                            | Gauge   | 12.0  | Number of spawned threads which are not processing a request |
| rack_state_total                             | Gauge   | 12.0  | Number of requests in a given rack state |
| puma_killer_terminations_total               | Gauge   | 12.0  | Number of workers terminated by PumaWorkerKiller |

## Metrics shared directory

GitLab's Prometheus client requires a directory to store metrics data shared between multi-process services.
Those files are shared among all instances running under Unicorn server.
The directory needs to be accessible to all running Unicorn's processes otherwise
metrics will not function correctly.

For best performance its advisable that this directory will be located in `tmpfs`.

Its location is configured using environment variable `prometheus_multiproc_dir`.

If GitLab is installed using Omnibus and `tmpfs` is available then metrics
directory will be automatically configured.

[← Back to the main Prometheus page](index.md)

[29118]: https://gitlab.com/gitlab-org/gitlab-ce/issues/29118
[Prometheus]: https://prometheus.io
[restart]: ../../restart_gitlab.md#omnibus-gitlab-restart
[whitelist]: ../ip_whitelist.md
[reconfigure]: ../../restart_gitlab.md#omnibus-gitlab-reconfigure<|MERGE_RESOLUTION|>--- conflicted
+++ resolved
@@ -43,18 +43,11 @@
 | redis_ping_latency_seconds        | Gauge     | 9.4   | Round trip time of the redis ping |
 | user_session_logins_total         | Counter   | 9.4   | Counter of how many users have logged in |
 | upload_file_does_not_exist        | Counter   | 10.7 in EE, 11.5 in CE  | Number of times an upload record could not find its file |
-<<<<<<< HEAD
-| failed_login_captcha_total        | Gauge | 11.0 | Counter of failed CAPTCHA attempts during login |
-| successful_login_captcha_total    | Gauge | 11.0 | Counter of successful CAPTCHA attempts during login |
-| unicorn_active_connections        | Gauge | 11.0 | The number of active Unicorn connections (workers) |
-| unicorn_queued_connections        | Gauge | 11.0 | The number of queued Unicorn connections |
-=======
 | failed_login_captcha_total        | Gauge     | 11.0  | Counter of failed CAPTCHA attempts during login |
 | successful_login_captcha_total    | Gauge     | 11.0  | Counter of successful CAPTCHA attempts during login |
 | unicorn_active_connections        | Gauge     | 11.0  | The number of active Unicorn connections (workers) |
 | unicorn_queued_connections        | Gauge     | 11.0  | The number of queued Unicorn connections |
 | unicorn_workers                   | Gauge     | 12.0  | The number of Unicorn workers |
->>>>>>> 0b1ae0ae
 
 ## Sidekiq Metrics available for Geo **[PREMIUM]**
 
@@ -108,13 +101,10 @@
 | ruby_file_descriptors                  | Gauge     | 11.1  | File descriptors per process |
 | ruby_memory_bytes                      | Gauge     | 11.1  | Memory usage by process |
 | ruby_sampler_duration_seconds_total    | Counter   | 11.1  | Time spent collecting stats |
-<<<<<<< HEAD
-=======
 | ruby_process_cpu_seconds_total         | Gauge     | 12.0  | Total amount of CPU time per process |
 | ruby_process_max_fds                   | Gauge     | 12.0  | Maximum number of open file descriptors per process |
 | ruby_process_resident_memory_bytes     | Gauge     | 12.0  | Memory usage by process, measured in bytes |
 | ruby_process_start_time_seconds        | Gauge     | 12.0  | The elapsed time between system boot and the process started, measured in seconds |
->>>>>>> 0b1ae0ae
 
 [GC.stat]: https://ruby-doc.org/core-2.3.0/GC.html#method-c-stat
 
