# Automatic background verification **[PREMIUM ONLY]**

NOTE: **Note:**
Automatic background verification of repositories and wikis was added in
GitLab EE 10.6 but is enabled by default only on GitLab EE 11.1. You can
disable or enable this feature manually by following
[these instructions](#disabling-or-enabling-the-automatic-background-verification).

Automatic background verification ensures that the transferred data matches a
calculated checksum. If the checksum of the data on the **primary** node matches checksum of the
data on the **secondary** node, the data transferred successfully. Following a planned failover,
any corrupted data may be **lost**, depending on the extent of the corruption.

If verification fails on the **primary** node, this indicates that Geo is
successfully replicating a corrupted object; restore it from backup or remove it
it from the **primary** node to resolve the issue.

If verification succeeds on the **primary** node but fails on the **secondary** node,
this indicates that the object was corrupted during the replication process.
Geo actively try to correct verification failures marking the repository to
be resynced with a backoff period. If you want to reset the verification for
these failures, so you should follow [these instructions][reset-verification].

If verification is lagging significantly behind replication, consider giving
the node more time before scheduling a planned failover.

## Disabling or enabling the automatic background verification

Run the following commands in a Rails console on the **primary** node:

```sh
gitlab-rails console
```

To check if automatic background verification is enabled:

```ruby
Gitlab::Geo.repository_verification_enabled?
```

To disable automatic background verification:

```ruby
Feature.disable('geo_repository_verification')
```

To enable automatic background verification:

```ruby
Feature.enable('geo_repository_verification')
```

## Repository verification

Navigate to the **Admin Area > Geo** dashboard on the **primary** node and expand
the **Verification information** tab for that node to view automatic checksumming
status for repositories and wikis. Successes are shown in green, pending work
in grey, and failures in red.

![Verification status](img/verification-status-primary.png)

Navigate to the **Admin Area > Geo** dashboard on the **secondary** node and expand
the **Verification information** tab for that node to view automatic verification
status for repositories and wikis. As with checksumming, successes are shown in
green, pending work in grey, and failures in red.

![Verification status](img/verification-status-secondary.png)

## Using checksums to compare Geo nodes

To check the health of Geo **secondary** nodes, we use a checksum over the list of
Git references and their values. The checksum includes `HEAD`, `heads`, `tags`,
`notes`, and GitLab-specific references to ensure true consistency. If two nodes
have the same checksum, then they definitely hold the same references. We compute
the checksum for every node after every update to make sure that they are all
in sync.

## Repository re-verification

> [Introduced](https://gitlab.com/gitlab-org/gitlab-ee/merge_requests/8550) in GitLab Enterprise Edition 11.6. Available in [GitLab Premium](https://about.gitlab.com/pricing/).

Due to bugs or transient infrastructure failures, it is possible for Git
repositories to change unexpectedly without being marked for verification.
Geo constantly reverifies the repositories to ensure the integrity of the
data. The default and recommended re-verification interval is 7 days, though
an interval as short as 1 day can be set. Shorter intervals reduce risk but
increase load and vice versa.

Navigate to the **Admin Area > Geo** dashboard on the **primary** node, and
click the **Edit** button for the **primary** node to customize the minimum
re-verification interval:

![Re-verification interval](img/reverification-interval.png)

The automatic background re-verification is enabled by default, but you can
disable if you need. Run the following commands in a Rails console on the
**primary** node:

```sh
gitlab-rails console
```

To disable automatic background re-verification:

```ruby
Feature.disable('geo_repository_reverification')
```

To enable automatic background re-verification:

```ruby
Feature.enable('geo_repository_reverification')
```

## Reset verification for projects where verification has failed

Geo actively try to correct verification failures marking the repository to
be resynced with a backoff period. If you want to reset them manually, this
rake task marks projects where verification has failed or the checksum mismatch
to be resynced without the backoff period:

For repositories:

```sh
sudo gitlab-rake geo:verification:repository:reset
```

For wikis:

```sh
sudo gitlab-rake geo:verification:wiki:reset
```

## Reconcile differences with checksum mismatches

If the **primary** and **secondary** nodes have a checksum verification mismatch, the cause may not be apparent. To find the cause of a checksum mismatch:

1. Navigate to the **Admin Area > Projects** dashboard on the **primary** node, find the
   project that you want to check the checksum differences and click on the
   **Edit** button:
   ![Projects dashboard](img/checksum-differences-admin-projects.png)

1. On the project admin page get the **Gitaly storage name**, and **Gitaly relative path**:
   ![Project admin page](img/checksum-differences-admin-project-page.png)

1. Navigate to the project's repository directory on both **primary** and **secondary** nodes (the path is usually `/var/opt/gitlab/git-data/repositories`). Note that if `git_data_dirs` is customized, check the directory layout on your server to be sure.

    ```sh
    cd /var/opt/gitlab/git-data/repositories
    ```

<<<<<<< HEAD
## Reconcile differences with checksum mismatches

If the **primary** and **secondary** nodes have a checksum verification mismatch, the cause may not be apparent. To find the cause of a checksum mismatch:

1. Navigate to the **Admin Area > Projects** dashboard on the **primary** node, find the
   project that you want to check the checksum differences and click on the
   **Edit** button:
   ![Projects dashboard](img/checksum-differences-admin-projects.png)

1. On the project admin page get the **Gitaly storage name**, and **Gitaly relative path**:
   ![Project admin page](img/checksum-differences-admin-project-page.png)

1. Navigate to the project's repository directory on both **primary** and **secondary** nodes. For an installation from source, the path is usually `/home/git/repositories`. For Omnibus installs, the path is usually `/var/opt/gitlab/git-data/repositories`. Note that if `git_data_dirs` is customized, check the directory layout on your server to be sure.

    ```sh
    cd /var/opt/gitlab/git-data/repositories
    ```

=======
>>>>>>> 0b1ae0ae
1. Run the following command on the **primary** node, redirecting the output to a file:

   ```sh
   git show-ref --head | grep -E "HEAD|(refs/(heads|tags|keep-around|merge-requests|environments|notes)/)" > primary-node-refs
   ```

1. Run the following command on the **secondary** node, redirecting the output to a file:

   ```sh
   git show-ref --head | grep -E "HEAD|(refs/(heads|tags|keep-around|merge-requests|environments|notes)/)" > secondary-node-refs
   ```

1. Copy the files from the previous steps on the same system, and do a diff between the contents:

   ```sh
   diff primary-node-refs secondary-node-refs
   ```

## Current limitations

Until [issue #5064][ee-5064] is completed, background verification doesn't cover
CI job artifacts and traces, LFS objects, or user uploads in file storage.
Verify their integrity manually by following [these instructions][foreground-verification]
on both nodes, and comparing the output between them.

Data in object storage is **not verified**, as the object store is responsible
for ensuring the integrity of the data.

[reset-verification]: background_verification.md#reset-verification-for-projects-where-verification-has-failed
[foreground-verification]: ../../raketasks/check.md
[ee-5064]: https://gitlab.com/gitlab-org/gitlab-ee/issues/5064<|MERGE_RESOLUTION|>--- conflicted
+++ resolved
@@ -149,27 +149,6 @@
     cd /var/opt/gitlab/git-data/repositories
     ```
 
-<<<<<<< HEAD
-## Reconcile differences with checksum mismatches
-
-If the **primary** and **secondary** nodes have a checksum verification mismatch, the cause may not be apparent. To find the cause of a checksum mismatch:
-
-1. Navigate to the **Admin Area > Projects** dashboard on the **primary** node, find the
-   project that you want to check the checksum differences and click on the
-   **Edit** button:
-   ![Projects dashboard](img/checksum-differences-admin-projects.png)
-
-1. On the project admin page get the **Gitaly storage name**, and **Gitaly relative path**:
-   ![Project admin page](img/checksum-differences-admin-project-page.png)
-
-1. Navigate to the project's repository directory on both **primary** and **secondary** nodes. For an installation from source, the path is usually `/home/git/repositories`. For Omnibus installs, the path is usually `/var/opt/gitlab/git-data/repositories`. Note that if `git_data_dirs` is customized, check the directory layout on your server to be sure.
-
-    ```sh
-    cd /var/opt/gitlab/git-data/repositories
-    ```
-
-=======
->>>>>>> 0b1ae0ae
 1. Run the following command on the **primary** node, redirecting the output to a file:
 
    ```sh
