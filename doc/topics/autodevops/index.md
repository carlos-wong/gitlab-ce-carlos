--- conflicted
+++ resolved
@@ -684,11 +684,7 @@
 
 | **Variable**                 | **Description**                                                                                                                                                                                                               |
 | ------------                 | ---------------                                                                                                                                                                                                               |
-<<<<<<< HEAD
-| `AUTO_DEVOPS_DOMAIN`         | The [Auto DevOps domain](#auto-devops-domain). By default, set automatically by the [Auto DevOps setting](#enabling-auto-devops). This variable is deprecated and [is scheduled to be removed](https://gitlab.com/gitlab-org/gitlab-ce/issues/56959). Use `KUBE_INGRESS_BASE_DOMAIN` instead. |
-=======
 | `AUTO_DEVOPS_DOMAIN`         | The [Auto DevOps domain](#auto-devops-base-domain). By default, set automatically by the [Auto DevOps setting](#enablingdisabling-auto-devops). This variable is deprecated and [is scheduled to be removed](https://gitlab.com/gitlab-org/gitlab-ce/issues/56959). Use `KUBE_INGRESS_BASE_DOMAIN` instead. |
->>>>>>> 8551049f
 | `AUTO_DEVOPS_CHART`          | The Helm Chart used to deploy your apps; defaults to the one [provided by GitLab](https://gitlab.com/charts/auto-deploy-app).                                                             |
 | `AUTO_DEVOPS_CHART_REPOSITORY` | The Helm Chart repository used to search for charts; defaults to `https://charts.gitlab.io`. |
 | `REPLICAS`                   | The number of replicas to deploy; defaults to 1.                                                                                                                                                                              |
