# Projects


### Project visibility level

Project in GitLab has be either private, internal or public.
You can determine it by `visibility_level` field in project.

Constants for project visibility levels are next:

* Private. `visibility_level` is `0`.
  Project access must be granted explicitly for each user.

* Internal. `visibility_level` is `10`.
  The project can be cloned by any logged in user.

* Public. `visibility_level` is `20`.
  The project can be cloned without any authentication.


## List projects

Get a list of projects accessible by the authenticated user.

```
GET /projects
```

Parameters:

- `archived` (optional) - if passed, limit by archived status
- `visibility` (optional) - if passed, limit by visibility `public`, `internal`, `private`
- `order_by` (optional) - Return requests ordered by `id`, `name`, `path`, `created_at`, `updated_at` or `last_activity_at` fields. Default is `created_at`
- `sort` (optional) - Return requests sorted in `asc` or `desc` order. Default is `desc`
- `search` (optional) - Return list of authorized projects according to a search criteria

```json
[
  {
    "id": 4,
    "description": null,
    "default_branch": "master",
    "public": false,
    "visibility_level": 0,
    "ssh_url_to_repo": "git@example.com:diaspora/diaspora-client.git",
    "http_url_to_repo": "http://example.com/diaspora/diaspora-client.git",
    "web_url": "http://example.com/diaspora/diaspora-client",
    "tag_list": [
      "example",
      "disapora client"
    ],
    "owner": {
      "id": 3,
      "name": "Diaspora",
      "created_at": "2013-09-30T13:46:02Z"
    },
    "name": "Diaspora Client",
    "name_with_namespace": "Diaspora / Diaspora Client",
    "path": "diaspora-client",
    "path_with_namespace": "diaspora/diaspora-client",
    "issues_enabled": true,
    "open_issues_count": 1,
    "merge_requests_enabled": true,
    "builds_enabled": true,
    "wiki_enabled": true,
    "snippets_enabled": false,
    "container_registry_enabled": false,
    "created_at": "2013-09-30T13:46:02Z",
    "last_activity_at": "2013-09-30T13:46:02Z",
    "creator_id": 3,
    "namespace": {
      "created_at": "2013-09-30T13:46:02Z",
      "description": "",
      "id": 3,
      "name": "Diaspora",
      "owner_id": 1,
      "path": "diaspora",
      "updated_at": "2013-09-30T13:46:02Z"
    },
    "archived": false,
    "avatar_url": "http://example.com/uploads/project/avatar/4/uploads/avatar.png",
    "shared_runners_enabled": true,
    "forks_count": 0,
    "star_count": 0,
    "runners_token": "b8547b1dc37721d05889db52fa2f02",
    "public_builds": true,
    "shared_with_groups": []
  },
  {
    "id": 6,
    "description": null,
    "default_branch": "master",
    "public": false,
    "visibility_level": 0,
    "ssh_url_to_repo": "git@example.com:brightbox/puppet.git",
    "http_url_to_repo": "http://example.com/brightbox/puppet.git",
    "web_url": "http://example.com/brightbox/puppet",
    "tag_list": [
      "example",
      "puppet"
    ],
    "owner": {
      "id": 4,
      "name": "Brightbox",
      "created_at": "2013-09-30T13:46:02Z"
    },
    "name": "Puppet",
    "name_with_namespace": "Brightbox / Puppet",
    "path": "puppet",
    "path_with_namespace": "brightbox/puppet",
    "issues_enabled": true,
    "open_issues_count": 1,
    "merge_requests_enabled": true,
    "builds_enabled": true,
    "wiki_enabled": true,
    "snippets_enabled": false,
    "container_registry_enabled": false,
    "created_at": "2013-09-30T13:46:02Z",
    "last_activity_at": "2013-09-30T13:46:02Z",
    "creator_id": 3,
    "namespace": {
      "created_at": "2013-09-30T13:46:02Z",
      "description": "",
      "id": 4,
      "name": "Brightbox",
      "owner_id": 1,
      "path": "brightbox",
      "updated_at": "2013-09-30T13:46:02Z"
    },
    "permissions": {
      "project_access": {
        "access_level": 10,
        "notification_level": 3
      },
      "group_access": {
        "access_level": 50,
        "notification_level": 3
      }
    },
    "archived": false,
    "avatar_url": null,
    "shared_runners_enabled": true,
    "forks_count": 0,
    "star_count": 0,
    "runners_token": "b8547b1dc37721d05889db52fa2f02",
    "public_builds": true,
    "shared_with_groups": []
  }
]
```

### List owned projects

Get a list of projects which are owned by the authenticated user.

```
GET /projects/owned
```

Parameters:

- `archived` (optional) - if passed, limit by archived status
- `visibility` (optional) - if passed, limit by visibility `public`, `internal`, `private`
- `order_by` (optional) - Return requests ordered by `id`, `name`, `path`, `created_at`, `updated_at` or `last_activity_at` fields. Default is `created_at`
- `sort` (optional) - Return requests sorted in `asc` or `desc` order. Default is `desc`
- `search` (optional) - Return list of authorized projects according to a search criteria

### List starred projects

Get a list of projects which are starred by the authenticated user.

```
GET /projects/starred
```

Parameters:

- `archived` (optional) - if passed, limit by archived status
- `visibility` (optional) - if passed, limit by visibility `public`, `internal`, `private`
- `order_by` (optional) - Return requests ordered by `id`, `name`, `path`, `created_at`, `updated_at` or `last_activity_at` fields. Default is `created_at`
- `sort` (optional) - Return requests sorted in `asc` or `desc` order. Default is `desc`
- `search` (optional) - Return list of authorized projects according to a search criteria

### List ALL projects

Get a list of all GitLab projects (admin only).

```
GET /projects/all
```

Parameters:

- `archived` (optional) - if passed, limit by archived status
- `visibility` (optional) - if passed, limit by visibility `public`, `internal`, `private`
- `order_by` (optional) - Return requests ordered by `id`, `name`, `path`, `created_at`, `updated_at` or `last_activity_at` fields. Default is `created_at`
- `sort` (optional) - Return requests sorted in `asc` or `desc` order. Default is `desc`
- `search` (optional) - Return list of authorized projects according to a search criteria

### Get single project

Get a specific project, identified by project ID or NAMESPACE/PROJECT_NAME, which is owned by the authenticated user.
If using namespaced projects call make sure that the NAMESPACE/PROJECT_NAME is URL-encoded, eg. `/api/v3/projects/diaspora%2Fdiaspora` (where `/` is represented by `%2F`).

```
GET /projects/:id
```

Parameters:

- `id` (required) - The ID or NAMESPACE/PROJECT_NAME of a project

```json
{
  "id": 3,
  "description": null,
  "default_branch": "master",
  "public": false,
  "visibility_level": 0,
  "ssh_url_to_repo": "git@example.com:diaspora/diaspora-project-site.git",
  "http_url_to_repo": "http://example.com/diaspora/diaspora-project-site.git",
  "web_url": "http://example.com/diaspora/diaspora-project-site",
  "tag_list": [
    "example",
    "disapora project"
  ],
  "owner": {
    "id": 3,
    "name": "Diaspora",
    "created_at": "2013-09-30T13:46:02Z"
  },
  "name": "Diaspora Project Site",
  "name_with_namespace": "Diaspora / Diaspora Project Site",
  "path": "diaspora-project-site",
  "path_with_namespace": "diaspora/diaspora-project-site",
  "issues_enabled": true,
  "open_issues_count": 1,
  "merge_requests_enabled": true,
  "builds_enabled": true,
  "wiki_enabled": true,
  "snippets_enabled": false,
  "container_registry_enabled": false,
  "created_at": "2013-09-30T13:46:02Z",
  "last_activity_at": "2013-09-30T13:46:02Z",
  "creator_id": 3,
  "namespace": {
    "created_at": "2013-09-30T13:46:02Z",
    "description": "",
    "id": 3,
    "name": "Diaspora",
    "owner_id": 1,
    "path": "diaspora",
    "updated_at": "2013-09-30T13:46:02Z"
  },
  "permissions": {
    "project_access": {
      "access_level": 10,
      "notification_level": 3
    },
    "group_access": {
      "access_level": 50,
      "notification_level": 3
    }
  },
  "archived": false,
  "avatar_url": "http://example.com/uploads/project/avatar/3/uploads/avatar.png",
  "shared_runners_enabled": true,
  "forks_count": 0,
  "star_count": 0,
  "runners_token": "b8bc4a7a29eb76ea83cf79e4908c2b",
  "public_builds": true,
  "shared_with_groups": [
    {
      "group_id": 4,
      "group_name": "Twitter",
      "group_access_level": 30
    },
    {
      "group_id": 3,
      "group_name": "Gitlab Org",
      "group_access_level": 10
    }
  ]
}
```

### Get project events

Get the events for the specified project.
Sorted from newest to latest

```
GET /projects/:id/events
```

Parameters:

- `id` (required) - The ID or NAMESPACE/PROJECT_NAME of a project

```json
[
  {
    "title": null,
    "project_id": 15,
    "action_name": "closed",
    "target_id": 830,
    "target_type": "Issue",
    "author_id": 1,
    "data": null,
    "target_title": "Public project search field",
    "author": {
      "name": "Dmitriy Zaporozhets",
      "username": "root",
      "id": 1,
      "state": "active",
      "avatar_url": "http://localhost:3000/uploads/user/avatar/1/fox_avatar.png",
      "web_url": "http://localhost:3000/u/root"
    },
    "author_username": "root"
  },
  {
    "title": null,
    "project_id": 15,
    "action_name": "opened",
    "target_id": null,
    "target_type": null,
    "author_id": 1,
    "author": {
      "name": "Dmitriy Zaporozhets",
      "username": "root",
      "id": 1,
      "state": "active",
      "avatar_url": "http://localhost:3000/uploads/user/avatar/1/fox_avatar.png",
      "web_url": "http://localhost:3000/u/root"
    },
    "author_username": "john",
    "data": {
      "before": "50d4420237a9de7be1304607147aec22e4a14af7",
      "after": "c5feabde2d8cd023215af4d2ceeb7a64839fc428",
      "ref": "refs/heads/master",
      "user_id": 1,
      "user_name": "Dmitriy Zaporozhets",
      "repository": {
        "name": "gitlabhq",
        "url": "git@dev.gitlab.org:gitlab/gitlabhq.git",
        "description": "GitLab: self hosted Git management software. \r\nDistributed under the MIT License.",
        "homepage": "https://dev.gitlab.org/gitlab/gitlabhq"
      },
      "commits": [
        {
          "id": "c5feabde2d8cd023215af4d2ceeb7a64839fc428",
          "message": "Add simple search to projects in public area",
          "timestamp": "2013-05-13T18:18:08+00:00",
          "url": "https://dev.gitlab.org/gitlab/gitlabhq/commit/c5feabde2d8cd023215af4d2ceeb7a64839fc428",
          "author": {
            "name": "Dmitriy Zaporozhets",
            "email": "dmitriy.zaporozhets@gmail.com"
          }
        }
      ],
      "total_commits_count": 1
    },
    "target_title": null
  },
  {
    "title": null,
    "project_id": 15,
    "action_name": "closed",
    "target_id": 840,
    "target_type": "Issue",
    "author_id": 1,
    "data": null,
    "target_title": "Finish & merge Code search PR",
    "author": {
      "name": "Dmitriy Zaporozhets",
      "username": "root",
      "id": 1,
      "state": "active",
      "avatar_url": "http://localhost:3000/uploads/user/avatar/1/fox_avatar.png",
      "web_url": "http://localhost:3000/u/root"
    },
    "author_username": "root"
  },
  {
    "title": null,
    "project_id": 15,
    "action_name": "commented on",
    "target_id": 1312,
    "target_type": "Note",
    "author_id": 1,
    "data": null,
    "target_title": null,
    "created_at": "2015-12-04T10:33:58.089Z",
    "note": {
      "id": 1312,
      "body": "What an awesome day!",
      "attachment": null,
      "author": {
        "name": "Dmitriy Zaporozhets",
        "username": "root",
        "id": 1,
        "state": "active",
        "avatar_url": "http://localhost:3000/uploads/user/avatar/1/fox_avatar.png",
        "web_url": "http://localhost:3000/u/root"
      },
      "created_at": "2015-12-04T10:33:56.698Z",
      "system": false,
      "upvote": false,
      "downvote": false,
      "noteable_id": 377,
      "noteable_type": "Issue"
    },
    "author": {
      "name": "Dmitriy Zaporozhets",
      "username": "root",
      "id": 1,
      "state": "active",
      "avatar_url": "http://localhost:3000/uploads/user/avatar/1/fox_avatar.png",
      "web_url": "http://localhost:3000/u/root"
    },
    "author_username": "root"
  }
]
```

### Create project

Creates a new project owned by the authenticated user.

```
POST /projects
```

Parameters:

- `name` (required) - new project name
- `path` (optional) - custom repository name for new project. By default generated based on name
- `namespace_id` (optional) - namespace for the new project (defaults to user)
- `description` (optional) - short project description
- `issues_enabled` (optional)
- `merge_requests_enabled` (optional)
- `builds_enabled` (optional)
- `wiki_enabled` (optional)
- `snippets_enabled` (optional)
- `container_registry_enabled` (optional)
- `shared_runners_enabled` (optional)
- `public` (optional) - if `true` same as setting visibility_level = 20
- `visibility_level` (optional)
- `import_url` (optional)
- `public_builds` (optional)

### Create project for user

Creates a new project owned by the specified user. Available only for admins.

```
POST /projects/user/:user_id
```

Parameters:

- `user_id` (required) - user_id of owner
- `name` (required) - new project name
- `description` (optional) - short project description
- `issues_enabled` (optional)
- `merge_requests_enabled` (optional)
- `builds_enabled` (optional)
- `wiki_enabled` (optional)
- `snippets_enabled` (optional)
- `container_registry_enabled` (optional)
- `shared_runners_enabled` (optional)
- `public` (optional) - if `true` same as setting visibility_level = 20
- `visibility_level` (optional)
- `import_url` (optional)
- `public_builds` (optional)

### Edit project

Updates an existing project

```
PUT /projects/:id
```

Parameters:

- `id` (required) - The ID of a project
- `name` (optional) - project name
- `path` (optional) - repository name for project
- `description` (optional) - short project description
- `default_branch` (optional)
- `issues_enabled` (optional)
- `merge_requests_enabled` (optional)
- `builds_enabled` (optional)
- `wiki_enabled` (optional)
- `snippets_enabled` (optional)
- `container_registry_enabled` (optional)
- `shared_runners_enabled` (optional)
- `public` (optional) - if `true` same as setting visibility_level = 20
- `visibility_level` (optional)
- `public_builds` (optional)

On success, method returns 200 with the updated project. If parameters are
invalid, 400 is returned.

### Fork project

Forks a project into the user namespace of the authenticated user.

```
POST /projects/fork/:id
```

Parameters:

- `id` (required) - The ID of the project to be forked

### Star a project

Stars a given project. Returns status code `201` and the project on success and
`304` if the project is already starred.

```
POST /projects/:id/star
```

| Attribute | Type | Required | Description |
| --------- | ---- | -------- | ----------- |
| `id`      | integer | yes | The ID of the project |

```bash
curl --request POST --header "PRIVATE-TOKEN: 9koXpg98eAheJpvBs5tK" "https://gitlab.example.com/api/v3/projects/5/star"
```

Example response:

```json
{
  "id": 3,
  "description": null,
  "default_branch": "master",
  "public": false,
  "visibility_level": 10,
  "ssh_url_to_repo": "git@example.com:diaspora/diaspora-project-site.git",
  "http_url_to_repo": "http://example.com/diaspora/diaspora-project-site.git",
  "web_url": "http://example.com/diaspora/diaspora-project-site",
  "tag_list": [
    "example",
    "disapora project"
  ],
  "name": "Diaspora Project Site",
  "name_with_namespace": "Diaspora / Diaspora Project Site",
  "path": "diaspora-project-site",
  "path_with_namespace": "diaspora/diaspora-project-site",
  "issues_enabled": true,
  "open_issues_count": 1,
  "merge_requests_enabled": true,
  "builds_enabled": true,
  "wiki_enabled": true,
  "snippets_enabled": false,
  "container_registry_enabled": false,
  "created_at": "2013-09-30T13:46:02Z",
  "last_activity_at": "2013-09-30T13:46:02Z",
  "creator_id": 3,
  "namespace": {
    "created_at": "2013-09-30T13:46:02Z",
    "description": "",
    "id": 3,
    "name": "Diaspora",
    "owner_id": 1,
    "path": "diaspora",
    "updated_at": "2013-09-30T13:46:02Z"
  },
  "archived": true,
  "avatar_url": "http://example.com/uploads/project/avatar/3/uploads/avatar.png",
  "shared_runners_enabled": true,
  "forks_count": 0,
  "star_count": 1,
  "public_builds": true,
  "shared_with_groups": []
}
```

### Unstar a project

Unstars a given project. Returns status code `200` and the project on success
and `304` if the project is not starred.

```
DELETE /projects/:id/star
```

| Attribute | Type | Required | Description |
| --------- | ---- | -------- | ----------- |
| `id`      | integer | yes | The ID of the project |

```bash
curl --request DELETE --header "PRIVATE-TOKEN: 9koXpg98eAheJpvBs5tK" "https://gitlab.example.com/api/v3/projects/5/star"
```

Example response:

```json
{
  "id": 3,
  "description": null,
  "default_branch": "master",
  "public": false,
  "visibility_level": 10,
  "ssh_url_to_repo": "git@example.com:diaspora/diaspora-project-site.git",
  "http_url_to_repo": "http://example.com/diaspora/diaspora-project-site.git",
  "web_url": "http://example.com/diaspora/diaspora-project-site",
  "tag_list": [
    "example",
    "disapora project"
  ],
  "name": "Diaspora Project Site",
  "name_with_namespace": "Diaspora / Diaspora Project Site",
  "path": "diaspora-project-site",
  "path_with_namespace": "diaspora/diaspora-project-site",
  "issues_enabled": true,
  "open_issues_count": 1,
  "merge_requests_enabled": true,
  "builds_enabled": true,
  "wiki_enabled": true,
  "snippets_enabled": false,
  "container_registry_enabled": false,
  "created_at": "2013-09-30T13:46:02Z",
  "last_activity_at": "2013-09-30T13:46:02Z",
  "creator_id": 3,
  "namespace": {
    "created_at": "2013-09-30T13:46:02Z",
    "description": "",
    "id": 3,
    "name": "Diaspora",
    "owner_id": 1,
    "path": "diaspora",
    "updated_at": "2013-09-30T13:46:02Z"
  },
  "archived": true,
  "avatar_url": "http://example.com/uploads/project/avatar/3/uploads/avatar.png",
  "shared_runners_enabled": true,
  "forks_count": 0,
  "star_count": 0,
  "public_builds": true,
  "shared_with_groups": []
}
```

### Archive a project

Archives the project if the user is either admin or the project owner of this project. This action is
idempotent, thus archiving an already archived project will not change the project.

Status code 201 with the project as body is given when successful, in case the user doesn't
have the proper access rights, code 403 is returned. Status 404 is returned if the project
doesn't exist, or is hidden to the user.

```
POST /projects/:id/archive
```

| Attribute | Type | Required | Description |
| --------- | ---- | -------- | ----------- |
| `id`      | integer | yes | The ID of the project |

```bash
curl --request POST --header "PRIVATE-TOKEN: 9koXpg98eAheJpvBs5tK" "https://gitlab.example.com/api/v3/projects/archive"
```

Example response:

```json
{
  "id": 3,
  "description": null,
  "default_branch": "master",
  "public": false,
  "visibility_level": 0,
  "ssh_url_to_repo": "git@example.com:diaspora/diaspora-project-site.git",
  "http_url_to_repo": "http://example.com/diaspora/diaspora-project-site.git",
  "web_url": "http://example.com/diaspora/diaspora-project-site",
  "tag_list": [
    "example",
    "disapora project"
  ],
  "owner": {
    "id": 3,
    "name": "Diaspora",
    "created_at": "2013-09-30T13:46:02Z"
  },
  "name": "Diaspora Project Site",
  "name_with_namespace": "Diaspora / Diaspora Project Site",
  "path": "diaspora-project-site",
  "path_with_namespace": "diaspora/diaspora-project-site",
  "issues_enabled": true,
  "open_issues_count": 1,
  "merge_requests_enabled": true,
  "builds_enabled": true,
  "wiki_enabled": true,
  "snippets_enabled": false,
  "container_registry_enabled": false,
  "created_at": "2013-09-30T13:46:02Z",
  "last_activity_at": "2013-09-30T13:46:02Z",
  "creator_id": 3,
  "namespace": {
    "created_at": "2013-09-30T13:46:02Z",
    "description": "",
    "id": 3,
    "name": "Diaspora",
    "owner_id": 1,
    "path": "diaspora",
    "updated_at": "2013-09-30T13:46:02Z"
  },
  "permissions": {
    "project_access": {
      "access_level": 10,
      "notification_level": 3
    },
    "group_access": {
      "access_level": 50,
      "notification_level": 3
    }
  },
  "archived": true,
  "avatar_url": "http://example.com/uploads/project/avatar/3/uploads/avatar.png",
  "shared_runners_enabled": true,
  "forks_count": 0,
  "star_count": 0,
  "runners_token": "b8bc4a7a29eb76ea83cf79e4908c2b",
  "public_builds": true,
  "shared_with_groups": []
}
```

### Unarchive a project

Unarchives the project if the user is either admin or the project owner of this project. This action is
idempotent, thus unarchiving an non-archived project will not change the project.

Status code 201 with the project as body is given when successful, in case the user doesn't
have the proper access rights, code 403 is returned. Status 404 is returned if the project
doesn't exist, or is hidden to the user.

```
POST /projects/:id/unarchive
```

| Attribute | Type | Required | Description |
| --------- | ---- | -------- | ----------- |
| `id`      | integer | yes | The ID of the project |

```bash
curl --request POST --header "PRIVATE-TOKEN: 9koXpg98eAheJpvBs5tK" "https://gitlab.example.com/api/v3/projects/unarchive"
```

Example response:

```json
{
  "id": 3,
  "description": null,
  "default_branch": "master",
  "public": false,
  "visibility_level": 0,
  "ssh_url_to_repo": "git@example.com:diaspora/diaspora-project-site.git",
  "http_url_to_repo": "http://example.com/diaspora/diaspora-project-site.git",
  "web_url": "http://example.com/diaspora/diaspora-project-site",
  "tag_list": [
    "example",
    "disapora project"
  ],
  "owner": {
    "id": 3,
    "name": "Diaspora",
    "created_at": "2013-09-30T13:46:02Z"
  },
  "name": "Diaspora Project Site",
  "name_with_namespace": "Diaspora / Diaspora Project Site",
  "path": "diaspora-project-site",
  "path_with_namespace": "diaspora/diaspora-project-site",
  "issues_enabled": true,
  "open_issues_count": 1,
  "merge_requests_enabled": true,
  "builds_enabled": true,
  "wiki_enabled": true,
  "snippets_enabled": false,
  "container_registry_enabled": false,
  "created_at": "2013-09-30T13:46:02Z",
  "last_activity_at": "2013-09-30T13:46:02Z",
  "creator_id": 3,
  "namespace": {
    "created_at": "2013-09-30T13:46:02Z",
    "description": "",
    "id": 3,
    "name": "Diaspora",
    "owner_id": 1,
    "path": "diaspora",
    "updated_at": "2013-09-30T13:46:02Z"
  },
  "permissions": {
    "project_access": {
      "access_level": 10,
      "notification_level": 3
    },
    "group_access": {
      "access_level": 50,
      "notification_level": 3
    }
  },
  "archived": false,
  "avatar_url": "http://example.com/uploads/project/avatar/3/uploads/avatar.png",
  "shared_runners_enabled": true,
  "forks_count": 0,
  "star_count": 0,
  "runners_token": "b8bc4a7a29eb76ea83cf79e4908c2b",
  "public_builds": true,
  "shared_with_groups": []
}
```

### Remove project

Removes a project including all associated resources (issues, merge requests etc.)

```
DELETE /projects/:id
```

Parameters:

- `id` (required) - The ID of a project

## Uploads

### Upload a file

Uploads a file to the specified project to be used in an issue or merge request description, or a comment.

```
POST /projects/:id/uploads
```

Parameters:

- `id` (required) - The ID of the project
- `file` (required) - The file to be uploaded

```json
{
  "alt": "dk",
  "url": "/uploads/66dbcd21ec5d24ed6ea225176098d52b/dk.png",
  "markdown": "![dk](/uploads/66dbcd21ec5d24ed6ea225176098d52b/dk.png)"
}
```

**Note**: The returned `url` is relative to the project path.
In Markdown contexts, the link is automatically expanded when the format in `markdown` is used.


## Project members

<<<<<<< HEAD
### List project team members

Get a list of a project's team members.

```
GET /projects/:id/members
```

Parameters:

- `id` (required) - The ID or NAMESPACE/PROJECT_NAME of a project
- `query` (optional) - Query string to search for members

### Get project team member

Gets a project team member.

```
GET /projects/:id/members/:user_id
```

Parameters:

- `id` (required) - The ID or NAMESPACE/PROJECT_NAME of a project
- `user_id` (required) - The ID of a user

```json
{
  "id": 1,
  "username": "john_smith",
  "email": "john@example.com",
  "name": "John Smith",
  "state": "active",
  "created_at": "2012-05-23T08:00:58Z",
  "access_level": 40,
  "expires_at": null
}
```

>**Note:** The expiration date feature is not released yet.

### Add project team member

Adds a user to a project team. This is an idempotent method and can be called multiple times
with the same parameters. Adding team membership to a user that is already a member does not
affect the existing membership.

```
POST /projects/:id/members
```

Parameters:

- `id` (required) - The ID or NAMESPACE/PROJECT_NAME of a project
- `user_id` (required) - The ID of a user to add
- `access_level` (required) - Project access level
- `expires_at` (optional) - Date string in the format YEAR-MONTH-DAY

>**Note:** Setting the expiration date is not released yet.

### Edit project team member

Updates a project team member to a specified access level.

```
PUT /projects/:id/members/:user_id
```

Parameters:

- `id` (required) - The ID or NAMESPACE/PROJECT_NAME of a project
- `user_id` (required) - The ID of a team member
- `access_level` (required) - Project access level
- `expires_at` (optional) - Date string in the format YEAR-MONTH-DAY

>**Note:** Setting the expiration date is not released yet.

### Remove project team member

Removes a user from a project team.

```
DELETE /projects/:id/members/:user_id
```

Parameters:

- `id` (required) - The ID or NAMESPACE/PROJECT_NAME of a project
- `user_id` (required) - The ID of a team member

This method removes the project member if the user has the proper access rights to do so.
It returns a status code 403 if the member does not have the proper rights to perform this action.
In all other cases this method is idempotent and revoking team membership for a user who is not
currently a team member is considered success.
Please note that the returned JSON currently differs slightly. Thus you should not
rely on the returned JSON structure.
=======
Please consult the [Project Members](members.md) documentation.
>>>>>>> 2c1062f8

### Share project with group

Allow to share project with group.

```
POST /projects/:id/share
```

Parameters:

- `id` (required) - The ID of a project
- `group_id` (required) - The ID of a group
- `group_access` (required) - Level of permissions for sharing

## Hooks

Also called Project Hooks and Webhooks.
These are different for [System Hooks](system_hooks.md) that are system wide.

### List project hooks

Get a list of project hooks.

```
GET /projects/:id/hooks
```

Parameters:

- `id` (required) - The ID or NAMESPACE/PROJECT_NAME of a project

### Get project hook

Get a specific hook for a project.

```
GET /projects/:id/hooks/:hook_id
```

Parameters:

- `id` (required) - The ID or NAMESPACE/PROJECT_NAME of a project
- `hook_id` (required) - The ID of a project hook

```json
{
  "id": 1,
  "url": "http://example.com/hook",
  "project_id": 3,
  "push_events": true,
  "issues_events": true,
  "merge_requests_events": true,
  "note_events": true,
  "enable_ssl_verification": true,
  "created_at": "2012-10-12T17:04:47Z"
}
```

### Add project hook

Adds a hook to a specified project.

```
POST /projects/:id/hooks
```

Parameters:

- `id` (required) - The ID or NAMESPACE/PROJECT_NAME of a project
- `url` (required) - The hook URL
- `push_events` - Trigger hook on push events
- `issues_events` - Trigger hook on issues events
- `merge_requests_events` - Trigger hook on merge_requests events
- `tag_push_events` - Trigger hook on push_tag events
- `note_events` - Trigger hook on note events
- `enable_ssl_verification` - Do SSL verification when triggering the hook

### Edit project hook

Edits a hook for a specified project.

```
PUT /projects/:id/hooks/:hook_id
```

Parameters:

- `id` (required) - The ID or NAMESPACE/PROJECT_NAME of a project
- `hook_id` (required) - The ID of a project hook
- `url` (required) - The hook URL
- `push_events` - Trigger hook on push events
- `issues_events` - Trigger hook on issues events
- `merge_requests_events` - Trigger hook on merge_requests events
- `tag_push_events` - Trigger hook on push_tag events
- `note_events` - Trigger hook on note events
- `enable_ssl_verification` - Do SSL verification when triggering the hook

### Delete project hook

Removes a hook from a project. This is an idempotent method and can be called multiple times.
Either the hook is available or not.

```
DELETE /projects/:id/hooks/:hook_id
```

Parameters:

- `id` (required) - The ID or NAMESPACE/PROJECT_NAME of a project
- `hook_id` (required) - The ID of hook to delete

Note the JSON response differs if the hook is available or not. If the project hook
is available before it is returned in the JSON response or an empty response is returned.

## Branches

### List branches

Lists all branches of a project.

```
GET /projects/:id/repository/branches
```

Parameters:

- `id` (required) - The ID or NAMESPACE/PROJECT_NAME of a project

```json
[
  {
    "name": "async",
    "commit": {
      "id": "a2b702edecdf41f07b42653eb1abe30ce98b9fca",
      "parents": [
        {
          "id": "3f94fc7c85061973edc9906ae170cc269b07ca55"
        }
      ],
      "tree": "c68537c6534a02cc2b176ca1549f4ffa190b58ee",
      "message": "give Caolan credit where it's due (up top)",
      "author": {
        "name": "Jeremy Ashkenas",
        "email": "jashkenas@example.com"
      },
      "committer": {
        "name": "Jeremy Ashkenas",
        "email": "jashkenas@example.com"
      },
      "authored_date": "2010-12-08T21:28:50+00:00",
      "committed_date": "2010-12-08T21:28:50+00:00"
    },
    "protected": false
  },
  {
    "name": "gh-pages",
    "commit": {
      "id": "101c10a60019fe870d21868835f65c25d64968fc",
      "parents": [
        {
          "id": "9c15d2e26945a665131af5d7b6d30a06ba338aaa"
        }
      ],
      "tree": "fb5cc9d45da3014b17a876ad539976a0fb9b352a",
      "message": "Underscore.js 1.5.2",
      "author": {
        "name": "Jeremy Ashkenas",
        "email": "jashkenas@example.com"
      },
      "committer": {
        "name": "Jeremy Ashkenas",
        "email": "jashkenas@example.com"
      },
      "authored_date": "2013-09-07T12:58:21+00:00",
      "committed_date": "2013-09-07T12:58:21+00:00"
    },
    "protected": false
  }
]
```

### List single branch

Lists a specific branch of a project.

```
GET /projects/:id/repository/branches/:branch
```

Parameters:

- `id` (required) - The ID or NAMESPACE/PROJECT_NAME of a project
- `branch` (required) - The name of the branch.

### Protect single branch

Protects a single branch of a project.

```
PUT /projects/:id/repository/branches/:branch/protect
```

Parameters:

- `id` (required) - The ID or NAMESPACE/PROJECT_NAME of a project
- `branch` (required) - The name of the branch.

### Unprotect single branch

Unprotects a single branch of a project.

```
PUT /projects/:id/repository/branches/:branch/unprotect
```

Parameters:

- `id` (required) - The ID or NAMESPACE/PROJECT_NAME of a project
- `branch` (required) - The name of the branch.

## Admin fork relation

Allows modification of the forked relationship between existing projects. Available only for admins.

### Create a forked from/to relation between existing projects.

```
POST /projects/:id/fork/:forked_from_id
```

Parameters:

- `id` (required) - The ID of the project
- `forked_from_id:` (required) - The ID of the project that was forked from

### Delete an existing forked from relationship

```
DELETE /projects/:id/fork
```

Parameter:

- `id` (required) - The ID of the project

## Search for projects by name

Search for projects by name which are accessible to the authenticated user.

```
GET /projects/search/:query
```

Parameters:

- `query` (required) - A string contained in the project name
- `per_page` (optional) - number of projects to return per page
- `page` (optional) - the page to retrieve
- `order_by` (optional) - Return requests ordered by `id`, `name`, `created_at` or `last_activity_at` fields
- `sort` (optional) - Return requests sorted in `asc` or `desc` order<|MERGE_RESOLUTION|>--- conflicted
+++ resolved
@@ -860,106 +860,7 @@
 
 ## Project members
 
-<<<<<<< HEAD
-### List project team members
-
-Get a list of a project's team members.
-
-```
-GET /projects/:id/members
-```
-
-Parameters:
-
-- `id` (required) - The ID or NAMESPACE/PROJECT_NAME of a project
-- `query` (optional) - Query string to search for members
-
-### Get project team member
-
-Gets a project team member.
-
-```
-GET /projects/:id/members/:user_id
-```
-
-Parameters:
-
-- `id` (required) - The ID or NAMESPACE/PROJECT_NAME of a project
-- `user_id` (required) - The ID of a user
-
-```json
-{
-  "id": 1,
-  "username": "john_smith",
-  "email": "john@example.com",
-  "name": "John Smith",
-  "state": "active",
-  "created_at": "2012-05-23T08:00:58Z",
-  "access_level": 40,
-  "expires_at": null
-}
-```
-
->**Note:** The expiration date feature is not released yet.
-
-### Add project team member
-
-Adds a user to a project team. This is an idempotent method and can be called multiple times
-with the same parameters. Adding team membership to a user that is already a member does not
-affect the existing membership.
-
-```
-POST /projects/:id/members
-```
-
-Parameters:
-
-- `id` (required) - The ID or NAMESPACE/PROJECT_NAME of a project
-- `user_id` (required) - The ID of a user to add
-- `access_level` (required) - Project access level
-- `expires_at` (optional) - Date string in the format YEAR-MONTH-DAY
-
->**Note:** Setting the expiration date is not released yet.
-
-### Edit project team member
-
-Updates a project team member to a specified access level.
-
-```
-PUT /projects/:id/members/:user_id
-```
-
-Parameters:
-
-- `id` (required) - The ID or NAMESPACE/PROJECT_NAME of a project
-- `user_id` (required) - The ID of a team member
-- `access_level` (required) - Project access level
-- `expires_at` (optional) - Date string in the format YEAR-MONTH-DAY
-
->**Note:** Setting the expiration date is not released yet.
-
-### Remove project team member
-
-Removes a user from a project team.
-
-```
-DELETE /projects/:id/members/:user_id
-```
-
-Parameters:
-
-- `id` (required) - The ID or NAMESPACE/PROJECT_NAME of a project
-- `user_id` (required) - The ID of a team member
-
-This method removes the project member if the user has the proper access rights to do so.
-It returns a status code 403 if the member does not have the proper rights to perform this action.
-In all other cases this method is idempotent and revoking team membership for a user who is not
-currently a team member is considered success.
-Please note that the returned JSON currently differs slightly. Thus you should not
-rely on the returned JSON structure.
-=======
 Please consult the [Project Members](members.md) documentation.
->>>>>>> 2c1062f8
 
 ### Share project with group
 
