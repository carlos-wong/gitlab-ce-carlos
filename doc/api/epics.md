# Epics API **(ULTIMATE)**

Every API call to epic must be authenticated.

If a user is not a member of a group and the group is private, a `GET` request on that group will result to a `404` status code.

If epics feature is not available a `403` status code will be returned.

## Epic issues API

The [epic issues API](epic_issues.md) allows you to interact with issues associated with an epic.

## Milestone dates integration

> [Introduced][ee-6448] in GitLab 11.3.

Since start date and due date can be dynamically sourced from related issue milestones, when user has edit permission, additional fields will be shown. These include two boolean fields `start_date_is_fixed` and `due_date_is_fixed`, and four date fields `start_date_fixed`, `start_date_from_milestones`, `due_date_fixed` and `due_date_from_milestones`.

`end_date` has been deprecated in favor of `due_date`.

## Epics pagination

By default, `GET` requests return 20 results at a time because the API results
are paginated.

Read more on [pagination](README.md#pagination).

## List epics for a group

Gets all epics of the requested group and its subgroups.

```
GET /groups/:id/epics
GET /groups/:id/epics?author_id=5
GET /groups/:id/epics?labels=bug,reproduced
GET /groups/:id/epics?state=opened
```

| Attribute           | Type             | Required   | Description                                                                                                                 |
| ------------------- | ---------------- | ---------- | --------------------------------------------------------------------------------------------------------------------------- |
| `id`                | integer/string   | yes        | The ID or [URL-encoded path of the group](README.md#namespaced-path-encoding) owned by the authenticated user               |
| `author_id`         | integer          | no         | Return epics created by the given user `id`                                                                                 |
| `labels`            | string           | no         | Return epics matching a comma separated list of labels names. Label names from the epic group or a parent group can be used |
| `order_by`          | string           | no         | Return epics ordered by `created_at` or `updated_at` fields. Default is `created_at`                                        |
| `sort`              | string           | no         | Return epics sorted in `asc` or `desc` order. Default is `desc`                                                             |
| `search`            | string           | no         | Search epics against their `title` and `description`                                                                        |
| `state`             | string           | no         | Search epics against their `state`, possible filters: `opened`, `closed` and `all`, default: `all`                          |
| `created_after`     | datetime         | no         | Return epics created on or after the given time                                                                             |
| `created_before`    | datetime         | no         | Return epics created on or before the given time                                                                            |
| `updated_after`     | datetime         | no         | Return epics updated on or after the given time                                                                             |
| `updated_before`    | datetime         | no         | Return epics updated on or before the given time                                                                            |
| `include_ancestor_groups` | boolean    | no         | Include epics from the requested group's ancestors. Default is `false`                                                      |
| `include_descendant_groups` | boolean  | no         | Include epics from the requested group's descendants. Default is `true`                                                     |

```bash
curl --header "PRIVATE-TOKEN: <your_access_token>" https://gitlab.example.com/api/v4/groups/1/epics
```

Example response:

```json
[
  {
  "id": 29,
  "iid": 4,
  "group_id": 7,
  "title": "Accusamus iste et ullam ratione voluptatem omnis debitis dolor est.",
  "description": "Molestias dolorem eos vitae expedita impedit necessitatibus quo voluptatum.",
  "state": "opened",
  "web_edit_url": "http://localhost:3001/groups/test/-/epics/4",
  "reference": "&4",
  "author": {
    "id": 10,
    "name": "Lu Mayer",
    "username": "kam",
    "state": "active",
    "avatar_url": "http://www.gravatar.com/avatar/018729e129a6f31c80a6327a30196823?s=80&d=identicon",
    "web_url": "http://localhost:3001/kam"
  },
  "start_date": null,
  "start_date_is_fixed": false,
  "start_date_fixed": null,
  "start_date_from_milestones": null,
  "end_date": "2018-07-31",
  "due_date": "2018-07-31",
  "due_date_is_fixed": false,
  "due_date_fixed": null,
  "due_date_from_milestones": "2018-07-31",
  "created_at": "2018-07-17T13:36:22.770Z",
  "updated_at": "2018-07-18T12:22:05.239Z",
  "labels": [],
  "upvotes": 4,
  "downvotes": 0
  }
]
```

## Single epic

Gets a single epic

```
GET /groups/:id/epics/:epic_iid
```

| Attribute           | Type             | Required   | Description                                                                            |
| ------------------- | ---------------- | ---------- | ---------------------------------------------------------------------------------------|
| `id`                | integer/string   | yes        | The ID or [URL-encoded path of the group](README.md#namespaced-path-encoding) owned by the authenticated user                |
| `epic_iid`          | integer/string   | yes        | The internal ID  of the epic.  |

```bash
curl --header "PRIVATE-TOKEN: <your_access_token>" https://gitlab.example.com/api/v4/groups/1/epics/5
```

Example response:

```json
{
  "id": 30,
  "iid": 5,
  "group_id": 7,
  "title": "Ea cupiditate dolores ut vero consequatur quasi veniam voluptatem et non.",
  "description": "Molestias dolorem eos vitae expedita impedit necessitatibus quo voluptatum.",
  "state": "opened",
  "web_edit_url": "http://localhost:3001/groups/test/-/epics/5",
  "reference": "&5",
  "author":{
    "id": 7,
    "name": "Pamella Huel",
    "username": "arnita",
    "state": "active",
    "avatar_url": "http://www.gravatar.com/avatar/a2f5c6fcef64c9c69cb8779cb292be1b?s=80&d=identicon",
    "web_url": "http://localhost:3001/arnita"
  },
  "start_date": null,
  "start_date_is_fixed": false,
  "start_date_fixed": null,
  "start_date_from_milestones": null,
  "end_date": "2018-07-31",
  "due_date": "2018-07-31",
  "due_date_is_fixed": false,
  "due_date_fixed": null,
  "due_date_from_milestones": "2018-07-31",
  "created_at": "2018-07-17T13:36:22.770Z",
  "updated_at": "2018-07-18T12:22:05.239Z",
  "labels": [],
  "upvotes": 4,
  "downvotes": 0
}
```

## New epic

Creates a new epic.

NOTE: **Note:**
Starting with GitLab [11.3][ee-6448], `start_date` and `end_date` should no longer be assigned
directly, as they now represent composite values. You can configure it via the `*_is_fixed` and
`*_fixed` fields instead.

```
POST /groups/:id/epics
```

| Attribute           | Type             | Required   | Description                                                                            |
| ------------------- | ---------------- | ---------- | ---------------------------------------------------------------------------------------|
| `id`                | integer/string   | yes        | The ID or [URL-encoded path of the group](README.md#namespaced-path-encoding) owned by the authenticated user                |
| `title`             | string           | yes        | The title of the epic |
| `labels`            | string           | no         | The comma separated list of labels |
| `description`       | string           | no         | The description of the epic. Limited to 1 000 000 characters.  |
| `start_date_is_fixed` | boolean        | no         | Whether start date should be sourced from `start_date_fixed` or from milestones (since 11.3) |
| `start_date_fixed`  | string           | no         | The fixed start date of an epic (since 11.3) |
| `due_date_is_fixed` | boolean          | no         | Whether due date should be sourced from `due_date_fixed` or from milestones (since 11.3) |
| `due_date_fixed`    | string           | no         | The fixed due date of an epic (since 11.3) |
| `parent_id`         | integer/string   | no         | The id of a parent epic (since 11.11) |

```bash
curl --header POST "PRIVATE-TOKEN: <your_access_token>" https://gitlab.example.com/api/v4/groups/1/epics?title=Epic&description=Epic%20description
```

Example response:

```json
{
  "id": 33,
  "iid": 6,
  "group_id": 7,
  "title": "Epic",
  "description": "Epic description",
  "state": "opened",
  "web_edit_url": "http://localhost:3001/groups/test/-/epics/6",
  "reference": "&6",
  "author": {
    "name" : "Alexandra Bashirian",
    "avatar_url" : null,
    "state" : "active",
    "web_url" : "https://gitlab.example.com/eileen.lowe",
    "id" : 18,
    "username" : "eileen.lowe"
  },
  "start_date": null,
  "start_date_is_fixed": false,
  "start_date_fixed": null,
  "start_date_from_milestones": null,
  "end_date": "2018-07-31",
  "due_date": "2018-07-31",
  "due_date_is_fixed": false,
  "due_date_fixed": null,
  "due_date_from_milestones": "2018-07-31",
  "created_at": "2018-07-17T13:36:22.770Z",
  "updated_at": "2018-07-18T12:22:05.239Z",
  "labels": [],
  "upvotes": 4,
  "downvotes": 0
}
```

## Update epic

Updates an epic.

NOTE: **Note:**
Starting with GitLab [11.3][ee-6448], `start_date` and `end_date` should no longer be assigned
directly, as they now represent composite values. You can configure it via the `*_is_fixed` and
`*_fixed` fields instead.

```
PUT /groups/:id/epics/:epic_iid
```

| Attribute           | Type             | Required   | Description                                                                            |
| ------------------- | ---------------- | ---------- | ---------------------------------------------------------------------------------------|
| `id`                | integer/string   | yes        | The ID or [URL-encoded path of the group](README.md#namespaced-path-encoding) owned by the authenticated user                |
| `epic_iid`          | integer/string   | yes        | The internal ID  of the epic  |
| `title`             | string           | no         | The title of an epic |
<<<<<<< HEAD
| `description`       | string           | no         | The description of an epic. Limited to 1 000 000 characters. |
=======
| `description`       | string           | no         | The description of an epic. Limited to 1 000 000 characters.  |
>>>>>>> 3440d0f6
| `labels`            | string           | no         | The comma separated list of labels |
| `start_date_is_fixed` | boolean        | no         | Whether start date should be sourced from `start_date_fixed` or from milestones (since 11.3) |
| `start_date_fixed`  | string           | no         | The fixed start date of an epic (since 11.3) |
| `due_date_is_fixed` | boolean          | no         | Whether due date should be sourced from `due_date_fixed` or from milestones (since 11.3) |
| `due_date_fixed`    | string           | no         | The fixed due date of an epic (since 11.3) |
| `state_event`       | string           | no         | State event for an epic. Set `close` to close the epic and `reopen` to reopen it (since 11.4) |

```bash
curl --header PUT "PRIVATE-TOKEN: <your_access_token>" https://gitlab.example.com/api/v4/groups/1/epics/5?title=New%20Title
```

Example response:

```json
{
  "id": 33,
  "iid": 6,
  "group_id": 7,
  "title": "New Title",
  "description": "Epic description",
  "state": "opened",
  "web_edit_url": "http://localhost:3001/groups/test/-/epics/6",
  "reference": "&6",
  "author": {
    "name" : "Alexandra Bashirian",
    "avatar_url" : null,
    "state" : "active",
    "web_url" : "https://gitlab.example.com/eileen.lowe",
    "id" : 18,
    "username" : "eileen.lowe"
  },
  "start_date": null,
  "start_date_is_fixed": false,
  "start_date_fixed": null,
  "start_date_from_milestones": null,
  "end_date": "2018-07-31",
  "due_date": "2018-07-31",
  "due_date_is_fixed": false,
  "due_date_fixed": null,
  "due_date_from_milestones": "2018-07-31",
  "created_at": "2018-07-17T13:36:22.770Z",
  "updated_at": "2018-07-18T12:22:05.239Z",
  "labels": [],
  "upvotes": 4,
  "downvotes": 0
}
```

## Delete epic

Deletes an epic

```
DELETE /groups/:id/epics/:epic_iid
```

| Attribute           | Type             | Required   | Description                                                                            |
| ------------------- | ---------------- | ---------- | ---------------------------------------------------------------------------------------|
| `id`                | integer/string   | yes        | The ID or [URL-encoded path of the group](README.md#namespaced-path-encoding) owned by the authenticated user                |
| `epic_iid`          | integer/string   | yes        | The internal ID  of the epic.  |

```bash
curl --header DELETE "PRIVATE-TOKEN: <your_access_token>" https://gitlab.example.com/api/v4/groups/1/epics/5
```

## Create a todo

Manually creates a todo for the current user on an epic. If
there already exists a todo for the user on that epic, status code `304` is
returned.

```
POST /groups/:id/epics/:epic_iid/todo
```

| Attribute   | Type    | Required | Description                          |
|-------------|---------|----------|--------------------------------------|
| `id`        | integer/string | yes   | The ID or [URL-encoded path of the group](README.md#namespaced-path-encoding) owned by the authenticated user  |
| `epic_iid` | integer | yes          | The internal ID of a group's epic |

```bash
curl --request POST --header "PRIVATE-TOKEN: <your_access_token>" https://gitlab.example.com/api/v4/groups/1/epics/5/todo
```

Example response:

```json
{
  "id": 112,
  "group": {
    "id": 1,
    "name": "Gitlab",
    "path": "gitlab",
    "kind": "group",
    "full_path": "base/gitlab",
    "parent_id": null
  },
  "author": {
    "name": "Administrator",
    "username": "root",
    "id": 1,
    "state": "active",
    "avatar_url": "http://www.gravatar.com/avatar/e64c7d89f26bd1972efa854d13d7dd61?s=80&d=identicon",
    "web_url": "https://gitlab.example.com/root"
  },
  "action_name": "marked",
  "target_type": "epic",
  "target": {
    "id": 30,
    "iid": 5,
    "group_id": 1,
    "title": "Ea cupiditate dolores ut vero consequatur quasi veniam voluptatem et non.",
    "description": "Molestias dolorem eos vitae expedita impedit necessitatibus quo voluptatum.",
    "author":{
      "id": 7,
      "name": "Pamella Huel",
      "username": "arnita",
      "state": "active",
      "avatar_url": "http://www.gravatar.com/avatar/a2f5c6fcef64c9c69cb8779cb292be1b?s=80&d=identicon",
      "web_url": "http://localhost:3001/arnita"
    },
    "start_date": null,
    "end_date": null,
    "created_at": "2018-01-21T06:21:13.165Z",
    "updated_at": "2018-01-22T12:41:41.166Z"
  },
  "target_url": "https://gitlab.example.com/groups/epics/5",
  "body": "Vel voluptas atque dicta mollitia adipisci qui at.",
  "state": "pending",
  "created_at": "2016-07-01T11:09:13.992Z"
}
```

[ee-6448]: https://gitlab.com/gitlab-org/gitlab/merge_requests/6448<|MERGE_RESOLUTION|>--- conflicted
+++ resolved
@@ -233,11 +233,7 @@
 | `id`                | integer/string   | yes        | The ID or [URL-encoded path of the group](README.md#namespaced-path-encoding) owned by the authenticated user                |
 | `epic_iid`          | integer/string   | yes        | The internal ID  of the epic  |
 | `title`             | string           | no         | The title of an epic |
-<<<<<<< HEAD
-| `description`       | string           | no         | The description of an epic. Limited to 1 000 000 characters. |
-=======
 | `description`       | string           | no         | The description of an epic. Limited to 1 000 000 characters.  |
->>>>>>> 3440d0f6
 | `labels`            | string           | no         | The comma separated list of labels |
 | `start_date_is_fixed` | boolean        | no         | Whether start date should be sourced from `start_date_fixed` or from milestones (since 11.3) |
 | `start_date_fixed`  | string           | no         | The fixed start date of an epic (since 11.3) |
