# Runners API

> [Introduced][ce-2640] in GitLab 8.5

[ce-2640]: https://gitlab.com/gitlab-org/gitlab-ce/merge_requests/2640

## Registration and authentication tokens

There are two tokens to take into account when connecting a Runner with GitLab.

| Token | Description |
| ----- | ----------- |
| Registration token   | Token used to [register the Runner](https://docs.gitlab.com/runner/register/). It can be [obtained through GitLab](../ci/runners/README.md). |
| Authentication token | Token used to authenticate the Runner with the GitLab instance. It is obtained either automatically when [registering a Runner](https://docs.gitlab.com/runner/register/), or manually when [registering the Runner via the Runners API](#register-a-new-runner). |

Here's an example of how the two tokens are used in Runner registration:

1. You register the Runner via the GitLab API using a registration token, and an
   authentication token is returned.
1. You use that authentication token and add it to the
   [Runner's configuration file](https://docs.gitlab.com/runner/commands/#configuration-file):

    ```toml
    [[runners]]
      token = "<authentication_token>"
    ```

GitLab and Runner are then connected.

## List owned runners

Get a list of specific runners available to the user.

```
GET /runners
GET /runners?scope=active
GET /runners?type=project_type
GET /runners?status=active
GET /runners?tag_list=tag1,tag2
```

| Attribute   | Type           | Required | Description         |
|-------------|----------------|----------|---------------------|
| `scope`     | string         | no       | Deprecated: Use `type` or `status` instead. The scope of specific runners to show, one of: `active`, `paused`, `online`, `offline`; showing all runners if none provided |
| `type`      | string         | no       | The type of runners to show, one of: `instance_type`, `group_type`, `project_type` |
| `status`    | string         | no       | The status of runners to show, one of: `active`, `paused`, `online`, `offline` |
| `tag_list`  | Array[String]  | no       | List of of the runner's tags |

```
curl --header "PRIVATE-TOKEN: <your_access_token>" "https://gitlab.example.com/api/v4/runners"
```

Example response:

```json
[
    {
        "active": true,
        "description": "test-1-20150125",
        "id": 6,
        "is_shared": false,
        "ip_address": "127.0.0.1",
        "name": null,
        "online": true,
        "status": "online"
    },
    {
        "active": true,
        "description": "test-2-20150125",
        "id": 8,
        "ip_address": "127.0.0.1",
        "is_shared": false,
        "name": null,
        "online": false,
        "status": "offline"
    }
]
```

## List all runners

Get a list of all runners in the GitLab instance (specific and shared). Access
is restricted to users with `admin` privileges.

```
GET /runners/all
GET /runners/all?scope=online
GET /runners/all?type=project_type
GET /runners/all?status=active
GET /runners/all?tag_list=tag1,tag2
```

| Attribute   | Type           | Required | Description         |
|-------------|----------------|----------|---------------------|
| `scope`     | string         | no       | Deprecated: Use `type` or `status` instead. The scope of runners to show, one of: `specific`, `shared`, `active`, `paused`, `online`, `offline`; showing all runners if none provided |
| `type`      | string         | no       | The type of runners to show, one of: `instance_type`, `group_type`, `project_type` |
| `status`    | string         | no       | The status of runners to show, one of: `active`, `paused`, `online`, `offline` |
| `tag_list`  | Array[String]  | no       | List of of the runner's tags |

```
curl --header "PRIVATE-TOKEN: <your_access_token>" "https://gitlab.example.com/api/v4/runners/all"
```

Example response:

```json
[
    {
        "active": true,
        "description": "shared-runner-1",
        "id": 1,
        "ip_address": "127.0.0.1",
        "is_shared": true,
        "name": null,
        "online": true,
        "status": "online"
    },
    {
        "active": true,
        "description": "shared-runner-2",
        "id": 3,
        "ip_address": "127.0.0.1",
        "is_shared": true,
        "name": null,
        "online": false
        "status": "offline"
    },
    {
        "active": true,
        "description": "test-1-20150125",
        "id": 6,
        "ip_address": "127.0.0.1",
        "is_shared": false,
        "name": null,
        "online": true
        "status": "paused"
    },
    {
        "active": true,
        "description": "test-2-20150125",
        "id": 8,
        "ip_address": "127.0.0.1",
        "is_shared": false,
        "name": null,
        "online": false,
        "status": "offline"
    }
]
```

## Get runner's details

Get details of a runner.

```
GET /runners/:id
```

| Attribute | Type    | Required | Description         |
|-----------|---------|----------|---------------------|
| `id`      | integer | yes      | The ID of a runner  |

```
curl --header "PRIVATE-TOKEN: <your_access_token>" "https://gitlab.example.com/api/v4/runners/6"
```

Example response:

```json
{
    "active": true,
    "architecture": null,
    "description": "test-1-20150125",
    "id": 6,
    "ip_address": "127.0.0.1",
    "is_shared": false,
    "contacted_at": "2016-01-25T16:39:48.066Z",
    "name": null,
    "online": true,
    "status": "online",
    "platform": null,
    "projects": [
        {
            "id": 1,
            "name": "GitLab Community Edition",
            "name_with_namespace": "GitLab.org / GitLab Community Edition",
            "path": "gitlab-ce",
            "path_with_namespace": "gitlab-org/gitlab-ce"
        }
    ],
    "token": "205086a8e3b9a2b818ffac9b89d102",
    "revision": null,
    "tag_list": [
        "ruby",
        "mysql"
    ],
    "version": null,
    "access_level": "ref_protected",
    "maximum_timeout": 3600
}
```

## Update runner's details

Update details of a runner.

```
PUT /runners/:id
```

| Attribute     | Type    | Required | Description         |
|---------------|---------|----------|---------------------|
| `id`          | integer | yes      | The ID of a runner  |
| `description` | string  | no       | The description of a runner |
| `active`      | boolean | no       | The state of a runner; can be set to `true` or `false` |
| `tag_list`    | array   | no       | The list of tags for a runner; put array of tags, that should be finally assigned to a runner |
| `run_untagged`    | boolean   | no       | Flag indicating the runner can execute untagged jobs |
| `locked`    | boolean   | no       | Flag indicating the runner is locked |
| `access_level`    | string   | no       | The access_level of the runner; `not_protected` or `ref_protected` |
| `maximum_timeout` | integer | no | Maximum timeout set when this Runner will handle the job |

```
curl --request PUT --header "PRIVATE-TOKEN: <your_access_token>" "https://gitlab.example.com/api/v4/runners/6" --form "description=test-1-20150125-test" --form "tag_list=ruby,mysql,tag1,tag2"
```

Example response:

```json
{
    "active": true,
    "architecture": null,
    "description": "test-1-20150125-test",
    "id": 6,
    "ip_address": "127.0.0.1",
    "is_shared": false,
    "contacted_at": "2016-01-25T16:39:48.066Z",
    "name": null,
    "online": true,
    "status": "online",
    "platform": null,
    "projects": [
        {
            "id": 1,
            "name": "GitLab Community Edition",
            "name_with_namespace": "GitLab.org / GitLab Community Edition",
            "path": "gitlab-ce",
            "path_with_namespace": "gitlab-org/gitlab-ce"
        }
    ],
    "token": "205086a8e3b9a2b818ffac9b89d102",
    "revision": null,
    "tag_list": [
        "ruby",
        "mysql",
        "tag1",
        "tag2"
    ],
    "version": null,
    "access_level": "ref_protected",
    "maximum_timeout": null
}
```

## Remove a runner

Remove a runner.

```
DELETE /runners/:id
```

| Attribute | Type    | Required | Description         |
|-----------|---------|----------|---------------------|
| `id`      | integer | yes      | The ID of a runner  |

```
curl --request DELETE --header "PRIVATE-TOKEN: <your_access_token>" "https://gitlab.example.com/api/v4/runners/6"
```

## List runner's jobs

> [Introduced](https://gitlab.com/gitlab-org/gitlab-ce/merge_requests/15432) in GitLab 10.3.

List jobs that are being processed or were processed by specified Runner.

```
GET /runners/:id/jobs
```

| Attribute | Type    | Required | Description         |
|-----------|---------|----------|---------------------|
| `id`      | integer | yes      | The ID of a runner  |
| `status`  | string  | no       | Status of the job; one of: `running`, `success`, `failed`, `canceled` |
<<<<<<< HEAD
| `order_by`| string  | no       | Order jobs by `id` or `created_at` (default: id) |
=======
| `order_by`| string  | no       | Order jobs by `id`. |
>>>>>>> 031caf21
| `sort`    | string  | no       | Sort jobs in `asc` or `desc` order (default: `desc`) |

```
curl --header "PRIVATE-TOKEN: <your_access_token>" "https://gitlab.example.com/api/v4/runners/1/jobs?status=running"
```

Example response:

```json
[
    {
        "id": 2,
        "ip_address": "127.0.0.1",
        "status": "running",
        "stage": "test",
        "name": "test",
        "ref": "master",
        "tag": false,
        "coverage": null,
        "created_at": "2017-11-16T08:50:29.000Z",
        "started_at": "2017-11-16T08:51:29.000Z",
        "finished_at": "2017-11-16T08:53:29.000Z",
        "duration": 120,
        "user": {
            "id": 1,
            "name": "John Doe2",
            "username": "user2",
            "state": "active",
            "avatar_url": "http://www.gravatar.com/avatar/c922747a93b40d1ea88262bf1aebee62?s=80&d=identicon",
            "web_url": "http://localhost/user2",
            "created_at": "2017-11-16T18:38:46.000Z",
            "bio": null,
            "location": null,
            "public_email": "",
            "skype": "",
            "linkedin": "",
            "twitter": "",
            "website_url": "",
            "organization": null
        },
        "commit": {
            "id": "97de212e80737a608d939f648d959671fb0a0142",
            "short_id": "97de212e",
            "title": "Update configuration\r",
            "created_at": "2017-11-16T08:50:28.000Z",
            "parent_ids": [
                "1b12f15a11fc6e62177bef08f47bc7b5ce50b141",
                "498214de67004b1da3d820901307bed2a68a8ef6"
            ],
            "message": "See merge request !123",
            "author_name": "John Doe2",
            "author_email": "user2@example.org",
            "authored_date": "2017-11-16T08:50:27.000Z",
            "committer_name": "John Doe2",
            "committer_email": "user2@example.org",
            "committed_date": "2017-11-16T08:50:27.000Z"
        },
        "pipeline": {
            "id": 2,
            "sha": "97de212e80737a608d939f648d959671fb0a0142",
            "ref": "master",
            "status": "running"
        },
        "project": {
            "id": 1,
            "description": null,
            "name": "project1",
            "name_with_namespace": "John Doe2 / project1",
            "path": "project1",
            "path_with_namespace": "namespace1/project1",
            "created_at": "2017-11-16T18:38:46.620Z"
        }
    }
]
```

## List project's runners

List all runners (specific and shared) available in the project. Shared runners
are listed if at least one shared runner is defined.

```
GET /projects/:id/runners
GET /projects/:id/runners?scope=active
GET /projects/:id/runners?type=project_type
GET /projects/:id/runners?status=active
GET /projects/:id/runners?tag_list=tag1,tag2
```

| Attribute  | Type           | Required | Description         |
|------------|----------------|----------|---------------------|
| `id`       | integer/string | yes      | The ID or [URL-encoded path of the project](README.md#namespaced-path-encoding) owned by the authenticated user |
| `scope`    | string         | no       | Deprecated: Use `type` or `status` instead. The scope of specific runners to show, one of: `active`, `paused`, `online`, `offline`; showing all runners if none provided |
| `type`     | string         | no       | The type of runners to show, one of: `instance_type`, `group_type`, `project_type` |
| `status`   | string         | no       | The status of runners to show, one of: `active`, `paused`, `online`, `offline` |
| `tag_list` | Array[String]  | no       | List of of the runner's tags |

```
curl --header "PRIVATE-TOKEN: <your_access_token>" "https://gitlab.example.com/api/v4/projects/9/runners"
```

Example response:

```json
[
    {
        "active": true,
        "description": "test-2-20150125",
        "id": 8,
        "ip_address": "127.0.0.1",
        "is_shared": false,
        "name": null,
        "online": false,
        "status": "offline"
    },
    {
        "active": true,
        "description": "development_runner",
        "id": 5,
        "ip_address": "127.0.0.1",
        "is_shared": true,
        "name": null,
        "online": true
        "status": "paused"
    }
]
```

## Enable a runner in project

Enable an available specific runner in the project.

```
POST /projects/:id/runners
```

| Attribute   | Type    | Required | Description         |
|-------------|---------|----------|---------------------|
| `id`        | integer/string | yes      | The ID or [URL-encoded path of the project](README.md#namespaced-path-encoding) owned by the authenticated user |
| `runner_id` | integer | yes      | The ID of a runner  |

```
curl --request POST --header "PRIVATE-TOKEN: <your_access_token>" "https://gitlab.example.com/api/v4/projects/9/runners" --form "runner_id=9"
```

Example response:

```json
{
    "active": true,
    "description": "test-2016-02-01",
    "id": 9,
    "ip_address": "127.0.0.1",
    "is_shared": false,
    "name": null,
    "online": true,
    "status": "online"
}
```

## Disable a runner from project

Disable a specific runner from the project. It works only if the project isn't
the only project associated with the specified runner. If so, an error is
returned. Use the [Remove a runner](#remove-a-runner) call instead.

```
DELETE /projects/:id/runners/:runner_id
```

| Attribute   | Type    | Required | Description         |
|-------------|---------|----------|---------------------|
| `id`        | integer/string | yes      | The ID or [URL-encoded path of the project](README.md#namespaced-path-encoding) owned by the authenticated user |
| `runner_id` | integer | yes      | The ID of a runner  |

```
curl --request DELETE --header "PRIVATE-TOKEN: <your_access_token>" "https://gitlab.example.com/api/v4/projects/9/runners/9"
```

## Register a new Runner

Register a new Runner for the instance.

```
POST /runners
```

| Attribute   | Type    | Required | Description         |
|-------------|---------|----------|---------------------|
| `token`     | string  | yes      | [Registration token](#registration-and-authentication-tokens).  |
| `description`| string | no       | Runner's description|
| `info`       | hash   | no       | Runner's metadata   |
| `active`     | boolean| no       | Whether the Runner is active   |
| `locked`     | boolean| no       | Whether the Runner should be locked for current project |
| `run_untagged` | boolean | no | Whether the Runner should handle untagged jobs |
| `tag_list` | Array[String] | no | List of Runner's tags |
| `access_level`    | string   | no       | The access_level of the runner; `not_protected` or `ref_protected` |
| `maximum_timeout` | integer | no | Maximum timeout set when this Runner will handle the job |

```
curl --request POST "https://gitlab.example.com/api/v4/runners" --form "token=<registration_token>" --form "description=test-1-20150125-test" --form "tag_list=ruby,mysql,tag1,tag2"
```

Response:

| Status    | Description                     |
|-----------|---------------------------------|
| 201       | Runner was created              |

Example response:

```json
{
    "id": "12345",
    "token": "6337ff461c94fd3fa32ba3b1ff4125"
}
```

## Delete a registered Runner

Deletes a registered Runner.

```
DELETE /runners
```

| Attribute   | Type    | Required | Description         |
|-------------|---------|----------|---------------------|
| `token`     | string  | yes      | Runner's [authentication token](#registration-and-authentication-tokens).  |

```
curl --request DELETE "https://gitlab.example.com/api/v4/runners" --form "token=<authentication_token>"
```

Response:

| Status    | Description                     |
|-----------|---------------------------------|
| 204       | Runner was deleted              |

## Verify authentication for a registered Runner

Validates authentication credentials for a registered Runner.

```
POST /runners/verify
```

| Attribute   | Type    | Required | Description         |
|-------------|---------|----------|---------------------|
| `token`     | string  | yes      | Runner's [authentication token](#registration-and-authentication-tokens).  |

```
curl --request POST "https://gitlab.example.com/api/v4/runners/verify" --form "token=<authentication_token>"
```

Response:

| Status    | Description                     |
|-----------|---------------------------------|
| 200       | Credentials are valid           |
| 403       | Credentials are invalid         |<|MERGE_RESOLUTION|>--- conflicted
+++ resolved
@@ -291,11 +291,7 @@
 |-----------|---------|----------|---------------------|
 | `id`      | integer | yes      | The ID of a runner  |
 | `status`  | string  | no       | Status of the job; one of: `running`, `success`, `failed`, `canceled` |
-<<<<<<< HEAD
-| `order_by`| string  | no       | Order jobs by `id` or `created_at` (default: id) |
-=======
 | `order_by`| string  | no       | Order jobs by `id`. |
->>>>>>> 031caf21
 | `sort`    | string  | no       | Sort jobs in `asc` or `desc` order (default: `desc`) |
 
 ```
