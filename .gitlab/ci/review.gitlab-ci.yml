.review-only: &review-only
  only:
    refs:
      - branches@gitlab-org/gitlab-ce
      - branches@gitlab-org/gitlab-ee
    kubernetes: active
  except:
    refs:
      - master
      - /^\d+-\d+-auto-deploy-\d+$/
      - /(^docs[\/-].+|.+-docs$)/

.review-schedules-only: &review-schedules-only
  only:
    refs:
      - schedules@gitlab-org/gitlab-ce
      - schedules@gitlab-org/gitlab-ee
    kubernetes: active
    variables:
      - $REVIEW_APP_CLEANUP
  except:
    refs:
      - tags
      - /(^docs[\/-].+|.+-docs$)/

.review-base: &review-base
  extends: .dedicated-runner
  <<: *review-only
  image: registry.gitlab.com/gitlab-org/gitlab-build-images:gitlab-charts-build-base
  cache: {}
  dependencies: []
  before_script:
    - source scripts/utils.sh

.review-docker: &review-docker
  <<: *review-base
  image: registry.gitlab.com/gitlab-org/gitlab-build-images:gitlab-qa-alpine
  services:
    - docker:19.03.0-dind
  tags:
    - gitlab-org
    - docker
  variables: &review-docker-variables
    DOCKER_DRIVER: overlay2
    DOCKER_HOST: tcp://docker:2375
    LATEST_QA_IMAGE: "gitlab/${CI_PROJECT_NAME}-qa:nightly"
    QA_IMAGE: "${CI_REGISTRY}/${CI_PROJECT_PATH}/gitlab/${CI_PROJECT_NAME}-qa:${CI_COMMIT_REF_SLUG}"

build-qa-image:
  <<: *review-docker
  stage: test
  script:
    - time docker build --cache-from ${LATEST_QA_IMAGE} --tag ${QA_IMAGE} --file ./qa/Dockerfile ./
    - echo "${CI_JOB_TOKEN}" | docker login --username gitlab-ci-token --password-stdin ${CI_REGISTRY}
    - time docker push ${QA_IMAGE}

.review-build-cng-base: &review-build-cng-base
  image: ruby:2.6-alpine
  stage: test
  when: manual
  before_script:
    - source scripts/utils.sh
    - install_api_client_dependencies_with_apk
    - install_gitlab_gem
  dependencies: []
  cache: {}
  script:
    - BUILD_TRIGGER_TOKEN=$REVIEW_APPS_BUILD_TRIGGER_TOKEN ./scripts/trigger-build cng

review-build-cng:
  <<: *review-only
  <<: *review-build-cng-base

schedule:review-build-cng:
  <<: *review-schedules-only
  <<: *review-build-cng-base

.review-deploy-base: &review-deploy-base
  <<: *review-base
  allow_failure: true
  retry: 1
  stage: review
  variables:
    HOST_SUFFIX: "${CI_ENVIRONMENT_SLUG}"
    DOMAIN: "-${CI_ENVIRONMENT_SLUG}.${REVIEW_APPS_DOMAIN}"
    GITLAB_HELM_CHART_REF: "master"
  environment: &review-environment
    name: review/${CI_COMMIT_REF_NAME}
    url: https://gitlab-${CI_ENVIRONMENT_SLUG}.${REVIEW_APPS_DOMAIN}
    on_stop: review-stop
  before_script:
    - export GITLAB_SHELL_VERSION=$(<GITLAB_SHELL_VERSION)
    - export GITALY_VERSION=$(<GITALY_SERVER_VERSION)
    - export GITLAB_WORKHORSE_VERSION=$(<GITLAB_WORKHORSE_VERSION)
    - echo "${CI_ENVIRONMENT_URL}" > review_app_url.txt
    - source scripts/utils.sh
    - install_api_client_dependencies_with_apk
    - source scripts/review_apps/review-apps.sh
  script:
    - check_kube_domain
    - ensure_namespace
    - install_tiller
    - install_external_dns
    - download_chart
    - deploy || (display_deployment_debug && exit 1)
    - add_license
  artifacts:
    paths: [review_app_url.txt]
    expire_in: 2 days
    when: always

review-deploy:
  <<: *review-deploy-base

schedule:review-deploy:
  <<: *review-deploy-base
  <<: *review-schedules-only

review-stop:
  <<: *review-only
  extends: .single-script-job-dedicated-runner
  image: registry.gitlab.com/gitlab-org/gitlab-build-images:gitlab-charts-build-base
  stage: review
  when: manual
  allow_failure: true
  variables:
    SCRIPT_NAME: review_apps/review-apps.sh
  environment:
    <<: *review-environment
    action: stop
  script:
    - wget $CI_PROJECT_URL/raw/$CI_COMMIT_SHA/scripts/utils.sh
    - source utils.sh
    - source $(basename $SCRIPT_NAME)
    - delete

.review-qa-base: &review-qa-base
  <<: *review-docker
  allow_failure: true
  retry: 2
  stage: qa
  variables:
    <<: *review-docker-variables
    QA_ARTIFACTS_DIR: "${CI_PROJECT_DIR}/qa"
    QA_CAN_TEST_GIT_PROTOCOL_V2: "false"
    GITLAB_USERNAME: "root"
    GITLAB_PASSWORD: "${REVIEW_APPS_ROOT_PASSWORD}"
    GITLAB_ADMIN_USERNAME: "root"
    GITLAB_ADMIN_PASSWORD: "${REVIEW_APPS_ROOT_PASSWORD}"
    GITHUB_ACCESS_TOKEN: "${REVIEW_APPS_QA_GITHUB_ACCESS_TOKEN}"
    EE_LICENSE: "${REVIEW_APPS_EE_LICENSE}"
    QA_DEBUG: "true"
  dependencies:
    - review-deploy
  artifacts:
    paths:
      - ./qa/gitlab-qa-run-*
    expire_in: 7 days
    when: always
  before_script:
    - export CI_ENVIRONMENT_URL="$(cat review_app_url.txt)"
    - echo "${CI_ENVIRONMENT_URL}"
    - echo "${QA_IMAGE}"
    - source scripts/utils.sh
    - install_api_client_dependencies_with_apk
    - gem install gitlab-qa --no-document ${GITLAB_QA_VERSION:+ --version ${GITLAB_QA_VERSION}}

review-qa-smoke:
  <<: *review-qa-base
  script:
    - gitlab-qa Test::Instance::Smoke "${QA_IMAGE}" "${CI_ENVIRONMENT_URL}"

review-qa-all:
  <<: *review-qa-base
  allow_failure: true
  when: manual
  parallel: 5
  script:
    - export KNAPSACK_REPORT_PATH=knapsack/${CI_PROJECT_NAME}/review-qa-all_master_report.json
    - export KNAPSACK_TEST_FILE_PATTERN=qa/specs/features/**/*_spec.rb
    - gitlab-qa Test::Instance::Any "${QA_IMAGE}" "${CI_ENVIRONMENT_URL}" -- --format RspecJunitFormatter --out tmp/rspec-${CI_JOB_ID}.xml --format html --out tmp/rspec.htm --color --format documentation

parallel-spec-reports:
  extends: .dedicated-runner
  dependencies:
    - review-qa-all
  image: ruby:2.6-alpine
  services: []
  before_script: []
  variables:
    SETUP_DB: "false"
    NEW_PARALLEL_SPECS_REPORT: qa/report-new.html
    BASE_ARTIFACT_URL: "${CI_PROJECT_URL}/-/jobs/${CI_JOB_ID}/artifacts/file/qa/"
  stage: post-test
  allow_failure: true
  when: manual
  retry: 0
  artifacts:
    when: always
    paths:
      - qa/report-new.html
      - qa/gitlab-qa-run-*
    reports:
      junit: qa/gitlab-qa-run-*/**/rspec-*.xml
  script:
    - apk add --update build-base libxml2-dev libxslt-dev && rm -rf /var/cache/apk/*
    - gem install nokogiri
    - cd qa/gitlab-qa-run-*/gitlab-*
    - ARTIFACT_DIRS=$(pwd |rev| awk -F / '{print $1,$2}' | rev | sed s_\ _/_)
    - cd ../../..
    - '[[ -f $NEW_PARALLEL_SPECS_REPORT ]] || echo "{}" > ${NEW_PARALLEL_SPECS_REPORT}'
    - scripts/merge-html-reports ${NEW_PARALLEL_SPECS_REPORT} ${BASE_ARTIFACT_URL}${ARTIFACT_DIRS} qa/gitlab-qa-run-*/**/rspec.htm

.review-performance-base: &review-performance-base
  <<: *review-qa-base
  allow_failure: true
  before_script:
    - export CI_ENVIRONMENT_URL="$(cat review_app_url.txt)"
    - echo "${CI_ENVIRONMENT_URL}"
    - mkdir -p gitlab-exporter
    - wget -O ./gitlab-exporter/index.js https://gitlab.com/gitlab-org/gl-performance/raw/master/index.js
    - mkdir -p sitespeed-results
  script:
    - docker run --shm-size=1g --rm -v "$(pwd)":/sitespeed.io sitespeedio/sitespeed.io:6.3.1 --plugins.add ./gitlab-exporter --outputFolder sitespeed-results "${CI_ENVIRONMENT_URL}"
  after_script:
    - mv sitespeed-results/data/performance.json performance.json
  artifacts:
    paths:
      - sitespeed-results/
    reports:
      performance: performance.json

review-performance:
  <<: *review-performance-base

schedule:review-performance:
  <<: *review-performance-base
  <<: *review-schedules-only
  dependencies:
    - schedule:review-deploy

schedule:review-cleanup:
  <<: *review-base
  <<: *review-schedules-only
  stage: build
  allow_failure: true
  environment:
    name: review/auto-cleanup
    action: stop
  before_script:
    - source scripts/utils.sh
    - install_gitlab_gem
  script:
    - ruby -rrubygems scripts/review_apps/automated_cleanup.rb

danger-review:
  extends: .dedicated-pull-cache-job
  image: registry.gitlab.com/gitlab-org/gitlab-build-images:danger
  stage: test
  dependencies: []
  before_script: []
  only:
    variables:
      - $DANGER_GITLAB_API_TOKEN
  except:
    refs:
      - master
<<<<<<< HEAD
=======
      - /^\d+-\d+-auto-deploy-\d+$/
>>>>>>> fa2d61ef
      - /^[\d-]+-stable(-ee)?$/
    variables:
      - $CI_COMMIT_REF_NAME =~ /^ce-to-ee-.*/
      - $CI_COMMIT_REF_NAME =~ /.*-stable(-ee)?-prepare-.*/
  script:
    - git version
    - node --version
    - yarn install --frozen-lockfile --cache-folder .yarn-cache --prefer-offline
    - danger --fail-on-errors=true<|MERGE_RESOLUTION|>--- conflicted
+++ resolved
@@ -265,10 +265,7 @@
   except:
     refs:
       - master
-<<<<<<< HEAD
-=======
       - /^\d+-\d+-auto-deploy-\d+$/
->>>>>>> fa2d61ef
       - /^[\d-]+-stable(-ee)?$/
     variables:
       - $CI_COMMIT_REF_NAME =~ /^ce-to-ee-.*/
