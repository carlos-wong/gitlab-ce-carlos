--- conflicted
+++ resolved
@@ -58,14 +58,10 @@
       # }
       #
       # rubocop:disable Metrics/ParameterLists
-<<<<<<< HEAD
-      def build(project, user, oldrev, newrev, ref, commits = [], message = nil, commits_count: nil, push_options: {})
-=======
       def build(
           project:, user:, ref:, oldrev: nil, newrev: nil,
           commits: [], commits_count: nil, message: nil, push_options: {})
 
->>>>>>> d748f2a6
         commits = Array(commits)
 
         # Total commits count
