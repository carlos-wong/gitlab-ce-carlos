# Check a user's access to perform a git action. All public methods in this
# class return an instance of `GitlabAccessStatus`
module Gitlab
  class GitAccess
    UnauthorizedError = Class.new(StandardError)

    ERROR_MESSAGES = {
      upload: 'You are not allowed to upload code for this project.',
      download: 'You are not allowed to download code from this project.',
      deploy_key_upload:
        'This deploy key does not have write access to this project.',
      deploy_key:
        'This deploy key does not have access to this project.',
      no_repo: 'A repository for this project does not exist yet.'
    }

    DOWNLOAD_COMMANDS = %w{ git-upload-pack git-upload-archive }
    PUSH_COMMANDS = %w{ git-receive-pack }
    ALL_COMMANDS = DOWNLOAD_COMMANDS + PUSH_COMMANDS

    attr_reader :actor, :project, :protocol, :user_access, :authentication_abilities

    def initialize(actor, project, protocol, authentication_abilities:)
      @actor    = actor
      @project  = project
      @protocol = protocol
      @authentication_abilities = authentication_abilities
      @user_access = UserAccess.new(user, project: project)
    end

    def check(cmd, changes)
      check_protocol!
      check_active_user! unless deploy_key?
      check_project_accessibility!
      check_command_existence!(cmd)

      case cmd
      when *DOWNLOAD_COMMANDS
        download_access_check
      when *PUSH_COMMANDS
        push_access_check(changes)
      end

      build_status_object(true)
    rescue UnauthorizedError => ex
      build_status_object(false, ex.message)
    end

    def download_access_check
<<<<<<< HEAD
      passed = if deploy_key
                 deploy_key.has_access_to?(project)
               elsif user
                 user_can_download_code? || build_can_download_code?
               end || Guest.can?(:download_code, project)

      unless passed
        message = if deploy_key
                    ERROR_MESSAGES[:deploy_key]
                  else
                    ERROR_MESSAGES[:download]
                  end

        raise UnauthorizedError, message
=======
      if user
        user_download_access_check
      elsif deploy_key.nil? && !guest_can_downlod_code?
        raise UnauthorizedError, ERROR_MESSAGES[:download]
>>>>>>> e27fa5bc
      end
    end

    def push_access_check(changes)
      if deploy_key
        deploy_key_push_access_check
      elsif user
        user_push_access_check
      else
        raise UnauthorizedError, ERROR_MESSAGES[:upload]
      end

<<<<<<< HEAD
      return if changes.blank? # Allow access.

      check_repository_existence!
      check_change_access!(changes)
=======
    def guest_can_downlod_code?
      Guest.can?(:download_code, project)
    end

    def user_download_access_check
      unless user_can_download_code? || build_can_download_code?
        raise UnauthorizedError, ERROR_MESSAGES[:download]
      end
>>>>>>> e27fa5bc
    end

    def user_can_download_code?
      authentication_abilities.include?(:download_code) && user_access.can_do_action?(:download_code)
    end

    def build_can_download_code?
      authentication_abilities.include?(:build_download_code) && user_access.can_do_action?(:build_download_code)
    end

    def user_push_access_check
      unless authentication_abilities.include?(:push_code)
        raise UnauthorizedError, ERROR_MESSAGES[:upload]
      end
    end

    def deploy_key_push_access_check
      unless deploy_key.can_push_to?(project)
        raise UnauthorizedError, ERROR_MESSAGES[:deploy_key_upload]
      end
    end

    def protocol_allowed?
      Gitlab::ProtocolAccess.allowed?(protocol)
    end

    private

    def check_protocol!
      unless protocol_allowed?
        raise UnauthorizedError, "Git access over #{protocol.upcase} is not allowed"
      end
    end

    def check_active_user!
      if user && !user_access.allowed?
        raise UnauthorizedError, "Your account has been blocked."
      end
    end

    def check_project_accessibility!
      if project.blank? || !can_read_project?
        raise UnauthorizedError, 'The project you were looking for could not be found.'
      end
    end

    def check_command_existence!(cmd)
      unless ALL_COMMANDS.include?(cmd)
        raise UnauthorizedError, "The command you're trying to execute is not allowed."
      end
    end

    def check_repository_existence!
      unless project.repository.exists?
        raise UnauthorizedError, ERROR_MESSAGES[:no_repo]
      end
    end

    def check_change_access!(changes)
      changes_list = Gitlab::ChangesList.new(changes)

      # Iterate over all changes to find if user allowed all of them to be applied
      changes_list.each do |change|
        status = check_single_change_access(change)
        unless status.allowed?
          # If user does not have access to make at least one change - cancel all push
          raise UnauthorizedError, status.message
        end
      end
    end

    def check_single_change_access(change)
      Checks::ChangeAccess.new(
        change,
        user_access: user_access,
        project: project,
        skip_authorization: deploy_key?).exec
    end

    def matching_merge_request?(newrev, branch_name)
      Checks::MatchingMergeRequest.new(newrev, branch_name, project).match?
    end

    def deploy_key
      actor if deploy_key?
    end

    def deploy_key?
      actor.is_a?(DeployKey)
    end

    def can_read_project?
      if deploy_key
        deploy_key.has_access_to?(project)
      elsif user
        user.can?(:read_project, project)
      end || Guest.can?(:read_project, project)
    end

    protected

    def user
      return @user if defined?(@user)

      @user =
        case actor
        when User
          actor
        when Key
          actor.user
        end
    end

    def build_status_object(status, message = '')
      Gitlab::GitAccessStatus.new(status, message)
    end
  end
end<|MERGE_RESOLUTION|>--- conflicted
+++ resolved
@@ -47,7 +47,6 @@
     end
 
     def download_access_check
-<<<<<<< HEAD
       passed = if deploy_key
                  deploy_key.has_access_to?(project)
                elsif user
@@ -62,12 +61,6 @@
                   end
 
         raise UnauthorizedError, message
-=======
-      if user
-        user_download_access_check
-      elsif deploy_key.nil? && !guest_can_downlod_code?
-        raise UnauthorizedError, ERROR_MESSAGES[:download]
->>>>>>> e27fa5bc
       end
     end
 
@@ -80,21 +73,14 @@
         raise UnauthorizedError, ERROR_MESSAGES[:upload]
       end
 
-<<<<<<< HEAD
       return if changes.blank? # Allow access.
 
       check_repository_existence!
       check_change_access!(changes)
-=======
+    end
+
     def guest_can_downlod_code?
       Guest.can?(:download_code, project)
-    end
-
-    def user_download_access_check
-      unless user_can_download_code? || build_can_download_code?
-        raise UnauthorizedError, ERROR_MESSAGES[:download]
-      end
->>>>>>> e27fa5bc
     end
 
     def user_can_download_code?
