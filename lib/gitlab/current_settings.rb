module Gitlab
  module CurrentSettings
    def current_application_settings
      if RequestStore.active?
        RequestStore.fetch(:current_application_settings) { ensure_application_settings! }
      else
        ensure_application_settings!
      end
    end

    delegate :sidekiq_throttling_enabled?, to: :current_application_settings

    def fake_application_settings(defaults = ::ApplicationSetting.defaults)
      FakeApplicationSettings.new(defaults)
    end

    private

    def ensure_application_settings!
      return in_memory_application_settings if ENV['IN_MEMORY_APPLICATION_SETTINGS'] == 'true'

      cached_application_settings || uncached_application_settings
    end

    def cached_application_settings
      begin
        ::ApplicationSetting.cached
      rescue ::Redis::BaseError, ::Errno::ENOENT, ::Errno::EADDRNOTAVAIL
        # In case Redis isn't running or the Redis UNIX socket file is not available
      end
    end

    def uncached_application_settings
      return fake_application_settings unless connect_to_db?

<<<<<<< HEAD
      # This loads from the database into the cache, so handle Redis errors
      begin
        db_settings = ::ApplicationSetting.current
      rescue ::Redis::BaseError, ::Errno::ENOENT, ::Errno::EADDRNOTAVAIL
        # In case Redis isn't running or the Redis UNIX socket file is not available
      end
=======
      db_settings = ::ApplicationSetting.current
>>>>>>> 26b6e299

      # If there are pending migrations, it's possible there are columns that
      # need to be added to the application settings. To prevent Rake tasks
      # and other callers from failing, use any loaded settings and return
      # defaults for missing columns.
      if ActiveRecord::Migrator.needs_migration?
        defaults = ::ApplicationSetting.defaults
        defaults.merge!(db_settings.attributes.symbolize_keys) if db_settings.present?
        return fake_application_settings(defaults)
      end

      return db_settings if db_settings.present?

      ::ApplicationSetting.create_from_defaults || in_memory_application_settings
    end

    def in_memory_application_settings
      @in_memory_application_settings ||= ::ApplicationSetting.new(::ApplicationSetting.defaults)
    rescue ActiveRecord::StatementInvalid, ActiveRecord::UnknownAttributeError
      # In case migrations the application_settings table is not created yet,
      # we fallback to a simple OpenStruct
      fake_application_settings
    end

    def connect_to_db?
      # When the DBMS is not available, an exception (e.g. PG::ConnectionBad) is raised
      active_db_connection = ActiveRecord::Base.connection.active? rescue false

      active_db_connection &&
        ActiveRecord::Base.connection.table_exists?('application_settings')
    rescue ActiveRecord::NoDatabaseError
      false
    end
  end
end<|MERGE_RESOLUTION|>--- conflicted
+++ resolved
@@ -33,16 +33,7 @@
     def uncached_application_settings
       return fake_application_settings unless connect_to_db?
 
-<<<<<<< HEAD
-      # This loads from the database into the cache, so handle Redis errors
-      begin
-        db_settings = ::ApplicationSetting.current
-      rescue ::Redis::BaseError, ::Errno::ENOENT, ::Errno::EADDRNOTAVAIL
-        # In case Redis isn't running or the Redis UNIX socket file is not available
-      end
-=======
       db_settings = ::ApplicationSetting.current
->>>>>>> 26b6e299
 
       # If there are pending migrations, it's possible there are columns that
       # need to be added to the application settings. To prevent Rake tasks
