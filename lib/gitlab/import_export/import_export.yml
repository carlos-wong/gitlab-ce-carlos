# Model relationships to be included in the project import/export
project_tree:
  - labels:
      :priorities
  - milestones:
    - events:
      - :push_event_payload
  - issues:
    - events:
      - :push_event_payload
    - :timelogs
    - notes:
      - :author
      - events:
        - :push_event_payload
    - label_links:
      - label:
          :priorities
    - milestone:
      - events:
        - :push_event_payload
    - resource_label_events:
      - label:
          :priorities
    - :issue_assignees
  - snippets:
    - :award_emoji
    - notes:
        :author
  - releases:
    - :links
  - project_members:
    - :user
  - merge_requests:
    - :metrics
    - :suggestions
    - notes:
      - :author
      - events:
        - :push_event_payload
    - merge_request_diff:
      - :merge_request_diff_commits
      - :merge_request_diff_files
    - events:
      - :push_event_payload
    - :timelogs
    - label_links:
      - label:
          :priorities
    - milestone:
      - events:
        - :push_event_payload
    - resource_label_events:
      - label:
          :priorities
  - ci_pipelines:
    - notes:
      - :author
      - events:
        - :push_event_payload
    - stages:
      - :statuses
  - :auto_devops
  - :triggers
  - :pipeline_schedules
  - :services
  - protected_branches:
    - :merge_access_levels
    - :push_access_levels
  - protected_tags:
    - :create_access_levels
  - :project_feature
  - :custom_attributes
  - :prometheus_metrics
  - :project_badges
  - :ci_cd_settings
  - :error_tracking_setting

# Only include the following attributes for the models specified.
included_attributes:
  user:
    - :id
    - :email
    - :username
  author:
    - :name
  ci_cd_settings:
    - :group_runners_enabled

# Do not include the following attributes for the models specified.
excluded_attributes:
  project:
    - :name
    - :path
    - :namespace_id
    - :creator_id
    - :pool_repository_id
    - :import_url
    - :import_status
    - :avatar
    - :import_type
    - :import_source
    - :mirror
    - :runners_token
    - :runners_token_encrypted
    - :repository_storage
    - :repository_read_only
    - :lfs_enabled
    - :created_at
    - :updated_at
    - :id
    - :star_count
    - :last_activity_at
    - :last_repository_updated_at
    - :last_repository_check_at
    - :storage_version
    - :remote_mirror_available_overridden
    - :description_html
    - :repository_languages
    - :bfg_object_map
    - :detected_repository_languages
<<<<<<< HEAD
=======
    - :tag_list
>>>>>>> 8a802d1c
  namespaces:
    - :runners_token
    - :runners_token_encrypted
  project_import_state:
    - :last_error
    - :jid
  prometheus_metrics:
    - :common
    - :identifier
  snippets:
    - :expired_at
  merge_request_diff:
    - :external_diff
    - :stored_externally
    - :external_diff_store
  merge_request_diff_files:
    - :diff
    - :external_diff_offset
    - :external_diff_size
  issues:
    - :milestone_id
  merge_requests:
    - :milestone_id
    - :ref_fetched
    - :merge_jid
    - :latest_merge_request_diff_id
  award_emoji:
    - :awardable_id
  statuses:
    - :trace
    - :token
    - :token_encrypted
    - :when
    - :artifacts_file
    - :artifacts_metadata
    - :commands
  push_event_payload:
    - :event_id
  project_badges:
    - :group_id
  resource_label_events:
    - :reference
    - :reference_html
    - :epic_id
  runners:
    - :token
    - :token_encrypted
  services:
    - :template
  error_tracking_setting:
    - :encrypted_token
    - :encrypted_token_iv
    - :enabled

methods:
  labels:
    - :type
  label:
    - :type
  statuses:
    - :type
  services:
    - :type
  merge_request_diff_files:
    - :utf8_diff
  merge_requests:
    - :diff_head_sha
    - :source_branch_sha
    - :target_branch_sha
  events:
    - :action
  push_event_payload:
    - :action
  project_badges:
    - :type<|MERGE_RESOLUTION|>--- conflicted
+++ resolved
@@ -119,10 +119,7 @@
     - :repository_languages
     - :bfg_object_map
     - :detected_repository_languages
-<<<<<<< HEAD
-=======
     - :tag_list
->>>>>>> 8a802d1c
   namespaces:
     - :runners_token
     - :runners_token_encrypted
