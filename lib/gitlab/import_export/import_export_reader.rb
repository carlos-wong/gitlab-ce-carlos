module Gitlab
  module ImportExport
    class ImportExportReader

      attr_reader :tree

      def initialize(config: 'lib/gitlab/import_export/import_export.yml', shared:)
        @shared = shared
        config_hash = YAML.load_file(config).deep_symbolize_keys
        @tree = config_hash[:project_tree]
        @attributes_parser = Gitlab::ImportExport::AttributesFinder.new(included_attributes: config_hash[:included_attributes],
                                                                        excluded_attributes: config_hash[:excluded_attributes])
      end

      def project_tree
        @attributes_parser.find_included(:project).merge(include: build_hash(@tree))
      rescue => e
<<<<<<< HEAD
        @shared.error(e)
=======
        @shared.error(e.message)
        false
>>>>>>> f386d7a7
      end

      private

      def build_hash(model_list)
        model_list.map do |model_objects|
          if model_objects.is_a?(Hash)
            build_json_config_hash(model_objects)
          else
            @attributes_parser.find(model_objects)
          end
        end
      end

      def build_json_config_hash(model_object_hash)
        @json_config_hash = {}

        model_object_hash.values.flatten.each do |model_object|
          current_key = model_object_hash.keys.first

          @attributes_parser.parse(current_key) { |hash| @json_config_hash[current_key] ||= hash }

          handle_model_object(current_key, model_object)
          process_sub_model(current_key, model_object) if model_object.is_a?(Hash)
        end
        @json_config_hash
      end

      def process_sub_model(current_key, model_object)
        sub_model_json = build_json_config_hash(model_object).dup
        @json_config_hash.slice!(current_key)

        if @json_config_hash[current_key] && @json_config_hash[current_key][:include]
          @json_config_hash[current_key][:include] << sub_model_json
        else
          @json_config_hash[current_key] = { include: sub_model_json }
        end
      end

      def handle_model_object(current_key, model_object)
        if @json_config_hash[current_key]
          add_model_value(current_key, model_object)
        else
          create_model_value(current_key, model_object)
        end
      end

      def create_model_value(current_key, value)
        parsed_hash = { include: value }

        @attributes_parser.parse(value) do |hash|
          parsed_hash = { include: hash_or_merge(value, hash) }
        end
        @json_config_hash[current_key] = parsed_hash
      end

      def add_model_value(current_key, value)
        @attributes_parser.parse(value) { |hash| value = { value => hash } }
        old_values = @json_config_hash[current_key][:include]
        @json_config_hash[current_key][:include] = ([old_values] + [value]).compact.flatten
      end

      def hash_or_merge(value, hash)
        value.is_a?(Hash) ? value.merge(hash) : { value => hash }
      end
    end
  end
end<|MERGE_RESOLUTION|>--- conflicted
+++ resolved
@@ -15,12 +15,8 @@
       def project_tree
         @attributes_parser.find_included(:project).merge(include: build_hash(@tree))
       rescue => e
-<<<<<<< HEAD
         @shared.error(e)
-=======
-        @shared.error(e.message)
         false
->>>>>>> f386d7a7
       end
 
       private
