--- conflicted
+++ resolved
@@ -4,21 +4,16 @@
   module Metrics
     module Samplers
       class UnicornSampler < BaseSampler
-<<<<<<< HEAD
-        def initialize(interval)
-          super(interval)
+        def metrics
+          @metrics ||= init_metrics
         end
 
-        def unicorn_active_connections
-          @unicorn_active_connections ||= ::Gitlab::Metrics.gauge(:unicorn_active_connections, 'Unicorn active connections', {}, :max)
-=======
-        def metrics
-          @metrics ||= init_metrics
->>>>>>> 0b1ae0ae
-        end
-
-        def unicorn_queued_connections
-          @unicorn_queued_connections ||= ::Gitlab::Metrics.gauge(:unicorn_queued_connections, 'Unicorn queued connections', {}, :max)
+        def init_metrics
+          {
+            unicorn_active_connections: ::Gitlab::Metrics.gauge(:unicorn_active_connections, 'Unicorn active connections', {}, :max),
+            unicorn_queued_connections: ::Gitlab::Metrics.gauge(:unicorn_queued_connections, 'Unicorn queued connections', {}, :max),
+            unicorn_workers:            ::Gitlab::Metrics.gauge(:unicorn_workers, 'Unicorn workers')
+          }
         end
 
         def enabled?
@@ -28,20 +23,26 @@
 
         def sample
           Raindrops::Linux.tcp_listener_stats(tcp_listeners).each do |addr, stats|
-            unicorn_active_connections.set({ socket_type: 'tcp', socket_address: addr }, stats.active)
-            unicorn_queued_connections.set({ socket_type: 'tcp', socket_address: addr }, stats.queued)
+            set_unicorn_connection_metrics('tcp', addr, stats)
+          end
+          Raindrops::Linux.unix_listener_stats(unix_listeners).each do |addr, stats|
+            set_unicorn_connection_metrics('unix', addr, stats)
           end
 
-          Raindrops::Linux.unix_listener_stats(unix_listeners).each do |addr, stats|
-            unicorn_active_connections.set({ socket_type: 'unix', socket_address: addr }, stats.active)
-            unicorn_queued_connections.set({ socket_type: 'unix', socket_address: addr }, stats.queued)
-          end
+          metrics[:unicorn_workers].set({}, unicorn_workers_count)
         end
 
         private
 
         def tcp_listeners
           @tcp_listeners ||= Unicorn.listener_names.grep(%r{\A[^/]+:\d+\z})
+        end
+
+        def set_unicorn_connection_metrics(type, addr, stats)
+          labels = { socket_type: type, socket_address: addr }
+
+          metrics[:unicorn_active_connections].set(labels, stats.active)
+          metrics[:unicorn_queued_connections].set(labels, stats.queued)
         end
 
         def unix_listeners
@@ -51,13 +52,10 @@
         def unicorn_with_listeners?
           defined?(Unicorn) && Unicorn.listener_names.any?
         end
-<<<<<<< HEAD
-=======
 
         def unicorn_workers_count
           `pgrep -f '[u]nicorn_rails worker.+ #{Rails.root.to_s}'`.split.count
         end
->>>>>>> 0b1ae0ae
       end
     end
   end
