# frozen_string_literal: true

module Gitlab
  module Ci
    #
    # Base GitLab CI Configuration facade
    #
    class Config
      ConfigError = Class.new(StandardError)

      RESCUE_ERRORS = [
        Gitlab::Config::Loader::FormatError,
        Extendable::ExtensionError,
        External::Processor::IncludeError
      ].freeze

      attr_reader :root

      def initialize(config, project: nil, sha: nil, user: nil)
        @config = Config::Extendable
          .new(build_config(config, project: project, sha: sha, user: user))
          .to_hash

<<<<<<< HEAD
        @global = Entry::Global.new(@config)
        @global.compose!
      rescue Gitlab::Config::Loader::Yaml::DataTooLargeError => e
        Gitlab::Sentry.track_exception(e, extra: { user: user.inspect, project: project.inspect })
        raise Config::ConfigError, e.message
      rescue Gitlab::Config::Loader::FormatError,
             Extendable::ExtensionError,
             External::Processor::IncludeError => e
=======
        @root = Entry::Root.new(@config)
        @root.compose!

      rescue Gitlab::Config::Loader::Yaml::DataTooLargeError => e
        Gitlab::Sentry.track_exception(e, extra: { user: user.inspect, project: project.inspect })
        raise Config::ConfigError, e.message

      rescue *rescue_errors => e
>>>>>>> bb3f21b8
        raise Config::ConfigError, e.message
      end

      def valid?
        @root.valid?
      end

      def errors
        @root.errors
      end

      def to_hash
        @config
      end

      ##
      # Temporary method that should be removed after refactoring
      #
      def variables
        root.variables_value
      end

      def stages
        root.stages_value
      end

      def jobs
        root.jobs_value
      end

      private

      def build_config(config, project:, sha:, user:)
        initial_config = Gitlab::Config::Loader::Yaml.new(config).load!

        process_external_files(initial_config, project: project, sha: sha, user: user)
      end

      def process_external_files(config, project:, sha:, user:)
        Config::External::Processor.new(config,
          project: project,
          sha: sha || project&.repository&.root_ref_sha,
          user: user,
          expandset: Set.new).perform
      end

      # Overriden in EE
      def rescue_errors
        RESCUE_ERRORS
      end
    end
  end
end<|MERGE_RESOLUTION|>--- conflicted
+++ resolved
@@ -21,16 +21,6 @@
           .new(build_config(config, project: project, sha: sha, user: user))
           .to_hash
 
-<<<<<<< HEAD
-        @global = Entry::Global.new(@config)
-        @global.compose!
-      rescue Gitlab::Config::Loader::Yaml::DataTooLargeError => e
-        Gitlab::Sentry.track_exception(e, extra: { user: user.inspect, project: project.inspect })
-        raise Config::ConfigError, e.message
-      rescue Gitlab::Config::Loader::FormatError,
-             Extendable::ExtensionError,
-             External::Processor::IncludeError => e
-=======
         @root = Entry::Root.new(@config)
         @root.compose!
 
@@ -39,7 +29,6 @@
         raise Config::ConfigError, e.message
 
       rescue *rescue_errors => e
->>>>>>> bb3f21b8
         raise Config::ConfigError, e.message
       end
 
