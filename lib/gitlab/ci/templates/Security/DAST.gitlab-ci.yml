--- conflicted
+++ resolved
@@ -19,10 +19,7 @@
   services:
     - docker:stable-dind
   script:
-<<<<<<< HEAD
-=======
     - export DAST_WEBSITE=${DAST_WEBSITE:-$(cat environment_url.txt)}
->>>>>>> 8a802d1c
     - export DAST_VERSION=${SP_VERSION:-$(echo "$CI_SERVER_VERSION" | sed 's/^\([0-9]*\)\.\([0-9]*\).*/\1-\2-stable/')}
     - |
       if ! docker info &>/dev/null; then
