--- conflicted
+++ resolved
@@ -40,11 +40,8 @@
           SAST_BRAKEMAN_LEVEL \
           SAST_FLAWFINDER_LEVEL \
           SAST_GITLEAKS_ENTROPY_LEVEL \
-<<<<<<< HEAD
-=======
           SAST_GOSEC_LEVEL \
           SAST_EXCLUDED_PATHS \
->>>>>>> 0b1ae0ae
           SAST_DOCKER_CLIENT_NEGOTIATION_TIMEOUT \
           SAST_PULL_ANALYZER_IMAGE_TIMEOUT \
           SAST_RUN_ANALYZER_TIMEOUT \
