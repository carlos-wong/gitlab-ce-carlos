# frozen_string_literal: true

module Gitlab
  module Ci
    module Pipeline
      module Chain
        class Skip < Chain::Base
          include ::Gitlab::Utils::StrongMemoize

<<<<<<< HEAD
          SKIP_PATTERN = /\[(ci[ _-]skip|skip[ _-]ci)\]/i
=======
          SKIP_PATTERN = /\[(ci[ _-]skip|skip[ _-]ci)\]/i.freeze
>>>>>>> d748f2a6

          def perform!
            if skipped?
              @pipeline.skip if @command.save_incompleted
            end
          end

          def skipped?
            !@command.ignore_skip_ci && (commit_message_skips_ci? || push_option_skips_ci?)
          end

          def break?
            skipped?
          end

          private

          def commit_message_skips_ci?
            return false unless @pipeline.git_commit_message

            strong_memoize(:commit_message_skips_ci) do
              !!(@pipeline.git_commit_message =~ SKIP_PATTERN)
            end
          end

          def push_option_skips_ci?
            @command.push_options.present? &&
              @command.push_options.deep_symbolize_keys.dig(:ci, :skip).present?
          end
        end
      end
    end
  end
end<|MERGE_RESOLUTION|>--- conflicted
+++ resolved
@@ -7,11 +7,7 @@
         class Skip < Chain::Base
           include ::Gitlab::Utils::StrongMemoize
 
-<<<<<<< HEAD
-          SKIP_PATTERN = /\[(ci[ _-]skip|skip[ _-]ci)\]/i
-=======
           SKIP_PATTERN = /\[(ci[ _-]skip|skip[ _-]ci)\]/i.freeze
->>>>>>> d748f2a6
 
           def perform!
             if skipped?
