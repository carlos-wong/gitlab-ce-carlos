--- conflicted
+++ resolved
@@ -7,10 +7,7 @@
         class KubernetesNamespace < Base
           def unmet?
             deployment_cluster.present? &&
-<<<<<<< HEAD
-=======
               deployment_cluster.managed? &&
->>>>>>> d748f2a6
               !deployment_cluster.project_type? &&
               kubernetes_namespace.new_record?
           end
