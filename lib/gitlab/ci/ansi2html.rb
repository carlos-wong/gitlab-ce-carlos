--- conflicted
+++ resolved
@@ -306,11 +306,7 @@
             css_classes << "section"
 
             css_classes << if @lineno_in_section == 0
-<<<<<<< HEAD
-                             "js-section-header section-header"
-=======
                              "js-section-header section-header cursor-pointer"
->>>>>>> fa2d61ef
                            else
                              "line"
                            end
