# frozen_string_literal: true

module Gitlab
  module SQL
    module Pattern
      extend ActiveSupport::Concern

<<<<<<< HEAD
      MIN_CHARS_FOR_PARTIAL_MATCHING = 2
      REGEX_QUOTED_WORD = /(?<=\A| )"[^"]+"(?= |\z)/
=======
      MIN_CHARS_FOR_PARTIAL_MATCHING = 3
      REGEX_QUOTED_WORD = /(?<=\A| )"[^"]+"(?= |\z)/.freeze
>>>>>>> d748f2a6

      class_methods do
        def fuzzy_search(query, columns)
          matches = columns.map { |col| fuzzy_arel_match(col, query) }.compact.reduce(:or)

          where(matches)
        end

        def to_pattern(query)
          if partial_matching?(query)
            "%#{sanitize_sql_like(query)}%"
          else
            sanitize_sql_like(query)
          end
        end

        def min_chars_for_partial_matching
          MIN_CHARS_FOR_PARTIAL_MATCHING
        end

        def partial_matching?(query)
          query.length >= min_chars_for_partial_matching
        end

        # column - The column name to search in.
        # query - The text to search for.
        # lower_exact_match - When set to `true` we'll fall back to using
        #                     `LOWER(column) = query` instead of using `ILIKE`.
        def fuzzy_arel_match(column, query, lower_exact_match: false)
          query = query.squish
          return unless query.present?

          words = select_fuzzy_words(query)

          if words.any?
            words.map { |word| arel_table[column].matches(to_pattern(word)) }.reduce(:and)
          else
            # No words of at least 3 chars, but we can search for an exact
            # case insensitive match with the query as a whole
            if lower_exact_match
              Arel::Nodes::NamedFunction
                .new('LOWER', [arel_table[column]])
                .eq(query)
            else
              arel_table[column].matches(sanitize_sql_like(query))
            end
          end
        end

        def select_fuzzy_words(query)
          quoted_words = query.scan(REGEX_QUOTED_WORD)

          query = quoted_words.reduce(query) { |q, quoted_word| q.sub(quoted_word, '') }

          words = query.split

          quoted_words.map! { |quoted_word| quoted_word[1..-2] }

          words.concat(quoted_words)

          words.select { |word| partial_matching?(word) }
        end
      end
    end
  end
end<|MERGE_RESOLUTION|>--- conflicted
+++ resolved
@@ -5,13 +5,8 @@
     module Pattern
       extend ActiveSupport::Concern
 
-<<<<<<< HEAD
-      MIN_CHARS_FOR_PARTIAL_MATCHING = 2
-      REGEX_QUOTED_WORD = /(?<=\A| )"[^"]+"(?= |\z)/
-=======
       MIN_CHARS_FOR_PARTIAL_MATCHING = 3
       REGEX_QUOTED_WORD = /(?<=\A| )"[^"]+"(?= |\z)/.freeze
->>>>>>> d748f2a6
 
       class_methods do
         def fuzzy_search(query, columns)
