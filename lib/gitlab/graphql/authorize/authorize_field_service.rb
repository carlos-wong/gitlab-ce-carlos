# frozen_string_literal: true

module Gitlab
  module Graphql
    module Authorize
      class AuthorizeFieldService
        def initialize(field)
          @field = field
          @old_resolve_proc = @field.resolve_proc
        end

        def authorizations?
          authorizations.present?
        end

        def authorized_resolve
          proc do |parent_typed_object, args, ctx|
            resolved_type = @old_resolve_proc.call(parent_typed_object, args, ctx)
            authorizing_object = authorize_against(parent_typed_object, resolved_type)

            filter_allowed(ctx[:current_user], resolved_type, authorizing_object)
          end
        end

        private

        def authorizations
          @authorizations ||= (type_authorizations + field_authorizations).uniq
        end

        # Returns any authorize metadata from the return type of @field
        def type_authorizations
          type = @field.type

          # When the return type of @field is a collection, find the singular type
          if @field.connection?
            type = node_type_for_relay_connection(type)
          elsif type.list?
            type = node_type_for_basic_connection(type)
          end

          Array.wrap(type.metadata[:authorize])
        end

        # Returns any authorize metadata from @field
        def field_authorizations
          Array.wrap(@field.metadata[:authorize])
        end

        def authorize_against(parent_typed_object, resolved_type)
<<<<<<< HEAD
          if built_in_type?
=======
          if scalar_type?
>>>>>>> d748f2a6
            # The field is a built-in/scalar type, or a list of scalars
            # authorize using the parent's object
            parent_typed_object.object
          elsif resolved_type.respond_to?(:object)
            # The field is a type representing a single object, we'll authorize
            # against the object directly
            resolved_type.object
          elsif @field.connection? || resolved_type.is_a?(Array)
            # The field is a connection or a list of non-built-in types, we'll
            # authorize each element when rendering
            nil
          else
            # Resolved type is a single object that might not be loaded yet by
            # the batchloader, we'll authorize that
            resolved_type
          end
        end

        def filter_allowed(current_user, resolved_type, authorizing_object)
          if authorizing_object
            # Authorizing fields representing scalars, or a simple field with an object
            resolved_type if allowed_access?(current_user, authorizing_object)
          elsif @field.connection?
            # A connection with pagination, modify the visible nodes in on the
            # connection type in place
            resolved_type.edge_nodes.to_a.keep_if { |node| allowed_access?(current_user, node) }
            resolved_type
          elsif resolved_type.is_a? Array
            # A simple list of rendered types  each object being an object to authorize
            resolved_type.select do |single_object_type|
              allowed_access?(current_user, single_object_type.object)
            end
          elsif resolved_type.nil?
            # We're not rendering anything, for example when a record was not found
            # no need to do anything
          else
            raise "Can't authorize #{@field}"
          end
        end

        def allowed_access?(current_user, object)
          object = object.sync if object.respond_to?(:sync)

          authorizations.all? do |ability|
            Ability.allowed?(current_user, ability, object)
          end
        end

        # Returns the singular type for relay connections.
        # This will be the type class of edges.node
        def node_type_for_relay_connection(type)
          type.unwrap.get_field('edges').type.unwrap.get_field('node').type
        end

        # Returns the singular type for basic connections, for example `[Types::ProjectType]`
        def node_type_for_basic_connection(type)
          type.unwrap
        end

        def scalar_type?
          node_type_for_basic_connection(@field.type).kind.scalar?
        end
      end
    end
  end
end<|MERGE_RESOLUTION|>--- conflicted
+++ resolved
@@ -48,11 +48,7 @@
         end
 
         def authorize_against(parent_typed_object, resolved_type)
-<<<<<<< HEAD
-          if built_in_type?
-=======
           if scalar_type?
->>>>>>> d748f2a6
             # The field is a built-in/scalar type, or a list of scalars
             # authorize using the parent's object
             parent_typed_object.object
