--- conflicted
+++ resolved
@@ -53,13 +53,8 @@
         )
       ].freeze
 
-<<<<<<< HEAD
-      def self.match(request)
-        ROUTES.find { |route| route.regexp.match(request.path_info) }
-=======
       def self.match(path)
         ROUTES.find { |route| route.regexp.match(path) }
->>>>>>> 134ba0b5
       end
     end
   end
