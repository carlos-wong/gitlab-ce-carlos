--- conflicted
+++ resolved
@@ -1,8 +1,5 @@
 module Gitlab
   class GitAccessWiki < GitAccess
-<<<<<<< HEAD
-    def check_single_change_access(change)
-=======
     def guest_can_downlod_code?
       Guest.can?(:download_wiki_code, project)
     end
@@ -11,8 +8,7 @@
       authentication_abilities.include?(:download_code) && user_access.can_do_action?(:download_wiki_code)
     end
 
-    def change_access_check(change)
->>>>>>> e27fa5bc
+    def check_single_change_access(change)
       if user_access.can_do_action?(:create_wiki)
         build_status_object(true)
       else
