--- conflicted
+++ resolved
@@ -14,13 +14,9 @@
       'bg' => 'български',
       'ru' => 'Русский',
       'eo' => 'Esperanto',
-<<<<<<< HEAD
       'it' => 'Italiano',
+      'uk' => 'Українська',
       'ja' => '日本語'
-=======
-      'uk' => 'Українська',
-      'it' => 'Italiano'
->>>>>>> 9b1b43b0
     }.freeze
 
     def available_locales
