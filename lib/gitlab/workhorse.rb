--- conflicted
+++ resolved
@@ -63,15 +63,6 @@
         ]
       end
 
-<<<<<<< HEAD
-      def send_git_archive(repository, ref:, format:, append_sha:)
-        format ||= 'tar.gz'
-        format = format.downcase
-        params = repository.archive_metadata(ref, Gitlab.config.gitlab.repository_downloads_path, format, append_sha: append_sha)
-        raise "Repository or ref not found" if params.empty?
-
-        params['GitalyServer'] = gitaly_server_hash(repository)
-=======
       def send_git_archive(repository, ref:, format:, append_sha:, path: nil)
         path_enabled = Feature.enabled?(:git_archive_path, default_enabled: true)
         path = nil unless path_enabled
@@ -95,7 +86,6 @@
           else
             metadata
           end
->>>>>>> d748f2a6
 
         # If present, DisableCache must be a Boolean. Otherwise
         # workhorse ignores it.
@@ -250,8 +240,6 @@
         Base64.urlsafe_encode64(JSON.dump(hash))
       end
 
-<<<<<<< HEAD
-=======
       # This is for encoding individual fields inside the senddata JSON that
       # contain binary data. In workhorse, the corresponding struct field should
       # be type []byte
@@ -259,7 +247,6 @@
         Base64.encode64(binary)
       end
 
->>>>>>> d748f2a6
       def gitaly_server_hash(repository)
         {
           address: Gitlab::GitalyClient.address(repository.project.repository_storage),
@@ -278,8 +265,6 @@
       def git_archive_cache_disabled?
         ENV['WORKHORSE_ARCHIVE_CACHE_DISABLED'].present? || Feature.enabled?(:workhorse_archive_cache_disabled)
       end
-<<<<<<< HEAD
-=======
 
       def archive_format(format)
         case format
@@ -308,7 +293,6 @@
           )
         }
       end
->>>>>>> d748f2a6
     end
   end
 end