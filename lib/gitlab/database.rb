# frozen_string_literal: true

module Gitlab
  module Database
    include Gitlab::Metrics::Methods

    # https://www.postgresql.org/docs/9.2/static/datatype-numeric.html
    MAX_INT_VALUE = 2147483647

    # The max value between MySQL's TIMESTAMP and PostgreSQL's timestampz:
    # https://www.postgresql.org/docs/9.1/static/datatype-datetime.html
    # https://dev.mysql.com/doc/refman/5.7/en/datetime.html
    # FIXME: this should just be the max value of timestampz
    MAX_TIMESTAMP_VALUE = Time.at((1 << 31) - 1).freeze

    # The maximum number of characters for text fields, to avoid DoS attacks via parsing huge text fields
<<<<<<< HEAD
    # https://gitlab.com/gitlab-org/gitlab-ce/issues/61974
=======
    # https://gitlab.com/gitlab-org/gitlab-foss/issues/61974
>>>>>>> 3440d0f6
    MAX_TEXT_SIZE_LIMIT = 1_000_000

    # Minimum schema version from which migrations are supported
    # Migrations before this version may have been removed
    MIN_SCHEMA_VERSION = 20190506135400
    MIN_SCHEMA_GITLAB_VERSION = '11.11.0'

    define_histogram :gitlab_database_transaction_seconds do
      docstring "Time spent in database transactions, in seconds"
    end

    def self.config
      ActiveRecord::Base.configurations[Rails.env]
    end

    def self.username
      config['username'] || ENV['USER']
    end

    def self.database_name
      config['database']
    end

    def self.adapter_name
      config['adapter']
    end

    def self.human_adapter_name
      if postgresql?
        'PostgreSQL'
      else
        'Unknown'
      end
    end

    # @deprecated
    def self.postgresql?
      adapter_name.casecmp('postgresql').zero?
    end

    def self.read_only?
      false
    end

    def self.read_write?
      !self.read_only?
    end

    # Check whether the underlying database is in read-only mode
    def self.db_read_only?
      pg_is_in_recovery =
        ActiveRecord::Base
          .connection
          .execute('SELECT pg_is_in_recovery()')
          .first
          .fetch('pg_is_in_recovery')

      Gitlab::Utils.to_boolean(pg_is_in_recovery)
    end

    def self.db_read_write?
      !self.db_read_only?
    end

    def self.version
      @version ||= database_version.match(/\A(?:PostgreSQL |)([^\s]+).*\z/)[1]
    end

    def self.postgresql_9_or_less?
      version.to_f < 10
    end

    def self.join_lateral_supported?
      version.to_f >= 9.3
    end

    def self.replication_slots_supported?
      version.to_f >= 9.4
    end

    def self.postgresql_minimum_supported_version?
      version.to_f >= 9.6
    end

    # map some of the function names that changed between PostgreSQL 9 and 10
    # https://wiki.postgresql.org/wiki/New_in_postgres_10
    def self.pg_wal_lsn_diff
      Gitlab::Database.postgresql_9_or_less? ? 'pg_xlog_location_diff' : 'pg_wal_lsn_diff'
    end

    def self.pg_current_wal_insert_lsn
      Gitlab::Database.postgresql_9_or_less? ? 'pg_current_xlog_insert_location' : 'pg_current_wal_insert_lsn'
    end

    def self.pg_last_wal_receive_lsn
      Gitlab::Database.postgresql_9_or_less? ? 'pg_last_xlog_receive_location' : 'pg_last_wal_receive_lsn'
    end

    def self.pg_last_wal_replay_lsn
      Gitlab::Database.postgresql_9_or_less? ? 'pg_last_xlog_replay_location' : 'pg_last_wal_replay_lsn'
    end

    def self.pg_last_xact_replay_timestamp
      'pg_last_xact_replay_timestamp'
    end

    def self.nulls_last_order(field, direction = 'ASC')
      Arel.sql("#{field} #{direction} NULLS LAST")
    end

    def self.nulls_first_order(field, direction = 'ASC')
      Arel.sql("#{field} #{direction} NULLS FIRST")
    end

    def self.random
      "RANDOM()"
    end

    def self.true_value
      "'t'"
    end

    def self.false_value
      "'f'"
    end

    def self.with_connection_pool(pool_size)
      pool = create_connection_pool(pool_size)

      begin
        yield(pool)
      ensure
        pool.disconnect!
      end
    end

    # Bulk inserts a number of rows into a table, optionally returning their
    # IDs.
    #
    # table - The name of the table to insert the rows into.
    # rows - An Array of Hash instances, each mapping the columns to their
    #        values.
    # return_ids - When set to true the return value will be an Array of IDs of
    #              the inserted rows
    # disable_quote - A key or an Array of keys to exclude from quoting (You
    #                 become responsible for protection from SQL injection for
    #                 these keys!)
    def self.bulk_insert(table, rows, return_ids: false, disable_quote: [])
      return if rows.empty?

      keys = rows.first.keys
      columns = keys.map { |key| connection.quote_column_name(key) }

      disable_quote = Array(disable_quote).to_set
      tuples = rows.map do |row|
        keys.map do |k|
          disable_quote.include?(k) ? row[k] : connection.quote(row[k])
        end
      end

      sql = <<-EOF
        INSERT INTO #{table} (#{columns.join(', ')})
        VALUES #{tuples.map { |tuple| "(#{tuple.join(', ')})" }.join(', ')}
      EOF

      if return_ids
        sql = "#{sql}RETURNING id"
      end

      result = connection.execute(sql)

      if return_ids
        result.values.map { |tuple| tuple[0].to_i }
      else
        []
      end
    end

    def self.sanitize_timestamp(timestamp)
      MAX_TIMESTAMP_VALUE > timestamp ? timestamp : MAX_TIMESTAMP_VALUE.dup
    end

    # pool_size - The size of the DB pool.
    # host - An optional host name to use instead of the default one.
    def self.create_connection_pool(pool_size, host = nil, port = nil)
      # See activerecord-4.2.7.1/lib/active_record/connection_adapters/connection_specification.rb
      env = Rails.env
      original_config = ActiveRecord::Base.configurations

      env_config = original_config[env].merge('pool' => pool_size)
      env_config['host'] = host if host
      env_config['port'] = port if port

      config = original_config.merge(env => env_config)

      spec =
        ActiveRecord::
          ConnectionAdapters::
          ConnectionSpecification::Resolver.new(config).spec(env.to_sym)

      ActiveRecord::ConnectionAdapters::ConnectionPool.new(spec)
    end

    def self.connection
      ActiveRecord::Base.connection
    end
    private_class_method :connection

    def self.cached_column_exists?(table_name, column_name)
      connection.schema_cache.columns_hash(table_name).has_key?(column_name.to_s)
    end

    def self.cached_table_exists?(table_name)
      connection.schema_cache.data_source_exists?(table_name)
    end

    def self.database_version
      row = connection.execute("SELECT VERSION()").first

      row['version']
    end

    private_class_method :database_version

    def self.add_post_migrate_path_to_rails(force: false)
      return if ENV['SKIP_POST_DEPLOYMENT_MIGRATIONS'] && !force

      Rails.application.config.paths['db'].each do |db_path|
        path = Rails.root.join(db_path, 'post_migrate').to_s

        unless Rails.application.config.paths['db/migrate'].include? path
          Rails.application.config.paths['db/migrate'] << path

          # Rails memoizes migrations at certain points where it won't read the above
          # path just yet. As such we must also update the following list of paths.
          ActiveRecord::Migrator.migrations_paths << path
        end
      end
    end

    # inside_transaction? will return true if the caller is running within a transaction. Handles special cases
    # when running inside a test environment, where tests may be wrapped in transactions
    def self.inside_transaction?
      if Rails.env.test?
        ActiveRecord::Base.connection.open_transactions > open_transactions_baseline
      else
        ActiveRecord::Base.connection.open_transactions > 0
      end
    end

    # These methods that access @open_transactions_baseline are not thread-safe.
    # These are fine though because we only call these in RSpec's main thread. If we decide to run
    # specs multi-threaded, we would need to use something like ThreadGroup to keep track of this value
    def self.set_open_transactions_baseline
      @open_transactions_baseline = ActiveRecord::Base.connection.open_transactions
    end

    def self.reset_open_transactions_baseline
      @open_transactions_baseline = 0
    end

    def self.open_transactions_baseline
      @open_transactions_baseline ||= 0
    end
    private_class_method :open_transactions_baseline

    # Monkeypatch rails with upgraded database observability
    def self.install_monkey_patches
      ActiveRecord::Base.prepend(ActiveRecordBaseTransactionMetrics)
    end

    # observe_transaction_duration is called from ActiveRecordBaseTransactionMetrics.transaction and used to
    # record transaction durations.
    def self.observe_transaction_duration(duration_seconds)
      labels = Gitlab::Metrics::Transaction.current&.labels || {}
      gitlab_database_transaction_seconds.observe(labels, duration_seconds)
    rescue Prometheus::Client::LabelSetValidator::LabelSetError => err
      # Ensure that errors in recording these metrics don't affect the operation of the application
      Rails.logger.error("Unable to observe database transaction duration: #{err}") # rubocop:disable Gitlab/RailsLogger
    end

    # MonkeyPatch for ActiveRecord::Base for adding observability
    module ActiveRecordBaseTransactionMetrics
      # A monkeypatch over ActiveRecord::Base.transaction.
      # It provides observability into transactional methods.
      def transaction(options = {}, &block)
        start_time = Gitlab::Metrics::System.monotonic_time
        super(options, &block)
      ensure
        Gitlab::Database.observe_transaction_duration(Gitlab::Metrics::System.monotonic_time - start_time)
      end
    end
  end
end

Gitlab::Database.prepend_if_ee('EE::Gitlab::Database')<|MERGE_RESOLUTION|>--- conflicted
+++ resolved
@@ -14,11 +14,7 @@
     MAX_TIMESTAMP_VALUE = Time.at((1 << 31) - 1).freeze
 
     # The maximum number of characters for text fields, to avoid DoS attacks via parsing huge text fields
-<<<<<<< HEAD
-    # https://gitlab.com/gitlab-org/gitlab-ce/issues/61974
-=======
     # https://gitlab.com/gitlab-org/gitlab-foss/issues/61974
->>>>>>> 3440d0f6
     MAX_TEXT_SIZE_LIMIT = 1_000_000
 
     # Minimum schema version from which migrations are supported
