module Gitlab
  module CycleAnalytics
    class TestStage < BaseStage
      def start_time_attrs
        @start_time_attrs ||= mr_metrics_table[:latest_build_started_at]
      end

      def end_time_attrs
        @end_time_attrs ||= mr_metrics_table[:latest_build_finished_at]
      end

      def name
        :test
      end

      def title
        s_('CycleAnalyticsStage|Test')
      end

      def legend
<<<<<<< HEAD
        _("Relative Builds Trigger by Commits")
=======
        "Related Jobs"
>>>>>>> bacf652a
      end

      def description
        _("Total test time for all commits/merges")
      end

      def stage_query
        if @options[:branch]
          super.where(build_table[:ref].eq(@options[:branch]))
        else
          super
        end
      end
    end
  end
end<|MERGE_RESOLUTION|>--- conflicted
+++ resolved
@@ -18,11 +18,7 @@
       end
 
       def legend
-<<<<<<< HEAD
-        _("Relative Builds Trigger by Commits")
-=======
         "Related Jobs"
->>>>>>> bacf652a
       end
 
       def description
