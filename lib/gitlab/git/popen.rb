# Gitaly note: JV: no RPC's here.

require 'open3'

module Gitlab
  module Git
    module Popen
      def popen(cmd, path, vars = {})
        unless cmd.is_a?(Array)
          raise "System commands must be given as an array of strings"
        end

        path ||= Dir.pwd
        vars['PWD'] = path
        options = { chdir: path }

        cmd_output = ""
        cmd_status = 0
        Open3.popen3(vars, *cmd, options) do |stdin, stdout, stderr, wait_thr|
<<<<<<< HEAD
          cmd_output << stdout.read
          cmd_output << stderr.read
          cmd_status = wait_thr.value.exitstatus
=======
          yield(stdin) if block_given?
          stdin.close

          @cmd_output << stdout.read
          @cmd_output << stderr.read
          @cmd_status = wait_thr.value.exitstatus
>>>>>>> 7da72a0d
        end

        [cmd_output, cmd_status]
      end
    end
  end
end<|MERGE_RESOLUTION|>--- conflicted
+++ resolved
@@ -17,18 +17,12 @@
         cmd_output = ""
         cmd_status = 0
         Open3.popen3(vars, *cmd, options) do |stdin, stdout, stderr, wait_thr|
-<<<<<<< HEAD
+          yield(stdin) if block_given?
+          stdin.close
+
           cmd_output << stdout.read
           cmd_output << stderr.read
           cmd_status = wait_thr.value.exitstatus
-=======
-          yield(stdin) if block_given?
-          stdin.close
-
-          @cmd_output << stdout.read
-          @cmd_output << stderr.read
-          @cmd_status = wait_thr.value.exitstatus
->>>>>>> 7da72a0d
         end
 
         [cmd_output, cmd_status]
