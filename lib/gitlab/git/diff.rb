--- conflicted
+++ resolved
@@ -16,10 +16,11 @@
       alias_method :renamed_file?, :renamed_file
 
       attr_accessor :expanded
-<<<<<<< HEAD
-
-      # We need this accessor because of `to_hash` and `init_from_hash`
-      attr_accessor :too_large
+      attr_writer :too_large
+
+      alias_method :expanded?, :expanded
+
+      SERIALIZE_KEYS = %i(diff new_path old_path a_mode b_mode new_file renamed_file deleted_file too_large).freeze
 
       class << self
         # The maximum size of a diff to display.
@@ -56,49 +57,6 @@
           end
         end
 
-=======
-      attr_writer :too_large
-
-      alias_method :expanded?, :expanded
-
-      SERIALIZE_KEYS = %i(diff new_path old_path a_mode b_mode new_file renamed_file deleted_file too_large).freeze
-
-      class << self
-        # The maximum size of a diff to display.
-        def size_limit
-          if RequestStore.active?
-            RequestStore['gitlab_git_diff_size_limit'] ||= find_size_limit
-          else
-            find_size_limit
-          end
-        end
-
-        # The maximum size before a diff is collapsed.
-        def collapse_limit
-          if RequestStore.active?
-            RequestStore['gitlab_git_diff_collapse_limit'] ||= find_collapse_limit
-          else
-            find_collapse_limit
-          end
-        end
-
-        def find_size_limit
-          if Feature.enabled?('gitlab_git_diff_size_limit_increase')
-            200.kilobytes
-          else
-            100.kilobytes
-          end
-        end
-
-        def find_collapse_limit
-          if Feature.enabled?('gitlab_git_diff_size_limit_increase')
-            100.kilobytes
-          else
-            10.kilobytes
-          end
-        end
-
->>>>>>> 134ba0b5
         def between(repo, head, base, options = {}, *paths)
           straight = options.delete(:straight) || false
 
@@ -303,12 +261,9 @@
         end
       end
 
-<<<<<<< HEAD
-=======
       # This is used by `to_hash` and `init_from_hash`.
       alias_method :too_large, :too_large?
 
->>>>>>> 134ba0b5
       def too_large!
         @diff = ''
         @line_count = 0
