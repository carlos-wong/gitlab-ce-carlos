# frozen_string_literal: true

module Gitlab
  # An untrusted regular expression is any regexp containing patterns sourced
  # from user input.
  #
  # Ruby's built-in regular expression library allows patterns which complete in
  # exponential time, permitting denial-of-service attacks.
  #
  # Not all regular expression features are available in untrusted regexes, and
  # there is a strict limit on total execution time. See the RE2 documentation
  # at https://github.com/google/re2/wiki/Syntax for more details.
  class UntrustedRegexp
    require_dependency 're2'

    delegate :===, :source, to: :regexp

    def initialize(pattern, multiline: false)
      if multiline
        pattern = "(?m)#{pattern}"
      end

      @regexp = RE2::Regexp.new(pattern, log_errors: false)

      raise RegexpError.new(regexp.error) unless regexp.ok?
    end

    def replace_all(text, rewrite)
      RE2.GlobalReplace(text, regexp, rewrite)
    end

    def scan(text)
      matches = scan_regexp.scan(text).to_a
      matches.map!(&:first) if regexp.number_of_capturing_groups.zero?
      matches
    end

    def match?(text)
      text.present? && scan(text).present?
    end

    def replace(text, rewrite)
      RE2.Replace(text, regexp, rewrite)
    end

    def ==(other)
      self.source == other.source
    end

<<<<<<< HEAD
=======
    # Handles regular expressions with the preferred RE2 library where possible
    # via UntustedRegex. Falls back to Ruby's built-in regular expression library
    # when the syntax would be invalid in RE2.
    #
    # One difference between these is `(?m)` multi-line mode. Ruby regex enables
    # this by default, but also handles `^` and `$` differently.
    # See: https://www.regular-expressions.info/modifiers.html
    def self.with_fallback(pattern, multiline: false)
      UntrustedRegexp.new(pattern, multiline: multiline)
    rescue RegexpError
      Regexp.new(pattern)
    end

>>>>>>> 8a802d1c
    private

    attr_reader :regexp

    # RE2 scan operates differently to Ruby scan when there are no capture
    # groups, so work around it
    def scan_regexp
      @scan_regexp ||=
        if regexp.number_of_capturing_groups.zero?
          RE2::Regexp.new('(' + regexp.source + ')')
        else
          regexp
        end
    end
  end
end<|MERGE_RESOLUTION|>--- conflicted
+++ resolved
@@ -47,8 +47,6 @@
       self.source == other.source
     end
 
-<<<<<<< HEAD
-=======
     # Handles regular expressions with the preferred RE2 library where possible
     # via UntustedRegex. Falls back to Ruby's built-in regular expression library
     # when the syntax would be invalid in RE2.
@@ -62,7 +60,6 @@
       Regexp.new(pattern)
     end
 
->>>>>>> 8a802d1c
     private
 
     attr_reader :regexp
