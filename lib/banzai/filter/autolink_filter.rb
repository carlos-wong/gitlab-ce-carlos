--- conflicted
+++ resolved
@@ -114,15 +114,11 @@
         # Since this came from a Text node, make sure the new href is encoded.
         # `commonmarker` percent encodes the domains of links it handles, so
         # do the same (instead of using `normalized_encode`).
-<<<<<<< HEAD
-        href_safe = Addressable::URI.encode(match).html_safe
-=======
         begin
           href_safe = Addressable::URI.encode(match).html_safe
         rescue Addressable::URI::InvalidURIError
           return uri.to_s
         end
->>>>>>> 22e1c70f
 
         html_safe_match = match.html_safe
         options         = link_options.merge(href: href_safe)
