module Ci
  class GitlabCiYamlProcessor
    class ValidationError < StandardError;end

    DEFAULT_STAGES = %w(build test deploy)
    DEFAULT_STAGE = 'test'
    ALLOWED_YAML_KEYS = [:before_script, :after_script, :image, :services, :types, :stages, :variables, :cache]
    ALLOWED_JOB_KEYS = [:tags, :script, :only, :except, :type, :image, :services,
                        :allow_failure, :type, :stage, :when, :artifacts, :cache,
                        :dependencies, :before_script, :finally_script]

    attr_reader :before_script, :after_script, :image, :services, :variables, :path, :cache

    def initialize(config, path = nil)
      @config = YAML.safe_load(config, [Symbol], [], true)
      @path = path

      unless @config.is_a? Hash
        raise ValidationError, "YAML should be a hash"
      end

      @config = @config.deep_symbolize_keys

      initial_parsing

      validate!
    end

    def builds_for_stage_and_ref(stage, ref, tag = false, trigger_request = nil)
      builds.select{|build| build[:stage] == stage && process?(build[:only], build[:except], ref, tag, trigger_request)}
    end

    def builds
      @jobs.map do |name, job|
        build_job(name, job)
      end
    end

    def stages
      @stages || DEFAULT_STAGES
    end

    private

    def initial_parsing
      @before_script = @config[:before_script] || []
      @after_script = @config[:after_script]
      @image = @config[:image]
      @services = @config[:services]
      @stages = @config[:stages] || @config[:types]
      @variables = @config[:variables] || {}
      @cache = @config[:cache]
      @config.except!(*ALLOWED_YAML_KEYS)

      # anything that doesn't have script is considered as unknown
      @config.each do |name, param|
        raise ValidationError, "Unknown parameter: #{name}" unless param.is_a?(Hash) && param.has_key?(:script)
      end

      unless @config.values.any?{|job| job.is_a?(Hash)}
        raise ValidationError, "Please define at least one job"
      end

      @jobs = {}
      @config.each do |key, job|
        next if key.to_s.start_with?('.')
        stage = job[:stage] || job[:type] || DEFAULT_STAGE
        @jobs[key] = { stage: stage }.merge(job)
      end
    end

    def build_job(name, job)
      {
        stage_idx: stages.index(job[:stage]),
        stage: job[:stage],
        commands: [job[:before_script] || @before_script, job[:script]].flatten.join("\n"),
        tag_list: job[:tags] || [],
        name: name,
        only: job[:only],
        except: job[:except],
        allow_failure: job[:allow_failure] || false,
        when: job[:when] || 'on_success',
        options: {
          image: job[:image] || @image,
          services: job[:services] || @services,
          artifacts: job[:artifacts],
          cache: job[:cache] || @cache,
          dependencies: job[:dependencies],
<<<<<<< HEAD
          finally_script: job[:finally_script] || @finally_script,
=======
          after_script: @after_script,
>>>>>>> a0afeefd
        }.compact
      }
    end

    def validate!
      unless validate_array_of_strings(@before_script)
        raise ValidationError, "before_script should be an array of strings"
      end

      unless @after_script.nil? || validate_array_of_strings(@after_script)
        raise ValidationError, "after_script should be an array of strings"
      end

      unless @image.nil? || @image.is_a?(String)
        raise ValidationError, "image should be a string"
      end

      unless @services.nil? || validate_array_of_strings(@services)
        raise ValidationError, "services should be an array of strings"
      end

      unless @stages.nil? || validate_array_of_strings(@stages)
        raise ValidationError, "stages should be an array of strings"
      end

      unless @variables.nil? || validate_variables(@variables)
        raise ValidationError, "variables should be a map of key-valued strings"
      end

      if @cache
        if @cache[:key] && !validate_string(@cache[:key])
          raise ValidationError, "cache:key parameter should be a string"
        end

        if @cache[:untracked] && !validate_boolean(@cache[:untracked])
          raise ValidationError, "cache:untracked parameter should be an boolean"
        end

        if @cache[:paths] && !validate_array_of_strings(@cache[:paths])
          raise ValidationError, "cache:paths parameter should be an array of strings"
        end
      end

      @jobs.each do |name, job|
        validate_job!(name, job)
      end

      true
    end

    def validate_job!(name, job)
      validate_job_name!(name)
      validate_job_keys!(name, job)
      validate_job_types!(name, job)

      validate_job_stage!(name, job) if job[:stage]
      validate_job_cache!(name, job) if job[:cache]
      validate_job_artifacts!(name, job) if job[:artifacts]
      validate_job_dependencies!(name, job) if job[:dependencies]
    end

    private

    def validate_job_name!(name)
      if name.blank? || !validate_string(name)
        raise ValidationError, "job name should be non-empty string"
      end
    end

    def validate_job_keys!(name, job)
      job.keys.each do |key|
        unless ALLOWED_JOB_KEYS.include? key
          raise ValidationError, "#{name} job: unknown parameter #{key}"
        end
      end
    end

    def validate_job_types!(name, job)
      if !validate_string(job[:script]) && !validate_array_of_strings(job[:script])
        raise ValidationError, "#{name} job: script should be a string or an array of a strings"
      end

      if job[:before_script] && !validate_array_of_strings(job[:before_script])
        raise ValidationError, "#{name} job: before_script should be an array of strings"
      end

      if job[:finally_script] && !validate_array_of_strings(job[:finally_script])
        raise ValidationError, "#{name} job: finally_script should be an array of strings"
      end

      if job[:image] && !validate_string(job[:image])
        raise ValidationError, "#{name} job: image should be a string"
      end

      if job[:services] && !validate_array_of_strings(job[:services])
        raise ValidationError, "#{name} job: services should be an array of strings"
      end

      if job[:tags] && !validate_array_of_strings(job[:tags])
        raise ValidationError, "#{name} job: tags parameter should be an array of strings"
      end

      if job[:only] && !validate_array_of_strings(job[:only])
        raise ValidationError, "#{name} job: only parameter should be an array of strings"
      end

      if job[:except] && !validate_array_of_strings(job[:except])
        raise ValidationError, "#{name} job: except parameter should be an array of strings"
      end

      if job[:allow_failure] && !validate_boolean(job[:allow_failure])
        raise ValidationError, "#{name} job: allow_failure parameter should be an boolean"
      end

      if job[:when] && !job[:when].in?(%w(on_success on_failure always))
        raise ValidationError, "#{name} job: when parameter should be on_success, on_failure or always"
      end
    end

    def validate_job_stage!(name, job)
      unless job[:stage].is_a?(String) && job[:stage].in?(stages)
        raise ValidationError, "#{name} job: stage parameter should be #{stages.join(", ")}"
      end
    end

    def validate_job_cache!(name, job)
      if job[:cache][:key] && !validate_string(job[:cache][:key])
        raise ValidationError, "#{name} job: cache:key parameter should be a string"
      end

      if job[:cache][:untracked] && !validate_boolean(job[:cache][:untracked])
        raise ValidationError, "#{name} job: cache:untracked parameter should be an boolean"
      end

      if job[:cache][:paths] && !validate_array_of_strings(job[:cache][:paths])
        raise ValidationError, "#{name} job: cache:paths parameter should be an array of strings"
      end
    end

    def validate_job_artifacts!(name, job)
      if job[:artifacts][:name] && !validate_string(job[:artifacts][:name])
        raise ValidationError, "#{name} job: artifacts:name parameter should be a string"
      end

      if job[:artifacts][:untracked] && !validate_boolean(job[:artifacts][:untracked])
        raise ValidationError, "#{name} job: artifacts:untracked parameter should be an boolean"
      end

      if job[:artifacts][:paths] && !validate_array_of_strings(job[:artifacts][:paths])
        raise ValidationError, "#{name} job: artifacts:paths parameter should be an array of strings"
      end
    end

    def validate_job_dependencies!(name, job)
      if !validate_array_of_strings(job[:dependencies])
        raise ValidationError, "#{name} job: dependencies parameter should be an array of strings"
      end

      stage_index = stages.index(job[:stage])

      job[:dependencies].each do |dependency|
        raise ValidationError, "#{name} job: undefined dependency: #{dependency}" unless @jobs[dependency.to_sym]

        unless stages.index(@jobs[dependency.to_sym][:stage]) < stage_index
          raise ValidationError, "#{name} job: dependency #{dependency} is not defined in prior stages"
        end
      end
    end

    def validate_array_of_strings(values)
      values.is_a?(Array) && values.all? { |value| validate_string(value) }
    end

    def validate_variables(variables)
      variables.is_a?(Hash) && variables.all? { |key, value| validate_string(key) && validate_string(value) }
    end

    def validate_string(value)
      value.is_a?(String) || value.is_a?(Symbol)
    end

    def validate_boolean(value)
      value.in?([true, false])
    end

    def process?(only_params, except_params, ref, tag, trigger_request)
      if only_params.present?
        return false unless matching?(only_params, ref, tag, trigger_request)
      end

      if except_params.present?
        return false if matching?(except_params, ref, tag, trigger_request)
      end

      true
    end

    def matching?(patterns, ref, tag, trigger_request)
      patterns.any? do |pattern|
        match_ref?(pattern, ref, tag, trigger_request)
      end
    end

    def match_ref?(pattern, ref, tag, trigger_request)
      pattern, path = pattern.split('@', 2)
      return false if path && path != self.path
      return true if tag && pattern == 'tags'
      return true if !tag && pattern == 'branches'
      return true if trigger_request.present? && pattern == 'triggers'

      if pattern.first == "/" && pattern.last == "/"
        Regexp.new(pattern[1...-1]) =~ ref
      else
        pattern == ref
      end
    end
  end
end<|MERGE_RESOLUTION|>--- conflicted
+++ resolved
@@ -7,7 +7,7 @@
     ALLOWED_YAML_KEYS = [:before_script, :after_script, :image, :services, :types, :stages, :variables, :cache]
     ALLOWED_JOB_KEYS = [:tags, :script, :only, :except, :type, :image, :services,
                         :allow_failure, :type, :stage, :when, :artifacts, :cache,
-                        :dependencies, :before_script, :finally_script]
+                        :dependencies, :before_script, :after_script]
 
     attr_reader :before_script, :after_script, :image, :services, :variables, :path, :cache
 
@@ -86,11 +86,7 @@
           artifacts: job[:artifacts],
           cache: job[:cache] || @cache,
           dependencies: job[:dependencies],
-<<<<<<< HEAD
-          finally_script: job[:finally_script] || @finally_script,
-=======
-          after_script: @after_script,
->>>>>>> a0afeefd
+          after_script: job[:after_script] || @after_script,
         }.compact
       }
     end
@@ -177,8 +173,8 @@
         raise ValidationError, "#{name} job: before_script should be an array of strings"
       end
 
-      if job[:finally_script] && !validate_array_of_strings(job[:finally_script])
-        raise ValidationError, "#{name} job: finally_script should be an array of strings"
+      if job[:after_script] && !validate_array_of_strings(job[:after_script])
+        raise ValidationError, "#{name} job: after_script should be an array of strings"
       end
 
       if job[:image] && !validate_string(job[:image])
