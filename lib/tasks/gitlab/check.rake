--- conflicted
+++ resolved
@@ -724,11 +724,7 @@
         return
       end
 
-<<<<<<< HEAD
-      if File.stat(repo_base_path).mode.to_s(8).ends_with?("6770")
-=======
-      if `stat --printf %a #{repo_base_path}` == "2770"
->>>>>>> f4175219
+      if File.stat(repo_base_path).mode.to_s(8).ends_with?("2770")
         puts "yes".green
       else
         puts "no".red
