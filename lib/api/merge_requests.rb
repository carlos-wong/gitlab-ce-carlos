# frozen_string_literal: true

module API
  class MergeRequests < Grape::API
    include PaginationParams

    before { authenticate_non_get! }

    helpers ::Gitlab::IssuableMetadata

    # EE::API::MergeRequests would override the following helpers
    helpers do
      params :optional_params_ee do
      end

      params :optional_merge_requests_search_params do
      end
    end

    def self.update_params_at_least_one_of
      %i[
        assignee_id
        assignee_ids
        description
        labels
        milestone_id
        remove_source_branch
        state_event
        target_branch
        title
        discussion_locked
        squash
      ]
    end

    helpers do
      # rubocop: disable CodeReuse/ActiveRecord
      def find_merge_requests(args = {})
        args = declared_params.merge(args)
        args[:milestone_title] = args.delete(:milestone)
        args[:label_name] = args.delete(:labels)
        args[:scope] = args[:scope].underscore if args[:scope]

        merge_requests = MergeRequestsFinder.new(current_user, args).execute
                           .reorder(order_options_with_tie_breaker)
        merge_requests = paginate(merge_requests)
                           .preload(:source_project, :target_project)

        return merge_requests if args[:view] == 'simple'

        merge_requests
          .with_api_entity_associations
      end
      # rubocop: enable CodeReuse/ActiveRecord

      def merge_request_pipelines_with_access
        authorize! :read_pipeline, user_project

        mr = find_merge_request_with_access(params[:merge_request_iid])
        mr.all_pipelines
      end

      def check_sha_param!(params, merge_request)
        if params[:sha] && merge_request.diff_head_sha != params[:sha]
          render_api_error!("SHA does not match HEAD of source branch: #{merge_request.diff_head_sha}", 409)
        end
      end

      def serializer_options_for(merge_requests)
        options = { with: Entities::MergeRequestBasic, current_user: current_user }

        if params[:view] == 'simple'
          options[:with] = Entities::MergeRequestSimple
        else
          options[:issuable_metadata] = issuable_meta_data(merge_requests, 'MergeRequest')
        end

        options
      end

      def authorize_push_to_merge_request!(merge_request)
        forbidden!('Source branch does not exist') unless
          merge_request.source_branch_exists?

        user_access = Gitlab::UserAccess.new(
          current_user,
          project: merge_request.source_project
        )

        forbidden!('Cannot push to source branch') unless
          user_access.can_push_to_branch?(merge_request.source_branch)
      end

      params :merge_requests_params do
        optional :state, type: String, values: %w[opened closed locked merged all], default: 'all',
                         desc: 'Return opened, closed, locked, merged, or all merge requests'
        optional :order_by, type: String, values: %w[created_at updated_at], default: 'created_at',
                            desc: 'Return merge requests ordered by `created_at` or `updated_at` fields.'
        optional :sort, type: String, values: %w[asc desc], default: 'desc',
                        desc: 'Return merge requests sorted in `asc` or `desc` order.'
        optional :milestone, type: String, desc: 'Return merge requests for a specific milestone'
        optional :labels, type: Array[String], coerce_with: Validations::Types::LabelsList.coerce, desc: 'Comma-separated list of label names'
        optional :created_after, type: DateTime, desc: 'Return merge requests created after the specified time'
        optional :created_before, type: DateTime, desc: 'Return merge requests created before the specified time'
        optional :updated_after, type: DateTime, desc: 'Return merge requests updated after the specified time'
        optional :updated_before, type: DateTime, desc: 'Return merge requests updated before the specified time'
        optional :view, type: String, values: %w[simple], desc: 'If simple, returns the `iid`, URL, title, description, and basic state of merge request'
        optional :author_id, type: Integer, desc: 'Return merge requests which are authored by the user with the given ID'
        optional :assignee_id, types: [Integer, String], integer_none_any: true,
                               desc: 'Return merge requests which are assigned to the user with the given ID'
        optional :scope, type: String, values: %w[created-by-me assigned-to-me created_by_me assigned_to_me all],
                         desc: 'Return merge requests for the given scope: `created_by_me`, `assigned_to_me` or `all`'
        optional :my_reaction_emoji, type: String, desc: 'Return issues reacted by the authenticated user by the given emoji'
        optional :source_branch, type: String, desc: 'Return merge requests with the given source branch'
        optional :source_project_id, type: Integer, desc: 'Return merge requests with the given source project id'
        optional :target_branch, type: String, desc: 'Return merge requests with the given target branch'
        optional :search, type: String, desc: 'Search merge requests for text present in the title, description, or any combination of these'
        optional :in, type: String, desc: '`title`, `description`, or a string joining them with comma'
        optional :wip, type: String, values: %w[yes no], desc: 'Search merge requests for WIP in the title'

        use :optional_merge_requests_search_params
        use :pagination
      end
    end

    resource :merge_requests do
      desc 'List merge requests' do
        success Entities::MergeRequestBasic
      end
      params do
        use :merge_requests_params
        optional :scope, type: String, values: %w[created-by-me assigned-to-me created_by_me assigned_to_me all], default: 'created_by_me',
                         desc: 'Return merge requests for the given scope: `created_by_me`, `assigned_to_me` or `all`'
      end
      get do
        authenticate! unless params[:scope] == 'all'
        merge_requests = find_merge_requests

        present merge_requests, serializer_options_for(merge_requests)
      end
    end

    params do
      requires :id, type: String, desc: 'The ID of a group'
    end
    resource :groups, requirements: API::NAMESPACE_OR_PROJECT_REQUIREMENTS do
      desc 'Get a list of group merge requests' do
        success Entities::MergeRequestBasic
      end
      params do
        use :merge_requests_params
      end
      get ":id/merge_requests" do
        group = find_group!(params[:id])

        merge_requests = find_merge_requests(group_id: group.id, include_subgroups: true)

        present merge_requests, serializer_options_for(merge_requests)
      end
    end

    params do
      requires :id, type: String, desc: 'The ID of a project'
    end
    resource :projects, requirements: API::NAMESPACE_OR_PROJECT_REQUIREMENTS do
      include TimeTrackingEndpoints

      helpers do
        def handle_merge_request_errors!(errors)
          if errors[:project_access].any?
            error!(errors[:project_access], 422)
          elsif errors[:branch_conflict].any?
            error!(errors[:branch_conflict], 422)
          elsif errors[:validate_fork].any?
            error!(errors[:validate_fork], 422)
          elsif errors[:validate_branches].any?
            conflict!(errors[:validate_branches])
          elsif errors[:base].any?
            error!(errors[:base], 422)
          end

          render_api_error!(errors, 400)
        end

        params :optional_params do
          optional :description, type: String, desc: 'The description of the merge request'
          optional :assignee_id, type: Integer, desc: 'The ID of a user to assign the merge request'
          optional :assignee_ids, type: Array[Integer], desc: 'The array of user IDs to assign issue'
          optional :milestone_id, type: Integer, desc: 'The ID of a milestone to assign the merge request'
          optional :labels, type: Array[String], coerce_with: Validations::Types::LabelsList.coerce, desc: 'Comma-separated list of label names'
          optional :remove_source_branch, type: Boolean, desc: 'Remove source branch when merging'
          optional :allow_collaboration, type: Boolean, desc: 'Allow commits from members who can merge to the target branch'
          optional :allow_maintainer_to_push, type: Boolean, as: :allow_collaboration, desc: '[deprecated] See allow_collaboration'
          optional :squash, type: Grape::API::Boolean, desc: 'When true, the commits will be squashed into a single commit on merge'

          use :optional_params_ee
        end
      end

      desc 'List merge requests' do
        success Entities::MergeRequestBasic
      end
      params do
        use :merge_requests_params
        optional :iids, type: Array[Integer], desc: 'The IID array of merge requests'
      end
      get ":id/merge_requests" do
        authorize! :read_merge_request, user_project

        merge_requests = find_merge_requests(project_id: user_project.id)

        options = serializer_options_for(merge_requests)
        options[:project] = user_project

        present merge_requests, options
      end

      desc 'Create a merge request' do
        success Entities::MergeRequest
      end
      params do
        requires :title, type: String, desc: 'The title of the merge request'
        requires :source_branch, type: String, desc: 'The source branch'
        requires :target_branch, type: String, desc: 'The target branch'
        optional :target_project_id, type: Integer,
                                     desc: 'The target project of the merge request defaults to the :id of the project'
        use :optional_params
      end
      post ":id/merge_requests" do
        Gitlab::QueryLimiting.whitelist('https://gitlab.com/gitlab-org/gitlab-ce/issues/42316')

        authorize! :create_merge_request_from, user_project

        mr_params = declared_params(include_missing: false)
        mr_params[:force_remove_source_branch] = mr_params.delete(:remove_source_branch)
        mr_params = convert_parameters_from_legacy_format(mr_params)

        merge_request = ::MergeRequests::CreateService.new(user_project, current_user, mr_params).execute

        if merge_request.valid?
          present merge_request, with: Entities::MergeRequest, current_user: current_user, project: user_project
        else
          handle_merge_request_errors! merge_request.errors
        end
      end

      desc 'Delete a merge request'
      params do
        requires :merge_request_iid, type: Integer, desc: 'The IID of a merge request'
      end
      delete ":id/merge_requests/:merge_request_iid" do
        merge_request = find_project_merge_request(params[:merge_request_iid])

        authorize!(:destroy_merge_request, merge_request)

        destroy_conditionally!(merge_request) do |merge_request|
          Issuable::DestroyService.new(user_project, current_user).execute(merge_request)
        end
      end

      params do
        requires :merge_request_iid, type: Integer, desc: 'The IID of a merge request'
        optional :render_html, type: Boolean, desc: 'Returns the description and title rendered HTML'
        optional :include_diverged_commits_count, type: Boolean, desc: 'Returns the commits count behind the target branch'
        optional :include_rebase_in_progress, type: Boolean, desc: 'Returns whether a rebase operation is ongoing '
      end
      desc 'Get a single merge request' do
        success Entities::MergeRequest
      end
      get ':id/merge_requests/:merge_request_iid' do
        merge_request = find_merge_request_with_access(params[:merge_request_iid])

        present merge_request,
          with: Entities::MergeRequest,
          current_user: current_user,
          project: user_project,
          render_html: params[:render_html],
          include_diverged_commits_count: params[:include_diverged_commits_count],
          include_rebase_in_progress: params[:include_rebase_in_progress]
      end

      desc 'Get the participants of a merge request' do
        success Entities::UserBasic
      end
      get ':id/merge_requests/:merge_request_iid/participants' do
        merge_request = find_merge_request_with_access(params[:merge_request_iid])
        participants = ::Kaminari.paginate_array(merge_request.participants)

        present paginate(participants), with: Entities::UserBasic
      end

      desc 'Get the commits of a merge request' do
        success Entities::Commit
      end
      get ':id/merge_requests/:merge_request_iid/commits' do
        merge_request = find_merge_request_with_access(params[:merge_request_iid])
        commits = ::Kaminari.paginate_array(merge_request.commits)

        present paginate(commits), with: Entities::Commit
      end

      desc 'Show the merge request changes' do
        success Entities::MergeRequestChanges
      end
      get ':id/merge_requests/:merge_request_iid/changes' do
        merge_request = find_merge_request_with_access(params[:merge_request_iid])

        present merge_request, with: Entities::MergeRequestChanges, current_user: current_user, project: user_project
      end

      desc 'Get the merge request pipelines' do
        success Entities::PipelineBasic
      end
      get ':id/merge_requests/:merge_request_iid/pipelines' do
        pipelines = merge_request_pipelines_with_access

        present paginate(pipelines), with: Entities::PipelineBasic
      end

      desc 'Update a merge request' do
        success Entities::MergeRequest
      end
      params do
        optional :title, type: String, allow_blank: false, desc: 'The title of the merge request'
        optional :target_branch, type: String, allow_blank: false, desc: 'The target branch'
        optional :state_event, type: String, values: %w[close reopen],
                               desc: 'Status of the merge request'
        optional :discussion_locked, type: Boolean, desc: 'Whether the MR discussion is locked'

        use :optional_params
        at_least_one_of(*::API::MergeRequests.update_params_at_least_one_of)
      end
      put ':id/merge_requests/:merge_request_iid' do
        Gitlab::QueryLimiting.whitelist('https://gitlab.com/gitlab-org/gitlab-ce/issues/42318')

        merge_request = find_merge_request_with_access(params.delete(:merge_request_iid), :update_merge_request)

        mr_params = declared_params(include_missing: false)
<<<<<<< HEAD

        mr_params[:force_remove_source_branch] = mr_params.delete(:remove_source_branch) if mr_params.has_key?(:remove_source_branch)
=======
        mr_params[:force_remove_source_branch] = mr_params.delete(:remove_source_branch) if mr_params.has_key?(:remove_source_branch)
        mr_params = convert_parameters_from_legacy_format(mr_params)
>>>>>>> d748f2a6

        merge_request = ::MergeRequests::UpdateService.new(user_project, current_user, mr_params).execute(merge_request)

        if merge_request.valid?
          present merge_request, with: Entities::MergeRequest, current_user: current_user, project: user_project
        else
          handle_merge_request_errors! merge_request.errors
        end
      end

      desc 'Merge a merge request' do
        success Entities::MergeRequest
      end
      params do
        optional :merge_commit_message, type: String, desc: 'Custom merge commit message'
        optional :squash_commit_message, type: String, desc: 'Custom squash commit message'
        optional :should_remove_source_branch, type: Boolean,
                                               desc: 'When true, the source branch will be deleted if possible'
        optional :merge_when_pipeline_succeeds, type: Boolean,
                                                desc: 'When true, this merge request will be merged when the pipeline succeeds'
        optional :sha, type: String, desc: 'When present, must have the HEAD SHA of the source branch'
        optional :squash, type: Grape::API::Boolean, desc: 'When true, the commits will be squashed into a single commit on merge'
      end
      put ':id/merge_requests/:merge_request_iid/merge' do
        Gitlab::QueryLimiting.whitelist('https://gitlab.com/gitlab-org/gitlab-ce/issues/42317')

        merge_request = find_project_merge_request(params[:merge_request_iid])
        merge_when_pipeline_succeeds = to_boolean(params[:merge_when_pipeline_succeeds])

        if merge_when_pipeline_succeeds || merge_request.merge_when_pipeline_succeeds
          render_api_error!('Not allowed: pipeline does not exist', 405) unless merge_request.head_pipeline
        end

        # Merge request can not be merged
        # because user dont have permissions to push into target branch
        unauthorized! unless merge_request.can_be_merged_by?(current_user)

        not_allowed! unless merge_request.mergeable_state?(skip_ci_check: merge_when_pipeline_succeeds)

        render_api_error!('Branch cannot be merged', 406) unless merge_request.mergeable?(skip_ci_check: merge_when_pipeline_succeeds)

        check_sha_param!(params, merge_request)

        merge_request.update(squash: params[:squash]) if params[:squash]

        merge_params = HashWithIndifferentAccess.new(
          commit_message: params[:merge_commit_message],
          squash_commit_message: params[:squash_commit_message],
          should_remove_source_branch: params[:should_remove_source_branch]
        )

        if merge_when_pipeline_succeeds && merge_request.head_pipeline && merge_request.head_pipeline.active?
          ::MergeRequests::MergeWhenPipelineSucceedsService
            .new(merge_request.target_project, current_user, merge_params)
            .execute(merge_request)
        else
          ::MergeRequests::MergeService
            .new(merge_request.target_project, current_user, merge_params)
            .execute(merge_request)
        end

        present merge_request, with: Entities::MergeRequest, current_user: current_user, project: user_project
      end

      desc 'Merge a merge request to its default temporary merge ref path'
      params do
        optional :merge_commit_message, type: String, desc: 'Custom merge commit message'
      end
      put ':id/merge_requests/:merge_request_iid/merge_to_ref' do
        merge_request = find_project_merge_request(params[:merge_request_iid])

        authorize! :admin_merge_request, user_project

        merge_params = {
          commit_message: params[:merge_commit_message]
        }

        result = ::MergeRequests::MergeToRefService
          .new(merge_request.target_project, current_user, merge_params)
          .execute(merge_request)

        if result[:status] == :success
          present result.slice(:commit_id), 200
        else
          http_status = result[:http_status] || 400
          render_api_error!(result[:message], http_status)
        end
      end

      desc 'Cancel merge if "Merge When Pipeline Succeeds" is enabled' do
        success Entities::MergeRequest
      end
      post ':id/merge_requests/:merge_request_iid/cancel_merge_when_pipeline_succeeds' do
        merge_request = find_project_merge_request(params[:merge_request_iid])

        unauthorized! unless merge_request.can_cancel_merge_when_pipeline_succeeds?(current_user)

        ::MergeRequests::MergeWhenPipelineSucceedsService
          .new(merge_request.target_project, current_user)
          .cancel(merge_request)
      end

      desc 'Rebase the merge request against its target branch' do
        detail 'This feature was added in GitLab 11.6'
      end
      put ':id/merge_requests/:merge_request_iid/rebase' do
        merge_request = find_project_merge_request(params[:merge_request_iid])

        authorize_push_to_merge_request!(merge_request)

        RebaseWorker.perform_async(merge_request.id, current_user.id)

        status :accepted
      end

      desc 'List issues that will be closed on merge' do
        success Entities::MRNote
      end
      params do
        use :pagination
      end
      get ':id/merge_requests/:merge_request_iid/closes_issues' do
        merge_request = find_merge_request_with_access(params[:merge_request_iid])
        issues = ::Kaminari.paginate_array(merge_request.visible_closing_issues_for(current_user))
        issues = paginate(issues)

        external_issues, internal_issues = issues.partition { |issue| issue.is_a?(ExternalIssue) }

        data = Entities::IssueBasic.represent(internal_issues, current_user: current_user)
        data += Entities::ExternalIssue.represent(external_issues, current_user: current_user)

        data.as_json
      end
    end
  end
end<|MERGE_RESOLUTION|>--- conflicted
+++ resolved
@@ -336,13 +336,8 @@
         merge_request = find_merge_request_with_access(params.delete(:merge_request_iid), :update_merge_request)
 
         mr_params = declared_params(include_missing: false)
-<<<<<<< HEAD
-
-        mr_params[:force_remove_source_branch] = mr_params.delete(:remove_source_branch) if mr_params.has_key?(:remove_source_branch)
-=======
         mr_params[:force_remove_source_branch] = mr_params.delete(:remove_source_branch) if mr_params.has_key?(:remove_source_branch)
         mr_params = convert_parameters_from_legacy_format(mr_params)
->>>>>>> d748f2a6
 
         merge_request = ::MergeRequests::UpdateService.new(user_project, current_user, mr_params).execute(merge_request)
 
