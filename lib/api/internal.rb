# frozen_string_literal: true

module API
  # Internal access API
  class Internal < Grape::API
    before { authenticate_by_gitlab_shell_token! }

    helpers ::API::Helpers::InternalHelpers
    helpers ::Gitlab::Identifier

    UNKNOWN_CHECK_RESULT_ERROR = 'Unknown check result'.freeze

    helpers do
      def response_with_status(code: 200, success: true, message: nil, **extra_options)
        status code
        { status: success, message: message }.merge(extra_options).compact
      end

      def lfs_authentication_url(project)
        # This is a separate method so that EE can alter its behaviour more
        # easily.
        project.http_url_to_repo
      end
    end

    namespace 'internal' do
      # Check if git command is allowed for project
      #
      # Params:
      #   key_id - ssh key id for Git over SSH
      #   user_id - user id for Git over HTTP or over SSH in keyless SSH CERT mode
      #   username - user name for Git over SSH in keyless SSH cert mode
      #   protocol - Git access protocol being used, e.g. HTTP or SSH
      #   project - project full_path (not path on disk)
      #   action - git action (git-upload-pack or git-receive-pack)
      #   changes - changes as "oldrev newrev ref", see Gitlab::ChangesList
      # rubocop: disable CodeReuse/ActiveRecord
      post "/allowed" do
        # Stores some Git-specific env thread-safely
        env = parse_env
        Gitlab::Git::HookEnv.set(gl_repository, env) if project

        actor =
          if params[:key_id]
            Key.find_by(id: params[:key_id])
          elsif params[:user_id]
            User.find_by(id: params[:user_id])
          elsif params[:username]
            UserFinder.new(params[:username]).find_by_username
          end

        protocol = params[:protocol]

        actor.update_last_used_at if actor.is_a?(Key)
        user =
          if actor.is_a?(Key)
            actor.user
          else
            actor
          end

        access_checker_klass = repo_type.access_checker_class
        access_checker = access_checker_klass.new(actor, project,
          protocol, authentication_abilities: ssh_authentication_abilities,
                    namespace_path: namespace_path, project_path: project_path,
                    redirected_path: redirected_path)

        check_result = begin
                         result = access_checker.check(params[:action], params[:changes])
                         @project ||= access_checker.project
                         result
                       rescue Gitlab::GitAccess::UnauthorizedError => e
                         break response_with_status(code: 401, success: false, message: e.message)
                       rescue Gitlab::GitAccess::TimeoutError => e
                         break response_with_status(code: 503, success: false, message: e.message)
                       rescue Gitlab::GitAccess::NotFoundError => e
                         break response_with_status(code: 404, success: false, message: e.message)
                       end

        log_user_activity(actor)

        case check_result
        when ::Gitlab::GitAccessResult::Success
          payload = {
            gl_repository: gl_repository,
            gl_project_path: gl_project_path,
            gl_id: Gitlab::GlId.gl_id(user),
            gl_username: user&.username,
            git_config_options: [],
            gitaly: gitaly_payload(params[:action]),
            gl_console_messages: check_result.console_messages
          }

          # Custom option for git-receive-pack command
          receive_max_input_size = Gitlab::CurrentSettings.receive_max_input_size.to_i
          if receive_max_input_size > 0
            payload[:git_config_options] << "receive.maxInputSize=#{receive_max_input_size.megabytes}"
          end

          response_with_status(**payload)
        when ::Gitlab::GitAccessResult::CustomAction
          response_with_status(code: 300, message: check_result.message, payload: check_result.payload)
        else
          response_with_status(code: 500, success: false, message: UNKNOWN_CHECK_RESULT_ERROR)
        end
      end
      # rubocop: enable CodeReuse/ActiveRecord

      # rubocop: disable CodeReuse/ActiveRecord
      post "/lfs_authenticate" do
        status 200

        if params[:key_id]
          actor = Key.find(params[:key_id])
          actor.update_last_used_at
        elsif params[:user_id]
          actor = User.find_by(id: params[:user_id])
          raise ActiveRecord::RecordNotFound.new("No such user id!") unless actor
        else
          raise ActiveRecord::RecordNotFound.new("No key_id or user_id passed!")
        end

        Gitlab::LfsToken
          .new(actor)
          .authentication_payload(lfs_authentication_url(project))
      end
      # rubocop: enable CodeReuse/ActiveRecord

      get "/merge_request_urls" do
        merge_request_urls
      end

      #
      # Get a ssh key using the fingerprint
      #
      # rubocop: disable CodeReuse/ActiveRecord
      get "/authorized_keys" do
        fingerprint = params.fetch(:fingerprint) do
          Gitlab::InsecureKeyFingerprint.new(params.fetch(:key)).fingerprint
        end
        key = Key.find_by(fingerprint: fingerprint)
        not_found!("Key") if key.nil?
        present key, with: Entities::SSHKey
      end
      # rubocop: enable CodeReuse/ActiveRecord

      #
      # Discover user by ssh key, user id or username
      #
      # rubocop: disable CodeReuse/ActiveRecord
      get "/discover" do
        if params[:key_id]
          key = Key.find(params[:key_id])
          user = key.user
        elsif params[:user_id]
          user = User.find_by(id: params[:user_id])
        elsif params[:username]
          user = UserFinder.new(params[:username]).find_by_username
        end

        present user, with: Entities::UserSafe
      end
      # rubocop: enable CodeReuse/ActiveRecord

      get "/check" do
        {
          api_version: API.version,
          gitlab_version: Gitlab::VERSION,
          gitlab_rev: Gitlab.revision,
          redis: redis_ping
        }
      end

      get "/broadcast_messages" do
        if messages = BroadcastMessage.current
          present messages, with: Entities::BroadcastMessage
        else
          []
        end
      end

      get "/broadcast_message" do
        if message = BroadcastMessage.current&.last
          present message, with: Entities::BroadcastMessage
        else
          {}
        end
      end

      # rubocop: disable CodeReuse/ActiveRecord
      post '/two_factor_recovery_codes' do
        status 200

        if params[:key_id]
          key = Key.find_by(id: params[:key_id])

          if key
            key.update_last_used_at
          else
            break { 'success' => false, 'message' => 'Could not find the given key' }
          end

          if key.is_a?(DeployKey)
            break { success: false, message: 'Deploy keys cannot be used to retrieve recovery codes' }
          end

          user = key.user

          unless user
            break { success: false, message: 'Could not find a user for the given key' }
          end
        elsif params[:user_id]
          user = User.find_by(id: params[:user_id])

          unless user
            break { success: false, message: 'Could not find the given user' }
          end
        end

        unless user.two_factor_enabled?
          break { success: false, message: 'Two-factor authentication is not enabled for this user' }
        end

        codes = nil

        ::Users::UpdateService.new(current_user, user: user).execute! do |user|
          codes = user.generate_otp_backup_codes!
        end

        { success: true, recovery_codes: codes }
      end
      # rubocop: enable CodeReuse/ActiveRecord

      post '/pre_receive' do
        status 200

        reference_counter_increased = Gitlab::ReferenceCounter.new(params[:gl_repository]).increase

        { reference_counter_increased: reference_counter_increased }
      end

      post "/notify_post_receive" do
        status 200

        # TODO: Re-enable when Gitaly is processing the post-receive notification
        # return unless Gitlab::GitalyClient.enabled?
        #
        # begin
        #   repository = wiki? ? project.wiki.repository : project.repository
        #   Gitlab::GitalyClient::NotificationService.new(repository.raw_repository).post_receive
        # rescue GRPC::Unavailable => e
        #   render_api_error!(e, 500)
        # end
      end

      post '/post_receive' do
        status 200

        output = {} # Messages to gitlab-shell
        user = identify(params[:identifier])
        project = Gitlab::GlRepository.parse(params[:gl_repository]).first
        push_options = Gitlab::PushOptions.new(params[:push_options])

        PostReceive.perform_async(params[:gl_repository], params[:identifier],
          params[:changes], push_options.as_json)

        if Feature.enabled?(:mr_push_options, default_enabled: true)
<<<<<<< HEAD
=======
          Gitlab::QueryLimiting.whitelist('https://gitlab.com/gitlab-org/gitlab-ce/issues/61359')

>>>>>>> d748f2a6
          mr_options = push_options.get(:merge_request)
          output.merge!(process_mr_push_options(mr_options, project, user, params[:changes])) if mr_options.present?
        end

        broadcast_message = BroadcastMessage.current&.last&.message
        reference_counter_decreased = Gitlab::ReferenceCounter.new(params[:gl_repository]).decrease

        output.merge!(
          broadcast_message: broadcast_message,
          reference_counter_decreased: reference_counter_decreased,
          merge_request_urls: merge_request_urls
        )

        # A user is not guaranteed to be returned; an orphaned write deploy
        # key could be used
        if user
          redirect_message = Gitlab::Checks::ProjectMoved.fetch_message(user.id, project.id)
          project_created_message = Gitlab::Checks::ProjectCreated.fetch_message(user.id, project.id)

          output[:redirected_message] = redirect_message if redirect_message
          output[:project_created_message] = project_created_message if project_created_message
        end

        output
      end
    end
  end
end<|MERGE_RESOLUTION|>--- conflicted
+++ resolved
@@ -265,11 +265,8 @@
           params[:changes], push_options.as_json)
 
         if Feature.enabled?(:mr_push_options, default_enabled: true)
-<<<<<<< HEAD
-=======
           Gitlab::QueryLimiting.whitelist('https://gitlab.com/gitlab-org/gitlab-ce/issues/61359')
 
->>>>>>> d748f2a6
           mr_options = push_options.get(:merge_request)
           output.merge!(process_mr_push_options(mr_options, project, user, params[:changes])) if mr_options.present?
         end
