module API
  class Users < Grape::API
    include PaginationParams
    include APIGuard

    allow_access_with_scope :read_user, if: -> (request) { request.get? }

    before do
<<<<<<< HEAD
      authenticate!
=======
      allow_access_with_scope :read_user if request.get?
>>>>>>> 016b9f25
    end

    resource :users, requirements: { uid: /[0-9]*/, id: /[0-9]*/ } do
      before do
        authenticate_non_get!
      end

      helpers do
        def find_user(params)
          id = params[:user_id] || params[:id]
          User.find_by(id: id) || not_found!('User')
        end

        params :optional_attributes do
          optional :skype, type: String, desc: 'The Skype username'
          optional :linkedin, type: String, desc: 'The LinkedIn username'
          optional :twitter, type: String, desc: 'The Twitter username'
          optional :website_url, type: String, desc: 'The website of the user'
          optional :organization, type: String, desc: 'The organization of the user'
          optional :projects_limit, type: Integer, desc: 'The number of projects a user can create'
          optional :extern_uid, type: String, desc: 'The external authentication provider UID'
          optional :provider, type: String, desc: 'The external provider'
          optional :bio, type: String, desc: 'The biography of the user'
          optional :location, type: String, desc: 'The location of the user'
          optional :admin, type: Boolean, desc: 'Flag indicating the user is an administrator'
          optional :can_create_group, type: Boolean, desc: 'Flag indicating the user can create groups'
          optional :skip_confirmation, type: Boolean, default: false, desc: 'Flag indicating the account is confirmed'
          optional :external, type: Boolean, desc: 'Flag indicating the user is an external user'
          optional :avatar, type: File, desc: 'Avatar image for user'
          all_or_none_of :extern_uid, :provider
        end
      end

      desc 'Get the list of users' do
        success Entities::UserBasic
      end
      params do
        # CE
        optional :username, type: String, desc: 'Get a single user with a specific username'
        optional :extern_uid, type: String, desc: 'Get a single user with a specific external authentication provider UID'
        optional :provider, type: String, desc: 'The external provider'
        optional :search, type: String, desc: 'Search for a username'
        optional :active, type: Boolean, default: false, desc: 'Filters only active users'
        optional :external, type: Boolean, default: false, desc: 'Filters only external users'
        optional :blocked, type: Boolean, default: false, desc: 'Filters only blocked users'
        all_or_none_of :extern_uid, :provider

        use :pagination
      end
      get do
        authenticated_as_admin! if params[:external].present? || (params[:extern_uid].present? && params[:provider].present?)

        users = UsersFinder.new(current_user, params).execute

        authorized = can?(current_user, :read_users_list)

        # When `current_user` is not present, require that the `username`
        # parameter is passed, to prevent an unauthenticated user from accessing
        # a list of all the users on the GitLab instance. `UsersFinder` performs
        # an exact match on the `username` parameter, so we are guaranteed to
        # get either 0 or 1 `users` here.
        authorized &&= params[:username].present? if current_user.blank?

        forbidden!("Not authorized to access /api/v4/users") unless authorized

        entity = current_user&.admin? ? Entities::UserWithAdmin : Entities::UserBasic
        present paginate(users), with: entity
      end

      desc 'Get a single user' do
        success Entities::UserBasic
      end
      params do
        requires :id, type: Integer, desc: 'The ID of the user'
      end
      get ":id" do
        user = User.find_by(id: params[:id])
        not_found!('User') unless user

        if current_user && current_user.admin?
          present user, with: Entities::UserPublic
        elsif can?(current_user, :read_user, user)
          present user, with: Entities::User
        else
          render_api_error!("User not found.", 404)
        end
      end

      desc 'Create a user. Available only for admins.' do
        success Entities::UserPublic
      end
      params do
        requires :email, type: String, desc: 'The email of the user'
        optional :password, type: String, desc: 'The password of the new user'
        optional :reset_password, type: Boolean, desc: 'Flag indicating the user will be sent a password reset token'
        at_least_one_of :password, :reset_password
        requires :name, type: String, desc: 'The name of the user'
        requires :username, type: String, desc: 'The username of the user'
        use :optional_attributes
      end
      post do
        authenticated_as_admin!

        params = declared_params(include_missing: false)
        user = ::Users::CreateService.new(current_user, params).execute(skip_authorization: true)

        if user.persisted?
          present user, with: Entities::UserPublic
        else
          conflict!('Email has already been taken') if User
              .where(email: user.email)
              .count > 0

          conflict!('Username has already been taken') if User
              .where(username: user.username)
              .count > 0

          render_validation_error!(user)
        end
      end

      desc 'Update a user. Available only for admins.' do
        success Entities::UserPublic
      end
      params do
        requires :id, type: Integer, desc: 'The ID of the user'
        optional :email, type: String, desc: 'The email of the user'
        optional :password, type: String, desc: 'The password of the new user'
        optional :name, type: String, desc: 'The name of the user'
        optional :username, type: String, desc: 'The username of the user'
        use :optional_attributes
      end
      put ":id" do
        authenticated_as_admin!

        user = User.find_by(id: params.delete(:id))
        not_found!('User') unless user

        conflict!('Email has already been taken') if params[:email] &&
            User.where(email: params[:email])
                .where.not(id: user.id).count > 0

        conflict!('Username has already been taken') if params[:username] &&
            User.where(username: params[:username])
                .where.not(id: user.id).count > 0

        user_params = declared_params(include_missing: false)
        identity_attrs = user_params.slice(:provider, :extern_uid)

        if identity_attrs.any?
          identity = user.identities.find_by(provider: identity_attrs[:provider])

          if identity
            identity.update_attributes(identity_attrs)
          else
            identity = user.identities.build(identity_attrs)
            identity.save
          end
        end

        user_params[:password_expires_at] = Time.now if user_params[:password].present?

        result = ::Users::UpdateService.new(user, user_params.except(:extern_uid, :provider)).execute

        if result[:status] == :success
          present user, with: Entities::UserPublic
        else
          render_validation_error!(user)
        end
      end

      desc 'Add an SSH key to a specified user. Available only for admins.' do
        success Entities::SSHKey
      end
      params do
        requires :id, type: Integer, desc: 'The ID of the user'
        requires :key, type: String, desc: 'The new SSH key'
        requires :title, type: String, desc: 'The title of the new SSH key'
      end
      post ":id/keys" do
        authenticated_as_admin!

        user = User.find_by(id: params.delete(:id))
        not_found!('User') unless user

        key = user.keys.new(declared_params(include_missing: false))

        if key.save
          present key, with: Entities::SSHKey
        else
          render_validation_error!(key)
        end
      end

      desc 'Get the SSH keys of a specified user. Available only for admins.' do
        success Entities::SSHKey
      end
      params do
        requires :id, type: Integer, desc: 'The ID of the user'
        use :pagination
      end
      get ':id/keys' do
        authenticated_as_admin!

        user = User.find_by(id: params[:id])
        not_found!('User') unless user

        present paginate(user.keys), with: Entities::SSHKey
      end

      desc 'Delete an existing SSH key from a specified user. Available only for admins.' do
        success Entities::SSHKey
      end
      params do
        requires :id, type: Integer, desc: 'The ID of the user'
        requires :key_id, type: Integer, desc: 'The ID of the SSH key'
      end
      delete ':id/keys/:key_id' do
        authenticated_as_admin!

        user = User.find_by(id: params[:id])
        not_found!('User') unless user

        key = user.keys.find_by(id: params[:key_id])
        not_found!('Key') unless key

        key.destroy
      end

      desc 'Add an email address to a specified user. Available only for admins.' do
        success Entities::Email
      end
      params do
        requires :id, type: Integer, desc: 'The ID of the user'
        requires :email, type: String, desc: 'The email of the user'
      end
      post ":id/emails" do
        authenticated_as_admin!

        user = User.find_by(id: params.delete(:id))
        not_found!('User') unless user

        email = Emails::CreateService.new(user, declared_params(include_missing: false)).execute

        if email.errors.blank?
          NotificationService.new.new_email(email)
          present email, with: Entities::Email
        else
          render_validation_error!(email)
        end
      end

      desc 'Get the emails addresses of a specified user. Available only for admins.' do
        success Entities::Email
      end
      params do
        requires :id, type: Integer, desc: 'The ID of the user'
        use :pagination
      end
      get ':id/emails' do
        authenticated_as_admin!
        user = User.find_by(id: params[:id])
        not_found!('User') unless user

        present paginate(user.emails), with: Entities::Email
      end

      desc 'Delete an email address of a specified user. Available only for admins.' do
        success Entities::Email
      end
      params do
        requires :id, type: Integer, desc: 'The ID of the user'
        requires :email_id, type: Integer, desc: 'The ID of the email'
      end
      delete ':id/emails/:email_id' do
        authenticated_as_admin!
        user = User.find_by(id: params[:id])
        not_found!('User') unless user

        email = user.emails.find_by(id: params[:email_id])
        not_found!('Email') unless email

        Emails::DestroyService.new(user, email: email.email).execute
      end

      desc 'Delete a user. Available only for admins.' do
        success Entities::Email
      end
      params do
        requires :id, type: Integer, desc: 'The ID of the user'
        optional :hard_delete, type: Boolean, desc: "Whether to remove a user's contributions"
      end
      delete ":id" do
        authenticated_as_admin!
        user = User.find_by(id: params[:id])
        not_found!('User') unless user

        user.delete_async(deleted_by: current_user, params: params)
      end

      desc 'Block a user. Available only for admins.'
      params do
        requires :id, type: Integer, desc: 'The ID of the user'
      end
      post ':id/block' do
        authenticated_as_admin!
        user = User.find_by(id: params[:id])
        not_found!('User') unless user

        if !user.ldap_blocked?
          user.block
        else
          forbidden!('LDAP blocked users cannot be modified by the API')
        end
      end

      desc 'Unblock a user. Available only for admins.'
      params do
        requires :id, type: Integer, desc: 'The ID of the user'
      end
      post ':id/unblock' do
        authenticated_as_admin!
        user = User.find_by(id: params[:id])
        not_found!('User') unless user

        if user.ldap_blocked?
          forbidden!('LDAP blocked users cannot be unblocked by the API')
        else
          user.activate
        end
      end

      params do
        requires :user_id, type: Integer, desc: 'The ID of the user'
      end
      segment ':user_id' do
        resource :impersonation_tokens do
          helpers do
            def finder(options = {})
              user = find_user(params)
              PersonalAccessTokensFinder.new({ user: user, impersonation: true }.merge(options))
            end

            def find_impersonation_token
              finder.find_by(id: declared_params[:impersonation_token_id]) || not_found!('Impersonation Token')
            end
          end

          before { authenticated_as_admin! }

          desc 'Retrieve impersonation tokens. Available only for admins.' do
            detail 'This feature was introduced in GitLab 9.0'
            success Entities::ImpersonationToken
          end
          params do
            use :pagination
            optional :state, type: String, default: 'all', values: %w[all active inactive], desc: 'Filters (all|active|inactive) impersonation_tokens'
          end
          get { present paginate(finder(declared_params(include_missing: false)).execute), with: Entities::ImpersonationToken }

          desc 'Create a impersonation token. Available only for admins.' do
            detail 'This feature was introduced in GitLab 9.0'
            success Entities::ImpersonationToken
          end
          params do
            requires :name, type: String, desc: 'The name of the impersonation token'
            optional :expires_at, type: Date, desc: 'The expiration date in the format YEAR-MONTH-DAY of the impersonation token'
            optional :scopes, type: Array, desc: 'The array of scopes of the impersonation token'
          end
          post do
            impersonation_token = finder.build(declared_params(include_missing: false))

            if impersonation_token.save
              present impersonation_token, with: Entities::ImpersonationToken
            else
              render_validation_error!(impersonation_token)
            end
          end

          desc 'Retrieve impersonation token. Available only for admins.' do
            detail 'This feature was introduced in GitLab 9.0'
            success Entities::ImpersonationToken
          end
          params do
            requires :impersonation_token_id, type: Integer, desc: 'The ID of the impersonation token'
          end
          get ':impersonation_token_id' do
            present find_impersonation_token, with: Entities::ImpersonationToken
          end

          desc 'Revoke a impersonation token. Available only for admins.' do
            detail 'This feature was introduced in GitLab 9.0'
          end
          params do
            requires :impersonation_token_id, type: Integer, desc: 'The ID of the impersonation token'
          end
          delete ':impersonation_token_id' do
            find_impersonation_token.revoke!
          end
        end
      end
    end

    resource :user do
      before do
        authenticate!
      end

      desc 'Get the currently authenticated user' do
        success Entities::UserPublic
      end
      get do
        present current_user, with: sudo? ? Entities::UserWithPrivateDetails : Entities::UserPublic
      end

      desc "Get the currently authenticated user's SSH keys" do
        success Entities::SSHKey
      end
      params do
        use :pagination
      end
      get "keys" do
        present paginate(current_user.keys), with: Entities::SSHKey
      end

      desc 'Get a single key owned by currently authenticated user' do
        success Entities::SSHKey
      end
      params do
        requires :key_id, type: Integer, desc: 'The ID of the SSH key'
      end
      get "keys/:key_id" do
        key = current_user.keys.find_by(id: params[:key_id])
        not_found!('Key') unless key

        present key, with: Entities::SSHKey
      end

      desc 'Add a new SSH key to the currently authenticated user' do
        success Entities::SSHKey
      end
      params do
        requires :key, type: String, desc: 'The new SSH key'
        requires :title, type: String, desc: 'The title of the new SSH key'
      end
      post "keys" do
        key = current_user.keys.new(declared_params)

        if key.save
          present key, with: Entities::SSHKey
        else
          render_validation_error!(key)
        end
      end

      desc 'Delete an SSH key from the currently authenticated user' do
        success Entities::SSHKey
      end
      params do
        requires :key_id, type: Integer, desc: 'The ID of the SSH key'
      end
      delete "keys/:key_id" do
        key = current_user.keys.find_by(id: params[:key_id])
        not_found!('Key') unless key

        key.destroy
      end

      desc "Get the currently authenticated user's email addresses" do
        success Entities::Email
      end
      params do
        use :pagination
      end
      get "emails" do
        present paginate(current_user.emails), with: Entities::Email
      end

      desc 'Get a single email address owned by the currently authenticated user' do
        success Entities::Email
      end
      params do
        requires :email_id, type: Integer, desc: 'The ID of the email'
      end
      get "emails/:email_id" do
        email = current_user.emails.find_by(id: params[:email_id])
        not_found!('Email') unless email

        present email, with: Entities::Email
      end

      desc 'Add new email address to the currently authenticated user' do
        success Entities::Email
      end
      params do
        requires :email, type: String, desc: 'The new email'
      end
      post "emails" do
        email = Emails::CreateService.new(current_user, declared_params).execute

        if email.errors.blank?
          NotificationService.new.new_email(email)
          present email, with: Entities::Email
        else
          render_validation_error!(email)
        end
      end

      desc 'Delete an email address from the currently authenticated user'
      params do
        requires :email_id, type: Integer, desc: 'The ID of the email'
      end
      delete "emails/:email_id" do
        email = current_user.emails.find_by(id: params[:email_id])
        not_found!('Email') unless email

        Emails::DestroyService.new(current_user, email: email.email).execute
      end

      desc 'Get a list of user activities'
      params do
        optional :from, type: DateTime, default: 6.months.ago, desc: 'Date string in the format YEAR-MONTH-DAY'
        use :pagination
      end
      get "activities" do
        authenticated_as_admin!

        activities = User
          .where(User.arel_table[:last_activity_on].gteq(params[:from]))
          .reorder(last_activity_on: :asc)

        present paginate(activities), with: Entities::UserActivity
      end
    end
  end
end<|MERGE_RESOLUTION|>--- conflicted
+++ resolved
@@ -4,14 +4,6 @@
     include APIGuard
 
     allow_access_with_scope :read_user, if: -> (request) { request.get? }
-
-    before do
-<<<<<<< HEAD
-      authenticate!
-=======
-      allow_access_with_scope :read_user if request.get?
->>>>>>> 016b9f25
-    end
 
     resource :users, requirements: { uid: /[0-9]*/, id: /[0-9]*/ } do
       before do
