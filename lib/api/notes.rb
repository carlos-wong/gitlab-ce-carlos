--- conflicted
+++ resolved
@@ -36,14 +36,6 @@
           # page can have less elements than :per_page even if
           # there's more than one page.
           raw_notes = noteable.notes.with_metadata.reorder(order_options_with_tie_breaker)
-<<<<<<< HEAD
-          notes =
-            # paginate() only works with a relation. This could lead to a
-            # mismatch between the pagination headers info and the actual notes
-            # array returned, but this is really a edge-case.
-            paginate(raw_notes)
-            .select { |note| note.visible_for?(current_user) }
-=======
 
           # paginate() only works with a relation. This could lead to a
           # mismatch between the pagination headers info and the actual notes
@@ -51,7 +43,6 @@
           notes = paginate(raw_notes)
           notes = prepare_notes_for_rendering(notes)
           notes = notes.select { |note| note.visible_for?(current_user) }
->>>>>>> 3440d0f6
           present notes, with: Entities::Note
         end
         # rubocop: enable CodeReuse/ActiveRecord
