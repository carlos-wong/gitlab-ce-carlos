# coding: utf-8
# frozen_string_literal: true
module API
  class Services < Grape::API
<<<<<<< HEAD
    CHAT_NOTIFICATION_SETTINGS = [
      {
        required: true,
        name: :webhook,
        type: String,
        desc: 'The chat webhook'
      },
      {
        required: false,
        name: :username,
        type: String,
        desc: 'The chat username'
      },
      {
        required: false,
        name: :channel,
        type: String,
        desc: 'The default chat channel'
      }
    ].freeze

    CHAT_NOTIFICATION_FLAGS = [
      {
        required: false,
        name: :notify_only_broken_pipelines,
        type: Boolean,
        desc: 'Send notifications for broken pipelines'
      },
      {
        required: false,
        name: :notify_only_default_branch,
        type: Boolean,
        desc: 'Send notifications only for the default branch'
      }
    ].freeze

    CHAT_NOTIFICATION_CHANNELS = [
      {
        required: false,
        name: :push_channel,
        type: String,
        desc: 'The name of the channel to receive push_events notifications'
      },
      {
        required: false,
        name: :issue_channel,
        type: String,
        desc: 'The name of the channel to receive issues_events notifications'
      },
      {
        required: false,
        name: :confidential_issue_channel,
        type: String,
        desc: 'The name of the channel to receive confidential_issues_events notifications'
      },
      {
        required: false,
        name: :merge_request_channel,
        type: String,
        desc: 'The name of the channel to receive merge_requests_events notifications'
      },
      {
        required: false,
        name: :note_channel,
        type: String,
        desc: 'The name of the channel to receive note_events notifications'
      },
      {
        required: false,
        name: :tag_push_channel,
        type: String,
        desc: 'The name of the channel to receive tag_push_events notifications'
      },
      {
        required: false,
        name: :pipeline_channel,
        type: String,
        desc: 'The name of the channel to receive pipeline_events notifications'
      },
      {
        required: false,
        name: :wiki_page_channel,
        type: String,
        desc: 'The name of the channel to receive wiki_page_events notifications'
      }
    ].freeze

    CHAT_NOTIFICATION_EVENTS = [
      {
        required: false,
        name: :push_events,
        type: Boolean,
        desc: 'Enable notifications for push_events'
      },
      {
        required: false,
        name: :issues_events,
        type: Boolean,
        desc: 'Enable notifications for issues_events'
      },
      {
        required: false,
        name: :confidential_issues_events,
        type: Boolean,
        desc: 'Enable notifications for confidential_issues_events'
      },
      {
        required: false,
        name: :merge_requests_events,
        type: Boolean,
        desc: 'Enable notifications for merge_requests_events'
      },
      {
        required: false,
        name: :note_events,
        type: Boolean,
        desc: 'Enable notifications for note_events'
      },
      {
        required: false,
        name: :tag_push_events,
        type: Boolean,
        desc: 'Enable notifications for tag_push_events'
      },
      {
        required: false,
        name: :pipeline_events,
        type: Boolean,
        desc: 'Enable notifications for pipeline_events'
      },
      {
        required: false,
        name: :wiki_page_events,
        type: Boolean,
        desc: 'Enable notifications for wiki_page_events'
      }
    ].freeze

    services = {
      'asana' => [
        {
          required: true,
          name: :api_key,
          type: String,
          desc: 'User API token'
        },
        {
          required: false,
          name: :restrict_to_branch,
          type: String,
          desc: 'Comma-separated list of branches which will be automatically inspected. Leave blank to include all branches'
        }
      ],
      'assembla' => [
        {
          required: true,
          name: :token,
          type: String,
          desc: 'The authentication token'
        },
        {
          required: false,
          name: :subdomain,
          type: String,
          desc: 'Subdomain setting'
        }
      ],
      'bamboo' => [
        {
          required: true,
          name: :bamboo_url,
          type: String,
          desc: 'Bamboo root URL like https://bamboo.example.com'
        },
        {
          required: true,
          name: :build_key,
          type: String,
          desc: 'Bamboo build plan key like'
        },
        {
          required: true,
          name: :username,
          type: String,
          desc: 'A user with API access, if applicable'
        },
        {
          required: true,
          name: :password,
          type: String,
          desc: 'Passord of the user'
        }
      ],
      'bugzilla' => [
        {
          required: true,
          name: :new_issue_url,
          type: String,
          desc: 'New issue URL'
        },
        {
          required: true,
          name: :issues_url,
          type: String,
          desc: 'Issues URL'
        },
        {
          required: true,
          name: :project_url,
          type: String,
          desc: 'Project URL'
        },
        {
          required: false,
          name: :description,
          type: String,
          desc: 'Description'
        },
        {
          required: false,
          name: :title,
          type: String,
          desc: 'Title'
        }
      ],
      'buildkite' => [
        {
          required: true,
          name: :token,
          type: String,
          desc: 'Buildkite project GitLab token'
        },
        {
          required: true,
          name: :project_url,
          type: String,
          desc: 'The buildkite project URL'
        },
        {
          required: false,
          name: :enable_ssl_verification,
          type: Boolean,
          desc: 'Enable SSL verification for communication'
        }
      ],
      'campfire' => [
        {
          required: true,
          name: :token,
          type: String,
          desc: 'Campfire token'
        },
        {
          required: false,
          name: :subdomain,
          type: String,
          desc: 'Campfire subdomain'
        },
        {
          required: false,
          name: :room,
          type: String,
          desc: 'Campfire room'
        }
      ],
      'custom-issue-tracker' => [
        {
          required: true,
          name: :new_issue_url,
          type: String,
          desc: 'New issue URL'
        },
        {
          required: true,
          name: :issues_url,
          type: String,
          desc: 'Issues URL'
        },
        {
          required: true,
          name: :project_url,
          type: String,
          desc: 'Project URL'
        },
        {
          required: false,
          name: :description,
          type: String,
          desc: 'Description'
        },
        {
          required: false,
          name: :title,
          type: String,
          desc: 'Title'
        }
      ],
      'discord' => [
        {
          required: true,
          name: :webhook,
          type: String,
          desc: 'Discord webhook. e.g. https://discordapp.com/api/webhooks/…'
        }
      ],
      'drone-ci' => [
        {
          required: true,
          name: :token,
          type: String,
          desc: 'Drone CI token'
        },
        {
          required: true,
          name: :drone_url,
          type: String,
          desc: 'Drone CI URL'
        },
        {
          required: false,
          name: :enable_ssl_verification,
          type: Boolean,
          desc: 'Enable SSL verification for communication'
        }
      ],
      'emails-on-push' => [
        {
          required: true,
          name: :recipients,
          type: String,
          desc: 'Comma-separated list of recipient email addresses'
        },
        {
          required: false,
          name: :disable_diffs,
          type: Boolean,
          desc: 'Disable code diffs'
        },
        {
          required: false,
          name: :send_from_committer_email,
          type: Boolean,
          desc: 'Send from committer'
        }
      ],
      'external-wiki' => [
        {
          required: true,
          name: :external_wiki_url,
          type: String,
          desc: 'The URL of the external Wiki'
        }
      ],
      'flowdock' => [
        {
          required: true,
          name: :token,
          type: String,
          desc: 'Flowdock token'
        }
      ],
      'hangouts-chat' => [
        {
          required: true,
          name: :webhook,
          type: String,
          desc: 'The Hangouts Chat webhook. e.g. https://chat.googleapis.com/v1/spaces…'
        },
        CHAT_NOTIFICATION_EVENTS
      ].flatten,
      'hipchat' => [
        {
          required: true,
          name: :token,
          type: String,
          desc: 'The room token'
        },
        {
          required: false,
          name: :room,
          type: String,
          desc: 'The room name or ID'
        },
        {
          required: false,
          name: :color,
          type: String,
          desc: 'The room color'
        },
        {
          required: false,
          name: :notify,
          type: Boolean,
          desc: 'Enable notifications'
        },
        {
          required: false,
          name: :api_version,
          type: String,
          desc: 'Leave blank for default (v2)'
        },
        {
          required: false,
          name: :server,
          type: String,
          desc: 'Leave blank for default. https://hipchat.example.com'
        }
      ],
      'irker' => [
        {
          required: true,
          name: :recipients,
          type: String,
          desc: 'Recipients/channels separated by whitespaces'
        },
        {
          required: false,
          name: :default_irc_uri,
          type: String,
          desc: 'Default: irc://irc.network.net:6697'
        },
        {
          required: false,
          name: :server_host,
          type: String,
          desc: 'Server host. Default localhost'
        },
        {
          required: false,
          name: :server_port,
          type: Integer,
          desc: 'Server port. Default 6659'
        },
        {
          required: false,
          name: :colorize_messages,
          type: Boolean,
          desc: 'Colorize messages'
        }
      ],
      'jira' => [
        {
          required: true,
          name: :url,
          type: String,
          desc: 'The base URL to the JIRA instance web interface which is being linked to this GitLab project. E.g., https://jira.example.com'
        },
        {
          required: false,
          name: :api_url,
          type: String,
          desc: 'The base URL to the JIRA instance API. Web URL value will be used if not set. E.g., https://jira-api.example.com'
        },
        {
          required: true,
          name: :username,
          type: String,
          desc: 'The username of the user created to be used with GitLab/JIRA'
        },
        {
          required: true,
          name: :password,
          type: String,
          desc: 'The password of the user created to be used with GitLab/JIRA'
        },
        {
          required: false,
          name: :jira_issue_transition_id,
          type: String,
          desc: 'The ID of a transition that moves issues to a closed state. You can find this number under the JIRA workflow administration (**Administration > Issues > Workflows**) by selecting **View** under **Operations** of the desired workflow of your project. The ID of each state can be found inside the parenthesis of each transition name under the **Transitions (id)** column ([see screenshot][trans]). By default, this ID is set to `2`'
        }
      ],

      'kubernetes' => [
        {
          required: true,
          name: :namespace,
          type: String,
          desc: 'The Kubernetes namespace to use'
        },
        {
          required: true,
          name: :api_url,
          type: String,
          desc: 'The URL to the Kubernetes cluster API, e.g., https://kubernetes.example.com'
        },
        {
          required: true,
          name: :token,
          type: String,
          desc: 'The service token to authenticate against the Kubernetes cluster with'
        },
        {
          required: false,
          name: :ca_pem,
          type: String,
          desc: 'A custom certificate authority bundle to verify the Kubernetes cluster with (PEM format)'
        }
      ],
      'mattermost-slash-commands' => [
        {
          required: true,
          name: :token,
          type: String,
          desc: 'The Mattermost token'
        }
      ],
      'slack-slash-commands' => [
        {
          required: true,
          name: :token,
          type: String,
          desc: 'The Slack token'
        }
      ],
      'packagist' => [
        {
          required: true,
          name: :username,
          type: String,
          desc: 'The username'
        },
        {
          required: true,
          name: :token,
          type: String,
          desc: 'The Packagist API token'
        },
        {
          required: false,
          name: :server,
          type: String,
          desc: 'The server'
        }
      ],
      'pipelines-email' => [
        {
          required: true,
          name: :recipients,
          type: String,
          desc: 'Comma-separated list of recipient email addresses'
        },
        {
          required: false,
          name: :notify_only_broken_pipelines,
          type: Boolean,
          desc: 'Notify only broken pipelines'
        }
      ],
      'pivotaltracker' => [
        {
          required: true,
          name: :token,
          type: String,
          desc: 'The Pivotaltracker token'
        },
        {
          required: false,
          name: :restrict_to_branch,
          type: String,
          desc: 'Comma-separated list of branches which will be automatically inspected. Leave blank to include all branches.'
        }
      ],
      'prometheus' => [
        {
          required: true,
          name: :api_url,
          type: String,
          desc: 'Prometheus API Base URL, like http://prometheus.example.com/'
        }
      ],
      'pushover' => [
        {
          required: true,
          name: :api_key,
          type: String,
          desc: 'The application key'
        },
        {
          required: true,
          name: :user_key,
          type: String,
          desc: 'The user key'
        },
        {
          required: true,
          name: :priority,
          type: String,
          desc: 'The priority'
        },
        {
          required: true,
          name: :device,
          type: String,
          desc: 'Leave blank for all active devices'
        },
        {
          required: true,
          name: :sound,
          type: String,
          desc: 'The sound of the notification'
        }
      ],
      'redmine' => [
        {
          required: true,
          name: :new_issue_url,
          type: String,
          desc: 'The new issue URL'
        },
        {
          required: true,
          name: :project_url,
          type: String,
          desc: 'The project URL'
        },
        {
          required: true,
          name: :issues_url,
          type: String,
          desc: 'The issues URL'
        },
        {
          required: false,
          name: :description,
          type: String,
          desc: 'The description of the tracker'
        }
      ],
      'youtrack' => [
        {
          required: true,
          name: :project_url,
          type: String,
          desc: 'The project URL'
        },
        {
          required: true,
          name: :issues_url,
          type: String,
          desc: 'The issues URL'
        },
        {
          required: false,
          name: :description,
          type: String,
          desc: 'The description of the tracker'
        }
      ],
      'slack' => [
        CHAT_NOTIFICATION_SETTINGS,
        CHAT_NOTIFICATION_FLAGS,
        CHAT_NOTIFICATION_CHANNELS,
        CHAT_NOTIFICATION_EVENTS
      ].flatten,
      'microsoft-teams' => [
        {
          required: true,
          name: :webhook,
          type: String,
          desc: 'The Microsoft Teams webhook. e.g. https://outlook.office.com/webhook/…'
        }
      ],
      'mattermost' => [
        CHAT_NOTIFICATION_SETTINGS,
        CHAT_NOTIFICATION_FLAGS,
        CHAT_NOTIFICATION_CHANNELS,
        CHAT_NOTIFICATION_EVENTS
      ].flatten,
      'teamcity' => [
        {
          required: true,
          name: :teamcity_url,
          type: String,
          desc: 'TeamCity root URL like https://teamcity.example.com'
        },
        {
          required: true,
          name: :build_type,
          type: String,
          desc: 'Build configuration ID'
        },
        {
          required: true,
          name: :username,
          type: String,
          desc: 'A user with permissions to trigger a manual build'
        },
        {
          required: true,
          name: :password,
          type: String,
          desc: 'The password of the user'
        }
      ]
    }

    service_classes = [
      AsanaService,
      AssemblaService,
      BambooService,
      BugzillaService,
      BuildkiteService,
      CampfireService,
      CustomIssueTrackerService,
      DiscordService,
      DroneCiService,
      EmailsOnPushService,
      ExternalWikiService,
      FlowdockService,
      HangoutsChatService,
      HipchatService,
      IrkerService,
      JiraService,
      KubernetesService,
      MattermostSlashCommandsService,
      SlackSlashCommandsService,
      PackagistService,
      PipelinesEmailService,
      PivotaltrackerService,
      PrometheusService,
      PushoverService,
      RedmineService,
      YoutrackService,
      SlackService,
      MattermostService,
      MicrosoftTeamsService,
      TeamcityService
    ]
=======
    services = Helpers::ServicesHelpers.services
    service_classes = Helpers::ServicesHelpers.service_classes
>>>>>>> 8a802d1c

    if Rails.env.development?
      services['mock-ci'] = [
        {
          required: true,
          name: :mock_service_url,
          type: String,
          desc: 'URL to the mock service'
        }
      ]
      services['mock-deployment'] = []
      services['mock-monitoring'] = []

      service_classes += Helpers::ServicesHelpers.development_service_classes
    end

    SERVICES = services.freeze
    SERVICE_CLASSES = service_classes.freeze

    SERVICE_CLASSES.each do |service|
      event_names = service.try(:event_names) || next
      event_names.each do |event_name|
        SERVICES[service.to_param.tr("_", "-")] << {
          required: false,
          name: event_name.to_sym,
          type: String,
          desc: service.event_description(event_name)
        }
      end
    end

    TRIGGER_SERVICES = {
      'mattermost-slash-commands' => [
        {
          name: :token,
          type: String,
          desc: 'The Mattermost token'
        }
      ],
      'slack-slash-commands' => [
        {
          name: :token,
          type: String,
          desc: 'The Slack token'
        }
      ]
    }.freeze

    params do
      requires :id, type: String, desc: 'The ID of a project'
    end
    resource :projects, requirements: API::NAMESPACE_OR_PROJECT_REQUIREMENTS do
      before { authenticate! }
      before { authorize_admin_project }

      helpers do
        def service_attributes(service)
          service.fields.inject([]) do |arr, hash|
            arr << hash[:name].to_sym
          end
        end
      end

      SERVICES.each do |service_slug, settings|
        desc "Set #{service_slug} service for project"
        params do
          settings.each do |setting|
            if setting[:required]
              requires setting[:name], type: setting[:type], desc: setting[:desc]
            else
              optional setting[:name], type: setting[:type], desc: setting[:desc]
            end
          end
        end
        put ":id/services/#{service_slug}" do
          service = user_project.find_or_initialize_service(service_slug.underscore)
          service_params = declared_params(include_missing: false).merge(active: true)

          if service.update(service_params)
            present service, with: Entities::ProjectService
          else
            render_api_error!('400 Bad Request', 400)
          end
        end
      end

      desc "Delete a service for project"
      params do
        requires :service_slug, type: String, values: SERVICES.keys, desc: 'The name of the service'
      end
      delete ":id/services/:service_slug" do
        service = user_project.find_or_initialize_service(params[:service_slug].underscore)

        destroy_conditionally!(service) do
          attrs = service_attributes(service).inject({}) do |hash, key|
            hash.merge!(key => nil)
          end

          unless service.update(attrs.merge(active: false))
            render_api_error!('400 Bad Request', 400)
          end
        end
      end

      desc 'Get the service settings for project' do
        success Entities::ProjectService
      end
      params do
        requires :service_slug, type: String, values: SERVICES.keys, desc: 'The name of the service'
      end
      get ":id/services/:service_slug" do
        service = user_project.find_or_initialize_service(params[:service_slug].underscore)
        present service, with: Entities::ProjectService, include_passwords: current_user.admin?
      end
    end

    TRIGGER_SERVICES.each do |service_slug, settings|
      helpers do
        # rubocop: disable CodeReuse/ActiveRecord
        def slash_command_service(project, service_slug, params)
          project.services.active.where(template: false).find do |service|
            service.try(:token) == params[:token] && service.to_param == service_slug.underscore
          end
        end
        # rubocop: enable CodeReuse/ActiveRecord
      end

      params do
        requires :id, type: String, desc: 'The ID of a project'
      end
      resource :projects, requirements: API::NAMESPACE_OR_PROJECT_REQUIREMENTS do
        desc "Trigger a slash command for #{service_slug}" do
          detail 'Added in GitLab 8.13'
        end
        params do
          settings.each do |setting|
            requires setting[:name], type: setting[:type], desc: setting[:desc]
          end
        end
        post ":id/services/#{service_slug.underscore}/trigger" do
          project = find_project(params[:id])

          # This is not accurate, but done to prevent leakage of the project names
          not_found!('Service') unless project

          service = slash_command_service(project, service_slug, params)
          result = service.try(:trigger, params)

          if result
            status result[:status] || 200
            present result
          else
            not_found!('Service')
          end
        end
      end
    end
  end
end<|MERGE_RESOLUTION|>--- conflicted
+++ resolved
@@ -1,741 +1,8 @@
-# coding: utf-8
 # frozen_string_literal: true
 module API
   class Services < Grape::API
-<<<<<<< HEAD
-    CHAT_NOTIFICATION_SETTINGS = [
-      {
-        required: true,
-        name: :webhook,
-        type: String,
-        desc: 'The chat webhook'
-      },
-      {
-        required: false,
-        name: :username,
-        type: String,
-        desc: 'The chat username'
-      },
-      {
-        required: false,
-        name: :channel,
-        type: String,
-        desc: 'The default chat channel'
-      }
-    ].freeze
-
-    CHAT_NOTIFICATION_FLAGS = [
-      {
-        required: false,
-        name: :notify_only_broken_pipelines,
-        type: Boolean,
-        desc: 'Send notifications for broken pipelines'
-      },
-      {
-        required: false,
-        name: :notify_only_default_branch,
-        type: Boolean,
-        desc: 'Send notifications only for the default branch'
-      }
-    ].freeze
-
-    CHAT_NOTIFICATION_CHANNELS = [
-      {
-        required: false,
-        name: :push_channel,
-        type: String,
-        desc: 'The name of the channel to receive push_events notifications'
-      },
-      {
-        required: false,
-        name: :issue_channel,
-        type: String,
-        desc: 'The name of the channel to receive issues_events notifications'
-      },
-      {
-        required: false,
-        name: :confidential_issue_channel,
-        type: String,
-        desc: 'The name of the channel to receive confidential_issues_events notifications'
-      },
-      {
-        required: false,
-        name: :merge_request_channel,
-        type: String,
-        desc: 'The name of the channel to receive merge_requests_events notifications'
-      },
-      {
-        required: false,
-        name: :note_channel,
-        type: String,
-        desc: 'The name of the channel to receive note_events notifications'
-      },
-      {
-        required: false,
-        name: :tag_push_channel,
-        type: String,
-        desc: 'The name of the channel to receive tag_push_events notifications'
-      },
-      {
-        required: false,
-        name: :pipeline_channel,
-        type: String,
-        desc: 'The name of the channel to receive pipeline_events notifications'
-      },
-      {
-        required: false,
-        name: :wiki_page_channel,
-        type: String,
-        desc: 'The name of the channel to receive wiki_page_events notifications'
-      }
-    ].freeze
-
-    CHAT_NOTIFICATION_EVENTS = [
-      {
-        required: false,
-        name: :push_events,
-        type: Boolean,
-        desc: 'Enable notifications for push_events'
-      },
-      {
-        required: false,
-        name: :issues_events,
-        type: Boolean,
-        desc: 'Enable notifications for issues_events'
-      },
-      {
-        required: false,
-        name: :confidential_issues_events,
-        type: Boolean,
-        desc: 'Enable notifications for confidential_issues_events'
-      },
-      {
-        required: false,
-        name: :merge_requests_events,
-        type: Boolean,
-        desc: 'Enable notifications for merge_requests_events'
-      },
-      {
-        required: false,
-        name: :note_events,
-        type: Boolean,
-        desc: 'Enable notifications for note_events'
-      },
-      {
-        required: false,
-        name: :tag_push_events,
-        type: Boolean,
-        desc: 'Enable notifications for tag_push_events'
-      },
-      {
-        required: false,
-        name: :pipeline_events,
-        type: Boolean,
-        desc: 'Enable notifications for pipeline_events'
-      },
-      {
-        required: false,
-        name: :wiki_page_events,
-        type: Boolean,
-        desc: 'Enable notifications for wiki_page_events'
-      }
-    ].freeze
-
-    services = {
-      'asana' => [
-        {
-          required: true,
-          name: :api_key,
-          type: String,
-          desc: 'User API token'
-        },
-        {
-          required: false,
-          name: :restrict_to_branch,
-          type: String,
-          desc: 'Comma-separated list of branches which will be automatically inspected. Leave blank to include all branches'
-        }
-      ],
-      'assembla' => [
-        {
-          required: true,
-          name: :token,
-          type: String,
-          desc: 'The authentication token'
-        },
-        {
-          required: false,
-          name: :subdomain,
-          type: String,
-          desc: 'Subdomain setting'
-        }
-      ],
-      'bamboo' => [
-        {
-          required: true,
-          name: :bamboo_url,
-          type: String,
-          desc: 'Bamboo root URL like https://bamboo.example.com'
-        },
-        {
-          required: true,
-          name: :build_key,
-          type: String,
-          desc: 'Bamboo build plan key like'
-        },
-        {
-          required: true,
-          name: :username,
-          type: String,
-          desc: 'A user with API access, if applicable'
-        },
-        {
-          required: true,
-          name: :password,
-          type: String,
-          desc: 'Passord of the user'
-        }
-      ],
-      'bugzilla' => [
-        {
-          required: true,
-          name: :new_issue_url,
-          type: String,
-          desc: 'New issue URL'
-        },
-        {
-          required: true,
-          name: :issues_url,
-          type: String,
-          desc: 'Issues URL'
-        },
-        {
-          required: true,
-          name: :project_url,
-          type: String,
-          desc: 'Project URL'
-        },
-        {
-          required: false,
-          name: :description,
-          type: String,
-          desc: 'Description'
-        },
-        {
-          required: false,
-          name: :title,
-          type: String,
-          desc: 'Title'
-        }
-      ],
-      'buildkite' => [
-        {
-          required: true,
-          name: :token,
-          type: String,
-          desc: 'Buildkite project GitLab token'
-        },
-        {
-          required: true,
-          name: :project_url,
-          type: String,
-          desc: 'The buildkite project URL'
-        },
-        {
-          required: false,
-          name: :enable_ssl_verification,
-          type: Boolean,
-          desc: 'Enable SSL verification for communication'
-        }
-      ],
-      'campfire' => [
-        {
-          required: true,
-          name: :token,
-          type: String,
-          desc: 'Campfire token'
-        },
-        {
-          required: false,
-          name: :subdomain,
-          type: String,
-          desc: 'Campfire subdomain'
-        },
-        {
-          required: false,
-          name: :room,
-          type: String,
-          desc: 'Campfire room'
-        }
-      ],
-      'custom-issue-tracker' => [
-        {
-          required: true,
-          name: :new_issue_url,
-          type: String,
-          desc: 'New issue URL'
-        },
-        {
-          required: true,
-          name: :issues_url,
-          type: String,
-          desc: 'Issues URL'
-        },
-        {
-          required: true,
-          name: :project_url,
-          type: String,
-          desc: 'Project URL'
-        },
-        {
-          required: false,
-          name: :description,
-          type: String,
-          desc: 'Description'
-        },
-        {
-          required: false,
-          name: :title,
-          type: String,
-          desc: 'Title'
-        }
-      ],
-      'discord' => [
-        {
-          required: true,
-          name: :webhook,
-          type: String,
-          desc: 'Discord webhook. e.g. https://discordapp.com/api/webhooks/…'
-        }
-      ],
-      'drone-ci' => [
-        {
-          required: true,
-          name: :token,
-          type: String,
-          desc: 'Drone CI token'
-        },
-        {
-          required: true,
-          name: :drone_url,
-          type: String,
-          desc: 'Drone CI URL'
-        },
-        {
-          required: false,
-          name: :enable_ssl_verification,
-          type: Boolean,
-          desc: 'Enable SSL verification for communication'
-        }
-      ],
-      'emails-on-push' => [
-        {
-          required: true,
-          name: :recipients,
-          type: String,
-          desc: 'Comma-separated list of recipient email addresses'
-        },
-        {
-          required: false,
-          name: :disable_diffs,
-          type: Boolean,
-          desc: 'Disable code diffs'
-        },
-        {
-          required: false,
-          name: :send_from_committer_email,
-          type: Boolean,
-          desc: 'Send from committer'
-        }
-      ],
-      'external-wiki' => [
-        {
-          required: true,
-          name: :external_wiki_url,
-          type: String,
-          desc: 'The URL of the external Wiki'
-        }
-      ],
-      'flowdock' => [
-        {
-          required: true,
-          name: :token,
-          type: String,
-          desc: 'Flowdock token'
-        }
-      ],
-      'hangouts-chat' => [
-        {
-          required: true,
-          name: :webhook,
-          type: String,
-          desc: 'The Hangouts Chat webhook. e.g. https://chat.googleapis.com/v1/spaces…'
-        },
-        CHAT_NOTIFICATION_EVENTS
-      ].flatten,
-      'hipchat' => [
-        {
-          required: true,
-          name: :token,
-          type: String,
-          desc: 'The room token'
-        },
-        {
-          required: false,
-          name: :room,
-          type: String,
-          desc: 'The room name or ID'
-        },
-        {
-          required: false,
-          name: :color,
-          type: String,
-          desc: 'The room color'
-        },
-        {
-          required: false,
-          name: :notify,
-          type: Boolean,
-          desc: 'Enable notifications'
-        },
-        {
-          required: false,
-          name: :api_version,
-          type: String,
-          desc: 'Leave blank for default (v2)'
-        },
-        {
-          required: false,
-          name: :server,
-          type: String,
-          desc: 'Leave blank for default. https://hipchat.example.com'
-        }
-      ],
-      'irker' => [
-        {
-          required: true,
-          name: :recipients,
-          type: String,
-          desc: 'Recipients/channels separated by whitespaces'
-        },
-        {
-          required: false,
-          name: :default_irc_uri,
-          type: String,
-          desc: 'Default: irc://irc.network.net:6697'
-        },
-        {
-          required: false,
-          name: :server_host,
-          type: String,
-          desc: 'Server host. Default localhost'
-        },
-        {
-          required: false,
-          name: :server_port,
-          type: Integer,
-          desc: 'Server port. Default 6659'
-        },
-        {
-          required: false,
-          name: :colorize_messages,
-          type: Boolean,
-          desc: 'Colorize messages'
-        }
-      ],
-      'jira' => [
-        {
-          required: true,
-          name: :url,
-          type: String,
-          desc: 'The base URL to the JIRA instance web interface which is being linked to this GitLab project. E.g., https://jira.example.com'
-        },
-        {
-          required: false,
-          name: :api_url,
-          type: String,
-          desc: 'The base URL to the JIRA instance API. Web URL value will be used if not set. E.g., https://jira-api.example.com'
-        },
-        {
-          required: true,
-          name: :username,
-          type: String,
-          desc: 'The username of the user created to be used with GitLab/JIRA'
-        },
-        {
-          required: true,
-          name: :password,
-          type: String,
-          desc: 'The password of the user created to be used with GitLab/JIRA'
-        },
-        {
-          required: false,
-          name: :jira_issue_transition_id,
-          type: String,
-          desc: 'The ID of a transition that moves issues to a closed state. You can find this number under the JIRA workflow administration (**Administration > Issues > Workflows**) by selecting **View** under **Operations** of the desired workflow of your project. The ID of each state can be found inside the parenthesis of each transition name under the **Transitions (id)** column ([see screenshot][trans]). By default, this ID is set to `2`'
-        }
-      ],
-
-      'kubernetes' => [
-        {
-          required: true,
-          name: :namespace,
-          type: String,
-          desc: 'The Kubernetes namespace to use'
-        },
-        {
-          required: true,
-          name: :api_url,
-          type: String,
-          desc: 'The URL to the Kubernetes cluster API, e.g., https://kubernetes.example.com'
-        },
-        {
-          required: true,
-          name: :token,
-          type: String,
-          desc: 'The service token to authenticate against the Kubernetes cluster with'
-        },
-        {
-          required: false,
-          name: :ca_pem,
-          type: String,
-          desc: 'A custom certificate authority bundle to verify the Kubernetes cluster with (PEM format)'
-        }
-      ],
-      'mattermost-slash-commands' => [
-        {
-          required: true,
-          name: :token,
-          type: String,
-          desc: 'The Mattermost token'
-        }
-      ],
-      'slack-slash-commands' => [
-        {
-          required: true,
-          name: :token,
-          type: String,
-          desc: 'The Slack token'
-        }
-      ],
-      'packagist' => [
-        {
-          required: true,
-          name: :username,
-          type: String,
-          desc: 'The username'
-        },
-        {
-          required: true,
-          name: :token,
-          type: String,
-          desc: 'The Packagist API token'
-        },
-        {
-          required: false,
-          name: :server,
-          type: String,
-          desc: 'The server'
-        }
-      ],
-      'pipelines-email' => [
-        {
-          required: true,
-          name: :recipients,
-          type: String,
-          desc: 'Comma-separated list of recipient email addresses'
-        },
-        {
-          required: false,
-          name: :notify_only_broken_pipelines,
-          type: Boolean,
-          desc: 'Notify only broken pipelines'
-        }
-      ],
-      'pivotaltracker' => [
-        {
-          required: true,
-          name: :token,
-          type: String,
-          desc: 'The Pivotaltracker token'
-        },
-        {
-          required: false,
-          name: :restrict_to_branch,
-          type: String,
-          desc: 'Comma-separated list of branches which will be automatically inspected. Leave blank to include all branches.'
-        }
-      ],
-      'prometheus' => [
-        {
-          required: true,
-          name: :api_url,
-          type: String,
-          desc: 'Prometheus API Base URL, like http://prometheus.example.com/'
-        }
-      ],
-      'pushover' => [
-        {
-          required: true,
-          name: :api_key,
-          type: String,
-          desc: 'The application key'
-        },
-        {
-          required: true,
-          name: :user_key,
-          type: String,
-          desc: 'The user key'
-        },
-        {
-          required: true,
-          name: :priority,
-          type: String,
-          desc: 'The priority'
-        },
-        {
-          required: true,
-          name: :device,
-          type: String,
-          desc: 'Leave blank for all active devices'
-        },
-        {
-          required: true,
-          name: :sound,
-          type: String,
-          desc: 'The sound of the notification'
-        }
-      ],
-      'redmine' => [
-        {
-          required: true,
-          name: :new_issue_url,
-          type: String,
-          desc: 'The new issue URL'
-        },
-        {
-          required: true,
-          name: :project_url,
-          type: String,
-          desc: 'The project URL'
-        },
-        {
-          required: true,
-          name: :issues_url,
-          type: String,
-          desc: 'The issues URL'
-        },
-        {
-          required: false,
-          name: :description,
-          type: String,
-          desc: 'The description of the tracker'
-        }
-      ],
-      'youtrack' => [
-        {
-          required: true,
-          name: :project_url,
-          type: String,
-          desc: 'The project URL'
-        },
-        {
-          required: true,
-          name: :issues_url,
-          type: String,
-          desc: 'The issues URL'
-        },
-        {
-          required: false,
-          name: :description,
-          type: String,
-          desc: 'The description of the tracker'
-        }
-      ],
-      'slack' => [
-        CHAT_NOTIFICATION_SETTINGS,
-        CHAT_NOTIFICATION_FLAGS,
-        CHAT_NOTIFICATION_CHANNELS,
-        CHAT_NOTIFICATION_EVENTS
-      ].flatten,
-      'microsoft-teams' => [
-        {
-          required: true,
-          name: :webhook,
-          type: String,
-          desc: 'The Microsoft Teams webhook. e.g. https://outlook.office.com/webhook/…'
-        }
-      ],
-      'mattermost' => [
-        CHAT_NOTIFICATION_SETTINGS,
-        CHAT_NOTIFICATION_FLAGS,
-        CHAT_NOTIFICATION_CHANNELS,
-        CHAT_NOTIFICATION_EVENTS
-      ].flatten,
-      'teamcity' => [
-        {
-          required: true,
-          name: :teamcity_url,
-          type: String,
-          desc: 'TeamCity root URL like https://teamcity.example.com'
-        },
-        {
-          required: true,
-          name: :build_type,
-          type: String,
-          desc: 'Build configuration ID'
-        },
-        {
-          required: true,
-          name: :username,
-          type: String,
-          desc: 'A user with permissions to trigger a manual build'
-        },
-        {
-          required: true,
-          name: :password,
-          type: String,
-          desc: 'The password of the user'
-        }
-      ]
-    }
-
-    service_classes = [
-      AsanaService,
-      AssemblaService,
-      BambooService,
-      BugzillaService,
-      BuildkiteService,
-      CampfireService,
-      CustomIssueTrackerService,
-      DiscordService,
-      DroneCiService,
-      EmailsOnPushService,
-      ExternalWikiService,
-      FlowdockService,
-      HangoutsChatService,
-      HipchatService,
-      IrkerService,
-      JiraService,
-      KubernetesService,
-      MattermostSlashCommandsService,
-      SlackSlashCommandsService,
-      PackagistService,
-      PipelinesEmailService,
-      PivotaltrackerService,
-      PrometheusService,
-      PushoverService,
-      RedmineService,
-      YoutrackService,
-      SlackService,
-      MattermostService,
-      MicrosoftTeamsService,
-      TeamcityService
-    ]
-=======
     services = Helpers::ServicesHelpers.services
     service_classes = Helpers::ServicesHelpers.service_classes
->>>>>>> 8a802d1c
 
     if Rails.env.development?
       services['mock-ci'] = [
