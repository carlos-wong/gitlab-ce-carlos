--- conflicted
+++ resolved
@@ -321,7 +321,6 @@
       get ':id/repository/commits/:sha/merge_requests', requirements: API::COMMIT_ENDPOINT_REQUIREMENTS do
         authorize! :read_merge_request, user_project
 
-<<<<<<< HEAD
         commit = user_project.commit(params[:sha])
         not_found! 'Commit' unless commit
 
@@ -332,17 +331,6 @@
         ).execute
 
         present paginate(commit_merge_requests), with: Entities::MergeRequestBasic
-=======
-        commit = user_project.commit(params[:sha])
-        not_found! 'Commit' unless commit
-
-        commit_merge_requests = MergeRequestsFinder.new(
-          current_user,
-          project_id: user_project.id,
-          commit_sha: commit.sha
-        ).execute
-
-        present paginate(commit_merge_requests), with: Entities::MergeRequestBasic
       end
 
       desc "Get a commit's GPG signature" do
@@ -359,7 +347,6 @@
         not_found! 'GPG Signature' unless signature
 
         present signature, with: Entities::CommitSignature
->>>>>>> 8551049f
       end
     end
   end
