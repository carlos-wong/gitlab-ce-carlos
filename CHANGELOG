--- conflicted
+++ resolved
@@ -14,12 +14,8 @@
   - Allow more variations for commit messages closing issues (Julien Bianchi and Hannes Rosenögger)
   - 
   - 
-<<<<<<< HEAD
   - Show tags in commit view (Hannes Rosenögger)
-=======
-  - 
   - Only count a user's vote once on a merge request or issue (Michael Clarke)
->>>>>>> 505a492c
   - 
   - 
   - 
