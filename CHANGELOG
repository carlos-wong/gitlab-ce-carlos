--- conflicted
+++ resolved
@@ -3,12 +3,9 @@
   - Improve UI for commits, issues and merge request lists
 
 v 7.8.0 (unreleased)
-<<<<<<< HEAD
   - Fix access control and protection against XSS for note attachments and other uploads.
-=======
   - Fix broken access control for note attachments (Hannes Rosenögger)
   - Generalize image upload in drag and drop in markdown to all files (Hannes Rosenögger)
->>>>>>> 65b125a5
   - Replace highlight.js with rouge-fork rugments (Stefan Tatschner)
   - Make project search case insensitive (Hannes Rosenögger)
   - Include issue/mr participants in list of recipients for reassign/close/reopen emails
