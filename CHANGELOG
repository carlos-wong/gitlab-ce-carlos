Please view this file on the master branch, on stable branches it's out of date.

v 8.11.0 (unreleased)
  - Add test coverage report badge. !5708
  - Remove the http_parser.rb dependency by removing the tinder gem. !5758 (tbalthazar)
  - Ability to specify branches for Pivotal Tracker integration (Egor Lynko)
  - Fix don't pass a local variable called `i` to a partial. !20510 (herminiotorres)
  - Add delimiter to project stars and forks count (ClemMakesApps)
  - Fix rename `add_users_into_project` and `projects_ids`. !20512 (herminiotorres)
  - Fix the title of the toggle dropdown button. !5515 (herminiotorres)
  - Rename `markdown_preview` routes to `preview_markdown`. (Christopher Bartz)
  - Update to Ruby 2.3.1. !4948
  - Add Issues Board !5548
  - Allow resolving merge conflicts in the UI !5479
  - Improve diff performance by eliminating redundant checks for text blobs
  - Ensure that branch names containing escapable characters (e.g. %20) aren't unescaped indiscriminately. !5770 (ewiltshi)
  - Convert switch icon into icon font (ClemMakesApps)
  - API: Endpoints for enabling and disabling deploy keys
  - API: List access requests, request access, approve, and deny access requests to a project or a group. !4833
  - Use long options for curl examples in documentation !5703 (winniehell)
  - Remove magic comments (`# encoding: UTF-8`) from Ruby files. !5456 (winniehell)
  - GitLab Performance Monitoring can now track custom events such as the number of tags pushed to a repository
  - Add support for relative links starting with ./ or / to RelativeLinkFilter (winniehell)
  - Allow naming U2F devices !5833
  - Ignore URLs starting with // in Markdown links !5677 (winniehell)
  - Fix CI status icon link underline (ClemMakesApps)
  - The Repository class is now instrumented
  - Fix filter label tooltip HTML rendering (ClemMakesApps)
  - Cache the commit author in RequestStore to avoid extra lookups in PostReceive
  - Expand commit message width in repo view (ClemMakesApps)
  - Cache highlighted diff lines for merge requests
  - Pre-create all builds for a Pipeline when the new Pipeline is created !5295
  - API: Add deployment endpoints
  - API: Add Play endpoint on Builds
  - Fix of 'Commits being passed to custom hooks are already reachable when using the UI'
  - Show member roles to all users on members page
  - Project.visible_to_user is instrumented again
  - Fix awardable button mutuality loading spinners (ClemMakesApps)
  - Add support for using RequestStore within Sidekiq tasks via SIDEKIQ_REQUEST_STORE env variable
  - Optimize maximum user access level lookup in loading of notes
  - Send notification emails to users newly mentioned in issue and MR edits !5800
  - Add "No one can push" as an option for protected branches. !5081
  - Improve performance of AutolinkFilter#text_parse by using XPath
  - Add experimental Redis Sentinel support !1877
  - Rendering of SVGs as blobs is now limited to SVGs with a size smaller or equal to 2MB
  - Fix branches page dropdown sort initial state (ClemMakesApps)
  - Environments have an url to link to
  - Various redundant database indexes have been removed
  - Update `timeago` plugin to use multiple string/locale settings
  - Remove unused images (ClemMakesApps)
  - Get issue and merge request description templates from repositories
  - Add hover state to todos !5361 (winniehell)
  - Fix icon alignment of star and fork buttons !5451 (winniehell)
  - Limit git rev-list output count to one in forced push check
  - Show deployment status on merge requests with external URLs
  - Clean up unused routes (Josef Strzibny)
  - Fix issue on empty project to allow developers to only push to protected branches if given permission
  - API: Add enpoints for pipelines
  - Add green outline to New Branch button. !5447 (winniehell)
  - Optimize generating of cache keys for issues and notes
  - Fix repository push email formatting in Outlook
  - Improve performance of syntax highlighting Markdown code blocks
  - Update to gitlab_git 10.4.1 and take advantage of preserved Ref objects
  - Remove delay when hitting "Reply..." button on page with a lot of discussions
  - Retrieve rendered HTML from cache in one request
  - Fix renaming repository when name contains invalid chararacters under project settings
  - Upgrade Grape from 0.13.0 to 0.15.0. !4601
  - Trigram indexes for the "ci_runners" table have been removed to speed up UPDATE queries
  - Fix devise deprecation warnings.
  - Update version_sorter and use new interface for faster tag sorting
  - Optimize checking if a user has read access to a list of issues !5370
  - Store all DB secrets in secrets.yml, under descriptive names !5274
<<<<<<< HEAD
  - Fix syntax highlighting in file editor
=======
  - Support slash commands in issue and merge request descriptions as well as comments. !5021
>>>>>>> 2703330a
  - Nokogiri's various parsing methods are now instrumented
  - Add archived badge to project list !5798
  - Add simple identifier to public SSH keys (muteor)
  - Admin page now references docs instead of a specific file !5600 (AnAverageHuman)
  - Add a way to send an email and create an issue based on private personal token. Find the email address from issues page. !3363
  - Fix filter input alignment (ClemMakesApps)
  - Include old revision in merge request update hooks (Ben Boeckel)
  - Add build event color in HipChat messages (David Eisner)
  - Make fork counter always clickable. !5463 (winniehell)
  - Document that webhook secret token is sent in X-Gitlab-Token HTTP header !5664 (lycoperdon)
  - Gitlab::Highlight is now instrumented
  - All created issues, API or WebUI, can be submitted to Akismet for spam check !5333
  - Allow users to import cross-repository pull requests from GitHub
  - The overhead of instrumented method calls has been reduced
  - Remove `search_id` of labels dropdown filter to fix 'Missleading URI for labels in Merge Requests and Issues view'. !5368 (Scott Le)
  - Load project invited groups and members eagerly in `ProjectTeam#fetch_members`
  - Add pipeline events hook
  - Award emoji tooltips containing more than 10 usernames are now truncated !4780 (jlogandavison)
  - Fix duplicate "me" in award emoji tooltip !5218 (jlogandavison)
  - Bump gitlab_git to speedup DiffCollection iterations
  - Rewrite description of a blocked user in admin settings. (Elias Werberich)
  - Make branches sortable without push permission !5462 (winniehell)
  - Check for Ci::Build artifacts at database level on pipeline partial
  - Convert image diff background image to CSS (ClemMakesApps)
  - Remove unnecessary index_projects_on_builds_enabled index from the projects table
  - Make "New issue" button in Issue page less obtrusive !5457 (winniehell)
  - Gitlab::Metrics.current_transaction needs to be public for RailsQueueDuration
  - Fix search for notes which belongs to deleted objects
  - Allow Akismet to be trained by submitting issues as spam or ham !5538
  - Add GitLab Workhorse version to admin dashboard (Katarzyna Kobierska Ula Budziszewska)
  - Allow branch names ending with .json for graph and network page !5579 (winniehell)
  - Add the `sprockets-es6` gem
  - Improve OAuth2 client documentation (muteor)
  - Fix diff comments inverted toggle bug (ClemMakesApps)
  - Multiple trigger variables show in separate lines (Katarzyna Kobierska Ula Budziszewska)
  - Profile requests when a header is passed
  - Avoid calculation of line_code and position for _line partial when showing diff notes on discussion tab.
  - Speedup DiffNote#active? on discussions, preloading noteables and avoid touching git repository to return diff_refs when possible
  - Add commit stats in commit api. !5517 (dixpac)
  - Add CI configuration button on project page
  - Fix merge request new view not changing code view rendering style
  - edit_blob_link will use blob passed onto the options parameter
  - Make error pages responsive (Takuya Noguchi)
  - The performance of the project dropdown used for moving issues has been improved
  - Fix skip_repo parameter being ignored when destroying a namespace
  - Add all builds into stage/job dropdowns on builds page
  - Change requests_profiles resource constraint to catch virtually any file
  - Bump gitlab_git to lazy load compare commits
  - Reduce number of queries made for merge_requests/:id/diffs
  - Sensible state specific default sort order for issues and merge requests !5453 (tomb0y)
  - Fix bug where destroying a namespace would not always destroy projects
  - Fix RequestProfiler::Middleware error when code is reloaded in development
  - Catch what warden might throw when profiling requests to re-throw it
  - Avoid commit lookup on diff_helper passing existing local variable to the helper method
  - Add description to new_issue email and new_merge_request_email in text/plain content type. !5663 (dixpac)
  - Speed up and reduce memory usage of Commit#repo_changes, Repository#expire_avatar_cache and IrkerWorker
  - Add unfold links for Side-by-Side view. !5415 (Tim Masliuchenko)
  - Adds support for pending invitation project members importing projects
  - Add pipeline visualization/graph on pipeline page
  - Update devise initializer to turn on changed password notification emails. !5648 (tombell)
  - Avoid to show the original password field when password is automatically set. !5712 (duduribeiro)
  - Fix importing GitLab projects with an invalid MR source project
  - Sort folders with submodules in Files view !5521
  - Each `File::exists?` replaced to `File::exist?` because of deprecate since ruby version 2.2.0
  - Add auto-completition in pipeline (Katarzyna Kobierska Ula Budziszewska)
  - Add pipelines tab to merge requests
  - Fix a memory leak caused by Banzai::Filter::SanitizationFilter
  - Speed up todos queries by limiting the projects set we join with
  - Ensure file editing in UI does not overwrite commited changes without warning user
  - Eliminate unneeded calls to Repository#blob_at when listing commits with no path
  - Update gitlab_git gem to 10.4.7
  - Simplify SQL queries of marking a todo as done

v 8.10.6
  - Upgrade Rails to 4.2.7.1 for security fixes. !5781
  - Restore "Largest repository" sort option on Admin > Projects page. !5797
  - Fix privilege escalation via project export.
  - Require administrator privileges to perform a project import.

v 8.10.5
  - Add a data migration to fix some missing timestamps in the members table. !5670
  - Revert the "Defend against 'Host' header injection" change in the source NGINX templates. !5706
  - Cache project count for 5 minutes to reduce DB load. !5746 & !5754

v 8.10.4
  - Don't close referenced upstream issues from a forked project.
  - Fixes issue with dropdowns `enter` key not working correctly. !5544
  - Fix Import/Export project import not working in HA mode. !5618
  - Fix Import/Export error checking versions. !5638

v 8.10.3
  - Fix Import/Export issue importing milestones and labels not associated properly. !5426
  - Fix timing problems running imports on production. !5523
  - Add a log message when a project is scheduled for destruction for debugging. !5540
  - Fix hooks missing on imported GitLab projects. !5549
  - Properly abort a merge when merge conflicts occur. !5569
  - Fix importer for GitHub Pull Requests when a branch was removed. !5573
  - Ignore invalid IPs in X-Forwarded-For when trusted proxies are configured. !5584
  - Trim extra displayed carriage returns in diffs and files with CRLFs. !5588
  - Fix label already exist error message in the right sidebar.

v 8.10.3 (unreleased)

v 8.10.2
  - User can now search branches by name. !5144
  - Page is now properly rendered after committing the first file and creating the first branch. !5399
  - Add branch or tag icon to ref in builds page. !5434
  - Fix backup restore. !5459
  - Use project ID in repository cache to prevent stale data from persisting across projects. !5460
  - Fix issue with autocomplete search not working with enter key. !5466
  - Add iid to MR API response. !5468
  - Disable MySQL foreign key checks before dropping all tables. !5472
  - Ensure relative paths for video are rewritten as we do for images. !5474
  - Ensure current user can retry a build before showing the 'Retry' button. !5476
  - Add ENV variable to skip repository storages validations. !5478
  - Added `*.js.es6 gitlab-language=javascript` to `.gitattributes`. !5486
  - Don't show comment button in gutter of diffs on MR discussion tab. !5493
  - Rescue Rugged::OSError (lock exists) when creating references. !5497
  - Fix expand all diffs button in compare view. !5500
  - Show release notes in tags list. !5503
  - Fix a bug where forking a project from a repository storage to another would fail. !5509
  - Fix missing schema update for `20160722221922`. !5512
  - Update `gitlab-shell` version to 3.2.1 in the 8.9->8.10 update guide. !5516

v 8.10.1
  - Refactor repository storages documentation. !5428
  - Gracefully handle case when keep-around references are corrupted or exist already. !5430
  - Add detailed info on storage path mountpoints. !5437
  - Fix Error 500 when creating Wiki pages with hyphens or spaces. !5444
  - Fix bug where replies to commit notes displayed in the MR discussion tab wouldn't show up on the commit page. !5446
  - Ignore invalid trusted proxies in X-Forwarded-For header. !5454
  - Add links to the real markdown.md file for all GFM examples. !5458

v 8.10.0
  - Fix profile activity heatmap to show correct day name (eanplatter)
  - Speed up ExternalWikiHelper#get_project_wiki_path
  - Expose {should,force}_remove_source_branch (Ben Boeckel)
  - Add the functionality to be able to rename a file. !5049
  - Disable PostgreSQL statement timeout during migrations
  - Fix projects dropdown loading performance with a simplified api cal. !5113
  - Fix commit builds API, return all builds for all pipelines for given commit. !4849
  - Replace Haml with Hamlit to make view rendering faster. !3666
  - Refresh the branch cache after `git gc` runs
  - Allow to disable request access button on projects/groups
  - Refactor repository paths handling to allow multiple git mount points
  - Optimize system note visibility checking by memoizing the visible reference count. !5070
  - Add Application Setting to configure default Repository Path for new projects
  - Delete award emoji when deleting a user
  - Remove pinTo from Flash and make inline flash messages look nicer. !4854 (winniehell)
  - Add an API for downloading latest successful build from a particular branch or tag. !5347
  - Avoid data-integrity issue when cleaning up repository archive cache.
  - Add link to profile to commit avatar. !5163 (winniehell)
  - Wrap code blocks on Activies and Todos page. !4783 (winniehell)
  - Align flash messages with left side of page content. !4959 (winniehell)
  - Display tooltip for "Copy to Clipboard" button. !5164 (winniehell)
  - Use default cursor for table header of project files. !5165 (winniehell)
  - Store when and yaml variables in builds table
  - Display last commit of deleted branch in push events. !4699 (winniehell)
  - Escape file extension when parsing search results. !5141 (winniehell)
  - Add "passing with warnings" to the merge request pipeline possible statuses, this happens when builds that allow failures have failed. !5004
  - Add image border in Markdown preview. !5162 (winniehell)
  - Apply the trusted_proxies config to the rack request object for use with rack_attack
  - Added the ability to block sign ups using a domain blacklist. !5259
  - Upgrade to Rails 4.2.7. !5236
  - Extend exposed environment variables for CI builds
  - Deprecate APIs "projects/:id/keys/...". Use "projects/:id/deploy_keys/..." instead
  - Add API "deploy_keys" for admins to get all deploy keys
  - Allow to pull code with deploy key from public projects
  - Use limit parameter rather than hardcoded value in `ldap:check` rake task (Mike Ricketts)
  - Add Sidekiq queue duration to transaction metrics.
  - Add a new column `artifacts_size` to table `ci_builds`. !4964
  - Let Workhorse serve format-patch diffs
  - Display tooltip for mentioned users and groups. !5261 (winniehell)
  - Allow build email service to be tested
  - Added day name to contribution calendar tooltips
  - Refactor user authorization check for a single project to avoid querying all user projects
  - Make images fit to the size of the viewport. !4810
  - Fix check for New Branch button on Issue page. !4630 (winniehell)
  - Fix GFM autocomplete not working on wiki pages
  - Fixed enter key not triggering click on first row when searching in a dropdown
  - Updated dropdowns in issuable form to use new GitLab dropdown style
  - Make images fit to the size of the viewport !4810
  - Fix check for New Branch button on Issue page !4630 (winniehell)
  - Fix MR-auto-close text added to description. !4836
  - Support U2F devices in Firefox. !5177
  - Fix issue, preventing users w/o push access to sort tags. !5105 (redetection)
  - Add Spring EmojiOne updates.
  - Added Rake task for tracking deployments. !5320
  - Fix fetching LFS objects for private CI projects
  - Add the new 2016 Emoji! Adds 72 new emoji including bacon, facepalm, and selfie. !5237
  - Add syntax for multiline blockquote using `>>>` fence. !3954
  - Fix viewing notification settings when a project is pending deletion
  - Updated compare dropdown menus to use GL dropdown
  - Redirects back to issue after clicking login link
  - Eager load award emoji on notes
  - Allow to define manual actions/builds on Pipelines and Environments
  - Fix pagination when sorting by columns with lots of ties (like priority)
  - The Markdown reference parsers now re-use query results to prevent running the same queries multiple times. !5020
  - Updated project header design
  - Issuable collapsed assignee tooltip is now the users name
  - Fix compare view not changing code view rendering style
  - Exclude email check from the standard health check
  - Updated layout for Projects, Groups, Users on Admin area. !4424
  - Fix changing issue state columns in milestone view
  - Update health_check gem to version 2.1.0
  - Add notification settings dropdown for groups
  - Render inline diffs for multiple changed lines following eachother
  - Wildcards for protected branches. !4665
  - Allow importing from Github using Personal Access Tokens. (Eric K Idema)
  - API: Expose `due_date` for issues (Robert Schilling)
  - API: Todos. !3188 (Robert Schilling)
  - API: Expose shared groups for projects and shared projects for groups. !5050 (Robert Schilling)
  - API: Expose `developers_can_push` and `developers_can_merge` for branches. !5208 (Robert Schilling)
  - Add "Enabled Git access protocols" to Application Settings
  - Diffs will create button/diff form on demand no on server side
  - Reduce size of HTML used by diff comment forms
  - Protected branches have a "Developers can Merge" setting. !4892 (original implementation by Mathias Vestergaard)
  - Fix user creation with stronger minimum password requirements. !4054 (nathan-pmt)
  - Only show New Snippet button to users that can create snippets.
  - PipelinesFinder uses git cache data
  - Track a user who created a pipeline
  - Actually render old and new sections of parallel diff next to each other
  - Throttle the update of `project.pushes_since_gc` to 1 minute.
  - Allow expanding and collapsing files in diff view. !4990
  - Collapse large diffs by default (!4990)
  - Fix mentioned users list on diff notes
  - Add support for inline videos in GitLab Flavored Markdown. !5215 (original implementation by Eric Hayes)
  - Fix creation of deployment on build that is retried, redeployed or rollback
  - Don't parse Rinku returned value to DocFragment when it didn't change the original html string.
  - Check for conflicts with existing Project's wiki path when creating a new project.
  - Show last push widget in upstream after push to fork
  - Fix stage status shown for pipelines
  - Cache todos pending/done dashboard query counts.
  - Don't instantiate a git tree on Projects show default view
  - Bump Rinku to 2.0.0
  - Remove unused front-end variable -> default_issues_tracker
  - ObjectRenderer retrieve renderer content using Rails.cache.read_multi
  - Better caching of git calls on ProjectsController#show.
  - Avoid to retrieve MR closes_issues as much as possible.
  - Hide project name in project activities. !5068 (winniehell)
  - Add API endpoint for a group issues. !4520 (mahcsig)
  - Add Bugzilla integration. !4930 (iamtjg)
  - Fix new snippet style bug (elliotec)
  - Instrument Rinku usage
  - Be explicit to define merge request discussion variables
  - Use cache for todos counter calling TodoService
  - Metrics for Rouge::Plugins::Redcarpet and Rouge::Formatters::HTMLGitlab
  - RailsCache metris now includes fetch_hit/fetch_miss and read_hit/read_miss info.
  - Allow [ci skip] to be in any case and allow [skip ci]. !4785 (simon_w)
  - Made project list visibility icon fixed width
  - Set import_url validation to be more strict
  - Memoize MR merged/closed events retrieval
  - Don't render discussion notes when requesting diff tab through AJAX
  - Add basic system information like memory and disk usage to the admin panel
  - Don't garbage collect commits that have related DB records like comments
  - Allow to setup event by channel on slack service
  - More descriptive message for git hooks and file locks
  - Aliases of award emoji should be stored as original name. !5060 (dixpac)
  - Handle custom Git hook result in GitLab UI
  - Allow to access Container Registry for Public and Internal projects
  - Allow '?', or '&' for label names
  - Support redirected blobs for Container Registry integration
  - Fix importer for GitHub Pull Requests when a branch was reused across Pull Requests
  - Add date when user joined the team on the member page
  - Fix 404 redirect after validation fails importing a GitLab project
  - Added setting to set new users by default as external. !4545 (Dravere)
  - Add min value for project limit field on user's form. !3622 (jastkand)
  - Reset project pushes_since_gc when we enqueue the git gc call
  - Add reminder to not paste private SSH keys. !4399 (Ingo Blechschmidt)
  - Collapsed diffs lines/size don't acumulate to overflow diffs.
  - Remove duplicate `description` field in `MergeRequest` entities (Ben Boeckel)
  - Style of import project buttons were fixed in the new project page. !5183 (rdemirbay)
  - Fix GitHub client requests when rate limit is disabled
  - Optimistic locking for Issues and Merge Requests (Title and description overriding prevention)
  - Redesign Builds and Pipelines pages
  - Change status color and icon for running builds
  - Fix commenting issue in side by side diff view for unchanged lines
  - Fix markdown rendering for: consecutive labels references, label references that begin with a digit or contains `.`
  - Project export filename now includes the project and namespace path
  - Fix last update timestamp on issues not preserved on gitlab.com and project imports
  - Fix issues importing projects from EE to CE
  - Fix creating group with space in group path
  - Improve cron_jobs loading error messages. !5318 / !5360
  - Prevent toggling sidebar when clipboard icon clicked
  - Create Todos for Issue author when assign or mention himself (Katarzyna Kobierska)
  - Limit the number of retries on error to 3 for exporting projects
  - Allow empty repositories on project import/export
  - Render only commit message title in builds (Katarzyna Kobierska Ula Budziszewska)
  - Allow bulk (un)subscription from issues in issue index
  - Fix MR diff encoding issues exporting GitLab projects
  - Move builds settings out of project settings and rename Pipelines
  - Add builds badge to Pipelines settings page
  - Export and import avatar as part of project import/export
  - Fix migration corrupting import data for old version upgrades
  - Show tooltip on GitLab export link in new project page

v 8.9.7
  - Upgrade Rails to 4.2.7.1 for security fixes. !5781
  - Require administrator privileges to perform a project import.

v 8.9.6
  - Fix importing of events under notes for GitLab projects. !5154
  - Fix log statements in import/export. !5129
  - Fix commit avatar alignment in compare view. !5128
  - Fix broken migration in MySQL. !5005
  - Overwrite Host and X-Forwarded-Host headers in NGINX !5213
  - Keeps issue number when importing from Gitlab.com
  - Add Pending tab for Builds (Katarzyna Kobierska, Urszula Budziszewska)

v 8.9.7 (unreleased)
  - Fix import_data wrongly saved as a result of an invalid import_url

v 8.9.6
  - Fix importing of events under notes for GitLab projects

v 8.9.5
  - Add more debug info to import/export and memory killer. !5108
  - Fixed avatar alignment in new MR view. !5095
  - Fix diff comments not showing up in activity feed. !5069
  - Add index on both Award Emoji user and name. !5061
  - Downgrade to Redis 3.2.2 due to massive memory leak with Sidekiq. !5056
  - Re-enable import button when import process fails due to namespace already being taken. !5053
  - Fix snippets comments not displayed. !5045
  - Fix emoji paths in relative root configurations. !5027
  - Fix issues importing events in Import/Export. !4987
  - Fixed 'use shortcuts' button on docs. !4979
  - Admin should be able to turn shared runners into specific ones. !4961
  - Update RedCloth to 4.3.2 for CVE-2012-6684. !4929 (Takuya Noguchi)
  - Improve the request / withdraw access button. !4860

v 8.9.4
  - Fix privilege escalation issue with OAuth external users.
  - Ensure references to private repos aren't shown to logged-out users.
  - Fixed search field blur not removing focus. !4704
  - Resolve "Sub nav isn't showing on file view". !4890
  - Fixes middle click and double request when navigating through the file browser. !4891
  - Fixed URL on label button when filtering. !4897
  - Fixed commit avatar alignment. !4933
  - Do not show build retry link when build is active. !4967
  - Fix restore Rake task warning message output. !4980
  - Handle external issues in IssueReferenceFilter. !4988
  - Expiry date on pinned nav cookie. !5009
  - Updated breakpoint for sidebar pinning. !5019

v 8.9.3
  - Fix encrypted data backwards compatibility after upgrading attr_encrypted gem. !4963
  - Fix rendering of commit notes. !4953
  - Resolve "Pin should show up at 1280px min". !4947
  - Switched mobile button icons to ellipsis and angle. !4944
  - Correctly returns todo ID after creating todo. !4941
  - Better debugging for memory killer middleware. !4936
  - Remove duplicate new page btn from edit wiki. !4904
  - Use clock_gettime for all performance timestamps. !4899
  - Use memorized tags array when searching tags by name. !4859
  - Fixed avatar alignment in new MR view. !4901
  - Removed fade when filtering results. !4932
  - Fix missing avatar on system notes. !4954
  - Reduce overhead and optimize ProjectTeam#max_member_access performance. !4973
  - Use update_columns to bypass all the dirty code on active_record. !4985
  - Fix restore Rake task warning message output !4980

v 8.9.2
  - Fix visibility of snippets when searching.
  - Fix an information disclosure when requesting access to a group containing private projects.
  - Update omniauth-saml to 1.6.0 !4951

v 8.9.1
  - Refactor labels documentation. !3347
  - Eager load award emoji on notes. !4628
  - Fix some CI wording in documentation. !4660
  - Document `GIT_STRATEGY` and `GIT_DEPTH`. !4720
  - Add documentation for the export & import features. !4732
  - Add some docs for Docker Registry configuration. !4738
  - Ensure we don't send the "access request declined" email to access requesters on project deletion. !4744
  - Display group/project access requesters separately in the admin area. !4798
  - Add documentation and examples for configuring cloud storage for registry images. !4812
  - Clarifies documentation about artifact expiry. !4831
  - Fix the Network graph links. !4832
  - Fix MR-auto-close text added to description. !4836
  - Add documentation for award emoji now that comments can be awarded with emojis. !4839
  - Fix typo in export failure email. !4847
  - Fix header vertical centering. !4170
  - Fix subsequent SAML sign ins. !4718
  - Set button label when picking an option from status dropdown. !4771
  - Prevent invalid URLs from raising exceptions in WikiLink Filter. !4775
  - Handle external issues in IssueReferenceFilter. !4789
  - Support for rendering/redacting multiple documents. !4828
  - Update Todos documentation and screenshots to include new functionality. !4840
  - Hide nav arrows by default. !4843
  - Added bottom padding to label color suggestion link. !4845
  - Use jQuery objects in ref dropdown. !4850
  - Fix GitLab project import issues related to notes and builds. !4855
  - Restrict header logo to 36px so it doesn't overflow. !4861
  - Fix unwanted label unassignment. !4863
  - Fix mobile Safari bug where horizontal nav arrows would flicker on scroll. !4869
  - Restore old behavior around diff notes to outdated discussions. !4870
  - Fix merge requests project settings help link anchor. !4873
  - Fix 404 when accessing pipelines as guest user on public projects. !4881
  - Remove width restriction for logo on sign-in page. !4888
  - Bump gitlab_git to 10.2.3 to fix false truncated warnings with ISO-8559 files. !4884
  - Apply selected value as label. !4886
  - Change Retry to Re-deploy on Deployments page
  - Fix temp file being deleted after the request while importing a GitLab project. !4894
  - Fix pagination when sorting by columns with lots of ties (like priority)
  - Implement Subresource Integrity for CSS and JavaScript assets. This prevents malicious assets from loading in the case of a CDN compromise.
  - Fix user creation with stronger minimum password requirements !4054 (nathan-pmt)
  - Fix a wrong MR status when merge_when_build_succeeds & project.only_allow_merge_if_build_succeeds are true. !4912
  - Add SMTP as default delivery method to match gitlab-org/omnibus-gitlab!826. !4915
  - Remove duplicate 'New Page' button on edit wiki page

v 8.9.0
  - Fix group visibility form layout in application settings
  - Fix builds API response not including commit data
  - Fix error when CI job variables key specified but not defined
  - Fix pipeline status when there are no builds in pipeline
  - Fix Error 500 when using closes_issues API with an external issue tracker
  - Add more information into RSS feed for issues (Alexander Matyushentsev)
  - Bulk assign/unassign labels to issues.
  - Ability to prioritize labels !4009 / !3205 (Thijs Wouters)
  - Show Star and Fork buttons on mobile.
  - Performance improvements on RelativeLinkFilter
  - Fix endless redirections when accessing user OAuth applications when they are disabled
  - Allow enabling wiki page events from Webhook management UI
  - Bump rouge to 1.11.0
  - Fix issue with arrow keys not working in search autocomplete dropdown
  - Fix an issue where note polling stopped working if a window was in the
    background during a refresh.
  - Pre-processing Markdown now only happens when needed
  - Make EmailsOnPushWorker use Sidekiq mailers queue
  - Redesign all Devise emails. !4297
  - Don't show 'Leave Project' to group members
  - Fix wiki page events' webhook to point to the wiki repository
  - Add a border around images to differentiate them from the background.
  - Don't show tags for revert and cherry-pick operations
  - Show image ID on registry page
  - Fix issue todo not remove when leave project !4150 (Long Nguyen)
  - Allow customisable text on the 'nearly there' page after a user signs up
  - Bump recaptcha gem to 3.0.0 to remove deprecated stoken support
  - Fix SVG sanitizer to allow more elements
  - Allow forking projects with restricted visibility level
  - Added descriptions to notification settings dropdown
  - Improve note validation to prevent errors when creating invalid note via API
  - Reduce number of fog gem dependencies
  - Add number of merge requests for a given milestone to the milestones view.
  - Implement a fair usage of shared runners
  - Remove project notification settings associated with deleted projects
  - Fix 404 page when viewing TODOs that contain milestones or labels in different projects
  - Add a metric for the number of new Redis connections created by a transaction
  - Fix Error 500 when viewing a blob with binary characters after the 1024-byte mark
  - Redesign navigation for project pages
  - Fix images in sign-up confirmation email
  - Added shortcut 'y' for copying a files content hash URL #14470
  - Fix groups API to list only user's accessible projects
  - Fix horizontal scrollbar for long commit message.
  - GitLab Performance Monitoring now tracks the total method execution time and call count per method
  - Add Environments and Deployments
  - Redesign account and email confirmation emails
  - Don't fail builds for projects that are deleted
  - Support Docker Registry manifest v1
  - `git clone https://host/namespace/project` now works, in addition to using the `.git` suffix
  - Bump nokogiri to 1.6.8
  - Use gitlab-shell v3.0.0
  - Fixed alignment of download dropdown in merge requests
  - Upgrade to jQuery 2
  - Adds selected branch name to the dropdown toggle
  - Add API endpoint for Sidekiq Metrics !4653
  - Refactoring Award Emoji with API support for Issues and MergeRequests
  - Use Knapsack to evenly distribute tests across multiple nodes
  - Add `sha` parameter to MR merge API, to ensure only reviewed changes are merged
  - Don't allow MRs to be merged when commits were added since the last review / page load
  - Add DB index on users.state
  - Limit email on push diff size to 30 files / 150 KB
  - Add rake task 'gitlab:db:configure' for conditionally seeding or migrating the database
  - Changed the Slack build message to use the singular duration if necessary (Aran Koning)
  - Fix race condition on merge when build succeeds
  - Added shortcut to focus filter search fields and added documentation #18120
  - Links from a wiki page to other wiki pages should be rewritten as expected
  - Add option to project to only allow merge requests to be merged if the build succeeds (Rui Santos)
  - Added navigation shortcuts to the project pipelines, milestones, builds and forks page. !4393
  - Fix issues filter when ordering by milestone
  - Disable SAML account unlink feature
  - Added artifacts:when to .gitlab-ci.yml - this requires GitLab Runner 1.3
  - Bamboo Service: Fix missing credentials & URL handling when base URL contains a path (Benjamin Schmid)
  - TeamCity Service: Fix URL handling when base URL contains a path
  - Todos will display target state if issuable target is 'Closed' or 'Merged'
  - Validate only and except regexp
  - Fix bug when sorting issues by milestone due date and filtering by two or more labels
  - POST to API /projects/:id/runners/:runner_id would give 409 if the runner was already enabled for this project
  - Add support for using Yubikeys (U2F) for two-factor authentication
  - Link to blank group icon doesn't throw a 404 anymore
  - Remove 'main language' feature
  - Toggle whitespace button now available for compare branches diffs #17881
  - Pipelines can be canceled only when there are running builds
  - Allow authentication using personal access tokens
  - Use downcased path to container repository as this is expected path by Docker
  - Allow to use CI token to fetch LFS objects
  - Custom notification settings
  - Projects pending deletion will render a 404 page
  - Measure queue duration between gitlab-workhorse and Rails
  - Added Gfm autocomplete for labels
  - Added edit note 'up' shortcut documentation to the help panel and docs screenshot #18114
  - Make Omniauth providers specs to not modify global configuration
  - Remove unused JiraIssue class and replace references with ExternalIssue. !4659 (Ilan Shamir)
  - Make authentication service for Container Registry to be compatible with < Docker 1.11
  - Make it possible to lock a runner from being enabled for other projects
  - Add Application Setting to configure Container Registry token expire delay (default 5min)
  - Cache assigned issue and merge request counts in sidebar nav
  - Use Knapsack only in CI environment
  - Updated project creation page to match new UI #2542
  - Cache project build count in sidebar nav
  - Add milestone expire date to the right sidebar
  - Manually mark a issue or merge request as a todo
  - Fix markdown_spec to use before instead of before(:all) to properly cleanup database after testing
  - Reduce number of queries needed to render issue labels in the sidebar
  - Improve error handling importing projects
  - Remove duplicated notification settings
  - Put project Files and Commits tabs under Code tab
  - Decouple global notification level from user model
  - Replace Colorize with Rainbow for coloring console output in Rake tasks.
  - Add workhorse controller and API helpers
  - An indicator is now displayed at the top of the comment field for confidential issues.
  - Show categorised search queries in the search autocomplete
  - RepositoryCheck::SingleRepositoryWorker public and private methods are now instrumented
  - Dropdown for `.gitlab-ci.yml` templates
  - Improve issuables APIs performance when accessing notes !4471
  - Add sorting dropdown to tags page !4423
  - External links now open in a new tab
  - Prevent default actions of disabled buttons and links
  - Markdown editor now correctly resets the input value on edit cancellation !4175
  - Toggling a task list item in a issue/mr description does not creates a Todo for mentions
  - Improved UX of date pickers on issue & milestone forms
  - Cache on the database if a project has an active external issue tracker.
  - Put project Labels and Milestones pages links under Issues and Merge Requests tabs as subnav
  - GitLab project import and export functionality
  - All classes in the Banzai::ReferenceParser namespace are now instrumented
  - Remove deprecated issues_tracker and issues_tracker_id from project model
  - Allow users to create confidential issues in private projects
  - Measure CPU time for instrumented methods
  - Instrument private methods and private instance methods by default instead just public methods
  - Only show notes through JSON on confidential issues that the user has access to
  - Updated the allocations Gem to version 1.0.5
  - The background sampler now ignores classes without names
  - Update design for `Close` buttons
  - New custom icons for navigation
  - Horizontally scrolling navigation on project, group, and profile settings pages
  - Hide global side navigation by default
  - Fix project Star/Unstar project button tooltip
  - Remove tanuki logo from side navigation; center on top nav
  - Include user relationships when retrieving award_emoji
  - Various associations are now eager loaded when parsing issue references to reduce the number of queries executed
  - Set inverse_of for Project/Service association to reduce the number of queries
  - Update tanuki logo highlight/loading colors
  - Remove explicit Gitlab::Metrics.action assignments, are already automatic.
  - Use Git cached counters for branches and tags on project page
  - Cache participable participants in an instance variable.
  - Filter parameters for request_uri value on instrumented transactions.
  - Remove duplicated keys add UNIQUE index to keys fingerprint column
  - ExtractsPath get ref_names from repository cache, if not there access git.
  - Show a flash warning about the error detail of XHR requests which failed with status code 404 and 500
  - Cache user todo counts from TodoService
  - Ensure Todos counters doesn't count Todos for projects pending delete
  - Add left/right arrows horizontal navigation
  - Add tooltip to pin/unpin navbar
  - Add new sub nav style to Wiki and Graphs sub navigation

v 8.8.8
  - Upgrade Rails to 4.2.7.1 for security fixes. !5781

v 8.8.7
  - Fix privilege escalation issue with OAuth external users.
  - Ensure references to private repos aren't shown to logged-out users.

v 8.8.6
  - Fix visibility of snippets when searching.
  - Update omniauth-saml to 1.6.0 !4951

v 8.8.5
  - Import GitHub repositories respecting the API rate limit !4166
  - Fix todos page throwing errors when you have a project pending deletion !4300
  - Disable Webhooks before proceeding with the GitHub import !4470
  - Fix importer for GitHub comments on diff !4488
  - Adjust the SAML control flow to allow LDAP identities to be added to an existing SAML user !4498
  - Fix incremental trace upload API when using multi-byte UTF-8 chars in trace !4541
  - Prevent unauthorized access for projects build traces
  - Forbid scripting for wiki files
  - Only show notes through JSON on confidential issues that the user has access to
  - Banzai::Filter::UploadLinkFilter use XPath instead CSS expressions
  - Banzai::Filter::ExternalLinkFilter use XPath instead CSS expressions

v 8.8.4
  - Fix LDAP-based login for users with 2FA enabled. !4493
  - Added descriptions to notification settings dropdown
  - Due date can be removed from milestones

v 8.8.3
  - Fix 404 page when viewing TODOs that contain milestones or labels in different projects. !4312
  - Fixed JS error when trying to remove discussion form. !4303
  - Fixed issue with button color when no CI enabled. !4287
  - Fixed potential issue with 2 CI status polling events happening. !3869
  - Improve design of Pipeline view. !4230
  - Fix gitlab importer failing to import new projects due to missing credentials. !4301
  - Fix import URL migration not rescuing with the correct Error. !4321
  - Fix health check access token changing due to old application settings being used. !4332
  - Make authentication service for Container Registry to be compatible with Docker versions before 1.11. !4363
  - Add Application Setting to configure Container Registry token expire delay (default 5 min). !4364
  - Pass the "Remember me" value to the 2FA token form. !4369
  - Fix incorrect links on pipeline page when merge request created from fork.  !4376
  - Use downcased path to container repository as this is expected path by Docker. !4420
  - Fix wiki project clone address error (chujinjin). !4429
  - Fix serious performance bug with rendering Markdown with InlineDiffFilter.  !4392
  - Fix missing number on generated ordered list element. !4437
  - Prevent disclosure of notes on confidential issues in search results.

v 8.8.2
  - Added remove due date button. !4209
  - Fix Error 500 when accessing application settings due to nil disabled OAuth sign-in sources. !4242
  - Fix Error 500 in CI charts by gracefully handling commits with no durations. !4245
  - Fix table UI on CI builds page. !4249
  - Fix backups if registry is disabled. !4263
  - Fixed issue with merge button color. !4211
  - Fixed issue with enter key selecting wrong option in dropdown. !4210
  - When creating a .gitignore file a dropdown with templates will be provided. !4075
  - Fix concurrent request when updating build log in browser. !4183

v 8.8.1
  - Add documentation for the "Health Check" feature
  - Allow anonymous users to access a public project's pipelines !4233
  - Fix MySQL compatibility in zero downtime migrations helpers
  - Fix the CI login to Container Registry (the gitlab-ci-token user)

v 8.8.0
  - Implement GFM references for milestones (Alejandro Rodríguez)
  - Snippets tab under user profile. !4001 (Long Nguyen)
  - Fix error when using link to uploads in global snippets
  - Fix Error 500 when attempting to retrieve project license when HEAD points to non-existent ref
  - Assign labels and milestone to target project when moving issue. !3934 (Long Nguyen)
  - Use a case-insensitive comparison in sanitizing URI schemes
  - Toggle sign-up confirmation emails in application settings
  - Make it possible to prevent tagged runner from picking untagged jobs
  - Added `InlineDiffFilter` to the markdown parser. (Adam Butler)
  - Added inline diff styling for `change_title` system notes. (Adam Butler)
  - Project#open_branches has been cleaned up and no longer loads entire records into memory.
  - Escape HTML in commit titles in system note messages
  - Improve design of Pipeline View
  - Fix scope used when accessing container registry
  - Fix creation of Ci::Commit object which can lead to pending, failed in some scenarios
  - Improve multiple branch push performance by memoizing permission checking
  - Log to application.log when an admin starts and stops impersonating a user
  - Changing the confidentiality of an issue now creates a new system note (Alex Moore-Niemi)
  - Updated gitlab_git to 10.1.0
  - GitAccess#protected_tag? no longer loads all tags just to check if a single one exists
  - Reduce delay in destroying a project from 1-minute to immediately
  - Make build status canceled if any of the jobs was canceled and none failed
  - Upgrade Sidekiq to 4.1.2
  - Added /health_check endpoint for checking service status
  - Make 'upcoming' filter for milestones work better across projects
  - Sanitize repo paths in new project error message
  - Bump mail_room to 0.7.0 to fix stuck IDLE connections
  - Remove future dates from contribution calendar graph.
  - Support e-mail notifications for comments on project snippets
  - Fix API leak of notes of unauthorized issues, snippets and merge requests
  - Use ActionDispatch Remote IP for Akismet checking
  - Fix error when visiting commit builds page before build was updated
  - Add 'l' shortcut to open Label dropdown on issuables and 'i' to create new issue on a project
  - Update SVG sanitizer to conform to SVG 1.1
  - Speed up push emails with multiple recipients by only generating the email once
  - Updated search UI
  - Added authentication service for Container Registry
  - Display informative message when new milestone is created
  - Sanitize milestones and labels titles
  - Support multi-line tag messages. !3833 (Calin Seciu)
  - Force users to reset their password after an admin changes it
  - Allow "NEWS" and "CHANGES" as alternative names for CHANGELOG. !3768 (Connor Shea)
  - Added button to toggle whitespaces changes on diff view
  - Backport GitHub Enterprise import support from EE
  - Create tags using Rugged for performance reasons. !3745
  - Allow guests to set notification level in projects
  - API: Expose Issue#user_notes_count. !3126 (Anton Popov)
  - Don't show forks button when user can't view forks
  - Fix atom feed links and rendering
  - Files over 5MB can only be viewed in their raw form, files over 1MB without highlighting !3718
  - Add support for supressing text diffs using .gitattributes on the default branch (Matt Oakes)
  - Add eager load paths to help prevent dependency load issues in Sidekiq workers. !3724
  - Added multiple colors for labels in dropdowns when dups happen.
  - Show commits in the same order as `git log`
  - Improve description for the Two-factor Authentication sign-in screen. (Connor Shea)
  - API support for the 'since' and 'until' operators on commit requests (Paco Guzman)
  - Fix Gravatar hint in user profile when Gravatar is disabled. !3988 (Artem Sidorenko)
  - Expire repository exists? and has_visible_content? caches after a push if necessary
  - Fix unintentional filtering bug in Issue/MR sorted by milestone due (Takuya Noguchi)
  - Fix adding a todo for private group members (Ahmad Sherif)
  - Bump ace-rails-ap gem version from 2.0.1 to 4.0.2 which upgrades Ace Editor from 1.1.2 to 1.2.3
  - Total method execution timings are no longer tracked
  - Allow Admins to remove the Login with buttons for OAuth services and still be able to import !4034. (Andrei Gliga)
  - Add API endpoints for un/subscribing from/to a label. !4051 (Ahmad Sherif)
  - Hide left sidebar on phone screens to give more space for content
  - Redesign navigation for profile and group pages
  - Add counter metrics for rails cache
  - Import pull requests from GitHub where the source or target branches were removed
  - All Grape API helpers are now instrumented
  - Improve Issue formatting for the Slack Service (Jeroen van Baarsen)
  - Fixed advice on invalid permissions on upload path !2948 (Ludovic Perrine)
  - Allows MR authors to have the source branch removed when merging the MR. !2801 (Jeroen Jacobs)
  - When creating a .gitignore file a dropdown with templates will be provided
  - Shows the issue/MR list search/filter form and corrects the mobile styling for guest users. #17562

v 8.7.9
  - Fix privilege escalation issue with OAuth external users.
  - Ensure references to private repos aren't shown to logged-out users.

v 8.7.8
  - Fix visibility of snippets when searching.
  - Update omniauth-saml to 1.6.0 !4951

v 8.7.7
  - Fix import by `Any Git URL` broken if the URL contains a space
  - Prevent unauthorized access to other projects build traces
  - Forbid scripting for wiki files
  - Only show notes through JSON on confidential issues that the user has access to

v 8.7.6
  - Fix links on wiki pages for relative url setups. !4131 (Artem Sidorenko)
  - Fix import from GitLab.com to a private instance failure. !4181
  - Fix external imports not finding the import data. !4106
  - Fix notification delay when changing status of an issue
  - Bump Workhorse to 0.7.5 so it can serve raw diffs

v 8.7.5
  - Fix relative links in wiki pages. !4050
  - Fix always showing build notification message when switching between merge requests !4086
  - Fix an issue when filtering merge requests with more than one label. !3886
  - Fix short note for the default scope on build page (Takuya Noguchi)

v 8.7.4
  - Links for Redmine issue references are generated correctly again !4048 (Benedikt Huss)
  - Fix setting trusted proxies !3970
  - Fix BitBucket importer bug when throwing exceptions !3941
  - Use sign out path only if not empty !3989
  - Running rake gitlab:db:drop_tables now drops tables with cascade !4020
  - Running rake gitlab:db:drop_tables uses "IF EXISTS" as a precaution !4100
  - Use a case-insensitive comparison in sanitizing URI schemes

v 8.7.3
  - Emails, Gitlab::Email::Message, Gitlab::Diff, and Premailer::Adapter::Nokogiri are now instrumented
  - Merge request widget displays TeamCity build state and code coverage correctly again.
  - Fix the line code when importing PR review comments from GitHub. !4010
  - Wikis are now initialized on legacy projects when checking repositories
  - Remove animate.css in favor of a smaller subset of animations. !3937 (Connor Shea)

v 8.7.2
  - The "New Branch" button is now loaded asynchronously
  - Fix error 500 when trying to create a wiki page
  - Updated spacing between notification label and button
  - Label titles in filters are now escaped properly

v 8.7.1
  - Throttle the update of `project.last_activity_at` to 1 minute. !3848
  - Fix .gitlab-ci.yml parsing issue when hidde job is a template without script definition. !3849
  - Fix license detection to detect all license files, not only known licenses. !3878
  - Use the `can?` helper instead of `current_user.can?`. !3882
  - Prevent users from deleting Webhooks via API they do not own
  - Fix Error 500 due to stale cache when projects are renamed or transferred
  - Update width of search box to fix Safari bug. !3900 (Jedidiah)
  - Use the `can?` helper instead of `current_user.can?`

v 8.7.0
  - Gitlab::GitAccess and Gitlab::GitAccessWiki are now instrumented
  - Fix vulnerability that made it possible to gain access to private labels and milestones
  - The number of InfluxDB points stored per UDP packet can now be configured
  - Fix error when cross-project label reference used with non-existent project
  - Transactions for /internal/allowed now have an "action" tag set
  - Method instrumentation now uses Module#prepend instead of aliasing methods
  - Repository.clean_old_archives is now instrumented
  - Add support for environment variables on a job level in CI configuration file
  - SQL query counts are now tracked per transaction
  - The Projects::HousekeepingService class has extra instrumentation
  - All service classes (those residing in app/services) are now instrumented
  - Developers can now add custom tags to transactions
  - Loading of an issue's referenced merge requests and related branches is now done asynchronously
  - Enable gzip for assets, makes the page size significantly smaller. !3544 / !3632 (Connor Shea)
  - Add support to cherry-pick any commit into any branch in the web interface (Minqi Pan)
  - Project switcher uses new dropdown styling
  - Load award emoji images separately unless opening the full picker. Saves several hundred KBs of data for most pages. (Connor Shea)
  - Do not include award_emojis in issue and merge_request comment_count !3610 (Lucas Charles)
  - Restrict user profiles when public visibility level is restricted.
  - Add ability set due date to issues, sort and filter issues by due date (Mehmet Beydogan)
  - All images in discussions and wikis now link to their source files !3464 (Connor Shea).
  - Return status code 303 after a branch DELETE operation to avoid project deletion (Stan Hu)
  - Add setting for customizing the list of trusted proxies !3524
  - Allow projects to be transfered to a lower visibility level group
  - Fix `signed_in_ip` being set to 127.0.0.1 when using a reverse proxy !3524
  - Improved Markdown rendering performance !3389
  - Make shared runners text in box configurable
  - Don't attempt to look up an avatar in repo if repo directory does not exist (Stan Hu)
  - API: Ability to subscribe and unsubscribe from issues and merge requests (Robert Schilling)
  - Expose project badges in project settings
  - Make /profile/keys/new redirect to /profile/keys for back-compat. !3717
  - Preserve time notes/comments have been updated at when moving issue
  - Make HTTP(s) label consistent on clone bar (Stan Hu)
  - Add support for `after_script`, requires Runner 1.2 (Kamil Trzciński)
  - Expose label description in API (Mariusz Jachimowicz)
  - API: Ability to update a group (Robert Schilling)
  - API: Ability to move issues (Robert Schilling)
  - Fix Error 500 after renaming a project path (Stan Hu)
  - Fix a bug whith trailing slash in teamcity_url (Charles May)
  - Allow back dating on issues when created or updated through the API
  - Allow back dating on issue notes when created through the API
  - Propose license template when creating a new LICENSE file
  - API: Expose /licenses and /licenses/:key
  - Fix avatar stretching by providing a cropping feature
  - API: Expose `subscribed` for issues and merge requests (Robert Schilling)
  - Allow SAML to handle external users based on user's information !3530
  - Allow Omniauth providers to be marked as `external` !3657
  - Add endpoints to archive or unarchive a project !3372
  - Fix a bug whith trailing slash in bamboo_url
  - Add links to CI setup documentation from project settings and builds pages
  - Display project members page to all members
  - Handle nil descriptions in Slack issue messages (Stan Hu)
  - Add automated repository integrity checks (OFF by default)
  - API: Expose open_issues_count, closed_issues_count, open_merge_requests_count for labels (Robert Schilling)
  - API: Ability to star and unstar a project (Robert Schilling)
  - Add default scope to projects to exclude projects pending deletion
  - Allow to close merge requests which source projects(forks) are deleted.
  - Ensure empty recipients are rejected in BuildsEmailService
  - Use rugged to change HEAD in Project#change_head (P.S.V.R)
  - API: Ability to filter milestones by state `active` and `closed` (Robert Schilling)
  - API: Fix milestone filtering by `iid` (Robert Schilling)
  - Make before_script and after_script overridable on per-job (Kamil Trzciński)
  - API: Delete notes of issues, snippets, and merge requests (Robert Schilling)
  - Implement 'Groups View' as an option for dashboard preferences !3379 (Elias W.)
  - Better errors handling when creating milestones inside groups
  - Fix high CPU usage when PostReceive receives refs/merge-requests/<id>
  - Hide `Create a group` help block when creating a new project in a group
  - Implement 'TODOs View' as an option for dashboard preferences !3379 (Elias W.)
  - Allow issues and merge requests to be assigned to the author !2765
  - Make Ci::Commit to group only similar builds and make it stateful (ref, tag)
  - Gracefully handle notes on deleted commits in merge requests (Stan Hu)
  - Decouple membership and notifications
  - Fix creation of merge requests for orphaned branches (Stan Hu)
  - API: Ability to retrieve a single tag (Robert Schilling)
  - While signing up, don't persist the user password across form redisplays
  - Fall back to `In-Reply-To` and `References` headers when sub-addressing is not available (David Padilla)
  - Remove "Congratulations!" tweet button on newly-created project. (Connor Shea)
  - Fix admin/projects when using visibility levels on search (PotHix)
  - Build status notifications
  - Update email confirmation interface
  - API: Expose user location (Robert Schilling)
  - API: Do not leak group existence via return code (Robert Schilling)
  - ClosingIssueExtractor regex now also works with colons. e.g. "Fixes: #1234" !3591
  - Update number of Todos in the sidebar when it's marked as "Done". !3600
  - Sanitize branch names created for confidential issues
  - API: Expose 'updated_at' for issue, snippet, and merge request notes (Robert Schilling)
  - API: User can leave a project through the API when not master or owner. !3613
  - Fix repository cache invalidation issue when project is recreated with an empty repo (Stan Hu)
  - Fix: Allow empty recipients list for builds emails service when pushed is added (Frank Groeneveld)
  - Improved markdown forms
  - Diff design updates (colors, button styles, etc)
  - Copying and pasting a diff no longer pastes the line numbers or +/-
  - Add null check to formData when updating profile content to fix Firefox bug
  - Disable spellcheck and autocorrect for username field in admin page
  - Delete tags using Rugged for performance reasons (Robert Schilling)
  - Add Slack notifications when Wiki is edited (Sebastian Klier)
  - Diffs load at the correct point when linking from from number
  - Selected diff rows highlight
  - Fix emoji categories in the emoji picker
  - API: Properly display annotated tags for GET /projects/:id/repository/tags (Robert Schilling)
  - Add encrypted credentials for imported projects and migrate old ones
  - Properly format all merge request references with ! rather than # !3740 (Ben Bodenmiller)
  - Author and participants are displayed first on users autocompletion
  - Show number sign on external issue reference text (Florent Baldino)
  - Updated print style for issues
  - Use GitHub Issue/PR number as iid to keep references
  - Import GitHub labels
  - Add option to filter by "Owned projects" on dashboard page
  - Import GitHub milestones
  - Execute system web hooks on push to the project
  - Allow enable/disable push events for system hooks
  - Fix GitHub project's link in the import page when provider has a custom URL
  - Add RAW build trace output and button on build page
  - Add incremental build trace update into CI API

v 8.6.9
  - Prevent unauthorized access to other projects build traces
  - Forbid scripting for wiki files
  - Only show notes through JSON on confidential issues that the user has access to

v 8.6.8
  - Prevent privilege escalation via "impersonate" feature
  - Prevent privilege escalation via notes API
  - Prevent privilege escalation via project webhook API
  - Prevent XSS via Git branch and tag names
  - Prevent XSS via custom issue tracker URL
  - Prevent XSS via `window.opener`
  - Prevent XSS via label drop-down
  - Prevent information disclosure via milestone API
  - Prevent information disclosure via snippet API
  - Prevent information disclosure via project labels
  - Prevent information disclosure via new merge request page

v 8.6.7
  - Fix persistent XSS vulnerability in `commit_person_link` helper
  - Fix persistent XSS vulnerability in Label and Milestone dropdowns
  - Fix vulnerability that made it possible to enumerate private projects belonging to group

v 8.6.6
  - Expire the exists cache before deletion to ensure project dir actually exists (Stan Hu). !3413
  - Fix error on language detection when repository has no HEAD (e.g., master branch) (Jeroen Bobbeldijk). !3654
  - Fix revoking of authorized OAuth applications (Connor Shea). !3690
  - Fix error on language detection when repository has no HEAD (e.g., master branch). !3654 (Jeroen Bobbeldijk)
  - Issuable header is consistent between issues and merge requests
  - Improved spacing in issuable header on mobile

v 8.6.5
  - Fix importing from GitHub Enterprise. !3529
  - Perform the language detection after updating merge requests in `GitPushService`, leading to faster visual feedback for the end-user. !3533
  - Check permissions when user attempts to import members from another project. !3535
  - Only update repository language if it is not set to improve performance. !3556
  - Return status code 303 after a branch DELETE operation to avoid project deletion (Stan Hu). !3583
  - Unblock user when active_directory is disabled and it can be found !3550
  - Fix a 2FA authentication spoofing vulnerability.

v 8.6.4
  - Don't attempt to fetch any tags from a forked repo (Stan Hu)
  - Redesign the Labels page

v 8.6.3
  - Mentions on confidential issues doesn't create todos for non-members. !3374
  - Destroy related todos when an Issue/MR is deleted. !3376
  - Fix error 500 when target is nil on todo list. !3376
  - Fix copying uploads when moving issue to another project. !3382
  - Ensuring Merge Request API returns boolean values for work_in_progress (Abhi Rao). !3432
  - Fix raw/rendered diff producing different results on merge requests. !3450
  - Fix commit comment alignment (Stan Hu). !3466
  - Fix Error 500 when searching for a comment in a project snippet. !3468
  - Allow temporary email as notification email. !3477
  - Fix issue with dropdowns not selecting values. !3478
  - Update gitlab-shell version and doc to 2.6.12. gitlab-org/gitlab-ee!280

v 8.6.2
  - Fix dropdown alignment. !3298
  - Fix issuable sidebar overlaps on tablet. !3299
  - Make dropdowns pixel perfect. !3337
  - Fix order of steps to prevent PostgreSQL errors when running migration. !3355
  - Fix bold text in issuable sidebar. !3358
  - Fix error with anonymous token in applications settings. !3362
  - Fix the milestone 'upcoming' filter. !3364 + !3368
  - Fix comments on confidential issues showing up in activity feed to non-members. !3375
  - Fix `NoMethodError` when visiting CI root path at `/ci`. !3377
  - Add a tooltip to new branch button in issue page. !3380
  - Fix an issue hiding the password form when signed-in with a linked account. !3381
  - Add links to CI setup documentation from project settings and builds pages. !3384
  - Fix an issue with width of project select dropdown. !3386
  - Remove redundant `require`s from Banzai files. !3391
  - Fix error 500 with cancel button on issuable edit form. !3392 + !3417
  - Fix background when editing a highlighted note. !3423
  - Remove tabstop from the WIP toggle links. !3426
  - Ensure private project snippets are not viewable by unauthorized people.
  - Gracefully handle notes on deleted commits in merge requests (Stan Hu). !3402
  - Fixed issue with notification settings not saving. !3452

v 8.6.1
  - Add option to reload the schema before restoring a database backup. !2807
  - Display navigation controls on mobile. !3214
  - Fixed bug where participants would not work correctly on merge requests. !3329
  - Fix sorting issues by votes on the groups issues page results in SQL errors. !3333
  - Restrict notifications for confidential issues. !3334
  - Do not allow to move issue if it has not been persisted. !3340
  - Add a confirmation step before deleting an issuable. !3341
  - Fixes issue with signin button overflowing on mobile. !3342
  - Auto collapses the navigation sidebar when resizing. !3343
  - Fix build dependencies, when the dependency is a string. !3344
  - Shows error messages when trying to create label in dropdown menu. !3345
  - Fixes issue with assign milestone not loading milestone list. !3346
  - Fix an issue causing the Dashboard/Milestones page to be blank. !3348

v 8.6.0
  - Add ability to move issue to another project
  - Prevent tokens in the import URL to be showed by the UI
  - Fix bug where wrong commit ID was being used in a merge request diff to show old image (Stan Hu)
  - Add confidential issues
  - Bump gitlab_git to 9.0.3 (Stan Hu)
  - Fix diff image view modes (2-up, swipe, onion skin) not working (Stan Hu)
  - Support Golang subpackage fetching (Stan Hu)
  - Bump Capybara gem to 2.6.2 (Stan Hu)
  - New branch button appears on issues where applicable
  - Contributions to forked projects are included in calendar
  - Improve the formatting for the user page bio (Connor Shea)
  - Easily (un)mark merge request as WIP using link
  - Use specialized system notes when MR is (un)marked as WIP
  - Removed the default password from the initial admin account created during
    setup. A password can be provided during setup (see installation docs), or
    GitLab will ask the user to create a new one upon first visit.
  - Fix issue when pushing to projects ending in .wiki
  - Properly display YAML front matter in Markdown
  - Add support for wiki with UTF-8 page names (Hiroyuki Sato)
  - Fix wiki search results point to raw source (Hiroyuki Sato)
  - Don't load all of GitLab in mail_room
  - Add information about `image` and `services` field at `job` level in the `.gitlab-ci.yml` documentation (Pat Turner)
  - HTTP error pages work independently from location and config (Artem Sidorenko)
  - Update `omniauth-saml` to 1.5.0 to allow for custom response attributes to be set
  - Memoize @group in Admin::GroupsController (Yatish Mehta)
  - Indicate how much an MR diverged from the target branch (Pierre de La Morinerie)
  - Added omniauth-auth0 Gem (Daniel Carraro)
  - Add label description in tooltip to labels in issue index and sidebar
  - Strip leading and trailing spaces in URL validator (evuez)
  - Add "last_sign_in_at" and "confirmed_at" to GET /users/* API endpoints for admins (evuez)
  - Return empty array instead of 404 when commit has no statuses in commit status API
  - Decrease the font size and the padding of the `.anchor` icons used in the README (Roberto Dip)
  - Rewrite logo to simplify SVG code (Sean Lang)
  - Allow to use YAML anchors when parsing the `.gitlab-ci.yml` (Pascal Bach)
  - Ignore jobs that start with `.` (hidden jobs)
  - Hide builds from project's settings when the feature is disabled
  - Allow to pass name of created artifacts archive in `.gitlab-ci.yml`
  - Refactor and greatly improve search performance
  - Add support for cross-project label references
  - Ensure "new SSH key" email do not ends up as dead Sidekiq jobs
  - Update documentation to reflect Guest role not being enforced on internal projects
  - Allow search for logged out users
  - Allow to define on which builds the current one depends on
  - Allow user subscription to a label: get notified for issues/merge requests related to that label (Timothy Andrew)
  - Fix bug where Bitbucket `closed` issues were imported as `opened` (Iuri de Silvio)
  - Don't show Issues/MRs from archived projects in Groups view
  - Fix wrong "iid of max iid" in Issuable sidebar for some merged MRs
  - Fix empty source_sha on Merge Request when there is no diff (Pierre de La Morinerie)
  - Increase the notes polling timeout over time (Roberto Dip)
  - Add shortcut to toggle markdown preview (Florent Baldino)
  - Show labels in dashboard and group milestone views
  - Fix an issue when the target branch of a MR had been deleted
  - Add main language of a project in the list of projects (Tiago Botelho)
  - Add #upcoming filter to Milestone filter (Tiago Botelho)
  - Add ability to show archived projects on dashboard, explore and group pages
  - Remove fork link closes all merge requests opened on source project (Florent Baldino)
  - Move group activity to separate page
  - Create external users which are excluded of internal and private projects unless access was explicitly granted
  - Continue parameters are checked to ensure redirection goes to the same instance
  - User deletion is now done in the background so the request can not time out
  - Canceled builds are now ignored in compound build status if marked as `allowed to fail`
  - Trigger a todo for mentions on commits page
  - Let project owners and admins soft delete issues and merge requests

v 8.5.13
  - Prevent unauthorized access to other projects build traces
  - Forbid scripting for wiki files

v 8.5.12
  - Prevent privilege escalation via "impersonate" feature
  - Prevent privilege escalation via notes API
  - Prevent privilege escalation via project webhook API
  - Prevent XSS via Git branch and tag names
  - Prevent XSS via custom issue tracker URL
  - Prevent XSS via `window.opener`
  - Prevent information disclosure via snippet API
  - Prevent information disclosure via project labels
  - Prevent information disclosure via new merge request page

v 8.5.11
  - Fix persistent XSS vulnerability in `commit_person_link` helper

v 8.5.10
  - Fix a 2FA authentication spoofing vulnerability.

v 8.5.9
  - Don't attempt to fetch any tags from a forked repo (Stan Hu).

v 8.5.8
  - Bump Git version requirement to 2.7.4

v 8.5.7
  - Bump Git version requirement to 2.7.3

v 8.5.6
  - Obtain a lease before querying LDAP

v 8.5.5
  - Ensure removing a project removes associated Todo entries
  - Prevent a 500 error in Todos when author was removed
  - Fix pagination for filtered dashboard and explore pages
  - Fix "Show all" link behavior

v 8.5.4
  - Do not cache requests for badges (including builds badge)

v 8.5.3
  - Flush repository caches before renaming projects
  - Sort starred projects on dashboard based on last activity by default
  - Show commit message in JIRA mention comment
  - Makes issue page and merge request page usable on mobile browsers.
  - Improved UI for profile settings

v 8.5.2
  - Fix sidebar overlapping content when screen width was below 1200px
  - Don't repeat labels listed on Labels tab
  - Bring the "branded appearance" feature from EE to CE
  - Fix error 500 when commenting on a commit
  - Show days remaining instead of elapsed time for Milestone
  - Fix broken icons on installations with relative URL (Artem Sidorenko)
  - Fix issue where tag list wasn't refreshed after deleting a tag
  - Fix import from gitlab.com (KazSawada)
  - Improve implementation to check read access to forks and add pagination
  - Don't show any "2FA required" message if it's not actually required
  - Fix help keyboard shortcut on relative URL setups (Artem Sidorenko)
  - Update Rails to 4.2.5.2
  - Fix permissions for deprecated CI build status badge
  - Don't show "Welcome to GitLab" when the search didn't return any projects
  - Add Todos documentation

v 8.5.1
  - Fix group projects styles
  - Show Crowd login tab when sign in is disabled and Crowd is enabled (Peter Hudec)
  - Fix a set of small UI glitches in project, profile, and wiki pages
  - Restrict permissions on public/uploads
  - Fix the merge request side-by-side view after loading diff results
  - Fix the look of tooltip for the "Revert" button
  - Add when the Builds & Runners API changes got introduced
  - Fix error 500 on some merged merge requests
  - Fix an issue causing the content of the issuable sidebar to disappear
  - Fix error 500 when trying to mark an already done todo as "done"
  - Fix an issue where MRs weren't sortable
  - Issues can now be dragged & dropped into empty milestone lists. This is also
    possible with MRs
  - Changed padding & background color for highlighted notes
  - Re-add the newrelic_rpm gem which was removed without any deprecation or warning (Stan Hu)
  - Update sentry-raven gem to 0.15.6
  - Add build coverage in project's builds page (Steffen Köhler)
  - Changed # to ! for merge requests in activity view

v 8.5.0
  - Fix duplicate "me" in tooltip of the "thumbsup" awards Emoji (Stan Hu)
  - Cache various Repository methods to improve performance
  - Fix duplicated branch creation/deletion Webhooks/service notifications when using Web UI (Stan Hu)
  - Ensure rake tasks that don't need a DB connection can be run without one
  - Update New Relic gem to 3.14.1.311 (Stan Hu)
  - Add "visibility" flag to GET /projects api endpoint
  - Add an option to supply root email through an environmental variable (Koichiro Mikami)
  - Ignore binary files in code search to prevent Error 500 (Stan Hu)
  - Render sanitized SVG images (Stan Hu)
  - Support download access by PRIVATE-TOKEN header (Stan Hu)
  - Upgrade gitlab_git to 7.2.23 to fix commit message mentions in first branch push
  - Add option to include the sender name in body of Notify email (Jason Lee)
  - New UI for pagination
  - Don't prevent sign out when 2FA enforcement is enabled and user hasn't yet
    set it up
  - API: Added "merge_requests/:merge_request_id/closes_issues" (Gal Schlezinger)
  - Fix diff comments loaded by AJAX to load comment with diff in discussion tab
  - Fix relative links in other markup formats (Ben Boeckel)
  - Whitelist raw "abbr" elements when parsing Markdown (Benedict Etzel)
  - Fix label links for a merge request pointing to issues list
  - Don't vendor minified JS
  - Increase project import timeout to 15 minutes
  - Be more permissive with email address validation: it only has to contain a single '@'
  - Display 404 error on group not found
  - Track project import failure
  - Support Two-factor Authentication for LDAP users
  - Display database type and version in Administration dashboard
  - Allow limited Markdown in Broadcast Messages
  - Fix visibility level text in admin area (Zeger-Jan van de Weg)
  - Warn admin during OAuth of granting admin rights (Zeger-Jan van de Weg)
  - Update the ExternalIssue regex pattern (Blake Hitchcock)
  - Remember user's inline/side-by-side diff view preference in a cookie (Kirill Katsnelson)
  - Optimized performance of finding issues to be closed by a merge request
  - Add `avatar_url`, `description`, `git_ssh_url`, `git_http_url`, `path_with_namespace`
    and `default_branch` in `project` in push, issue, merge-request and note webhooks data (Kirill Zaitsev)
  - Deprecate the `ssh_url` in favor of `git_ssh_url` and `http_url` in favor of `git_http_url`
    in `project` for push, issue, merge-request and note webhooks data (Kirill Zaitsev)
  - Deprecate the `repository` key in push, issue, merge-request and note webhooks data, use `project` instead (Kirill Zaitsev)
  - API: Expose MergeRequest#merge_status (Andrei Dziahel)
  - Revert "Add IP check against DNSBLs at account sign-up"
  - Actually use the `skip_merges` option in Repository#commits (Tony Chu)
  - Fix API to keep request parameters in Link header (Michael Potthoff)
  - Deprecate API "merge_request/:merge_request_id/comments". Use "merge_requests/:merge_request_id/notes" instead
  - Deprecate API "merge_request/:merge_request_id/...". Use "merge_requests/:merge_request_id/..." instead
  - Prevent parse error when name of project ends with .atom and prevent path issues
  - Discover branches for commit statuses ref-less when doing merge when succeeded
  - Mark inline difference between old and new paths when a file is renamed
  - Support Akismet spam checking for creation of issues via API (Stan Hu)
  - API: Allow to set or update a merge-request's milestone (Kirill Skachkov)
  - Improve UI consistency between projects and groups lists
  - Add sort dropdown to dashboard projects page
  - Fixed logo animation on Safari (Roman Rott)
  - Fix Merge When Succeeded when multiple stages
  - Hide remove source branch button when the MR is merged but new commits are pushed (Zeger-Jan van de Weg)
  - In seach autocomplete show only groups and projects you are member of
  - Don't process cross-reference notes from forks
  - Fix: init.d script not working on OS X
  - Faster snippet search
  - Added API to download build artifacts
  - Title for milestones should be unique (Zeger-Jan van de Weg)
  - Validate correctness of maximum attachment size application setting
  - Replaces "Create merge request" link with one to the "Merge Request" when one exists
  - Fix CI builds badge, add a new link to builds badge, deprecate the old one
  - Fix broken link to project in build notification emails
  - Ability to see and sort on vote count from Issues and MR lists
  - Fix builds scheduler when first build in stage was allowed to fail
  - User project limit is reached notice is hidden if the projects limit is zero
  - Add API support for managing runners and project's runners
  - Allow SAML users to login with no previous account without having to allow
    all Omniauth providers to do so.
  - Allow existing users to auto link their SAML credentials by logging in via SAML
  - Make it possible to erase a build (trace, artifacts) using UI and API
  - Ability to revert changes from a Merge Request or Commit
  - Emoji comment on diffs are not award emoji
  - Add label description (Nuttanart Pornprasitsakul)
  - Show label row when filtering issues or merge requests by label (Nuttanart Pornprasitsakul)
  - Add Todos

v 8.4.11
  - Prevent unauthorized access to other projects build traces
  - Forbid scripting for wiki files

v 8.4.10
  - Prevent privilege escalation via "impersonate" feature
  - Prevent privilege escalation via notes API
  - Prevent privilege escalation via project webhook API
  - Prevent XSS via Git branch and tag names
  - Prevent XSS via custom issue tracker URL
  - Prevent XSS via `window.opener`
  - Prevent information disclosure via snippet API
  - Prevent information disclosure via project labels
  - Prevent information disclosure via new merge request page

v 8.4.9
  - Fix persistent XSS vulnerability in `commit_person_link` helper

v 8.4.8
  - Fix a 2FA authentication spoofing vulnerability.

v 8.4.7
  - Don't attempt to fetch any tags from a forked repo (Stan Hu).

v 8.4.6
  - Bump Git version requirement to 2.7.4

v 8.4.5
  - No CE-specific changes

v 8.4.4
  - Update omniauth-saml gem to 1.4.2
  - Prevent long-running backup tasks from timing out the database connection
  - Add a Project setting to allow guests to view build logs (defaults to true)
  - Sort project milestones by due date including issue editor (Oliver Rogers / Orih)

v 8.4.3
  - Increase lfs_objects size column to 8-byte integer to allow files larger
    than 2.1GB
  - Correctly highlight MR diff when MR has merge conflicts
  - Fix highlighting in blame view
  - Update sentry-raven gem to prevent "Not a git repository" console output
    when running certain commands
  - Add instrumentation to additional Gitlab::Git and Rugged methods for
    performance monitoring
  - Allow autosize textareas to also be manually resized

v 8.4.2
  - Bump required gitlab-workhorse version to bring in a fix for missing
    artifacts in the build artifacts browser
  - Get rid of those ugly borders on the file tree view
  - Fix updating the runner information when asking for builds
  - Bump gitlab_git version to 7.2.24 in order to bring in a performance
    improvement when checking if a repository was empty
  - Add instrumentation for Gitlab::Git::Repository instance methods so we can
    track them in Performance Monitoring.
  - Increase contrast between highlighted code comments and inline diff marker
  - Fix method undefined when using external commit status in builds
  - Fix highlighting in blame view.

v 8.4.1
  - Apply security updates for Rails (4.2.5.1), rails-html-sanitizer (1.0.3),
    and Nokogiri (1.6.7.2)
  - Fix redirect loop during import
  - Fix diff highlighting for all syntax themes
  - Delete project and associations in a background worker

v 8.4.0
  - Allow LDAP users to change their email if it was not set by the LDAP server
  - Ensure Gravatar host looks like an actual host
  - Consider re-assign as a mention from a notification point of view
  - Add pagination headers to already paginated API resources
  - Properly generate diff of orphan commits, like the first commit in a repository
  - Improve the consistency of commit titles, branch names, tag names, issue/MR titles, on their respective project pages
  - Autocomplete data is now always loaded, instead of when focusing a comment text area
  - Improved performance of finding issues for an entire group
  - Added custom application performance measuring system powered by InfluxDB
  - Add syntax highlighting to diffs
  - Gracefully handle invalid UTF-8 sequences in Markdown links (Stan Hu)
  - Bump fog to 1.36.0 (Stan Hu)
  - Add user's last used IP addresses to admin page (Stan Hu)
  - Add housekeeping function to project settings page
  - The default GitLab logo now acts as a loading indicator
  - Fix caching issue where build status was not updating in project dashboard (Stan Hu)
  - Accept 2xx status codes for successful Webhook triggers (Stan Hu)
  - Fix missing date of month in network graph when commits span a month (Stan Hu)
  - Expire view caches when application settings change (e.g. Gravatar disabled) (Stan Hu)
  - Don't notify users twice if they are both project watchers and subscribers (Stan Hu)
  - Remove gray background from layout in UI
  - Fix signup for OAuth providers that don't provide a name
  - Implement new UI for group page
  - Implement search inside emoji picker
  - Let the CI runner know about builds that this build depends on
  - Add API support for looking up a user by username (Stan Hu)
  - Add project permissions to all project API endpoints (Stan Hu)
  - Link to milestone in "Milestone changed" system note
  - Only allow group/project members to mention `@all`
  - Expose Git's version in the admin area (Trey Davis)
  - Add "Frequently used" category to emoji picker
  - Add CAS support (tduehr)
  - Add link to merge request on build detail page
  - Fix: Problem with projects ending with .keys (Jose Corcuera)
  - Revert back upvote and downvote button to the issue and MR pages
  - Swap position of Assignee and Author selector on Issuables (Zeger-Jan van de Weg)
  - Add system hook messages for project rename and transfer (Steve Norman)
  - Fix version check image in Safari
  - Show 'All' tab by default in the builds page
  - Add Open Graph and Twitter Card data to all pages
  - Fix API project lookups when querying with a namespace with dots (Stan Hu)
  - Enable forcing Two-factor authentication sitewide, with optional grace period
  - Import GitHub Pull Requests into GitLab
  - Change single user API endpoint to return more detailed data (Michael Potthoff)
  - Update version check images to use SVG
  - Validate README format before displaying
  - Enable Microsoft Azure OAuth2 support (Janis Meybohm)
  - Properly set task-list class on single item task lists
  - Add file finder feature in tree view (Kyungchul Shin)
  - Ajax filter by message for commits page
  - API: Add support for deleting a tag via the API (Robert Schilling)
  - Allow subsequent validations in CI Linter
  - Show referenced MRs & Issues only when the current viewer can access them
  - Fix Encoding::CompatibilityError bug when markdown content has some complex URL (Jason Lee)
  - Add API support for managing project's builds
  - Add API support for managing project's build triggers
  - Add API support for managing project's build variables
  - Allow broadcast messages to be edited
  - Autosize Markdown textareas
  - Import GitHub wiki into GitLab
  - Add reporters ability to download and browse build artifacts (Andrew Johnson)
  - Autofill referring url in message box when reporting user abuse.
  - Remove leading comma on award emoji when the user is the first to award the emoji (Zeger-Jan van de Weg)
  - Add build artifacts browser
  - Improve UX in builds artifacts browser
  - Increase default size of `data` column in `events` table when using MySQL
  - Expose button to CI Lint tool on project builds page
  - Fix: Creator should be added as a master of the project on creation
  - Added X-GitLab-... headers to emails from CI and Email On Push services (Anton Baklanov)
  - Add IP check against DNSBLs at account sign-up
  - Added cache:key to .gitlab-ci.yml allowing to fine tune the caching

v 8.3.10
  - Prevent unauthorized access to other projects build traces
  - Forbid scripting for wiki files

v 8.3.9
  - Prevent privilege escalation via "impersonate" feature
  - Prevent privilege escalation via notes API
  - Prevent privilege escalation via project webhook API
  - Prevent XSS via custom issue tracker URL
  - Prevent XSS via `window.opener`
  - Prevent information disclosure via project labels
  - Prevent information disclosure via new merge request page

v 8.3.8
  - Fix persistent XSS vulnerability in `commit_person_link` helper

v 8.3.7
  - Fix a 2FA authentication spoofing vulnerability.

v 8.3.6
  - Don't attempt to fetch any tags from a forked repo (Stan Hu).

v 8.3.5
  - Bump Git version requirement to 2.7.4

v 8.3.4
  - Use gitlab-workhorse 0.5.4 (fixes API routing bug)

v 8.3.3
  - Preserve CE behavior with JIRA integration by only calling API if URL is set
  - Fix duplicated branch creation/deletion events when using Web UI (Stan Hu)
  - Add configurable LDAP server query timeout
  - Get "Merge when build succeeds" to work when commits were pushed to MR target branch while builds were running
  - Suppress e-mails on failed builds if allow_failure is set (Stan Hu)
  - Fix project transfer e-mail sending incorrect paths in e-mail notification (Stan Hu)
  - Better support for referencing and closing issues in Asana service (Mike Wyatt)
  - Enable "Add key" button when user fills in a proper key (Stan Hu)
  - Fix error in processing reply-by-email messages (Jason Lee)
  - Fix Error 500 when visiting build page of project with nil runners_token (Stan Hu)
  - Use WOFF versions of SourceSansPro fonts
  - Fix regression when builds were not generated for tags created through web/api interface
  - Fix: maintain milestone filter between Open and Closed tabs (Greg Smethells)
  - Fix missing artifacts and build traces for build created before 8.3

v 8.3.2
  - Disable --follow in `git log` to avoid loading duplicate commit data in infinite scroll (Stan Hu)
  - Add support for Google reCAPTCHA in user registration

v 8.3.1
  - Fix Error 500 when global milestones have slashes (Stan Hu)
  - Fix Error 500 when doing a search in dashboard before visiting any project (Stan Hu)
  - Fix LDAP identity and user retrieval when special characters are used
  - Move Sidekiq-cron configuration to gitlab.yml

v 8.3.0
  - Bump rack-attack to 4.3.1 for security fix (Stan Hu)
  - API support for starred projects for authorized user (Zeger-Jan van de Weg)
  - Add open_issues_count to project API (Stan Hu)
  - Expand character set of usernames created by Omniauth (Corey Hinshaw)
  - Add button to automatically merge a merge request when the build succeeds (Zeger-Jan van de Weg)
  - Add unsubscribe link in the email footer (Zeger-Jan van de Weg)
  - Provide better diagnostic message upon project creation errors (Stan Hu)
  - Bump devise to 3.5.3 to fix reset token expiring after account creation (Stan Hu)
  - Remove api credentials from link to build_page
  - Deprecate GitLabCiService making it to always be inactive
  - Bump gollum-lib to 4.1.0 (Stan Hu)
  - Fix broken group avatar upload under "New group" (Stan Hu)
  - Update project repositorize size and commit count during import:repos task (Stan Hu)
  - Fix API setting of 'public' attribute to false will make a project private (Stan Hu)
  - Handle and report SSL errors in Webhook test (Stan Hu)
  - Bump Redis requirement to 2.8 for Sidekiq 4 (Stan Hu)
  - Fix: Assignee selector is empty when 'Unassigned' is selected (Jose Corcuera)
  - WIP identifier on merge requests no longer requires trailing space
  - Add rake tasks for git repository maintainance (Zeger-Jan van de Weg)
  - Fix 500 error when update group member permission
  - Fix: As an admin, cannot add oneself as a member to a group/project
  - Trim leading and trailing whitespace of milestone and issueable titles (Jose Corcuera)
  - Recognize issue/MR/snippet/commit links as references
  - Backport JIRA features from EE to CE
  - Add ignore whitespace change option to commit view
  - Fire update hook from GitLab
  - Allow account unlock via email
  - Style warning about mentioning many people in a comment
  - Fix: sort milestones by due date once again (Greg Smethells)
  - Migrate all CI::Services and CI::WebHooks to Services and WebHooks
  - Don't show project fork event as "imported"
  - Add API endpoint to fetch merge request commits list
  - Don't create CI status for refs that doesn't have .gitlab-ci.yml, even if the builds are enabled
  - Expose events API with comment information and author info
  - Fix: Ensure "Remove Source Branch" button is not shown when branch is being deleted. #3583
  - Run custom Git hooks when branch is created or deleted.
  - Fix bug when simultaneously accepting multiple MRs results in MRs that are of "merged" status, but not merged to the target branch
  - Add languages page to graphs
  - Block LDAP user when they are no longer found in the LDAP server
  - Improve wording on project visibility levels (Zeger-Jan van de Weg)
  - Fix editing notes on a merge request diff
  - Automatically select default clone protocol based on user preferences (Eirik Lygre)
  - Make Network page as sub tab of Commits
  - Add copy-to-clipboard button for Snippets
  - Add indication to merge request list item that MR cannot be merged automatically
  - Default target branch to patch-n when editing file in protected branch
  - Add Builds tab to merge request detail page
  - Allow milestones, issues and MRs to be created from dashboard and group indexes
  - Use new style for wiki
  - Use new style for milestone detail page
  - Fix sidebar tooltips when collapsed
  - Prevent possible XSS attack with award-emoji
  - Upgraded Sidekiq to 4.x
  - Accept COPYING,COPYING.lesser, and licence as license file (Zeger-Jan van de Weg)
  - Fix emoji aliases problem
  - Fix award-emojis Flash alert's width
  - Fix deleting notes on a merge request diff
  - Display referenced merge request statuses in the issue description (Greg Smethells)
  - Implement new sidebar for issue and merge request pages
  - Emoji picker improvements
  - Suppress warning about missing `.gitlab-ci.yml` if builds are disabled
  - Do not show build status unless builds are enabled and `.gitlab-ci.yml` is present
  - Persist runners registration token in database
  - Fix online editor should not remove newlines at the end of the file
  - Expose Git's version in the admin area
  - Show "New Merge Request" buttons on canonical repos when you have a fork (Josh Frye)

v 8.2.6
  - Prevent unauthorized access to other projects build traces
  - Forbid scripting for wiki files

v 8.2.5
  - Prevent privilege escalation via "impersonate" feature
  - Prevent privilege escalation via notes API
  - Prevent privilege escalation via project webhook API
  - Prevent XSS via `window.opener`
  - Prevent information disclosure via project labels
  - Prevent information disclosure via new merge request page

v 8.2.4
  - Bump Git version requirement to 2.7.4

v 8.2.3
  - Fix application settings cache not expiring after changes (Stan Hu)
  - Fix Error 500s when creating global milestones with Unicode characters (Stan Hu)
  - Update documentation for "Guest" permissions
  - Properly convert Emoji-only comments into Award Emojis
  - Enable devise paranoid mode to prevent user enumeration attack
  - Webhook payload has an added, modified and removed properties for each commit
  - Fix 500 error when creating a merge request that removes a submodule

v 8.2.2
  - Fix 404 in redirection after removing a project (Stan Hu)
  - Ensure cached application settings are refreshed at startup (Stan Hu)
  - Fix Error 500 when viewing user's personal projects from admin page (Stan Hu)
  - Fix: Raw private snippets access workflow
  - Prevent "413 Request entity too large" errors when pushing large files with LFS
  - Fix invalid links within projects dashboard header
  - Make current user the first user in assignee dropdown in issues detail page (Stan Hu)
  - Fix: duplicate email notifications on issue comments

v 8.2.1
  - Forcefully update builds that didn't want to update with state machine
  - Fix: saving GitLabCiService as Admin Template

v 8.2.0
  - Improved performance of finding projects and groups in various places
  - Improved performance of rendering user profile pages and Atom feeds
  - Expose build artifacts path as config option
  - Fix grouping of contributors by email in graph.
  - Improved performance of finding issues with/without labels
  - Fix Drone CI service template not saving properly (Stan Hu)
  - Fix avatars not showing in Atom feeds and project issues when Gravatar disabled (Stan Hu)
  - Added a GitLab specific profiling tool called "Sherlock" (see GitLab CE merge request #1749)
  - Upgrade gitlab_git to 7.2.20 and rugged to 0.23.3 (Stan Hu)
  - Improved performance of finding users by one of their Email addresses
  - Add allow_failure field to commit status API (Stan Hu)
  - Commits without .gitlab-ci.yml are marked as skipped
  - Save detailed error when YAML syntax is invalid
  - Since GitLab CI is enabled by default, remove enabling it by pushing .gitlab-ci.yml
  - Added build artifacts
  - Improved performance of replacing references in comments
  - Show last project commit to default branch on project home page
  - Highlight comment based on anchor in URL
  - Adds ability to remove the forked relationship from project settings screen. (Han Loong Liauw)
  - Improved performance of sorting milestone issues
  - Allow users to select the Files view as default project view (Cristian Bica)
  - Show "Empty Repository Page" for repository without branches (Artem V. Navrotskiy)
  - Fix: Inability to reply to code comments in the MR view, if the MR comes from a fork
  - Use git follow flag for commits page when retrieve history for file or directory
  - Show merge request CI status on merge requests index page
  - Send build name and stage in CI notification e-mail
  - Extend yml syntax for only and except to support specifying repository path
  - Enable shared runners to all new projects
  - Bump GitLab-Workhorse to 0.4.1
  - Allow to define cache in `.gitlab-ci.yml`
  - Fix: 500 error returned if destroy request without HTTP referer (Kazuki Shimizu)
  - Remove deprecated CI events from project settings page
  - Use issue editor as cross reference comment author when issue is edited with a new mention.
  - Add graphs of commits ahead and behind default branch (Jeff Stubler)
  - Improve personal snippet access workflow (Douglas Alexandre)
  - [API] Add ability to fetch the commit ID of the last commit that actually touched a file
  - Fix omniauth documentation setting for omnibus configuration (Jon Cairns)
  - Add "New file" link to dropdown on project page
  - Include commit logs in project search
  - Add "added", "modified" and "removed" properties to commit object in webhook
  - Rename "Back to" links to "Go to" because its not always a case it point to place user come from
  - Allow groups to appear in the search results if the group owner allows it
  - Add email notification to former assignee upon unassignment (Adam Lieskovský)
  - New design for project graphs page
  - Remove deprecated dumped yaml file generated from previous job definitions
  - Show specific runners from projects where user is master or owner
  - MR target branch is now visible on a list view when it is different from project's default one
  - Improve Continuous Integration graphs page
  - Make color of "Accept Merge Request" button consistent with current build status
  - Add ignore white space option in merge request diff and commit and compare view
  - Ability to add release notes (markdown text and attachments) to git tags (aka Releases)
  - Relative links from a repositories README.md now link to the default branch
  - Fix trailing whitespace issue in merge request/issue title
  - Fix bug when milestone/label filter was empty for dashboard issues page
  - Add ability to create milestone in group projects from single form
  - Add option to create merge request when editing/creating a file (Dirceu Tiegs)
  - Prevent the last owner of a group from being able to delete themselves by 'adding' themselves as a master (James Lopez)
  - Add Award Emoji to issue and merge request pages

v 8.1.4
  - Fix bug where manually merged branches in a MR would end up with an empty diff (Stan Hu)
  - Prevent redirect loop when home_page_url is set to the root URL
  - Fix incoming email config defaults
  - Remove CSS property preventing hard tabs from rendering in Chromium 45 (Stan Hu)

v 8.1.3
  - Force update refs/merge-requests/X/head upon a push to the source branch of a merge request (Stan Hu)
  - Spread out runner contacted_at updates
  - Use issue editor as cross reference comment author when issue is edited with a new mention
  - Add Facebook authentication

v 8.1.1
  - Fix cloning Wiki repositories via HTTP (Stan Hu)
  - Add migration to remove satellites directory
  - Fix specific runners visibility
  - Fix 500 when editing CI service
  - Require CI jobs to be named
  - Fix CSS for runner status
  - Fix CI badge
  - Allow developer to manage builds

v 8.1.1
  - Removed, see 8.1.2

v 8.1.0
  - Ensure MySQL CI limits DB migrations occur after the fields have been created (Stan Hu)
  - Fix duplicate repositories in GitHub import page (Stan Hu)
  - Redirect to a default path if HTTP_REFERER is not set (Stan Hu)
  - Adds ability to create directories using the web editor (Ben Ford)
  - Cleanup stuck CI builds
  - Send an email to admin email when a user is reported for spam (Jonathan Rochkind)
  - Show notifications button when user is member of group rather than project (Grzegorz Bizon)
  - Fix bug preventing mentioned issued from being closed when MR is merged using fast-forward merge.
  - Fix nonatomic database update potentially causing project star counts to go negative (Stan Hu)
  - Don't show "Add README" link in an empty repository if user doesn't have access to push (Stan Hu)
  - Fix error preventing displaying of commit data for a directory with a leading dot (Stan Hu)
  - Speed up load times of issue detail pages by roughly 1.5x
  - Fix CI rendering regressions
  - If a merge request is to close an issue, show this on the issue page (Zeger-Jan van de Weg)
  - Add a system note and update relevant merge requests when a branch is deleted or re-added (Stan Hu)
  - Make diff file view easier to use on mobile screens (Stan Hu)
  - Improved performance of finding users by username or Email address
  - Fix bug where merge request comments created by API would not trigger notifications (Stan Hu)
  - Add support for creating directories from Files page (Stan Hu)
  - Allow removing of project without confirmation when JavaScript is disabled (Stan Hu)
  - Support filtering by "Any" milestone or issue and fix "No Milestone" and "No Label" filters (Stan Hu)
  - Improved performance of the trending projects page
  - Remove CI migration task
  - Improved performance of finding projects by their namespace
  - Add assignee data to Issuables' hook_data (Bram Daams)
  - Fix bug where transferring a project would result in stale commit links (Stan Hu)
  - Fix build trace updating
  - Include full path of source and target branch names in New Merge Request page (Stan Hu)
  - Add user preference to view activities as default dashboard (Stan Hu)
  - Add option to admin area to sign in as a specific user (Pavel Forkert)
  - Show CI status on all pages where commits list is rendered
  - Automatically enable CI when push .gitlab-ci.yml file to repository
  - Move CI charts to project graphs area
  - Fix cases where Markdown did not render links in activity feed (Stan Hu)
  - Add first and last to pagination (Zeger-Jan van de Weg)
  - Added Commit Status API
  - Added Builds View
  - Added when to .gitlab-ci.yml
  - Show CI status on commit page
  - Added CI_BUILD_TAG, _STAGE, _NAME and _TRIGGERED to CI builds
  - Show CI status on Your projects page and Starred projects page
  - Remove "Continuous Integration" page from dashboard
  - Add notes and SSL verification entries to hook APIs (Ben Boeckel)
  - Fix grammar in admin area "labels" .nothing-here-block when no labels exist.
  - Move CI runners page to project settings area
  - Move CI variables page to project settings area
  - Move CI triggers page to project settings area
  - Move CI project settings page to CE project settings area
  - Fix bug when removed file was not appearing in merge request diff
  - Show warning when build cannot be served by any of the available CI runners
  - Note the original location of a moved project when notifying users of the move
  - Improve error message when merging fails
  - Add support of multibyte characters in LDAP UID (Roman Petrov)
  - Show additions/deletions stats on merge request diff
  - Remove footer text in emails (Zeger-Jan van de Weg)
  - Ensure code blocks are properly highlighted after a note is updated
  - Fix wrong access level badge on MR comments
  - Hide password in the service settings form
  - Move CI webhooks page to project settings area
  - Fix User Identities API. It now allows you to properly create or update user's identities.
  - Add user preference to change layout width (Peter Göbel)
  - Use commit status in merge request widget as preferred source of CI status
  - Integrate CI commit and build pages into project pages
  - Move CI services page to project settings area
  - Add "Quick Submit" behavior to input fields throughout the application. Use
    Cmd+Enter on Mac and Ctrl+Enter on Windows/Linux.
  - Fix position of hamburger in header for smaller screens (Han Loong Liauw)
  - Fix bug where Emojis in Markdown would truncate remaining text (Sakata Sinji)
  - Persist filters when sorting on admin user page (Jerry Lukins)
  - Update style of snippets pages (Han Loong Liauw)
  - Allow dashboard and group issues/MRs to be filtered by label
  - Add spellcheck=false to certain input fields
  - Invalidate stored service password if the endpoint URL is changed
  - Project names are not fully shown if group name is too big, even on group page view
  - Apply new design for Files page
  - Add "New Page" button to Wiki Pages tab (Stan Hu)
  - Only render 404 page from /public
  - Hide passwords from services API (Alex Lossent)
  - Fix: Images cannot show when projects' path was changed
  - Let gitlab-git-http-server generate and serve 'git archive' downloads
  - Optimize query when filtering on issuables (Zeger-Jan van de Weg)
  - Fix padding of outdated discussion item.
  - Animate the logo on hover

v 8.0.5
  - Correct lookup-by-email for LDAP logins
  - Fix loading spinner sometimes not being hidden on Merge Request tab switches

v 8.0.4
  - Fix Message-ID header to be RFC 2111-compliant to prevent e-mails being dropped (Stan Hu)
  - Fix referrals for :back and relative URL installs
  - Fix anchors to comments in diffs
  - Remove CI token from build traces
  - Fix "Assign All" button on Runner admin page
  - Fix search in Files
  - Add full project namespace to payload of system webhooks (Ricardo Band)

v 8.0.3
  - Fix URL shown in Slack notifications
  - Fix bug where projects would appear to be stuck in the forked import state (Stan Hu)
  - Fix Error 500 in creating merge requests with > 1000 diffs (Stan Hu)
  - Add work_in_progress key to MR webhooks (Ben Boeckel)

v 8.0.2
  - Fix default avatar not rendering in network graph (Stan Hu)
  - Skip check_initd_configured_correctly on omnibus installs
  - Prevent double-prefixing of help page paths
  - Clarify confirmation text on user deletion
  - Make commit graphs responsive to window width changes (Stan Hu)
  - Fix top margin for sign-in button on public pages
  - Fix LDAP attribute mapping
  - Remove git refs used internally by GitLab from network graph (Stan Hu)
  - Use standard Markdown font in Markdown preview instead of fixed-width font (Stan Hu)
  - Fix Reply by email for non-UTF-8 messages.
  - Add option to use StartTLS with Reply by email IMAP server.
  - Allow AWS S3 Server-Side Encryption with Amazon S3-Managed Keys for backups (Paul Beattie)

v 8.0.1
  - Improve CI migration procedure and documentation

v 8.0.0
  - Fix Markdown links not showing up in dashboard activity feed (Stan Hu)
  - Remove milestones from merge requests when milestones are deleted (Stan Hu)
  - Fix HTML link that was improperly escaped in new user e-mail (Stan Hu)
  - Fix broken sort in merge request API (Stan Hu)
  - Bump rouge to 1.10.1 to remove warning noise and fix other syntax highlighting bugs (Stan Hu)
  - Gracefully handle errors in syntax highlighting by leaving the block unformatted (Stan Hu)
  - Add "replace" and "upload" functionalities to allow user replace existing file and upload new file into current repository
  - Fix URL construction for merge requests, issues, notes, and commits for relative URL config (Stan Hu)
  - Fix emoji URLs in Markdown when relative_url_root is used (Stan Hu)
  - Omit filename in Content-Disposition header in raw file download to avoid RFC 6266 encoding issues (Stan HU)
  - Fix broken Wiki Page History (Stan Hu)
  - Import forked repositories asynchronously to prevent large repositories from timing out (Stan Hu)
  - Prevent anchors from being hidden by header (Stan Hu)
  - Fix bug where only the first 15 Bitbucket issues would be imported (Stan Hu)
  - Sort issues by creation date in Bitbucket importer (Stan Hu)
  - Prevent too many redirects upon login when home page URL is set to external_url (Stan Hu)
  - Improve dropdown positioning on the project home page (Hannes Rosenögger)
  - Upgrade browser gem to 1.0.0 to avoid warning in IE11 compatibilty mode (Stan Hu)
  - Remove user OAuth tokens from the database and request new tokens each session (Stan Hu)
  - Restrict users API endpoints to use integer IDs (Stan Hu)
  - Only show recent push event if the branch still exists or a recent merge request has not been created (Stan Hu)
  - Remove satellites
  - Better performance for web editor (switched from satellites to rugged)
  - Faster merge
  - Ability to fetch merge requests from refs/merge-requests/:id
  - Allow displaying of archived projects in the admin interface (Artem Sidorenko)
  - Allow configuration of import sources for new projects (Artem Sidorenko)
  - Search for comments should be case insensetive
  - Create cross-reference for closing references on commits pushed to non-default branches (Maël Valais)
  - Ability to search milestones
  - Gracefully handle SMTP user input errors (e.g. incorrect email addresses) to prevent Sidekiq retries (Stan Hu)
  - Move dashboard activity to separate page (for your projects and starred projects)
  - Improve performance of git blame
  - Limit content width to 1200px for most of pages to improve readability on big screens
  - Fix 500 error when submit project snippet without body
  - Improve search page usability
  - Bring more UI consistency in way how projects, snippets and groups lists are rendered
  - Make all profiles and group public
  - Fixed login failure when extern_uid changes (Joel Koglin)
  - Don't notify users without access to the project when they are (accidentally) mentioned in a note.
  - Retrieving oauth token with LDAP credentials
  - Load Application settings from running database unless env var USE_DB=false
  - Added Drone CI integration (Kirill Zaitsev)
  - Allow developers to retry builds
  - Hide advanced project options for non-admin users
  - Fail builds if no .gitlab-ci.yml is found
  - Refactored service API and added automatically service docs generator (Kirill Zaitsev)
  - Added web_url key project hook_attrs (Kirill Zaitsev)
  - Add ability to get user information by ID of an SSH key via the API
  - Fix bug which IE cannot show image at markdown when the image is raw file of gitlab
  - Add support for Crowd
  - Global Labels that are available to all projects
  - Fix highlighting of deleted lines in diffs.
  - Project notification level can be set on the project page itself
  - Added service API endpoint to retrieve service parameters (Petheő Bence)
  - Add FogBugz project import (Jared Szechy)
  - Sort users autocomplete lists by user (Allister Antosik)
  - Webhook for issue now contains repository field (Jungkook Park)
  - Add ability to add custom text to the help page (Jeroen van Baarsen)
  - Add pg_schema to backup config
  - Fix references to target project issues in Merge Requests markdown preview and textareas (Francesco Levorato)
  - Redirect from incorrectly cased group or project path to correct one (Francesco Levorato)
  - Removed API calls from CE to CI

v 7.14.3
  - No changes

v 7.14.2
  - Upgrade gitlab_git to 7.2.15 to fix `git blame` errors with ISO-encoded files (Stan Hu)
  - Allow configuration of LDAP attributes GitLab will use for the new user account.

v 7.14.1
  - Improve abuse reports management from admin area
  - Fix "Reload with full diff" URL button in compare branch view (Stan Hu)
  - Disabled DNS lookups for SSH in docker image (Rowan Wookey)
  - Only include base URL in OmniAuth full_host parameter (Stan Hu)
  - Fix Error 500 in API when accessing a group that has an avatar (Stan Hu)
  - Ability to enable SSL verification for Webhooks

v 7.14.0
  - Fix bug where non-project members of the target project could set labels on new merge requests.
  - Update default robots.txt rules to disallow crawling of irrelevant pages (Ben Bodenmiller)
  - Fix redirection after sign in when using auto_sign_in_with_provider
  - Upgrade gitlab_git to 7.2.14 to ignore CRLFs in .gitmodules (Stan Hu)
  - Clear cache to prevent listing deleted branches after MR removes source branch (Stan Hu)
  - Provide more feedback what went wrong if HipChat service failed test (Stan Hu)
  - Fix bug where backslashes in inline diffs could be dropped (Stan Hu)
  - Disable turbolinks when linking to Bitbucket import status (Stan Hu)
  - Fix broken code import and display error messages if something went wrong with creating project (Stan Hu)
  - Fix corrupted binary files when using API files endpoint (Stan Hu)
  - Bump Haml to 4.0.7 to speed up textarea rendering (Stan Hu)
  - Show incompatible projects in Bitbucket import status (Stan Hu)
  - Fix coloring of diffs on MR Discussion-tab (Gert Goet)
  - Fix "Network" and "Graphs" pages for branches with encoded slashes (Stan Hu)
  - Fix errors deleting and creating branches with encoded slashes (Stan Hu)
  - Always add current user to autocomplete controller to support filter by "Me" (Stan Hu)
  - Fix multi-line syntax highlighting (Stan Hu)
  - Fix network graph when branch name has single quotes (Stan Hu)
  - Add "Confirm user" button in user admin page (Stan Hu)
  - Upgrade gitlab_git to version 7.2.6 to fix Error 500 when creating network graphs (Stan Hu)
  - Add support for Unicode filenames in relative links (Hiroyuki Sato)
  - Fix URL used for refreshing notes if relative_url is present (Bartłomiej Święcki)
  - Fix commit data retrieval when branch name has single quotes (Stan Hu)
  - Check that project was actually created rather than just validated in import:repos task (Stan Hu)
  - Fix full screen mode for snippet comments (Daniel Gerhardt)
  - Fix 404 error in files view after deleting the last file in a repository (Stan Hu)
  - Fix the "Reload with full diff" URL button (Stan Hu)
  - Fix label read access for unauthenticated users (Daniel Gerhardt)
  - Fix access to disabled features for unauthenticated users (Daniel Gerhardt)
  - Fix OAuth provider bug where GitLab would not go return to the redirect_uri after sign-in (Stan Hu)
  - Fix file upload dialog for comment editing (Daniel Gerhardt)
  - Set OmniAuth full_host parameter to ensure redirect URIs are correct (Stan Hu)
  - Return comments in created order in merge request API (Stan Hu)
  - Disable internal issue tracker controller if external tracker is used (Stan Hu)
  - Expire Rails cache entries after two weeks to prevent endless Redis growth
  - Add support for destroying project milestones (Stan Hu)
  - Allow custom backup archive permissions
  - Add project star and fork count, group avatar URL and user/group web URL attributes to API
  - Show who last edited a comment if it wasn't the original author
  - Send notification to all participants when MR is merged.
  - Add ability to manage user email addresses via the API.
  - Show buttons to add license, changelog and contribution guide if they're missing.
  - Tweak project page buttons.
  - Disabled autocapitalize and autocorrect on login field (Daryl Chan)
  - Mention group and project name in creation, update and deletion notices (Achilleas Pipinellis)
  - Update gravatar link on profile page to link to configured gravatar host (Ben Bodenmiller)
  - Remove redis-store TTL monkey patch
  - Add support for CI skipped status
  - Fetch code from forks to refs/merge-requests/:id/head when merge request created
  - Remove comments and email addresses when publicly exposing ssh keys (Zeger-Jan van de Weg)
  - Add "Check out branch" button to the MR page.
  - Improve MR merge widget text and UI consistency.
  - Improve text in MR "How To Merge" modal.
  - Cache all events
  - Order commits by date when comparing branches
  - Fix bug causing error when the target branch of a symbolic ref was deleted
  - Include branch/tag name in archive file and directory name
  - Add dropzone upload progress
  - Add a label for merged branches on branches page (Florent Baldino)
  - Detect .mkd and .mkdn files as markdown (Ben Boeckel)
  - Fix: User search feature in admin area does not respect filters
  - Set max-width for README, issue and merge request description for easier read on big screens
  - Update Flowdock integration to support new Flowdock API (Boyan Tabakov)
  - Remove author from files view (Sven Strickroth)
  - Fix infinite loop when SAML was incorrectly configured.

v 7.13.5
  - Satellites reverted

v 7.13.4
  - Allow users to send abuse reports

v 7.13.3
  - Fix bug causing Bitbucket importer to crash when OAuth application had been removed.
  - Allow users to send abuse reports
  - Remove satellites
  - Link username to profile on Group Members page (Tom Webster)

v 7.13.2
  - Fix randomly failed spec
  - Create project services on Project creation
  - Add admin_merge_request ability to Developer level and up
  - Fix Error 500 when browsing projects with no HEAD (Stan Hu)
  - Fix labels / assignee / milestone for the merge requests when issues are disabled
  - Show the first tab automatically on MergeRequests#new
  - Add rake task 'gitlab:update_commit_count' (Daniel Gerhardt)
  - Fix Gmail Actions

v 7.13.1
  - Fix: Label modifications are not reflected in existing notes and in the issue list
  - Fix: Label not shown in the Issue list, although it's set through web interface
  - Fix: Group/project references are linked incorrectly
  - Improve documentation
  - Fix of migration: Check if session_expire_delay column exists before adding the column
  - Fix: ActionView::Template::Error
  - Fix: "Create Merge Request" isn't always shown in event for newly pushed branch
  - Fix bug causing "Remove source-branch" option not to work for merge requests from the same project.
  - Render Note field hints consistently for "new" and "edit" forms

v 7.13.0
  - Remove repository graph log to fix slow cache updates after push event (Stan Hu)
  - Only enable HSTS header for HTTPS and port 443 (Stan Hu)
  - Fix user autocomplete for unauthenticated users accessing public projects (Stan Hu)
  - Fix redirection to home page URL for unauthorized users (Daniel Gerhardt)
  - Add branch switching support for graphs (Daniel Gerhardt)
  - Fix external issue tracker hook/test for HTTPS URLs (Daniel Gerhardt)
  - Remove link leading to a 404 error in Deploy Keys page (Stan Hu)
  - Add support for unlocking users in admin settings (Stan Hu)
  - Add Irker service configuration options (Stan Hu)
  - Fix order of issues imported from GitHub (Hiroyuki Sato)
  - Bump rugments to 1.0.0beta8 to fix C prototype function highlighting (Jonathon Reinhart)
  - Fix Merge Request webhook to properly fire "merge" action when accepted from the web UI
  - Add `two_factor_enabled` field to admin user API (Stan Hu)
  - Fix invalid timestamps in RSS feeds (Rowan Wookey)
  - Fix downloading of patches on public merge requests when user logged out (Stan Hu)
  - Fix Error 500 when relative submodule resolves to a namespace that has a different name from its path (Stan Hu)
  - Extract the longest-matching ref from a commit path when multiple matches occur (Stan Hu)
  - Update maintenance documentation to explain no need to recompile asssets for omnibus installations (Stan Hu)
  - Support commenting on diffs in side-by-side mode (Stan Hu)
  - Fix JavaScript error when clicking on the comment button on a diff line that has a comment already (Stan Hu)
  - Return 40x error codes if branch could not be deleted in UI (Stan Hu)
  - Remove project visibility icons from dashboard projects list
  - Rename "Design" profile settings page to "Preferences".
  - Allow users to customize their default Dashboard page.
  - Update ssl_ciphers in Nginx example to remove DHE settings. This will deny forward secrecy for Android 2.3.7, Java 6 and OpenSSL 0.9.8
  - Admin can edit and remove user identities
  - Convert CRLF newlines to LF when committing using the web editor.
  - API request /projects/:project_id/merge_requests?state=closed will return only closed merge requests without merged one. If you need ones that were merged - use state=merged.
  - Allow Administrators to filter the user list by those with or without Two-factor Authentication enabled.
  - Show a user's Two-factor Authentication status in the administration area.
  - Explicit error when commit not found in the CI
  - Improve performance for issue and merge request pages
  - Users with guest access level can not set assignee, labels or milestones for issue and merge request
  - Reporter role can manage issue tracker now: edit any issue, set assignee or milestone and manage labels
  - Better performance for pages with events list, issues list and commits list
  - Faster automerge check and merge itself when source and target branches are in same repository
  - Correctly show anonymous authorized applications under Profile > Applications.
  - Query Optimization in MySQL.
  - Allow users to be blocked and unblocked via the API
  - Use native Postgres database cleaning during backup restore
  - Redesign project page. Show README as default instead of activity. Move project activity to separate page
  - Make left menu more hierarchical and less contextual by adding back item at top
  - A fork can’t have a visibility level that is greater than the original project.
  - Faster code search in repository and wiki. Fixes search page timeout for big repositories
  - Allow administrators to disable 2FA for a specific user
  - Add error message for SSH key linebreaks
  - Store commits count in database (will populate with valid values only after first push)
  - Rebuild cache after push to repository in background job
  - Fix transferring of project to another group using the API.

v 7.12.2
  - Correctly show anonymous authorized applications under Profile > Applications.
  - Faster automerge check and merge itself when source and target branches are in same repository
  - Audit log for user authentication
  - Allow custom label to be set for authentication providers.

v 7.12.1
  - Fix error when deleting a user who has projects (Stan Hu)
  - Fix post-receive errors on a push when an external issue tracker is configured (Stan Hu)
  - Add SAML to list of social_provider (Matt Firtion)
  - Fix merge requests API scope to keep compatibility in 7.12.x patch release (Dmitriy Zaporozhets)
  - Fix closed merge request scope at milestone page (Dmitriy Zaporozhets)
  - Revert merge request states renaming
  - Fix hooks for web based events with external issue references (Daniel Gerhardt)
  - Improve performance for issue and merge request pages
  - Compress database dumps to reduce backup size

v 7.12.0
  - Fix Error 500 when one user attempts to access a personal, internal snippet (Stan Hu)
  - Disable changing of target branch in new merge request page when a branch has already been specified (Stan Hu)
  - Fix post-receive errors on a push when an external issue tracker is configured (Stan Hu)
  - Update oauth button logos for Twitter and Google to recommended assets
  - Update browser gem to version 0.8.0 for IE11 support (Stan Hu)
  - Fix timeout when rendering file with thousands of lines.
  - Add "Remember me" checkbox to LDAP signin form.
  - Add session expiration delay configuration through UI application settings
  - Don't notify users mentioned in code blocks or blockquotes.
  - Omit link to generate labels if user does not have access to create them (Stan Hu)
  - Show warning when a comment will add 10 or more people to the discussion.
  - Disable changing of the source branch in merge request update API (Stan Hu)
  - Shorten merge request WIP text.
  - Add option to disallow users from registering any application to use GitLab as an OAuth provider
  - Support editing target branch of merge request (Stan Hu)
  - Refactor permission checks with issues and merge requests project settings (Stan Hu)
  - Fix Markdown preview not working in Edit Milestone page (Stan Hu)
  - Fix Zen Mode not closing with ESC key (Stan Hu)
  - Allow HipChat API version to be blank and default to v2 (Stan Hu)
  - Add file attachment support in Milestone description (Stan Hu)
  - Fix milestone "Browse Issues" button.
  - Set milestone on new issue when creating issue from index with milestone filter active.
  - Make namespace API available to all users (Stan Hu)
  - Add webhook support for note events (Stan Hu)
  - Disable "New Issue" and "New Merge Request" buttons when features are disabled in project settings (Stan Hu)
  - Remove Rack Attack monkey patches and bump to version 4.3.0 (Stan Hu)
  - Fix clone URL losing selection after a single click in Safari and Chrome (Stan Hu)
  - Fix git blame syntax highlighting when different commits break up lines (Stan Hu)
  - Add "Resend confirmation e-mail" link in profile settings (Stan Hu)
  - Allow to configure location of the `.gitlab_shell_secret` file. (Jakub Jirutka)
  - Disabled expansion of top/bottom blobs for new file diffs
  - Update Asciidoctor gem to version 1.5.2. (Jakub Jirutka)
  - Fix resolving of relative links to repository files in AsciiDoc documents. (Jakub Jirutka)
  - Use the user list from the target project in a merge request (Stan Hu)
  - Default extention for wiki pages is now .md instead of .markdown (Jeroen van Baarsen)
  - Add validation to wiki page creation (only [a-zA-Z0-9/_-] are allowed) (Jeroen van Baarsen)
  - Fix new/empty milestones showing 100% completion value (Jonah Bishop)
  - Add a note when an Issue or Merge Request's title changes
  - Consistently refer to MRs as either Merged or Closed.
  - Add Merged tab to MR lists.
  - Prefix EmailsOnPush email subject with `[Git]`.
  - Group project contributions by both name and email.
  - Clarify navigation labels for Project Settings and Group Settings.
  - Move user avatar and logout button to sidebar
  - You can not remove user if he/she is an only owner of group
  - User should be able to leave group. If not - show him proper message
  - User has ability to leave project
  - Add SAML support as an omniauth provider
  - Allow to configure a URL to show after sign out
  - Add an option to automatically sign-in with an Omniauth provider
  - GitLab CI service sends .gitlab-ci.yml in each push call
  - When remove project - move repository and schedule it removal
  - Improve group removing logic
  - Trigger create-hooks on backup restore task
  - Add option to automatically link omniauth and LDAP identities
  - Allow special character in users bio. I.e.: I <3 GitLab

v 7.11.4
  - Fix missing bullets when creating lists
  - Set rel="nofollow" on external links

v 7.11.3
  - no changes
  - Fix upgrader script (Martins Polakovs)

v 7.11.2
  - no changes

v 7.11.1
  - no changes

v 7.11.0
  - Fall back to Plaintext when Syntaxhighlighting doesn't work. Fixes some buggy lexers (Hannes Rosenögger)
  - Get editing comments to work in Chrome 43 again.
  - Fix broken view when viewing history of a file that includes a path that used to be another file (Stan Hu)
  - Don't show duplicate deploy keys
  - Fix commit time being displayed in the wrong timezone in some cases (Hannes Rosenögger)
  - Make the first branch pushed to an empty repository the default HEAD (Stan Hu)
  - Fix broken view when using a tag to display a tree that contains git submodules (Stan Hu)
  - Make Reply-To config apply to change e-mail confirmation and other Devise notifications (Stan Hu)
  - Add application setting to restrict user signups to e-mail domains (Stan Hu)
  - Don't allow a merge request to be merged when its title starts with "WIP".
  - Add a page title to every page.
  - Allow primary email to be set to an email that you've already added.
  - Fix clone URL field and X11 Primary selection (Dmitry Medvinsky)
  - Ignore invalid lines in .gitmodules
  - Fix "Cannot move project" error message from popping up after a successful transfer (Stan Hu)
  - Redirect to sign in page after signing out.
  - Fix "Hello @username." references not working by no longer allowing usernames to end in period.
  - Fix "Revspec not found" errors when viewing diffs in a forked project with submodules (Stan Hu)
  - Improve project page UI
  - Fix broken file browsing with relative submodule in personal projects (Stan Hu)
  - Add "Reply quoting selected text" shortcut key (`r`)
  - Fix bug causing `@whatever` inside an issue's first code block to be picked up as a user mention.
  - Fix bug causing `@whatever` inside an inline code snippet (backtick-style) to be picked up as a user mention.
  - When use change branches link at MR form - save source branch selection instead of target one
  - Improve handling of large diffs
  - Added GitLab Event header for project hooks
  - Add Two-factor authentication (2FA) for GitLab logins
  - Show Atom feed buttons everywhere where applicable.
  - Add project activity atom feed.
  - Don't crash when an MR from a fork has a cross-reference comment from the target project on one of its commits.
  - Explain how to get a new password reset token in welcome emails
  - Include commit comments in MR from a forked project.
  - Group milestones by title in the dashboard and all other issue views.
  - Query issues, merge requests and milestones with their IID through API (Julien Bianchi)
  - Add default project and snippet visibility settings to the admin web UI.
  - Show incompatible projects in Google Code import status (Stan Hu)
  - Fix bug where commit data would not appear in some subdirectories (Stan Hu)
  - Task lists are now usable in comments, and will show up in Markdown previews.
  - Fix bug where avatar filenames were not actually deleted from the database during removal (Stan Hu)
  - Fix bug where Slack service channel was not saved in admin template settings. (Stan Hu)
  - Protect OmniAuth request phase against CSRF.
  - Don't send notifications to mentioned users that don't have access to the project in question.
  - Add search issues/MR by number
  - Change plots to bar graphs in commit statistics screen
  - Move snippets UI to fluid layout
  - Improve UI for sidebar. Increase separation between navigation and content
  - Improve new project command options (Ben Bodenmiller)
  - Add common method to force UTF-8 and use it to properly handle non-ascii OAuth user properties (Onur Küçük)
  - Prevent sending empty messages to HipChat (Chulki Lee)
  - Improve UI for mobile phones on dashboard and project pages
  - Add room notification and message color option for HipChat
  - Allow to use non-ASCII letters and dashes in project and namespace name. (Jakub Jirutka)
  - Add footnotes support to Markdown (Guillaume Delbergue)
  - Add current_sign_in_at to UserFull REST api.
  - Make Sidekiq MemoryKiller shutdown signal configurable
  - Add "Create Merge Request" buttons to commits and branches pages and push event.
  - Show user roles by comments.
  - Fix automatic blocking of auto-created users from Active Directory.
  - Call merge request webhook for each new commits (Arthur Gautier)
  - Use SIGKILL by default in Sidekiq::MemoryKiller
  - Fix mentioning of private groups.
  - Add style for <kbd> element in markdown
  - Spin spinner icon next to "Checking for CI status..." on MR page.
  - Fix reference links in dashboard activity and ATOM feeds.
  - Ensure that the first added admin performs repository imports

v 7.10.4
  - Fix migrations broken in 7.10.2
  - Make tags for GitLab installations running on MySQL case sensitive
  - Get Gitorious importer to work again.
  - Fix adding new group members from admin area
  - Fix DB error when trying to tag a repository (Stan Hu)
  - Fix Error 500 when searching Wiki pages (Stan Hu)
  - Unescape branch names in compare commit (Stan Hu)
  - Order commit comments chronologically in API.

v 7.10.2
  - Fix CI links on MR page

v 7.10.0
  - Ignore submodules that are defined in .gitmodules but are checked in as directories.
  - Allow projects to be imported from Google Code.
  - Remove access control for uploaded images to fix broken images in emails (Hannes Rosenögger)
  - Allow users to be invited by email to join a group or project.
  - Don't crash when project repository doesn't exist.
  - Add config var to block auto-created LDAP users.
  - Don't use HTML ellipsis in EmailsOnPush subject truncated commit message.
  - Set EmailsOnPush reply-to address to committer email when enabled.
  - Fix broken file browsing with a submodule that contains a relative link (Stan Hu)
  - Fix persistent XSS vulnerability around profile website URLs.
  - Fix project import URL regex to prevent arbitary local repos from being imported.
  - Fix directory traversal vulnerability around uploads routes.
  - Fix directory traversal vulnerability around help pages.
  - Don't leak existence of project via search autocomplete.
  - Don't leak existence of group or project via search.
  - Fix bug where Wiki pages that included a '/' were no longer accessible (Stan Hu)
  - Fix bug where error messages from Dropzone would not be displayed on the issues page (Stan Hu)
  - Add a rake task to check repository integrity with `git fsck`
  - Add ability to configure Reply-To address in gitlab.yml (Stan Hu)
  - Move current user to the top of the list in assignee/author filters (Stan Hu)
  - Fix broken side-by-side diff view on merge request page (Stan Hu)
  - Set Application controller default URL options to ensure all url_for calls are consistent (Stan Hu)
  - Allow HTML tags in Markdown input
  - Fix code unfold not working on Compare commits page (Stan Hu)
  - Fix generating SSH key fingerprints with OpenSSH 6.8. (Sašo Stanovnik)
  - Fix "Import projects from" button to show the correct instructions (Stan Hu)
  - Fix dots in Wiki slugs causing errors (Stan Hu)
  - Make maximum attachment size configurable via Application Settings (Stan Hu)
  - Update poltergeist to version 1.6.0 to support PhantomJS 2.0 (Zeger-Jan van de Weg)
  - Fix cross references when usernames, milestones, or project names contain underscores (Stan Hu)
  - Disable reference creation for comments surrounded by code/preformatted blocks (Stan Hu)
  - Reduce Rack Attack false positives causing 403 errors during HTTP authentication (Stan Hu)
  - enable line wrapping per default and remove the checkbox to toggle it (Hannes Rosenögger)
  - Fix a link in the patch update guide
  - Add a service to support external wikis (Hannes Rosenögger)
  - Omit the "email patches" link and fix plain diff view for merge commits
  - List new commits for newly pushed branch in activity view.
  - Add sidetiq gem dependency to match EE
  - Add changelog, license and contribution guide links to project tab bar.
  - Improve diff UI
  - Fix alignment of navbar toggle button (Cody Mize)
  - Fix checkbox rendering for nested task lists
  - Identical look of selectboxes in UI
  - Upgrade the gitlab_git gem to version 7.1.3
  - Move "Import existing repository by URL" option to button.
  - Improve error message when save profile has error.
  - Passing the name of pushed ref to CI service (requires GitLab CI 7.9+)
  - Add location field to user profile
  - Fix print view for markdown files and wiki pages
  - Fix errors when deleting old backups
  - Improve GitLab performance when working with git repositories
  - Add tag message and last commit to tag hook (Kamil Trzciński)
  - Restrict permissions on backup files
  - Improve oauth accounts UI in profile page
  - Add ability to unlink connected accounts
  - Replace commits calendar with faster contribution calendar that includes issues and merge requests
  - Add inifinite scroll to user page activity
  - Don't include system notes in issue/MR comment count.
  - Don't mark merge request as updated when merge status relative to target branch changes.
  - Link note avatar to user.
  - Make Git-over-SSH errors more descriptive.
  - Fix EmailsOnPush.
  - Refactor issue filtering
  - AJAX selectbox for issue assignee and author filters
  - Fix issue with missing options in issue filtering dropdown if selected one
  - Prevent holding Control-Enter or Command-Enter from posting comment multiple times.
  - Prevent note form from being cleared when submitting failed.
  - Improve file icons rendering on tree (Sullivan Sénéchal)
  - API: Add pagination to project events
  - Get issue links in notification mail to work again.
  - Don't show commit comment button when user is not signed in.
  - Fix admin user projects lists.
  - Don't leak private group existence by redirecting from namespace controller to group controller.
  - Ability to skip some items from backup (database, respositories or uploads)
  - Archive repositories in background worker.
  - Import GitHub, Bitbucket or GitLab.com projects owned by authenticated user into current namespace.
  - Project labels are now available over the API under the "tag_list" field (Cristian Medina)
  - Fixed link paths for HTTP and SSH on the admin project view (Jeremy Maziarz)
  - Fix and improve help rendering (Sullivan Sénéchal)
  - Fix final line in EmailsOnPush email diff being rendered as error.
  - Prevent duplicate Buildkite service creation.
  - Fix git over ssh errors 'fatal: protocol error: bad line length character'
  - Automatically setup GitLab CI project for forks if origin project has GitLab CI enabled
  - Bust group page project list cache when namespace name or path changes.
  - Explicitly set image alt-attribute to prevent graphical glitches if gravatars could not be loaded
  - Allow user to choose a public email to show on public profile
  - Remove truncation from issue titles on milestone page (Jason Blanchard)
  - Fix stuck Merge Request merging events from old installations (Ben Bodenmiller)
  - Fix merge request comments on files with multiple commits
  - Fix Resource Owner Password Authentication Flow
  - Add icons to Add dropdown items.
  - Allow admin to create public deploy keys that are accessible to any project.
  - Warn when gitlab-shell version doesn't match requirement.
  - Skip email confirmation when set by admin or via LDAP.
  - Only allow users to reference groups, projects, issues, MRs, commits they have access to.

v 7.9.4
  - Security: Fix project import URL regex to prevent arbitary local repos from being imported
  - Fixed issue where only 25 commits would load in file listings
  - Fix LDAP identities  after config update

v 7.9.3
  - Contains no changes

v 7.9.2
  - Contains no changes

v 7.9.1
  - Include missing events and fix save functionality in admin service template settings form (Stan Hu)
  - Fix "Import projects from" button to show the correct instructions (Stan Hu)
  - Fix OAuth2 issue importing a new project from GitHub and GitLab (Stan Hu)
  - Fix for LDAP with commas in DN
  - Fix missing events and in admin Slack service template settings form (Stan Hu)
  - Don't show commit comment button when user is not signed in.
  - Downgrade gemnasium-gitlab-service gem

v 7.9.0
  - Add HipChat integration documentation (Stan Hu)
  - Update documentation for object_kind field in Webhook push and tag push Webhooks (Stan Hu)
  - Fix broken email images (Hannes Rosenögger)
  - Automatically config git if user forgot, where possible (Zeger-Jan van de Weg)
  - Fix mass SQL statements on initial push (Hannes Rosenögger)
  - Add tag push notifications and normalize HipChat and Slack messages to be consistent (Stan Hu)
  - Add comment notification events to HipChat and Slack services (Stan Hu)
  - Add issue and merge request events to HipChat and Slack services (Stan Hu)
  - Fix merge request URL passed to Webhooks. (Stan Hu)
  - Fix bug that caused a server error when editing a comment to "+1" or "-1" (Stan Hu)
  - Fix code preview theme setting for comments, issues, merge requests, and snippets (Stan Hu)
  - Move labels/milestones tabs to sidebar
  - Upgrade Rails gem to version 4.1.9.
  - Improve error messages for file edit failures
  - Improve UI for commits, issues and merge request lists
  - Fix commit comments on first line of diff not rendering in Merge Request Discussion view.
  - Allow admins to override restricted project visibility settings.
  - Move restricted visibility settings from gitlab.yml into the web UI.
  - Improve trigger merge request hook when source project branch has been updated (Kirill Zaitsev)
  - Save web edit in new branch
  - Fix ordering of imported but unchanged projects (Marco Wessel)
  - Mobile UI improvements: make aside content expandable
  - Expose avatar_url in projects API
  - Fix checkbox alignment on the application settings page.
  - Generalize image upload in drag and drop in markdown to all files (Hannes Rosenögger)
  - Fix mass-unassignment of issues (Robert Speicher)
  - Fix hidden diff comments in merge request discussion view
  - Allow user confirmation to be skipped for new users via API
  - Add a service to send updates to an Irker gateway (Romain Coltel)
  - Add brakeman (security scanner for Ruby on Rails)
  - Slack username and channel options
  - Add grouped milestones from all projects to dashboard.
  - Webhook sends pusher email as well as commiter
  - Add Bitbucket omniauth provider.
  - Add Bitbucket importer.
  - Support referencing issues to a project whose name starts with a digit
  - Condense commits already in target branch when updating merge request source branch.
  - Send notifications and leave system comments when bulk updating issues.
  - Automatically link commit ranges to compare page: sha1...sha4 or sha1..sha4 (includes sha1 in comparison)
  - Move groups page from profile to dashboard
  - Starred projects page at dashboard
  - Blocking user does not remove him/her from project/groups but show blocked label
  - Change subject of EmailsOnPush emails to include namespace, project and branch.
  - Change subject of EmailsOnPush emails to include first commit message when multiple were pushed.
  - Remove confusing footer from EmailsOnPush mail body.
  - Add list of changed files to EmailsOnPush emails.
  - Add option to send EmailsOnPush emails from committer email if domain matches.
  - Add option to disable code diffs in EmailOnPush emails.
  - Wrap commit message in EmailsOnPush email.
  - Send EmailsOnPush emails when deleting commits using force push.
  - Fix EmailsOnPush email comparison link to include first commit.
  - Fix highliht of selected lines in file
  - Reject access to group/project avatar if the user doesn't have access.
  - Add database migration to clean group duplicates with same path and name (Make sure you have a backup before update)
  - Add GitLab active users count to rake gitlab:check
  - Starred projects page at dashboard
  - Make email display name configurable
  - Improve json validation in hook data
  - Use Emoji One
  - Updated emoji help documentation to properly reference EmojiOne.
  - Fix missing GitHub organisation repositories on import page.
  - Added blue theme
  - Remove annoying notice messages when create/update merge request
  - Allow smb:// links in Markdown text.
  - Filter merge request by title or description at Merge Requests page
  - Block user if he/she was blocked in Active Directory
  - Fix import pages not working after first load.
  - Use custom LDAP label in LDAP signin form.
  - Execute hooks and services when branch or tag is created or deleted through web interface.
  - Block and unblock user if he/she was blocked/unblocked in Active Directory
  - Raise recommended number of unicorn workers from 2 to 3
  - Use same layout and interactivity for project members as group members.
  - Prevent gitlab-shell character encoding issues by receiving its changes as raw data.
  - Ability to unsubscribe/subscribe to issue or merge request
  - Delete deploy key when last connection to a project is destroyed.
  - Fix invalid Atom feeds when using emoji, horizontal rules, or images (Christian Walther)
  - Backup of repositories with tar instead of git bundle (only now are git-annex files included in the backup)
  - Add canceled status for CI
  - Send EmailsOnPush email when branch or tag is created or deleted.
  - Faster merge request processing for large repository
  - Prevent doubling AJAX request with each commit visit via Turbolink
  - Prevent unnecessary doubling of js events on import pages and user calendar

v 7.8.4
  - Fix issue_tracker_id substitution in custom issue trackers
  - Fix path and name duplication in namespaces

v 7.8.3
  - Bump version of gitlab_git fixing annotated tags without message

v 7.8.2
  - Fix service migration issue when upgrading from versions prior to 7.3
  - Fix setting of the default use project limit via admin UI
  - Fix showing of already imported projects for GitLab and Gitorious importers
  - Fix response of push to repository to return "Not found" if user doesn't have access
  - Fix check if user is allowed to view the file attachment
  - Fix import check for case sensetive namespaces
  - Increase timeout for Git-over-HTTP requests to 1 hour since large pulls/pushes can take a long time.
  - Properly handle autosave local storage exceptions.
  - Escape wildcards when searching LDAP by username.

v 7.8.1
  - Fix run of custom post receive hooks
  - Fix migration that caused issues when upgrading to version 7.8 from versions prior to 7.3
  - Fix the warning for LDAP users about need to set password
  - Fix avatars which were not shown for non logged in users
  - Fix urls for the issues when relative url was enabled

v 7.8.0
  - Fix access control and protection against XSS for note attachments and other uploads.
  - Replace highlight.js with rouge-fork rugments (Stefan Tatschner)
  - Make project search case insensitive (Hannes Rosenögger)
  - Include issue/mr participants in list of recipients for reassign/close/reopen emails
  - Expose description in groups API
  - Better UI for project services page
  - Cleaner UI for web editor
  - Add diff syntax highlighting in email-on-push service notifications (Hannes Rosenögger)
  - Add API endpoint to fetch all changes on a MergeRequest (Jeroen van Baarsen)
  - View note image attachments in new tab when clicked instead of downloading them
  - Improve sorting logic in UI and API. Explicitly define what sorting method is used by default
  - Fix overflow at sidebar when have several items
  - Add notes for label changes in issue and merge requests
  - Show tags in commit view (Hannes Rosenögger)
  - Only count a user's vote once on a merge request or issue (Michael Clarke)
  - Increase font size when browse source files and diffs
  - Service Templates now let you set default values for all services
  - Create new file in empty repository using GitLab UI
  - Ability to clone project using oauth2 token
  - Upgrade Sidekiq gem to version 3.3.0
  - Stop git zombie creation during force push check
  - Show success/error messages for test setting button in services
  - Added Rubocop for code style checks
  - Fix commits pagination
  - Async load a branch information at the commit page
  - Disable blacklist validation for project names
  - Allow configuring protection of the default branch upon first push (Marco Wessel)
  - Add gitlab.com importer
  - Add an ability to login with gitlab.com
  - Add a commit calendar to the user profile (Hannes Rosenögger)
  - Submit comment on command-enter
  - Notify all members of a group when that group is mentioned in a comment, for example: `@gitlab-org` or `@sales`.
  - Extend issue clossing pattern to include "Resolve", "Resolves", "Resolved", "Resolving" and "Close" (Julien Bianchi and Hannes Rosenögger)
  - Fix long broadcast message cut-off on left sidebar (Visay Keo)
  - Add Project Avatars (Steven Thonus and Hannes Rosenögger)
  - Password reset token validity increased from 2 hours to 2 days since it is also send on account creation.
  - Edit group members via API
  - Enable raw image paste from clipboard, currently Chrome only (Marco Cyriacks)
  - Add action property to merge request hook (Julien Bianchi)
  - Remove duplicates from group milestone participants list.
  - Add a new API function that retrieves all issues assigned to a single milestone (Justin Whear and Hannes Rosenögger)
  - API: Access groups with their path (Julien Bianchi)
  - Added link to milestone and keeping resource context on smaller viewports for issues and merge requests (Jason Blanchard)
  - Allow notification email to be set separately from primary email.
  - API: Add support for editing an existing project (Mika Mäenpää and Hannes Rosenögger)
  - Don't have Markdown preview fail for long comments/wiki pages.
  - When test webhook - show error message instead of 500 error page if connection to hook url was reset
  - Added support for firing system hooks on group create/destroy and adding/removing users to group (Boyan Tabakov)
  - Added persistent collapse button for left side nav bar (Jason Blanchard)
  - Prevent losing unsaved comments by automatically restoring them when comment page is loaded again.
  - Don't allow page to be scaled on mobile.
  - Clean the username acquired from OAuth/LDAP so it doesn't fail username validation and block signing up.
  - Show assignees in merge request index page (Kelvin Mutuma)
  - Link head panel titles to relevant root page.
  - Allow users that signed up via OAuth to set their password in order to use Git over HTTP(S).
  - Show users button to share their newly created public or internal projects on twitter
  - Add quick help links to the GitLab pricing and feature comparison pages.
  - Fix duplicate authorized applications in user profile and incorrect application client count in admin area.
  - Make sure Markdown previews always use the same styling as the eventual destination.
  - Remove deprecated Group#owner_id from API
  - Show projects user contributed to on user page. Show stars near project on user page.
  - Improve database performance for GitLab
  - Add Asana service (Jeremy Benoist)
  - Improve project webhooks with extra data

v 7.7.2
  - Update GitLab Shell to version 2.4.2 that fixes a bug when developers can push to protected branch
  - Fix issue when LDAP user can't login with existing GitLab account

v 7.7.1
  - Improve mention autocomplete performance
  - Show setup instructions for GitHub import if disabled
  - Allow use http for OAuth applications

v 7.7.0
  - Import from GitHub.com feature
  - Add Jetbrains Teamcity CI service (Jason Lippert)
  - Mention notification level
  - Markdown preview in wiki (Yuriy Glukhov)
  - Raise group avatar filesize limit to 200kb
  - OAuth applications feature
  - Show user SSH keys in admin area
  - Developer can push to protected branches option
  - Set project path instead of project name in create form
  - Block Git HTTP access after 10 failed authentication attempts
  - Updates to the messages returned by API (sponsored by O'Reilly Media)
  - New UI layout with side navigation
  - Add alert message in case of outdated browser (IE < 10)
  - Added API support for sorting projects
  - Update gitlab_git to version 7.0.0.rc14
  - Add API project search filter option for authorized projects
  - Fix File blame not respecting branch selection
  - Change some of application settings on fly in admin area UI
  - Redesign signin/signup pages
  - Close standard input in Gitlab::Popen.popen
  - Trigger GitLab CI when push tags
  - When accept merge request - do merge using sidaekiq job
  - Enable web signups by default
  - Fixes for diff comments: drag-n-drop images, selecting images
  - Fixes for edit comments: drag-n-drop images, preview mode, selecting images, save & update
  - Remove password strength indicator

v 7.6.0
  - Fork repository to groups
  - New rugged version
  - Add CRON=1 backup setting for quiet backups
  - Fix failing wiki restore
  - Add optional Sidekiq MemoryKiller middleware (enabled via SIDEKIQ_MAX_RSS env variable)
  - Monokai highlighting style now more faithful to original design (Mark Riedesel)
  - Create project with repository in synchrony
  - Added ability to create empty repo or import existing one if project does not have repository
  - Reactivate highlight.js language autodetection
  - Mobile UI improvements
  - Change maximum avatar file size from 100KB to 200KB
  - Strict validation for snippet file names
  - Enable Markdown preview for issues, merge requests, milestones, and notes (Vinnie Okada)
  - In the docker directory is a container template based on the Omnibus packages.
  - Update Sidekiq to version 2.17.8
  - Add author filter to project issues and merge requests pages
  - Atom feed for user activity
  - Support multiple omniauth providers for the same user
  - Rendering cross reference in issue title and tooltip for merge request
  - Show username in comments
  - Possibility to create Milestones or Labels when Issues are disabled
  - Fix bug with showing gpg signature in tag

v 7.5.3
  - Bump gitlab_git to 7.0.0.rc12 (includes Rugged 0.21.2)

v 7.5.2
  - Don't log Sidekiq arguments by default
  - Fix restore of wiki repositories from backups

v 7.5.1
  - Add missing timestamps to 'members' table

v 7.5.0
  - API: Add support for Hipchat (Kevin Houdebert)
  - Add time zone configuration in gitlab.yml (Sullivan Senechal)
  - Fix LDAP authentication for Git HTTP access
  - Run 'GC.start' after every EmailsOnPushWorker job
  - Fix LDAP config lookup for provider 'ldap'
  - Drop all sequences during Postgres database restore
  - Project title links to project homepage (Ben Bodenmiller)
  - Add Atlassian Bamboo CI service (Drew Blessing)
  - Mentioned @user will receive email even if he is not participating in issue or commit
  - Session API: Use case-insensitive authentication like in UI (Andrey Krivko)
  - Tie up loose ends with annotated tags: API & UI (Sean Edge)
  - Return valid json for deleting branch via API (sponsored by O'Reilly Media)
  - Expose username in project events API (sponsored by O'Reilly Media)
  - Adds comments to commits in the API
  - Performance improvements
  - Fix post-receive issue for projects with deleted forks
  - New gitlab-shell version with custom hooks support
  - Improve code
  - GitLab CI 5.2+ support (does not support older versions)
  - Fixed bug when you can not push commits starting with 000000 to protected branches
  - Added a password strength indicator
  - Change project name and path in one form
  - Display renamed files in diff views (Vinnie Okada)
  - Fix raw view for public snippets
  - Use secret token with GitLab internal API.
  - Add missing timestamps to 'members' table

v 7.4.5
  - Bump gitlab_git to 7.0.0.rc12 (includes Rugged 0.21.2)

v 7.4.4
  - No changes

v 7.4.3
  - Fix raw snippets view
  - Fix security issue for member api
  - Fix buildbox integration

v 7.4.2
  - Fix internal snippet exposing for unauthenticated users

v 7.4.1
  - Fix LDAP authentication for Git HTTP access
  - Fix LDAP config lookup for provider 'ldap'
  - Fix public snippets
  - Fix 500 error on projects with nested submodules

v 7.4.0
  - Refactored membership logic
  - Improve error reporting on users API (Julien Bianchi)
  - Refactor test coverage tools usage. Use SIMPLECOV=true to generate it locally
  - Default branch is protected by default
  - Increase unicorn timeout to 60 seconds
  - Sort search autocomplete projects by stars count so most popular go first
  - Add README to tab on project show page
  - Do not delete tmp/repositories itself during clean-up, only its contents
  - Support for backup uploads to remote storage
  - Prevent notes polling when there are not notes
  - Internal ForkService: Prepare support for fork to a given namespace
  - API: Add support for forking a project via the API (Bernhard Kaindl)
  - API: filter project issues by milestone (Julien Bianchi)
  - Fail harder in the backup script
  - Changes to Slack service structure, only webhook url needed
  - Zen mode for wiki and milestones (Robert Schilling)
  - Move Emoji parsing to html-pipeline-gitlab (Robert Schilling)
  - Font Awesome 4.2 integration (Sullivan Senechal)
  - Add Pushover service integration (Sullivan Senechal)
  - Add select field type for services options (Sullivan Senechal)
  - Add cross-project references to the Markdown parser (Vinnie Okada)
  - Add task lists to issue and merge request descriptions (Vinnie Okada)
  - Snippets can be public, internal or private
  - Improve danger zone: ask project path to confirm data-loss action
  - Raise exception on forgery
  - Show build coverage in Merge Requests (requires GitLab CI v5.1)
  - New milestone and label links on issue edit form
  - Improved repository graphs
  - Improve event note display in dashboard and project activity views (Vinnie Okada)
  - Add users sorting to admin area
  - UI improvements
  - Fix ambiguous sha problem with mentioned commit
  - Fixed bug with apostrophe when at mentioning users
  - Add active directory ldap option
  - Developers can push to wiki repo. Protected branches does not affect wiki repo any more
  - Faster rev list
  - Fix branch removal

v 7.3.2
  - Fix creating new file via web editor
  - Use gitlab-shell v2.0.1

v 7.3.1
  - Fix ref parsing in Gitlab::GitAccess
  - Fix error 500 when viewing diff on a file with changed permissions
  - Fix adding comments to MR when source branch is master
  - Fix error 500 when searching description contains relative link

v 7.3.0
  - Always set the 'origin' remote in satellite actions
  - Write authorized_keys in tmp/ during tests
  - Use sockets to connect to Redis
  - Add dormant New Relic gem (can be enabled via environment variables)
  - Expire Rack sessions after 1 week
  - Cleaner signin/signup pages
  - Improved comments UI
  - Better search with filtering, pagination etc
  - Added a checkbox to toggle line wrapping in diff (Yuriy Glukhov)
  - Prevent project stars duplication when fork project
  - Use the default Unicorn socket backlog value of 1024
  - Support Unix domain sockets for Redis
  - Store session Redis keys in 'session:gitlab:' namespace
  - Deprecate LDAP account takeover based on partial LDAP email / GitLab username match
  - Use /bin/sh instead of Bash in bin/web, bin/background_jobs (Pavel Novitskiy)
  - Keyboard shortcuts for productivity (Robert Schilling)
  - API: filter issues by state (Julien Bianchi)
  - API: filter issues by labels (Julien Bianchi)
  - Add system hook for ssh key changes
  - Add blob permalink link (Ciro Santilli)
  - Create annotated tags through UI and API (Sean Edge)
  - Snippets search (Charles Bushong)
  - Comment new push to existing MR
  - Add 'ci' to the blacklist of forbidden names
  - Improve text filtering on issues page
  - Comment & Close button
  - Process git push --all much faster
  - Don't allow edit of system notes
  - Project wiki search (Ralf Seidler)
  - Enabled Shibboleth authentication support (Matus Banas)
  - Zen mode (fullscreen) for issues/MR/notes (Robert Schilling)
  - Add ability to configure webhook timeout via gitlab.yml (Wes Gurney)
  - Sort project merge requests in asc or desc order for updated_at or created_at field (sponsored by O'Reilly Media)
  - Add Redis socket support to 'rake gitlab:shell:install'

v 7.2.1
  - Delete orphaned labels during label migration (James Brooks)
  - Security: prevent XSS with stricter MIME types for raw repo files

v 7.2.0
  - Explore page
  - Add project stars (Ciro Santilli)
  - Log Sidekiq arguments
  - Better labels: colors, ability to rename and remove
  - Improve the way merge request collects diffs
  - Improve compare page for large diffs
  - Expose the full commit message via API
  - Fix 500 error on repository rename
  - Fix bug when MR download patch return invalid diff
  - Test gitlab-shell integration
  - Repository import timeout increased from 2 to 4 minutes allowing larger repos to be imported
  - API for labels (Robert Schilling)
  - API: ability to set an import url when creating project for specific user

v 7.1.1
  - Fix cpu usage issue in Firefox
  - Fix redirect loop when changing password by new user
  - Fix 500 error on new merge request page

v 7.1.0
  - Remove observers
  - Improve MR discussions
  - Filter by description on Issues#index page
  - Fix bug with namespace select when create new project page
  - Show README link after description for non-master members
  - Add @all mention for comments
  - Dont show reply button if user is not signed in
  - Expose more information for issues with webhook
  - Add a mention of the merge request into the default merge request commit message
  - Improve code highlight, introduce support for more languages like Go, Clojure, Erlang etc
  - Fix concurrency issue in repository download
  - Dont allow repository name start with ?
  - Improve email threading (Pierre de La Morinerie)
  - Cleaner help page
  - Group milestones
  - Improved email notifications
  - Contributors API (sponsored by Mobbr)
  - Fix LDAP TLS authentication (Boris HUISGEN)
  - Show VERSION information on project sidebar
  - Improve branch removal logic when accept MR
  - Fix bug where comment form is spawned inside the Reply button
  - Remove Dir.chdir from Satellite#lock for thread-safety
  - Increased default git max_size value from 5MB to 20MB in gitlab.yml. Please update your configs!
  - Show error message in case of timeout in satellite when create MR
  - Show first 100 files for huge diff instead of hiding all
  - Change default admin email from admin@local.host to admin@example.com

v 7.0.0
  - The CPU no longer overheats when you hold down the spacebar
  - Improve edit file UI
  - Add ability to upload group avatar when create
  - Protected branch cannot be removed
  - Developers can remove normal branches with UI
  - Remove branch via API (sponsored by O'Reilly Media)
  - Move protected branches page to Project settings area
  - Redirect to Files view when create new branch via UI
  - Drag and drop upload of image in every markdown-area (Earle Randolph Bunao and Neil Francis Calabroso)
  - Refactor the markdown relative links processing
  - Make it easier to implement other CI services for GitLab
  - Group masters can create projects in group
  - Deprecate ruby 1.9.3 support
  - Only masters can rewrite/remove git tags
  - Add X-Frame-Options SAMEORIGIN to Nginx config so Sidekiq admin is visible
  - UI improvements
  - Case-insensetive search for issues
  - Update to rails 4.1
  - Improve performance of application for projects and groups with a lot of members
  - Formally support Ruby 2.1
  - Include Nginx gitlab-ssl config
  - Add manual language detection for highlight.js
  - Added example.com/:username routing
  - Show notice if your profile is public
  - UI improvements for mobile devices
  - Improve diff rendering performance
  - Drag-n-drop for issues and merge requests between states at milestone page
  - Fix '0 commits' message for huge repositories on project home page
  - Prevent 500 error page when visit commit page from large repo
  - Add notice about huge push over http to unicorn config
  - File action in satellites uses default 30 seconds timeout instead of old 10 seconds one
  - Overall performance improvements
  - Skip init script check on omnibus-gitlab
  - Be more selective when killing stray Sidekiqs
  - Check LDAP user filter during sign-in
  - Remove wall feature (no data loss - you can take it from database)
  - Dont expose user emails via API unless you are admin
  - Detect issues closed by Merge Request description
  - Better email subject lines from email on push service (Alex Elman)
  - Enable identicon for gravatar be default

v 6.9.2
  - Revert the commit that broke the LDAP user filter

v 6.9.1
  - Fix scroll to highlighted line
  - Fix the pagination on load for commits page

v 6.9.0
  - Store Rails cache data in the Redis `cache:gitlab` namespace
  - Adjust MySQL limits for existing installations
  - Add db index on project_id+iid column. This prevents duplicate on iid (During migration duplicates will be removed)
  - Markdown preview or diff during editing via web editor (Evgeniy Sokovikov)
  - Give the Rails cache its own Redis namespace
  - Add ability to set different ssh host, if different from http/https
  - Fix syntax highlighting for code comments blocks
  - Improve comments loading logic
  - Stop refreshing comments when the tab is hidden
  - Improve issue and merge request mobile UI (Drew Blessing)
  - Document how to convert a backup to PostgreSQL
  - Fix locale bug in backup manager
  - Fix can not automerge when MR description is too long
  - Fix wiki backup skip bug
  - Two Step MR creation process
  - Remove unwanted files from satellite working directory with git clean -fdx
  - Accept merge request via API (sponsored by O'Reilly Media)
  - Add more access checks during API calls
  - Block SSH access for 'disabled' Active Directory users
  - Labels for merge requests (Drew Blessing)
  - Threaded emails by setting a Message-ID (Philip Blatter)

v 6.8.0
  - Ability to at mention users that are participating in issue and merge req. discussion
  - Enabled GZip Compression for assets in example Nginx, make sure that Nginx is compiled with --with-http_gzip_static_module flag (this is default in Ubuntu)
  - Make user search case-insensitive (Christopher Arnold)
  - Remove omniauth-ldap nickname bug workaround
  - Drop all tables before restoring a Postgres backup
  - Make the repository downloads path configurable
  - Create branches via API (sponsored by O'Reilly Media)
  - Changed permission of gitlab-satellites directory not to be world accessible
  - Protected branch does not allow force push
  - Fix popen bug in `rake gitlab:satellites:create`
  - Disable connection reaping for MySQL
  - Allow oauth signup without email for twitter and github
  - Fix faulty namespace names that caused 500 on user creation
  - Option to disable standard login
  - Clean old created archives from repository downloads directory
  - Fix download link for huge MR diffs
  - Expose event and mergerequest timestamps in API
  - Fix emails on push service when only one commit is pushed

v 6.7.3
  - Fix the merge notification email not being sent (Pierre de La Morinerie)
  - Drop all tables before restoring a Postgres backup
  - Remove yanked modernizr gem

v 6.7.2
  - Fix upgrader script

v 6.7.1
  - Fix GitLab CI integration

v 6.7.0
  - Increased the example Nginx client_max_body_size from 5MB to 20MB, consider updating it manually on existing installations
  - Add support for Gemnasium as a Project Service (Olivier Gonzalez)
  - Add edit file button to MergeRequest diff
  - Public groups (Jason Hollingsworth)
  - Cleaner headers in Notification Emails (Pierre de La Morinerie)
  - Blob and tree gfm links to anchors work
  - Piwik Integration (Sebastian Winkler)
  - Show contribution guide link for new issue form (Jeroen van Baarsen)
  - Fix CI status for merge requests from fork
  - Added option to remove issue assignee on project issue page and issue edit page (Jason Blanchard)
  - New page load indicator that includes a spinner that scrolls with the page
  - Converted all the help sections into markdown
  - LDAP user filters
  - Streamline the content of notification emails (Pierre de La Morinerie)
  - Fixes a bug with group member administration (Matt DeTullio)
  - Sort tag names using VersionSorter (Robert Speicher)
  - Add GFM autocompletion for MergeRequests (Robert Speicher)
  - Add webhook when a new tag is pushed (Jeroen van Baarsen)
  - Add button for toggling inline comments in diff view
  - Add retry feature for repository import
  - Reuse the GitLab LDAP connection within each request
  - Changed markdown new line behaviour to conform to markdown standards
  - Fix global search
  - Faster authorized_keys rebuilding in `rake gitlab:shell:setup` (requires gitlab-shell 1.8.5)
  - Create and Update MR calls now support the description parameter (Greg Messner)
  - Markdown relative links in the wiki link to wiki pages, markdown relative links in repositories link to files in the repository
  - Added Slack service integration (Federico Ravasio)
  - Better API responses for access_levels (sponsored by O'Reilly Media)
  - Requires at least 2 unicorn workers
  - Requires gitlab-shell v1.9+
  - Replaced gemoji(due to closed licencing problem) with Phantom Open Emoji library(combined SIL Open Font License, MIT License and the CC 3.0 License)
  - Fix `/:username.keys` response content type (Dmitry Medvinsky)

v 6.6.5
  - Added option to remove issue assignee on project issue page and issue edit page (Jason Blanchard)
  - Hide mr close button for comment form if merge request was closed or inline comment
  - Adds ability to reopen closed merge request

v 6.6.4
  - Add missing html escape for highlighted code blocks in comments, issues

v 6.6.3
  - Fix 500 error when edit yourself from admin area
  - Hide private groups for public profiles

v 6.6.2
  - Fix 500 error on branch/tag create or remove via UI

v 6.6.1
  - Fix 500 error on files tab if submodules presents

v 6.6.0
  - Retrieving user ssh keys publically(github style): http://__HOST__/__USERNAME__.keys
  - Permissions: Developer now can manage issue tracker (modify any issue)
  - Improve Code Compare page performance
  - Group avatar
  - Pygments.rb replaced with highlight.js
  - Improve Merge request diff store logic
  - Improve render performnace for MR show page
  - Fixed Assembla hardcoded project name
  - Jira integration documentation
  - Refactored app/services
  - Remove snippet expiration
  - Mobile UI improvements (Drew Blessing)
  - Fix block/remove UI for admin::users#show page
  - Show users' group membership on users' activity page (Robert Djurasaj)
  - User pages are visible without login if user is authorized to a public project
  - Markdown rendered headers have id derived from their name and link to their id
  - Improve application to work faster with large groups (100+ members)
  - Multiple emails per user
  - Show last commit for file when view file source
  - Restyle Issue#show page and MR#show page
  - Ability to filter by multiple labels for Issues page
  - Rails version to 4.0.3
  - Fixed attachment identifier displaying underneath note text (Jason Blanchard)

v 6.5.1
  - Fix branch selectbox when create merge request from fork

v 6.5.0
  - Dropdown menus on issue#show page for assignee and milestone (Jason Blanchard)
  - Add color custimization and previewing to broadcast messages
  - Fixed notes anchors
  - Load new comments in issues dynamically
  - Added sort options to Public page
  - New filters (assigned/authored/all) for Dashboard#issues/merge_requests (sponsored by Say Media)
  - Add project visibility icons to dashboard
  - Enable secure cookies if https used
  - Protect users/confirmation with rack_attack
  - Default HTTP headers to protect against MIME-sniffing, force https if enabled
  - Bootstrap 3 with responsive UI
  - New repository download formats: tar.bz2, zip, tar (Jason Hollingsworth)
  - Restyled accept widgets for MR
  - SCSS refactored
  - Use jquery timeago plugin
  - Fix 500 error for rdoc files
  - Ability to customize merge commit message (sponsored by Say Media)
  - Search autocomplete via ajax
  - Add website url to user profile
  - Files API supports base64 encoded content (sponsored by O'Reilly Media)
  - Added support for Go's repository retrieval (Bruno Albuquerque)

v 6.4.3
  - Don't use unicorn worker killer if PhusionPassenger is defined

v 6.4.2
  - Fixed wrong behaviour of script/upgrade.rb

v 6.4.1
  - Fixed bug with repository rename
  - Fixed bug with project transfer

v 6.4.0
  - Added sorting to project issues page (Jason Blanchard)
  - Assembla integration (Carlos Paramio)
  - Fixed another 500 error with submodules
  - UI: More compact issues page
  - Minimal password length increased to 8 symbols
  - Side-by-side diff view (Steven Thonus)
  - Internal projects (Jason Hollingsworth)
  - Allow removal of avatar (Drew Blessing)
  - Project webhooks now support issues and merge request events
  - Visiting project page while not logged in will redirect to sign-in instead of 404 (Jason Hollingsworth)
  - Expire event cache on avatar creation/removal (Drew Blessing)
  - Archiving old projects (Steven Thonus)
  - Rails 4
  - Add time ago tooltips to show actual date/time
  - UI: Fixed UI for admin system hooks
  - Ruby script for easier GitLab upgrade
  - Do not remove Merge requests if fork project was removed
  - Improve sign-in/signup UX
  - Add resend confirmation link to sign-in page
  - Set noreply@HOSTNAME for reply_to field in all emails
  - Show GitLab API version on Admin#dashboard
  - API Cross-origin resource sharing
  - Show READMe link at project home page
  - Show repo size for projects in Admin area

v 6.3.0
  - API for adding gitlab-ci service
  - Init script now waits for pids to appear after (re)starting before reporting status (Rovanion Luckey)
  - Restyle project home page
  - Grammar fixes
  - Show branches list (which branches contains commit) on commit page (Andrew Kumanyaev)
  - Security improvements
  - Added support for GitLab CI 4.0
  - Fixed issue with 500 error when group did not exist
  - Ability to leave project
  - You can create file in repo using UI
  - You can remove file from repo using UI
  - API: dropped default_branch attribute from project during creation
  - Project default_branch is not stored in db any more. It takes from repo now.
  - Admin broadcast messages
  - UI improvements
  - Dont show last push widget if user removed this branch
  - Fix 500 error for repos with newline in file name
  - Extended html titles
  - API: create/update/delete repo files
  - Admin can transfer project to any namespace
  - API: projects/all for admin users
  - Fix recent branches order

v 6.2.4
  - Security: Cast API private_token to string (CVE-2013-4580)
  - Security: Require gitlab-shell 1.7.8 (CVE-2013-4581, CVE-2013-4582, CVE-2013-4583)
  - Fix for Git SSH access for LDAP users

v 6.2.3
  - Security: More protection against CVE-2013-4489
  - Security: Require gitlab-shell 1.7.4 (CVE-2013-4490, CVE-2013-4546)
  - Fix sidekiq rake tasks

v 6.2.2
  - Security: Update gitlab_git (CVE-2013-4489)

v 6.2.1
  - Security: Fix issue with generated passwords for new users

v 6.2.0
  - Public project pages are now visible to everyone (files, issues, wik, etc.)
    THIS MEANS YOUR ISSUES AND WIKI FOR PUBLIC PROJECTS ARE PUBLICLY VISIBLE AFTER THE UPGRADE
  - Add group access to permissions page
  - Require current password to change one
  - Group owner or admin can remove other group owners
  - Remove group transfer since we have multiple owners
  - Respect authorization in Repository API
  - Improve UI for Project#files page
  - Add more security specs
  - Added search for projects by name to api (Izaak Alpert)
  - Make default user theme configurable (Izaak Alpert)
  - Update logic for validates_merge_request for tree of MR (Andrew Kumanyaev)
  - Rake tasks for webhooks management (Jonhnny Weslley)
  - Extended User API to expose admin and can_create_group for user creation/updating (Boyan Tabakov)
  - API: Remove group
  - API: Remove project
  - Avatar upload on profile page with a maximum of 100KB (Steven Thonus)
  - Store the sessions in Redis instead of the cookie store
  - Fixed relative links in markdown
  - User must confirm their email if signup enabled
  - User must confirm changed email

v 6.1.0
  - Project specific IDs for issues, mr, milestones
    Above items will get a new id and for example all bookmarked issue urls will change.
    Old issue urls are redirected to the new one if the issue id is too high for an internal id.
  - Description field added to Merge Request
  - API: Sudo api calls (Izaak Alpert)
  - API: Group membership api (Izaak Alpert)
  - Improved commit diff
  - Improved large commit handling (Boyan Tabakov)
  - Rewrite: Init script now less prone to errors and keeps better track of the service (Rovanion Luckey)
  - Link issues, merge requests, and commits when they reference each other with GFM (Ash Wilson)
  - Close issues automatically when pushing commits with a special message
  - Improve user removal from admin area
  - Invalidate events cache when project was moved
  - Remove deprecated classes and rake tasks
  - Add event filter for group and project show pages
  - Add links to create branch/tag from project home page
  - Add public-project? checkbox to new-project view
  - Improved compare page. Added link to proceed into Merge Request
  - Send an email to a user when they are added to group
  - New landing page when you have 0 projects

v 6.0.0
  - Feature: Replace teams with group membership
    We introduce group membership in 6.0 as a replacement for teams.
    The old combination of groups and teams was confusing for a lot of people.
    And when the members of a team where changed this wasn't reflected in the project permissions.
    In GitLab 6.0 you will be able to add members to a group with a permission level for each member.
    These group members will have access to the projects in that group.
    Any changes to group members will immediately be reflected in the project permissions.
    You can even have multiple owners for a group, greatly simplifying administration.
  - Feature: Ability to have multiple owners for group
  - Feature: Merge Requests between fork and project (Izaak Alpert)
  - Feature: Generate fingerprint for ssh keys
  - Feature: Ability to create and remove branches with UI
  - Feature: Ability to create and remove git tags with UI
  - Feature: Groups page in profile. You can leave group there
  - API: Allow login with LDAP credentials
  - Redesign: project settings navigation
  - Redesign: snippets area
  - Redesign: ssh keys page
  - Redesign: buttons, blocks and other ui elements
  - Add comment title to rss feed
  - You can use arrows to navigate at tree view
  - Add project filter on dashboard
  - Cache project graph
  - Drop support of root namespaces
  - Default theme is classic now
  - Cache result of methods like authorize_projects, project.team.members etc
  - Remove $.ready events
  - Fix onclick events being double binded
  - Add notification level to group membership
  - Move all project controllers/views under Projects:: module
  - Move all profile controllers/views under Profiles:: module
  - Apply user project limit only for personal projects
  - Unicorn is default web server again
  - Store satellites lock files inside satellites dir
  - Disabled threadsafety mode in rails
  - Fixed bug with loosing MR comments
  - Improved MR comments logic
  - Render readme file for projects in public area

v 5.4.2
  - Security: Cast API private_token to string (CVE-2013-4580)
  - Security: Require gitlab-shell 1.7.8 (CVE-2013-4581, CVE-2013-4582, CVE-2013-4583)

v 5.4.1
  - Security: Fixes for CVE-2013-4489
  - Security: Require gitlab-shell 1.7.4 (CVE-2013-4490, CVE-2013-4546)

v 5.4.0
  - Ability to edit own comments
  - Documentation improvements
  - Improve dashboard projects page
  - Fixed nav for empty repos
  - GitLab Markdown help page
  - Misspelling fixes
  - Added support of unicorn and fog gems
  - Added client list to API doc
  - Fix PostgreSQL database restoration problem
  - Increase snippet content column size
  - allow project import via git:// url
  - Show participants on issues, including mentions
  - Notify mentioned users with email

v 5.3.0
  - Refactored services
  - Campfire service added
  - HipChat service added
  - Fixed bug with LDAP + git over http
  - Fixed bug with google analytics code being ignored
  - Improve sign-in page if ldap enabled
  - Respect newlines in wall messages
  - Generate the Rails secret token on first run
  - Rename repo feature
  - Init.d: remove gitlab.socket on service start
  - Api: added teams api
  - Api: Prevent blob content being escaped
  - Api: Smart deploy key add behaviour
  - Api: projects/owned.json return user owned project
  - Fix bug with team assignation on project from #4109
  - Advanced snippets: public/private, project/personal (Andrew Kulakov)
  - Repository Graphs (Karlo Nicholas T. Soriano)
  - Fix dashboard lost if comment on commit
  - Update gitlab-grack. Fixes issue with --depth option
  - Fix project events duplicate on project page
  - Fix postgres error when displaying network graph.
  - Fix dashboard event filter when navigate via turbolinks
  - init.d: Ensure socket is removed before starting service
  - Admin area: Style teams:index, group:show pages
  - Own page for failed forking
  - Scrum view for milestone

v 5.2.0
  - Turbolinks
  - Git over http with ldap credentials
  - Diff with better colors and some spacing on the corners
  - Default values for project features
  - Fixed huge_commit view
  - Restyle project clone panel
  - Move Gitlab::Git code to gitlab_git gem
  - Move update docs in repo
  - Requires gitlab-shell v1.4.0
  - Fixed submodules listing under file tab
  - Fork feature (Angus MacArthur)
  - git version check in gitlab:check
  - Shared deploy keys feature
  - Ability to generate default labels set for issues
  - Improve gfm autocomplete (Harold Luo)
  - Added support for Google Analytics
  - Code search feature (Javier Castro)

v 5.1.0
  - You can login with email or username now
  - Corrected project transfer rollback when repository cannot be moved
  - Move both repo and wiki when project transfer requested
  - Admin area: project editing was removed from admin namespace
  - Access: admin user has now access to any project.
  - Notification settings
  - Gitlab::Git set of objects to abstract from grit library
  - Replace Unicorn web server with Puma
  - Backup/Restore refactored. Backup dump project wiki too now
  - Restyled Issues list. Show milestone version in issue row
  - Restyled Merge Request list
  - Backup now dump/restore uploads
  - Improved performance of dashboard (Andrew Kumanyaev)
  - File history now tracks renames (Akzhan Abdulin)
  - Drop wiki migration tools
  - Drop sqlite migration tools
  - project tagging
  - Paginate users in API
  - Restyled network graph (Hiroyuki Sato)

v 5.0.1
  - Fixed issue with gitlab-grit being overridden by grit

v 5.0.0
  - Replaced gitolite with gitlab-shell
  - Removed gitolite-related libraries
  - State machine added
  - Setup gitlab as git user
  - Internal API
  - Show team tab for empty projects
  - Import repository feature
  - Updated rails
  - Use lambda for scopes
  - Redesign admin area -> users
  - Redesign admin area -> user
  - Secure link to file attachments
  - Add validations for Group and Team names
  - Restyle team page for project
  - Update capybara, rspec-rails, poltergeist to recent versions
  - Wiki on git using Gollum
  - Added Solarized Dark theme for code review
  - Don't show user emails in autocomplete lists, profile pages
  - Added settings tab for group, team, project
  - Replace user popup with icons in header
  - Handle project moving with gitlab-shell
  - Added select2-rails for selectboxes with ajax data load
  - Fixed search field on projects page
  - Added teams to search autocomplete
  - Move groups and teams on dashboard sidebar to sub-tabs
  - API: improved return codes and docs. (Felix Gilcher, Sebastian Ziebell)
  - Redesign wall to be more like chat
  - Snippets, Wall features are disabled by default for new projects

v 4.2.0
  - Teams
  - User show page. Via /u/username
  - Show help contents on pages for better navigation
  - Async gitolite calls
  - added satellites logs
  - can_create_group, can_create_team booleans for User
  - Process webhooks async
  - GFM: Fix images escaped inside links
  - Network graph improved
  - Switchable branches for network graph
  - API: Groups
  - Fixed project download

v 4.1.0
  - Optional Sign-Up
  - Discussions
  - Satellites outside of tmp
  - Line numbers for blame
  - Project public mode
  - Public area with unauthorized access
  - Load dashboard events with ajax
  - remember dashboard filter in cookies
  - replace resque with sidekiq
  - fix routing issues
  - cleanup rake tasks
  - fix backup/restore
  - scss cleanup
  - show preview for note images
  - improved network-graph
  - get rid of app/roles/
  - added new classes Team, Repository
  - Reduce amount of gitolite calls
  - Ability to add user in all group projects
  - remove deprecated configs
  - replaced Korolev font with open font
  - restyled admin/dashboard page
  - restyled admin/projects page

v 4.0.0
  - Remove project code and path from API. Use id instead
  - Return valid cloneable url to repo for webhook
  - Fixed backup issue
  - Reorganized settings
  - Fixed commits compare
  - Refactored scss
  - Improve status checks
  - Validates presence of User#name
  - Fixed postgres support
  - Removed sqlite support
  - Modified post-receive hook
  - Milestones can be closed now
  - Show comment events on dashboard
  - Quick add team members via group#people page
  - [API] expose created date for hooks and SSH keys
  - [API] list, create issue notes
  - [API] list, create snippet notes
  - [API] list, create wall notes
  - Remove project code - use path instead
  - added username field to user
  - rake task to fill usernames based on emails create namespaces for users
  - STI Group < Namespace
  - Project has namespace_id
  - Projects with namespaces also namespaced in gitolite and stored in subdir
  - Moving project to group will move it under group namespace
  - Ability to move project from namespaces to another
  - Fixes commit patches getting escaped (see #2036)
  - Support diff and patch generation for commits and merge request
  - MergeReqest doesn't generate a temporary file for the patch any more
  - Update the UI to allow downloading Patch or Diff

v 3.1.0
  - Updated gems
  - Services: Gitlab CI integration
  - Events filter on dashboard
  - Own namespace for redis/resque
  - Optimized commit diff views
  - add alphabetical order for projects admin page
  - Improved web editor
  - Commit stats page
  - Documentation split and cleanup
  - Link to commit authors everywhere
  - Restyled milestones list
  - added Milestone to Merge Request
  - Restyled Top panel
  - Refactored Satellite Code
  - Added file line links
  - moved from capybara-webkit to poltergeist + phantomjs

v 3.0.3
  - Fixed bug with issues list in Chrome
  - New Feature: Import team from another project

v 3.0.2
  - Fixed gitlab:app:setup
  - Fixed application error on empty project in admin area
  - Restyled last push widget

v 3.0.1
  - Fixed git over http

v 3.0.0
  - Projects groups
  - Web Editor
  - Fixed bug with gitolite keys
  - UI improved
  - Increased performance of application
  - Show user avatar in last commit when browsing Files
  - Refactored Gitlab::Merge
  - Use Font Awesome for icons
  - Separate observing of Note and MergeRequests
  - Milestone "All Issues" filter
  - Fix issue close and reopen button text and styles
  - Fix forward/back while browsing Tree hierarchy
  - Show number of notes for commits and merge requests
  - Added support pg from box and update installation doc
  - Reject ssh keys that break gitolite
  - [API] list one project hook
  - [API] edit project hook
  - [API] list project snippets
  - [API] allow to authorize using private token in HTTP header
  - [API] add user creation

v 2.9.1
  - Fixed resque custom config init

v 2.9.0
  - fixed inline notes bugs
  - refactored rspecs
  - refactored gitolite backend
  - added factory_girl
  - restyled projects list on dashboard
  - ssh keys validation to prevent gitolite crash
  - send notifications if changed permission in project
  - scss refactoring. gitlab_bootstrap/ dir
  - fix git push http body bigger than 112k problem
  - list of labels  page under issues tab
  - API for milestones, keys
  - restyled buttons
  - OAuth
  - Comment order changed

v 2.8.1
  - ability to disable gravatars
  - improved MR diff logic
  - ssh key help page

v 2.8.0
  - Gitlab Flavored Markdown
  - Bulk issues update
  - Issues API
  - Cucumber coverage increased
  - Post-receive files fixed
  - UI improved
  - Application cleanup
  - more cucumber
  - capybara-webkit + headless

v 2.7.0
  - Issue Labels
  - Inline diff
  - Git HTTP
  - API
  - UI improved
  - System hooks
  - UI improved
  - Dashboard events endless scroll
  - Source performance increased

v 2.6.0
  - UI polished
  - Improved network graph + keyboard nav
  - Handle huge commits
  - Last Push widget
  - Bugfix
  - Better performance
  - Email in resque
  - Increased test coverage
  - Ability to remove branch with MR accept
  - a lot of code refactored

v 2.5.0
  - UI polished
  - Git blame for file
  - Bugfix
  - Email in resque
  - Better test coverage

v 2.4.0
  - Admin area stats page
  - Ability to block user
  - Simplified dashboard area
  - Improved admin area
  - Bootstrap 2.0
  - Responsive layout
  - Big commits handling
  - Performance improved
  - Milestones

v 2.3.1
  - Issues pagination
  - ssl fixes
  - Merge Request pagination

v 2.3.0
  - Dashboard r1
  - Search r1
  - Project page
  - Close merge request on push
  - Persist MR diff after merge
  - mysql support
  - Documentation

v 2.2.0
  - We’ve added support of LDAP auth
  - Improved permission logic (4 roles system)
  - Protected branches (now only masters can push to protected branches)
  - Usability improved
  - twitter bootstrap integrated
  - compare view between commits
  - wiki feature
  - now you can enable/disable issues, wiki, wall features per project
  - security fixes
  - improved code browsing (ajax branch switch etc)
  - improved per-line commenting
  - git submodules displayed
  - moved to rails 3.2
  - help section improved

v 2.1.0
  - Project tab r1
  - List branches/tags
  - per line comments
  - mass user import

v 2.0.0
  - gitolite as main git host system
  - merge requests
  - project/repo access
  - link to commit/issue feed
  - design tab
  - improved email notifications
  - restyled dashboard
  - bugfix

v 1.2.2
  - common config file gitlab.yml
  - issues restyle
  - snippets restyle
  - clickable news feed header on dashboard
  - bugfix

v 1.2.1
  - bugfix

v 1.2.0
  - new design
  - user dashboard
  - network graph
  - markdown support for comments
  - encoding issues
  - wall like twitter timeline

v 1.1.0
  - project dashboard
  - wall redesigned
  - feature: code snippets
  - fixed horizontal scroll on file preview
  - fixed app crash if commit message has invalid chars
  - bugfix & code cleaning

v 1.0.2
  - fixed bug with empty project
  - added adv validation for project path & code
  - feature: issues can be sortable
  - bugfix
  - username displayed on top panel

v 1.0.1
  - fixed: with invalid source code for commit
  - fixed: lose branch/tag selection when use tree navigation
  - when history clicked - display path
  - bug fix & code cleaning

v 1.0.0
  - bug fix
  - projects preview mode

v 0.9.6
  - css fix
  - new repo empty tree until restart server - fixed

v 0.9.4
  - security improved
  - authorization improved
  - html escaping
  - bug fix
  - increased test coverage
  - design improvements

v 0.9.1
  - increased test coverage
  - design improvements
  - new issue email notification
  - updated app name
  - issue redesigned
  - issue can be edit

v 0.8.0
  - syntax highlight for main file types
  - redesign
  - stability
  - security fixes
  - increased test coverage
  - email notification<|MERGE_RESOLUTION|>--- conflicted
+++ resolved
@@ -70,11 +70,8 @@
   - Update version_sorter and use new interface for faster tag sorting
   - Optimize checking if a user has read access to a list of issues !5370
   - Store all DB secrets in secrets.yml, under descriptive names !5274
-<<<<<<< HEAD
   - Fix syntax highlighting in file editor
-=======
   - Support slash commands in issue and merge request descriptions as well as comments. !5021
->>>>>>> 2703330a
   - Nokogiri's various parsing methods are now instrumented
   - Add archived badge to project list !5798
   - Add simple identifier to public SSH keys (muteor)
