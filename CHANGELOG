Please view this file on the master branch, on stable branches it's out of date.

v 7.10.0 (unreleased)
  - Fix broken side-by-side diff view on merge request page (Stan Hu)
  - Set Application controller default URL options to ensure all url_for calls are consistent (Stan Hu)
  - Allow HTML tags in Markdown input
  - Fix code unfold not working on Compare commits page (Stan Hu)
  - Fix dots in Wiki slugs causing errors (Stan Hu)
  - Update poltergeist to version 1.6.0 to support PhantomJS 2.0 (Zeger-Jan van de Weg)
  - Fix cross references when usernames, milestones, or project names contain underscores (Stan Hu)
  - Disable reference creation for comments surrounded by code/preformatted blocks (Stan Hu)
  - Reduce Rack Attack false positives causing 403 errors during HTTP authentication (Stan Hu)
  - enable line wrapping per default and remove the checkbox to toggle it (Hannes Rosenögger)
  - extend the commit calendar to show the actual commits made on a date (Hannes Rosenögger)
  - Fix a link in the patch update guide
  - Add a service to support external wikis (Hannes Rosenögger)
  - Omit the "email patches" link and fix plain diff view for merge commits
  - List new commits for newly pushed branch in activity view.
  - Add sidetiq gem dependency to match EE
  - Add changelog, license and contribution guide links to project sidebar.
  - Improve diff UI
  - Fix alignment of navbar toggle button (Cody Mize)
  - Fix checkbox rendering for nested task lists
  - Identical look of selectboxes in UI
  - Upgrade the gitlab_git gem to version 7.1.3
  - Move "Import existing repository by URL" option to button.
  - Improve error message when save profile has error.
  - Passing the name of pushed ref to CI service (requires GitLab CI 7.9+)
  - Add location field to user profile
  - Fix print view for markdown files and wiki pages
  - Fix errors when deleting old backups
  - Improve GitLab performance when working with git repositories
  - Add tag message and last commit to tag hook (Kamil Trzciński)
  - Restrict permissions on backup files
  - Improve oauth accounts UI in profile page
  - Add ability to unlink connected accounts
  - Replace commits calendar with faster contribution calendar that includes issues and merge requests
  - Add inifinite scroll to user page activity
  - Don't include system notes in issue/MR comment count.
  - Don't mark merge request as updated when merge status relative to target branch changes.
  - Link note avatar to user.
  - Make Git-over-SSH errors more descriptive.
  - Fix EmailsOnPush.
  - Refactor issue filtering
  - AJAX selectbox for issue assignee and author filters
  - Fix issue with missing options in issue filtering dropdown if selected one
  - Prevent holding Control-Enter or Command-Enter from posting comment multiple times.
  - Prevent note form from being cleared when submitting failed.
  - Improve file icons rendering on tree (Sullivan Sénéchal)
  - API: Add pagination to project events
<<<<<<< HEAD
  - Get issue links in notification mail to work again.
  - Don't show commit comment button when user is not signed in.
  - Fix admin user projects lists.
  - Don't leak private group existence by redirecting from namespace controller to group controller.
  - Ability to skip some items from backup (database, respositories or uploads)
  - Fix "Hello @username." references not working by no longer allowing usernames to end in period.
  - Archive repositories in background worker.
=======
  - Import GitHub, Bitbucket or GitLab.com projects owned by authenticated user into current namespace.
>>>>>>> d92e4ccc


v 7.9.2
  - Contains no changes

v 7.9.1
  - Include missing events and fix save functionality in admin service template settings form (Stan Hu)
  - Fix "Import projects from" button to show the correct instructions (Stan Hu)
  - Fix OAuth2 issue importing a new project from GitHub and GitLab (Stan Hu)
  - Fix for LDAP with commas in DN
  - Fix missing events and in admin Slack service template settings form (Stan Hu)
  - Don't show commit comment button when user is not signed in.
  - Downgrade gemnasium-gitlab-service gem

v 7.9.0
  - Add HipChat integration documentation (Stan Hu)
  - Update documentation for object_kind field in Webhook push and tag push Webhooks (Stan Hu)
  - Fix broken email images (Hannes Rosenögger)
  - Automatically config git if user forgot, where possible (Zeger-Jan van de Weg)
  - Fix mass SQL statements on initial push (Hannes Rosenögger)
  - Add tag push notifications and normalize HipChat and Slack messages to be consistent (Stan Hu)
  - Add comment notification events to HipChat and Slack services (Stan Hu)
  - Add issue and merge request events to HipChat and Slack services (Stan Hu)
  - Fix merge request URL passed to Webhooks. (Stan Hu)
  - Fix bug that caused a server error when editing a comment to "+1" or "-1" (Stan Hu)
  - Fix code preview theme setting for comments, issues, merge requests, and snippets (Stan Hu)
  - Move labels/milestones tabs to sidebar
  - Upgrade Rails gem to version 4.1.9.
  - Improve error messages for file edit failures
  - Improve UI for commits, issues and merge request lists
  - Fix commit comments on first line of diff not rendering in Merge Request Discussion view.
  - Allow admins to override restricted project visibility settings.
  - Move restricted visibility settings from gitlab.yml into the web UI.
  - Improve trigger merge request hook when source project branch has been updated (Kirill Zaitsev)
  - Save web edit in new branch
  - Fix ordering of imported but unchanged projects (Marco Wessel)
  - Mobile UI improvements: make aside content expandable
  - Expose avatar_url in projects API
  - Fix checkbox alignment on the application settings page.
  - Generalize image upload in drag and drop in markdown to all files (Hannes Rosenögger)
  - Fix mass-unassignment of issues (Robert Speicher)
  - Fix hidden diff comments in merge request discussion view
  - Allow user confirmation to be skipped for new users via API
  - Add a service to send updates to an Irker gateway (Romain Coltel)
  - Add brakeman (security scanner for Ruby on Rails)
  - Slack username and channel options
  - Add grouped milestones from all projects to dashboard.
  - Web hook sends pusher email as well as commiter
  - Add Bitbucket omniauth provider.
  - Add Bitbucket importer.
  - Support referencing issues to a project whose name starts with a digit
  - Condense commits already in target branch when updating merge request source branch.
  - Send notifications and leave system comments when bulk updating issues.
  - Automatically link commit ranges to compare page: sha1...sha4 or sha1..sha4 (includes sha1 in comparison)
  - Move groups page from profile to dashboard
  - Starred projects page at dashboard
  - Blocking user does not remove him/her from project/groups but show blocked label
  - Change subject of EmailsOnPush emails to include namespace, project and branch.
  - Change subject of EmailsOnPush emails to include first commit message when multiple were pushed.
  - Remove confusing footer from EmailsOnPush mail body.
  - Add list of changed files to EmailsOnPush emails.
  - Add option to send EmailsOnPush emails from committer email if domain matches.
  - Add option to disable code diffs in EmailOnPush emails.
  - Wrap commit message in EmailsOnPush email.
  - Send EmailsOnPush emails when deleting commits using force push.
  - Fix EmailsOnPush email comparison link to include first commit.
  - Fix highliht of selected lines in file
  - Reject access to group/project avatar if the user doesn't have access.
  - Add database migration to clean group duplicates with same path and name (Make sure you have a backup before update)
  - Add GitLab active users count to rake gitlab:check
  - Starred projects page at dashboard
  - Make email display name configurable
  - Improve json validation in hook data
  - Use Emoji One
  - Updated emoji help documentation to properly reference EmojiOne.
  - Fix missing GitHub organisation repositories on import page.
  - Added blue theme
  - Remove annoying notice messages when create/update merge request
  - Allow smb:// links in Markdown text.
  - Filter merge request by title or description at Merge Requests page
  - Block user if he/she was blocked in Active Directory
  - Fix import pages not working after first load.
  - Use custom LDAP label in LDAP signin form.
  - Execute hooks and services when branch or tag is created or deleted through web interface.
  - Block and unblock user if he/she was blocked/unblocked in Active Directory
  - Raise recommended number of unicorn workers from 2 to 3
  - Use same layout and interactivity for project members as group members.
  - Prevent gitlab-shell character encoding issues by receiving its changes as raw data.
  - Ability to unsubscribe/subscribe to issue or merge request
  - Delete deploy key when last connection to a project is destroyed.
  - Fix invalid Atom feeds when using emoji, horizontal rules, or images (Christian Walther)
  - Backup of repositories with tar instead of git bundle (only now are git-annex files included in the backup)
  - Add canceled status for CI
  - Send EmailsOnPush email when branch or tag is created or deleted.
  - Faster merge request processing for large repository
  - Prevent doubling AJAX request with each commit visit via Turbolink
  - Prevent unnecessary doubling of js events on import pages and user calendar

v 7.8.4
  - Fix issue_tracker_id substitution in custom issue trackers
  - Fix path and name duplication in namespaces

v 7.8.3
  - Bump version of gitlab_git fixing annotated tags without message

v 7.8.2
  - Fix service migration issue when upgrading from versions prior to 7.3
  - Fix setting of the default use project limit via admin UI
  - Fix showing of already imported projects for GitLab and Gitorious importers
  - Fix response of push to repository to return "Not found" if user doesn't have access
  - Fix check if user is allowed to view the file attachment
  - Fix import check for case sensetive namespaces
  - Increase timeout for Git-over-HTTP requests to 1 hour since large pulls/pushes can take a long time.
  - Properly handle autosave local storage exceptions.
  - Escape wildcards when searching LDAP by username.

v 7.8.1
  - Fix run of custom post receive hooks
  - Fix migration that caused issues when upgrading to version 7.8 from versions prior to 7.3
  - Fix the warning for LDAP users about need to set password
  - Fix avatars which were not shown for non logged in users
  - Fix urls for the issues when relative url was enabled

v 7.8.0
  - Fix access control and protection against XSS for note attachments and other uploads.
  - Replace highlight.js with rouge-fork rugments (Stefan Tatschner)
  - Make project search case insensitive (Hannes Rosenögger)
  - Include issue/mr participants in list of recipients for reassign/close/reopen emails
  - Expose description in groups API
  - Better UI for project services page
  - Cleaner UI for web editor
  - Add diff syntax highlighting in email-on-push service notifications (Hannes Rosenögger)
  - Add API endpoint to fetch all changes on a MergeRequest (Jeroen van Baarsen)
  - View note image attachments in new tab when clicked instead of downloading them
  - Improve sorting logic in UI and API. Explicitly define what sorting method is used by default
  - Fix overflow at sidebar when have several items
  - Add notes for label changes in issue and merge requests
  - Show tags in commit view (Hannes Rosenögger)
  - Only count a user's vote once on a merge request or issue (Michael Clarke)
  - Increase font size when browse source files and diffs
  - Service Templates now let you set default values for all services
  - Create new file in empty repository using GitLab UI
  - Ability to clone project using oauth2 token
  - Upgrade Sidekiq gem to version 3.3.0
  - Stop git zombie creation during force push check
  - Show success/error messages for test setting button in services
  - Added Rubocop for code style checks
  - Fix commits pagination
  - Async load a branch information at the commit page
  - Disable blacklist validation for project names
  - Allow configuring protection of the default branch upon first push (Marco Wessel)
  - Add gitlab.com importer
  - Add an ability to login with gitlab.com
  - Add a commit calendar to the user profile (Hannes Rosenögger)
  - Submit comment on command-enter
  - Notify all members of a group when that group is mentioned in a comment, for example: `@gitlab-org` or `@sales`.
  - Extend issue clossing pattern to include "Resolve", "Resolves", "Resolved", "Resolving" and "Close" (Julien Bianchi and Hannes Rosenögger)
  - Fix long broadcast message cut-off on left sidebar (Visay Keo)
  - Add Project Avatars (Steven Thonus and Hannes Rosenögger)
  - Password reset token validity increased from 2 hours to 2 days since it is also send on account creation.
  - Edit group members via API
  - Enable raw image paste from clipboard, currently Chrome only (Marco Cyriacks)
  - Add action property to merge request hook (Julien Bianchi)
  - Remove duplicates from group milestone participants list.
  - Add a new API function that retrieves all issues assigned to a single milestone (Justin Whear and Hannes Rosenögger)
  - API: Access groups with their path (Julien Bianchi)
  - Added link to milestone and keeping resource context on smaller viewports for issues and merge requests (Jason Blanchard)
  - Allow notification email to be set separately from primary email.
  - API: Add support for editing an existing project (Mika Mäenpää and Hannes Rosenögger)
  - Don't have Markdown preview fail for long comments/wiki pages.
  - When test web hook - show error message instead of 500 error page if connection to hook url was reset
  - Added support for firing system hooks on group create/destroy and adding/removing users to group (Boyan Tabakov)
  - Added persistent collapse button for left side nav bar (Jason Blanchard)
  - Prevent losing unsaved comments by automatically restoring them when comment page is loaded again.
  - Don't allow page to be scaled on mobile.
  - Clean the username acquired from OAuth/LDAP so it doesn't fail username validation and block signing up.
  - Show assignees in merge request index page (Kelvin Mutuma)
  - Link head panel titles to relevant root page.
  - Allow users that signed up via OAuth to set their password in order to use Git over HTTP(S).
  - Show users button to share their newly created public or internal projects on twitter
  - Add quick help links to the GitLab pricing and feature comparison pages.
  - Fix duplicate authorized applications in user profile and incorrect application client count in admin area.
  - Make sure Markdown previews always use the same styling as the eventual destination.
  - Remove deprecated Group#owner_id from API
  - Show projects user contributed to on user page. Show stars near project on user page.
  - Improve database performance for GitLab
  - Add Asana service (Jeremy Benoist)
  - Improve project web hooks with extra data

v 7.7.2
  - Update GitLab Shell to version 2.4.2 that fixes a bug when developers can push to protected branch
  - Fix issue when LDAP user can't login with existing GitLab account

v 7.7.1
  - Improve mention autocomplete performance
  - Show setup instructions for GitHub import if disabled
  - Allow use http for OAuth applications

v 7.7.0
  - Import from GitHub.com feature
  - Add Jetbrains Teamcity CI service (Jason Lippert)
  - Mention notification level
  - Markdown preview in wiki (Yuriy Glukhov)
  - Raise group avatar filesize limit to 200kb
  - OAuth applications feature
  - Show user SSH keys in admin area
  - Developer can push to protected branches option
  - Set project path instead of project name in create form
  - Block Git HTTP access after 10 failed authentication attempts
  - Updates to the messages returned by API (sponsored by O'Reilly Media)
  - New UI layout with side navigation
  - Add alert message in case of outdated browser (IE < 10)
  - Added API support for sorting projects
  - Update gitlab_git to version 7.0.0.rc14
  - Add API project search filter option for authorized projects
  - Fix File blame not respecting branch selection
  - Change some of application settings on fly in admin area UI
  - Redesign signin/signup pages
  - Close standard input in Gitlab::Popen.popen
  - Trigger GitLab CI when push tags
  - When accept merge request - do merge using sidaekiq job
  - Enable web signups by default
  - Fixes for diff comments: drag-n-drop images, selecting images
  - Fixes for edit comments: drag-n-drop images, preview mode, selecting images, save & update
  - Remove password strength indicator



v 7.6.0
  - Fork repository to groups
  - New rugged version
  - Add CRON=1 backup setting for quiet backups
  - Fix failing wiki restore
  - Add optional Sidekiq MemoryKiller middleware (enabled via SIDEKIQ_MAX_RSS env variable)
  - Monokai highlighting style now more faithful to original design (Mark Riedesel)
  - Create project with repository in synchrony
  - Added ability to create empty repo or import existing one if project does not have repository
  - Reactivate highlight.js language autodetection
  - Mobile UI improvements
  - Change maximum avatar file size from 100KB to 200KB
  - Strict validation for snippet file names
  - Enable Markdown preview for issues, merge requests, milestones, and notes (Vinnie Okada)
  - In the docker directory is a container template based on the Omnibus packages.
  - Update Sidekiq to version 2.17.8
  - Add author filter to project issues and merge requests pages
  - Atom feed for user activity
  - Support multiple omniauth providers for the same user
  - Rendering cross reference in issue title and tooltip for merge request
  - Show username in comments
  - Possibility to create Milestones or Labels when Issues are disabled
  - Fix bug with showing gpg signature in tag

v 7.5.3
  - Bump gitlab_git to 7.0.0.rc12 (includes Rugged 0.21.2)

v 7.5.2
  - Don't log Sidekiq arguments by default
  - Fix restore of wiki repositories from backups

v 7.5.1
  - Add missing timestamps to 'members' table

v 7.5.0
  - API: Add support for Hipchat (Kevin Houdebert)
  - Add time zone configuration in gitlab.yml (Sullivan Senechal)
  - Fix LDAP authentication for Git HTTP access
  - Run 'GC.start' after every EmailsOnPushWorker job
  - Fix LDAP config lookup for provider 'ldap'
  - Drop all sequences during Postgres database restore
  - Project title links to project homepage (Ben Bodenmiller)
  - Add Atlassian Bamboo CI service (Drew Blessing)
  - Mentioned @user will receive email even if he is not participating in issue or commit
  - Session API: Use case-insensitive authentication like in UI (Andrey Krivko)
  - Tie up loose ends with annotated tags: API & UI (Sean Edge)
  - Return valid json for deleting branch via API (sponsored by O'Reilly Media)
  - Expose username in project events API (sponsored by O'Reilly Media)
  - Adds comments to commits in the API
  - Performance improvements
  - Fix post-receive issue for projects with deleted forks
  - New gitlab-shell version with custom hooks support
  - Improve code
  - GitLab CI 5.2+ support (does not support older versions)
  - Fixed bug when you can not push commits starting with 000000 to protected branches
  - Added a password strength indicator
  - Change project name and path in one form
  - Display renamed files in diff views (Vinnie Okada)
  - Fix raw view for public snippets
  - Use secret token with GitLab internal API.
  - Add missing timestamps to 'members' table

v 7.4.3
  - Fix raw snippets view
  - Fix security issue for member api
  - Fix buildbox integration

v 7.4.2
  - Fix internal snippet exposing for unauthenticated users

v 7.4.1
  - Fix LDAP authentication for Git HTTP access
  - Fix LDAP config lookup for provider 'ldap'
  - Fix public snippets
  - Fix 500 error on projects with nested submodules

v 7.4.0
  - Refactored membership logic
  - Improve error reporting on users API (Julien Bianchi)
  - Refactor test coverage tools usage. Use SIMPLECOV=true to generate it locally
  - Default branch is protected by default
  - Increase unicorn timeout to 60 seconds
  - Sort search autocomplete projects by stars count so most popular go first
  - Add README to tab on project show page
  - Do not delete tmp/repositories itself during clean-up, only its contents
  - Support for backup uploads to remote storage
  - Prevent notes polling when there are not notes
  - Internal ForkService: Prepare support for fork to a given namespace
  - API: Add support for forking a project via the API (Bernhard Kaindl)
  - API: filter project issues by milestone (Julien Bianchi)
  - Fail harder in the backup script
  - Changes to Slack service structure, only webhook url needed
  - Zen mode for wiki and milestones (Robert Schilling)
  - Move Emoji parsing to html-pipeline-gitlab (Robert Schilling)
  - Font Awesome 4.2 integration (Sullivan Senechal)
  - Add Pushover service integration (Sullivan Senechal)
  - Add select field type for services options (Sullivan Senechal)
  - Add cross-project references to the Markdown parser (Vinnie Okada)
  - Add task lists to issue and merge request descriptions (Vinnie Okada)
  - Snippets can be public, internal or private
  - Improve danger zone: ask project path to confirm data-loss action
  - Raise exception on forgery
  - Show build coverage in Merge Requests (requires GitLab CI v5.1)
  - New milestone and label links on issue edit form
  - Improved repository graphs
  - Improve event note display in dashboard and project activity views (Vinnie Okada)
  - Add users sorting to admin area
  - UI improvements
  - Fix ambiguous sha problem with mentioned commit
  - Fixed bug with apostrophe when at mentioning users
  - Add active directory ldap option
  - Developers can push to wiki repo. Protected branches does not affect wiki repo any more
  - Faster rev list
  - Fix branch removal

v 7.3.2
  - Fix creating new file via web editor
  - Use gitlab-shell v2.0.1

v 7.3.1
  - Fix ref parsing in Gitlab::GitAccess
  - Fix error 500 when viewing diff on a file with changed permissions
  - Fix adding comments to MR when source branch is master
  - Fix error 500 when searching description contains relative link

v 7.3.0
  - Always set the 'origin' remote in satellite actions
  - Write authorized_keys in tmp/ during tests
  - Use sockets to connect to Redis
  - Add dormant New Relic gem (can be enabled via environment variables)
  - Expire Rack sessions after 1 week
  - Cleaner signin/signup pages
  - Improved comments UI
  - Better search with filtering, pagination etc
  - Added a checkbox to toggle line wrapping in diff (Yuriy Glukhov)
  - Prevent project stars duplication when fork project
  - Use the default Unicorn socket backlog value of 1024
  - Support Unix domain sockets for Redis
  - Store session Redis keys in 'session:gitlab:' namespace
  - Deprecate LDAP account takeover based on partial LDAP email / GitLab username match
  - Use /bin/sh instead of Bash in bin/web, bin/background_jobs (Pavel Novitskiy)
  - Keyboard shortcuts for productivity (Robert Schilling)
  - API: filter issues by state (Julien Bianchi)
  - API: filter issues by labels (Julien Bianchi)
  - Add system hook for ssh key changes
  - Add blob permalink link (Ciro Santilli)
  - Create annotated tags through UI and API (Sean Edge)
  - Snippets search (Charles Bushong)
  - Comment new push to existing MR
  - Add 'ci' to the blacklist of forbidden names
  - Improve text filtering on issues page
  - Comment & Close button
  - Process git push --all much faster
  - Don't allow edit of system notes
  - Project wiki search (Ralf Seidler)
  - Enabled Shibboleth authentication support (Matus Banas)
  - Zen mode (fullscreen) for issues/MR/notes (Robert Schilling)
  - Add ability to configure webhook timeout via gitlab.yml (Wes Gurney)
  - Sort project merge requests in asc or desc order for updated_at or created_at field (sponsored by O'Reilly Media)
  - Add Redis socket support to 'rake gitlab:shell:install'

v 7.2.1
  - Delete orphaned labels during label migration (James Brooks)
  - Security: prevent XSS with stricter MIME types for raw repo files

v 7.2.0
  - Explore page
  - Add project stars (Ciro Santilli)
  - Log Sidekiq arguments
  - Better labels: colors, ability to rename and remove
  - Improve the way merge request collects diffs
  - Improve compare page for large diffs
  - Expose the full commit message via API
  - Fix 500 error on repository rename
  - Fix bug when MR download patch return invalid diff
  - Test gitlab-shell integration
  - Repository import timeout increased from 2 to 4 minutes allowing larger repos to be imported
  - API for labels (Robert Schilling)
  - API: ability to set an import url when creating project for specific user

v 7.1.1
  - Fix cpu usage issue in Firefox
  - Fix redirect loop when changing password by new user
  - Fix 500 error on new merge request page

v 7.1.0
  - Remove observers
  - Improve MR discussions
  - Filter by description on Issues#index page
  - Fix bug with namespace select when create new project page
  - Show README link after description for non-master members
  - Add @all mention for comments
  - Dont show reply button if user is not signed in
  - Expose more information for issues with webhook
  - Add a mention of the merge request into the default merge request commit message
  - Improve code highlight, introduce support for more languages like Go, Clojure, Erlang etc
  - Fix concurrency issue in repository download
  - Dont allow repository name start with ?
  - Improve email threading (Pierre de La Morinerie)
  - Cleaner help page
  - Group milestones
  - Improved email notifications
  - Contributors API (sponsored by Mobbr)
  - Fix LDAP TLS authentication (Boris HUISGEN)
  - Show VERSION information on project sidebar
  - Improve branch removal logic when accept MR
  - Fix bug where comment form is spawned inside the Reply button
  - Remove Dir.chdir from Satellite#lock for thread-safety
  - Increased default git max_size value from 5MB to 20MB in gitlab.yml. Please update your configs!
  - Show error message in case of timeout in satellite when create MR
  - Show first 100 files for huge diff instead of hiding all
  - Change default admin email from admin@local.host to admin@example.com

v 7.0.0
  - The CPU no longer overheats when you hold down the spacebar
  - Improve edit file UI
  - Add ability to upload group avatar when create
  - Protected branch cannot be removed
  - Developers can remove normal branches with UI
  - Remove branch via API (sponsored by O'Reilly Media)
  - Move protected branches page to Project settings area
  - Redirect to Files view when create new branch via UI
  - Drag and drop upload of image in every markdown-area (Earle Randolph Bunao and Neil Francis Calabroso)
  - Refactor the markdown relative links processing
  - Make it easier to implement other CI services for GitLab
  - Group masters can create projects in group
  - Deprecate ruby 1.9.3 support
  - Only masters can rewrite/remove git tags
  - Add X-Frame-Options SAMEORIGIN to Nginx config so Sidekiq admin is visible
  - UI improvements
  - Case-insensetive search for issues
  - Update to rails 4.1
  - Improve performance of application for projects and groups with a lot of members
  - Formally support Ruby 2.1
  - Include Nginx gitlab-ssl config
  - Add manual language detection for highlight.js
  - Added example.com/:username routing
  - Show notice if your profile is public
  - UI improvements for mobile devices
  - Improve diff rendering performance
  - Drag-n-drop for issues and merge requests between states at milestone page
  - Fix '0 commits' message for huge repositories on project home page
  - Prevent 500 error page when visit commit page from large repo
  - Add notice about huge push over http to unicorn config
  - File action in satellites uses default 30 seconds timeout instead of old 10 seconds one
  - Overall performance improvements
  - Skip init script check on omnibus-gitlab
  - Be more selective when killing stray Sidekiqs
  - Check LDAP user filter during sign-in
  - Remove wall feature (no data loss - you can take it from database)
  - Dont expose user emails via API unless you are admin
  - Detect issues closed by Merge Request description
  - Better email subject lines from email on push service (Alex Elman)
  - Enable identicon for gravatar be default

v 6.9.2
  - Revert the commit that broke the LDAP user filter

v 6.9.1
  - Fix scroll to highlighted line
  - Fix the pagination on load for commits page

v 6.9.0
  - Store Rails cache data in the Redis `cache:gitlab` namespace
  - Adjust MySQL limits for existing installations
  - Add db index on project_id+iid column. This prevents duplicate on iid (During migration duplicates will be removed)
  - Markdown preview or diff during editing via web editor (Evgeniy Sokovikov)
  - Give the Rails cache its own Redis namespace
  - Add ability to set different ssh host, if different from http/https
  - Fix syntax highlighting for code comments blocks
  - Improve comments loading logic
  - Stop refreshing comments when the tab is hidden
  - Improve issue and merge request mobile UI (Drew Blessing)
  - Document how to convert a backup to PostgreSQL
  - Fix locale bug in backup manager
  - Fix can not automerge when MR description is too long
  - Fix wiki backup skip bug
  - Two Step MR creation process
  - Remove unwanted files from satellite working directory with git clean -fdx
  - Accept merge request via API (sponsored by O'Reilly Media)
  - Add more access checks during API calls
  - Block SSH access for 'disabled' Active Directory users
  - Labels for merge requests (Drew Blessing)
  - Threaded emails by setting a Message-ID (Philip Blatter)

v 6.8.0
  - Ability to at mention users that are participating in issue and merge req. discussion
  - Enabled GZip Compression for assets in example Nginx, make sure that Nginx is compiled with --with-http_gzip_static_module flag (this is default in Ubuntu)
  - Make user search case-insensitive (Christopher Arnold)
  - Remove omniauth-ldap nickname bug workaround
  - Drop all tables before restoring a Postgres backup
  - Make the repository downloads path configurable
  - Create branches via API (sponsored by O'Reilly Media)
  - Changed permission of gitlab-satellites directory not to be world accessible
  - Protected branch does not allow force push
  - Fix popen bug in `rake gitlab:satellites:create`
  - Disable connection reaping for MySQL
  - Allow oauth signup without email for twitter and github
  - Fix faulty namespace names that caused 500 on user creation
  - Option to disable standard login
  - Clean old created archives from repository downloads directory
  - Fix download link for huge MR diffs
  - Expose event and mergerequest timestamps in API
  - Fix emails on push service when only one commit is pushed

v 6.7.3
  - Fix the merge notification email not being sent (Pierre de La Morinerie)
  - Drop all tables before restoring a Postgres backup
  - Remove yanked modernizr gem

v 6.7.2
  - Fix upgrader script

v 6.7.1
  - Fix GitLab CI integration

v 6.7.0
  - Increased the example Nginx client_max_body_size from 5MB to 20MB, consider updating it manually on existing installations
  - Add support for Gemnasium as a Project Service (Olivier Gonzalez)
  - Add edit file button to MergeRequest diff
  - Public groups (Jason Hollingsworth)
  - Cleaner headers in Notification Emails (Pierre de La Morinerie)
  - Blob and tree gfm links to anchors work
  - Piwik Integration (Sebastian Winkler)
  - Show contribution guide link for new issue form (Jeroen van Baarsen)
  - Fix CI status for merge requests from fork
  - Added option to remove issue assignee on project issue page and issue edit page (Jason Blanchard)
  - New page load indicator that includes a spinner that scrolls with the page
  - Converted all the help sections into markdown
  - LDAP user filters
  - Streamline the content of notification emails (Pierre de La Morinerie)
  - Fixes a bug with group member administration (Matt DeTullio)
  - Sort tag names using VersionSorter (Robert Speicher)
  - Add GFM autocompletion for MergeRequests (Robert Speicher)
  - Add webhook when a new tag is pushed (Jeroen van Baarsen)
  - Add button for toggling inline comments in diff view
  - Add retry feature for repository import
  - Reuse the GitLab LDAP connection within each request
  - Changed markdown new line behaviour to conform to markdown standards
  - Fix global search
  - Faster authorized_keys rebuilding in `rake gitlab:shell:setup` (requires gitlab-shell 1.8.5)
  - Create and Update MR calls now support the description parameter (Greg Messner)
  - Markdown relative links in the wiki link to wiki pages, markdown relative links in repositories link to files in the repository
  - Added Slack service integration (Federico Ravasio)
  - Better API responses for access_levels (sponsored by O'Reilly Media)
  - Requires at least 2 unicorn workers
  - Requires gitlab-shell v1.9+
  - Replaced gemoji(due to closed licencing problem) with Phantom Open Emoji library(combined SIL Open Font License, MIT License and the CC 3.0 License)
  - Fix `/:username.keys` response content type (Dmitry Medvinsky)

v 6.6.5
  - Added option to remove issue assignee on project issue page and issue edit page (Jason Blanchard)
  - Hide mr close button for comment form if merge request was closed or inline comment
  - Adds ability to reopen closed merge request

v 6.6.4
  - Add missing html escape for highlighted code blocks in comments, issues

v 6.6.3
  - Fix 500 error when edit yourself from admin area
  - Hide private groups for public profiles

v 6.6.2
  - Fix 500 error on branch/tag create or remove via UI

v 6.6.1
  - Fix 500 error on files tab if submodules presents

v 6.6.0
  - Retrieving user ssh keys publically(github style): http://__HOST__/__USERNAME__.keys
  - Permissions: Developer now can manage issue tracker (modify any issue)
  - Improve Code Compare page performance
  - Group avatar
  - Pygments.rb replaced with highlight.js
  - Improve Merge request diff store logic
  - Improve render performnace for MR show page
  - Fixed Assembla hardcoded project name
  - Jira integration documentation
  - Refactored app/services
  - Remove snippet expiration
  - Mobile UI improvements (Drew Blessing)
  - Fix block/remove UI for admin::users#show page
  - Show users' group membership on users' activity page (Robert Djurasaj)
  - User pages are visible without login if user is authorized to a public project
  - Markdown rendered headers have id derived from their name and link to their id
  - Improve application to work faster with large groups (100+ members)
  - Multiple emails per user
  - Show last commit for file when view file source
  - Restyle Issue#show page and MR#show page
  - Ability to filter by multiple labels for Issues page
  - Rails version to 4.0.3
  - Fixed attachment identifier displaying underneath note text (Jason Blanchard)

v 6.5.1
  - Fix branch selectbox when create merge request from fork

v 6.5.0
  - Dropdown menus on issue#show page for assignee and milestone (Jason Blanchard)
  - Add color custimization and previewing to broadcast messages
  - Fixed notes anchors
  - Load new comments in issues dynamically
  - Added sort options to Public page
  - New filters (assigned/authored/all) for Dashboard#issues/merge_requests (sponsored by Say Media)
  - Add project visibility icons to dashboard
  - Enable secure cookies if https used
  - Protect users/confirmation with rack_attack
  - Default HTTP headers to protect against MIME-sniffing, force https if enabled
  - Bootstrap 3 with responsive UI
  - New repository download formats: tar.bz2, zip, tar (Jason Hollingsworth)
  - Restyled accept widgets for MR
  - SCSS refactored
  - Use jquery timeago plugin
  - Fix 500 error for rdoc files
  - Ability to customize merge commit message (sponsored by Say Media)
  - Search autocomplete via ajax
  - Add website url to user profile
  - Files API supports base64 encoded content (sponsored by O'Reilly Media)
  - Added support for Go's repository retrieval (Bruno Albuquerque)

v6.4.3
  - Don't use unicorn worker killer if PhusionPassenger is defined

v6.4.2
  - Fixed wrong behaviour of script/upgrade.rb

v6.4.1
  - Fixed bug with repository rename
  - Fixed bug with project transfer

v 6.4.0
  - Added sorting to project issues page (Jason Blanchard)
  - Assembla integration (Carlos Paramio)
  - Fixed another 500 error with submodules
  - UI: More compact issues page
  - Minimal password length increased to 8 symbols
  - Side-by-side diff view (Steven Thonus)
  - Internal projects (Jason Hollingsworth)
  - Allow removal of avatar (Drew Blessing)
  - Project web hooks now support issues and merge request events
  - Visiting project page while not logged in will redirect to sign-in instead of 404 (Jason Hollingsworth)
  - Expire event cache on avatar creation/removal (Drew Blessing)
  - Archiving old projects (Steven Thonus)
  - Rails 4
  - Add time ago tooltips to show actual date/time
  - UI: Fixed UI for admin system hooks
  - Ruby script for easier GitLab upgrade
  - Do not remove Merge requests if fork project was removed
  - Improve sign-in/signup UX
  - Add resend confirmation link to sign-in page
  - Set noreply@HOSTNAME for reply_to field in all emails
  - Show GitLab API version on Admin#dashboard
  - API Cross-origin resource sharing
  - Show READMe link at project home page
  - Show repo size for projects in Admin area

v 6.3.0
  - API for adding gitlab-ci service
  - Init script now waits for pids to appear after (re)starting before reporting status (Rovanion Luckey)
  - Restyle project home page
  - Grammar fixes
  - Show branches list (which branches contains commit) on commit page (Andrew Kumanyaev)
  - Security improvements
  - Added support for GitLab CI 4.0
  - Fixed issue with 500 error when group did not exist
  - Ability to leave project
  - You can create file in repo using UI
  - You can remove file from repo using UI
  - API: dropped default_branch attribute from project during creation
  - Project default_branch is not stored in db any more. It takes from repo now.
  - Admin broadcast messages
  - UI improvements
  - Dont show last push widget if user removed this branch
  - Fix 500 error for repos with newline in file name
  - Extended html titles
  - API: create/update/delete repo files
  - Admin can transfer project to any namespace
  - API: projects/all for admin users
  - Fix recent branches order

v 6.2.4
  - Security: Cast API private_token to string (CVE-2013-4580)
  - Security: Require gitlab-shell 1.7.8 (CVE-2013-4581, CVE-2013-4582, CVE-2013-4583)
  - Fix for Git SSH access for LDAP users

v 6.2.3
  - Security: More protection against CVE-2013-4489
  - Security: Require gitlab-shell 1.7.4 (CVE-2013-4490, CVE-2013-4546)
  - Fix sidekiq rake tasks

v 6.2.2
  - Security: Update gitlab_git (CVE-2013-4489)

v 6.2.1
  - Security: Fix issue with generated passwords for new users

v 6.2.0
  - Public project pages are now visible to everyone (files, issues, wik, etc.)
    THIS MEANS YOUR ISSUES AND WIKI FOR PUBLIC PROJECTS ARE PUBLICLY VISIBLE AFTER THE UPGRADE
  - Add group access to permissions page
  - Require current password to change one
  - Group owner or admin can remove other group owners
  - Remove group transfer since we have multiple owners
  - Respect authorization in Repository API
  - Improve UI for Project#files page
  - Add more security specs
  - Added search for projects by name to api (Izaak Alpert)
  - Make default user theme configurable (Izaak Alpert)
  - Update logic for validates_merge_request for tree of MR (Andrew Kumanyaev)
  - Rake tasks for web hooks management (Jonhnny Weslley)
  - Extended User API to expose admin and can_create_group for user creation/updating (Boyan Tabakov)
  - API: Remove group
  - API: Remove project
  - Avatar upload on profile page with a maximum of 100KB (Steven Thonus)
  - Store the sessions in Redis instead of the cookie store
  - Fixed relative links in markdown
  - User must confirm their email if signup enabled
  - User must confirm changed email

v 6.1.0
  - Project specific IDs for issues, mr, milestones
    Above items will get a new id and for example all bookmarked issue urls will change.
    Old issue urls are redirected to the new one if the issue id is too high for an internal id.
  - Description field added to Merge Request
  - API: Sudo api calls (Izaak Alpert)
  - API: Group membership api (Izaak Alpert)
  - Improved commit diff
  - Improved large commit handling (Boyan Tabakov)
  - Rewrite: Init script now less prone to errors and keeps better track of the service (Rovanion Luckey)
  - Link issues, merge requests, and commits when they reference each other with GFM (Ash Wilson)
  - Close issues automatically when pushing commits with a special message
  - Improve user removal from admin area
  - Invalidate events cache when project was moved
  - Remove deprecated classes and rake tasks
  - Add event filter for group and project show pages
  - Add links to create branch/tag from project home page
  - Add public-project? checkbox to new-project view
  - Improved compare page. Added link to proceed into Merge Request
  - Send an email to a user when they are added to group
  - New landing page when you have 0 projects

v 6.0.0
  - Feature: Replace teams with group membership
    We introduce group membership in 6.0 as a replacement for teams.
    The old combination of groups and teams was confusing for a lot of people.
    And when the members of a team where changed this wasn't reflected in the project permissions.
    In GitLab 6.0 you will be able to add members to a group with a permission level for each member.
    These group members will have access to the projects in that group.
    Any changes to group members will immediately be reflected in the project permissions.
    You can even have multiple owners for a group, greatly simplifying administration.
  - Feature: Ability to have multiple owners for group
  - Feature: Merge Requests between fork and project (Izaak Alpert)
  - Feature: Generate fingerprint for ssh keys
  - Feature: Ability to create and remove branches with UI
  - Feature: Ability to create and remove git tags with UI
  - Feature: Groups page in profile. You can leave group there
  - API: Allow login with LDAP credentials
  - Redesign: project settings navigation
  - Redesign: snippets area
  - Redesign: ssh keys page
  - Redesign: buttons, blocks and other ui elements
  - Add comment title to rss feed
  - You can use arrows to navigate at tree view
  - Add project filter on dashboard
  - Cache project graph
  - Drop support of root namespaces
  - Default theme is classic now
  - Cache result of methods like authorize_projects, project.team.members etc
  - Remove $.ready events
  - Fix onclick events being double binded
  - Add notification level to group membership
  - Move all project controllers/views under Projects:: module
  - Move all profile controllers/views under Profiles:: module
  - Apply user project limit only for personal projects
  - Unicorn is default web server again
  - Store satellites lock files inside satellites dir
  - Disabled threadsafety mode in rails
  - Fixed bug with loosing MR comments
  - Improved MR comments logic
  - Render readme file for projects in public area

v 5.4.2
  - Security: Cast API private_token to string (CVE-2013-4580)
  - Security: Require gitlab-shell 1.7.8 (CVE-2013-4581, CVE-2013-4582, CVE-2013-4583)

v 5.4.1
  - Security: Fixes for CVE-2013-4489
  - Security: Require gitlab-shell 1.7.4 (CVE-2013-4490, CVE-2013-4546)

v 5.4.0
  - Ability to edit own comments
  - Documentation improvements
  - Improve dashboard projects page
  - Fixed nav for empty repos
  - GitLab Markdown help page
  - Misspelling fixes
  - Added support of unicorn and fog gems
  - Added client list to API doc
  - Fix PostgreSQL database restoration problem
  - Increase snippet content column size
  - allow project import via git:// url
  - Show participants on issues, including mentions
  - Notify mentioned users with email

v 5.3.0
  - Refactored services
  - Campfire service added
  - HipChat service added
  - Fixed bug with LDAP + git over http
  - Fixed bug with google analytics code being ignored
  - Improve sign-in page if ldap enabled
  - Respect newlines in wall messages
  - Generate the Rails secret token on first run
  - Rename repo feature
  - Init.d: remove gitlab.socket on service start
  - Api: added teams api
  - Api: Prevent blob content being escaped
  - Api: Smart deploy key add behaviour
  - Api: projects/owned.json return user owned project
  - Fix bug with team assignation on project from #4109
  - Advanced snippets: public/private, project/personal (Andrew Kulakov)
  - Repository Graphs (Karlo Nicholas T. Soriano)
  - Fix dashboard lost if comment on commit
  - Update gitlab-grack. Fixes issue with --depth option
  - Fix project events duplicate on project page
  - Fix postgres error when displaying network graph.
  - Fix dashboard event filter when navigate via turbolinks
  - init.d: Ensure socket is removed before starting service
  - Admin area: Style teams:index, group:show pages
  - Own page for failed forking
  - Scrum view for milestone

v 5.2.0
  - Turbolinks
  - Git over http with ldap credentials
  - Diff with better colors and some spacing on the corners
  - Default values for project features
  - Fixed huge_commit view
  - Restyle project clone panel
  - Move Gitlab::Git code to gitlab_git gem
  - Move update docs in repo
  - Requires gitlab-shell v1.4.0
  - Fixed submodules listing under file tab
  - Fork feature (Angus MacArthur)
  - git version check in gitlab:check
  - Shared deploy keys feature
  - Ability to generate default labels set for issues
  - Improve gfm autocomplete (Harold Luo)
  - Added support for Google Analytics
  - Code search feature (Javier Castro)

v 5.1.0
  - You can login with email or username now
  - Corrected project transfer rollback when repository cannot be moved
  - Move both repo and wiki when project transfer requested
  - Admin area: project editing was removed from admin namespace
  - Access: admin user has now access to any project.
  - Notification settings
  - Gitlab::Git set of objects to abstract from grit library
  - Replace Unicorn web server with Puma
  - Backup/Restore refactored. Backup dump project wiki too now
  - Restyled Issues list. Show milestone version in issue row
  - Restyled Merge Request list
  - Backup now dump/restore uploads
  - Improved performance of dashboard (Andrew Kumanyaev)
  - File history now tracks renames (Akzhan Abdulin)
  - Drop wiki migration tools
  - Drop sqlite migration tools
  - project tagging
  - Paginate users in API
  - Restyled network graph (Hiroyuki Sato)

v 5.0.1
  - Fixed issue with gitlab-grit being overridden by grit

v 5.0.0
  - Replaced gitolite with gitlab-shell
  - Removed gitolite-related libraries
  - State machine added
  - Setup gitlab as git user
  - Internal API
  - Show team tab for empty projects
  - Import repository feature
  - Updated rails
  - Use lambda for scopes
  - Redesign admin area -> users
  - Redesign admin area -> user
  - Secure link to file attachments
  - Add validations for Group and Team names
  - Restyle team page for project
  - Update capybara, rspec-rails, poltergeist to recent versions
  - Wiki on git using Gollum
  - Added Solarized Dark theme for code review
  - Don't show user emails in autocomplete lists, profile pages
  - Added settings tab for group, team, project
  - Replace user popup with icons in header
  - Handle project moving with gitlab-shell
  - Added select2-rails for selectboxes with ajax data load
  - Fixed search field on projects page
  - Added teams to search autocomplete
  - Move groups and teams on dashboard sidebar to sub-tabs
  - API: improved return codes and docs. (Felix Gilcher, Sebastian Ziebell)
  - Redesign wall to be more like chat
  - Snippets, Wall features are disabled by default for new projects

v 4.2.0
  - Teams
  - User show page. Via /u/username
  - Show help contents on pages for better navigation
  - Async gitolite calls
  - added satellites logs
  - can_create_group, can_create_team booleans for User
  - Process web hooks async
  - GFM: Fix images escaped inside links
  - Network graph improved
  - Switchable branches for network graph
  - API: Groups
  - Fixed project download

v 4.1.0
  - Optional Sign-Up
  - Discussions
  - Satellites outside of tmp
  - Line numbers for blame
  - Project public mode
  - Public area with unauthorized access
  - Load dashboard events with ajax
  - remember dashboard filter in cookies
  - replace resque with sidekiq
  - fix routing issues
  - cleanup rake tasks
  - fix backup/restore
  - scss cleanup
  - show preview for note images
  - improved network-graph
  - get rid of app/roles/
  - added new classes Team, Repository
  - Reduce amount of gitolite calls
  - Ability to add user in all group projects
  - remove deprecated configs
  - replaced Korolev font with open font
  - restyled admin/dashboard page
  - restyled admin/projects page

v 4.0.0
  - Remove project code and path from API. Use id instead
  - Return valid cloneable url to repo for web hook
  - Fixed backup issue
  - Reorganized settings
  - Fixed commits compare
  - Refactored scss
  - Improve status checks
  - Validates presence of User#name
  - Fixed postgres support
  - Removed sqlite support
  - Modified post-receive hook
  - Milestones can be closed now
  - Show comment events on dashboard
  - Quick add team members via group#people page
  - [API] expose created date for hooks and SSH keys
  - [API] list, create issue notes
  - [API] list, create snippet notes
  - [API] list, create wall notes
  - Remove project code - use path instead
  - added username field to user
  - rake task to fill usernames based on emails create namespaces for users
  - STI Group < Namespace
  - Project has namespace_id
  - Projects with namespaces also namespaced in gitolite and stored in subdir
  - Moving project to group will move it under group namespace
  - Ability to move project from namespaces to another
  - Fixes commit patches getting escaped (see #2036)
  - Support diff and patch generation for commits and merge request
  - MergeReqest doesn't generate a temporary file for the patch any more
  - Update the UI to allow downloading Patch or Diff

v 3.1.0
  - Updated gems
  - Services: Gitlab CI integration
  - Events filter on dashboard
  - Own namespace for redis/resque
  - Optimized commit diff views
  - add alphabetical order for projects admin page
  - Improved web editor
  - Commit stats page
  - Documentation split and cleanup
  - Link to commit authors everywhere
  - Restyled milestones list
  - added Milestone to Merge Request
  - Restyled Top panel
  - Refactored Satellite Code
  - Added file line links
  - moved from capybara-webkit to poltergeist + phantomjs

v 3.0.3
  - Fixed bug with issues list in Chrome
  - New Feature: Import team from another project

v 3.0.2
  - Fixed gitlab:app:setup
  - Fixed application error on empty project in admin area
  - Restyled last push widget

v 3.0.1
  - Fixed git over http

v 3.0.0
  - Projects groups
  - Web Editor
  - Fixed bug with gitolite keys
  - UI improved
  - Increased performance of application
  - Show user avatar in last commit when browsing Files
  - Refactored Gitlab::Merge
  - Use Font Awesome for icons
  - Separate observing of Note and MergeRequests
  - Milestone "All Issues" filter
  - Fix issue close and reopen button text and styles
  - Fix forward/back while browsing Tree hierarchy
  - Show number of notes for commits and merge requests
  - Added support pg from box and update installation doc
  - Reject ssh keys that break gitolite
  - [API] list one project hook
  - [API] edit project hook
  - [API] list project snippets
  - [API] allow to authorize using private token in HTTP header
  - [API] add user creation

v 2.9.1
  - Fixed resque custom config init

v 2.9.0
  - fixed inline notes bugs
  - refactored rspecs
  - refactored gitolite backend
  - added factory_girl
  - restyled projects list on dashboard
  - ssh keys validation to prevent gitolite crash
  - send notifications if changed permission in project
  - scss refactoring. gitlab_bootstrap/ dir
  - fix git push http body bigger than 112k problem
  - list of labels  page under issues tab
  - API for milestones, keys
  - restyled buttons
  - OAuth
  - Comment order changed

v 2.8.1
  - ability to disable gravatars
  - improved MR diff logic
  - ssh key help page

v 2.8.0
  - Gitlab Flavored Markdown
  - Bulk issues update
  - Issues API
  - Cucumber coverage increased
  - Post-receive files fixed
  - UI improved
  - Application cleanup
  - more cucumber
  - capybara-webkit + headless

v 2.7.0
  - Issue Labels
  - Inline diff
  - Git HTTP
  - API
  - UI improved
  - System hooks
  - UI improved
  - Dashboard events endless scroll
  - Source performance increased

v 2.6.0
  - UI polished
  - Improved network graph + keyboard nav
  - Handle huge commits
  - Last Push widget
  - Bugfix
  - Better performance
  - Email in resque
  - Increased test coverage
  - Ability to remove branch with MR accept
  - a lot of code refactored

v 2.5.0
  - UI polished
  - Git blame for file
  - Bugfix
  - Email in resque
  - Better test coverage

v 2.4.0
  - Admin area stats page
  - Ability to block user
  - Simplified dashboard area
  - Improved admin area
  - Bootstrap 2.0
  - Responsive layout
  - Big commits handling
  - Performance improved
  - Milestones

v 2.3.1
  - Issues pagination
  - ssl fixes
  - Merge Request pagination

v 2.3.0
  - Dashboard r1
  - Search r1
  - Project page
  - Close merge request on push
  - Persist MR diff after merge
  - mysql support
  - Documentation

v 2.2.0
  - We’ve added support of LDAP auth
  - Improved permission logic (4 roles system)
  - Protected branches (now only masters can push to protected branches)
  - Usability improved
  - twitter bootstrap integrated
  - compare view between commits
  - wiki feature
  - now you can enable/disable issues, wiki, wall features per project
  - security fixes
  - improved code browsing (ajax branch switch etc)
  - improved per-line commenting
  - git submodules displayed
  - moved to rails 3.2
  - help section improved

v 2.1.0
  - Project tab r1
  - List branches/tags
  - per line comments
  - mass user import

v 2.0.0
  - gitolite as main git host system
  - merge requests
  - project/repo access
  - link to commit/issue feed
  - design tab
  - improved email notifications
  - restyled dashboard
  - bugfix

v 1.2.2
  - common config file gitlab.yml
  - issues restyle
  - snippets restyle
  - clickable news feed header on dashboard
  - bugfix

v 1.2.1
  - bugfix

v 1.2.0
  - new design
  - user dashboard
  - network graph
  - markdown support for comments
  - encoding issues
  - wall like twitter timeline

v 1.1.0
  - project dashboard
  - wall redesigned
  - feature: code snippets
  - fixed horizontal scroll on file preview
  - fixed app crash if commit message has invalid chars
  - bugfix & code cleaning

v 1.0.2
  - fixed bug with empty project
  - added adv validation for project path & code
  - feature: issues can be sortable
  - bugfix
  - username displayed on top panel

v 1.0.1
  - fixed: with invalid source code for commit
  - fixed: lose branch/tag selection when use tree navigation
  - when history clicked - display path
  - bug fix & code cleaning

v 1.0.0
  - bug fix
  - projects preview mode

v 0.9.6
  - css fix
  - new repo empty tree until restart server - fixed

v 0.9.4
  - security improved
  - authorization improved
  - html escaping
  - bug fix
  - increased test coverage
  - design improvements

v 0.9.1
  - increased test coverage
  - design improvements
  - new issue email notification
  - updated app name
  - issue redesigned
  - issue can be edit

v 0.8.0
  - syntax highlight for main file types
  - redesign
  - stability
  - security fixes
  - increased test coverage
  - email notification<|MERGE_RESOLUTION|>--- conflicted
+++ resolved
@@ -48,7 +48,6 @@
   - Prevent note form from being cleared when submitting failed.
   - Improve file icons rendering on tree (Sullivan Sénéchal)
   - API: Add pagination to project events
-<<<<<<< HEAD
   - Get issue links in notification mail to work again.
   - Don't show commit comment button when user is not signed in.
   - Fix admin user projects lists.
@@ -56,9 +55,7 @@
   - Ability to skip some items from backup (database, respositories or uploads)
   - Fix "Hello @username." references not working by no longer allowing usernames to end in period.
   - Archive repositories in background worker.
-=======
   - Import GitHub, Bitbucket or GitLab.com projects owned by authenticated user into current namespace.
->>>>>>> d92e4ccc
 
 
 v 7.9.2
