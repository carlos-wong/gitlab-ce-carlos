--- conflicted
+++ resolved
@@ -34,11 +34,8 @@
   - API: Add support for deleting a tag via the API (Robert Schilling)
 
 v 8.3.3 (unreleased)
-<<<<<<< HEAD
   - Preserve CE behavior with JIRA integration by only calling API if URL is set
-=======
   - Fix duplicated branch creation/deletion events when using Web UI (Stan Hu)
->>>>>>> 423d2d62
   - Get "Merge when build succeeds" to work when commits were pushed to MR target branch while builds were running
   - Suppress e-mails on failed builds if allow_failure is set (Stan Hu)
   - Fix project transfer e-mail sending incorrect paths in e-mail notification (Stan Hu)
