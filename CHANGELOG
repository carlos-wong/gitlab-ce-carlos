--- conflicted
+++ resolved
@@ -16,7 +16,6 @@
   - Add support for destroying project milestones (Stan Hu)
   - Add fetch command to the MR page
   - Fix bug causing Bitbucket importer to crash when OAuth application had been removed.
-<<<<<<< HEAD
   - Add fetch command to the MR page.
 
 v 7.13.2
@@ -28,9 +27,7 @@
   - Show the first tab automatically on MergeRequests#new
   - Add rake task 'gitlab:update_commit_count' (Daniel Gerhardt)
   - Fix Gmail Actions
-=======
   - Disabled autocapitalize and autocorrect on login field (Daryl Chan)
->>>>>>> 4c602b42
 
 v 7.13.1
   - Fix: Label modifications are not reflected in existing notes and in the issue list
