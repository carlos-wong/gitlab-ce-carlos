Please view this file on the master branch, on stable branches it's out of date.

v 7.13.0 (unreleased)
<<<<<<< HEAD
  - Fix Merge Request webhook to properly fire "merge" action when accepted from the web UI
  - Add `two_factor_enabled` field to admin user API (Stan Hu)
  - Fix invalid timestamps in RSS feeds (Rowan Wookey)
  - Fix error when deleting a user who has projects (Stan Hu)
  - Fix downloading of patches on public merge requests when user logged out (Stan Hu)
  - The password for the default administrator (root) account has been changed from "5iveL!fe" to "password".
=======
  - Fix Error 500 when relative submodule resolves to a namespace that has a different name from its path (Stan Hu)
>>>>>>> 774b7ee2
  - Update maintenance documentation to explain no need to recompile asssets for omnibus installations (Stan Hu)
  - Support commenting on diffs in side-by-side mode (Stan Hu)
  - Fix JavaScript error when clicking on the comment button on a diff line that has a comment already (Stan Hu)
  - Remove project visibility icons from dashboard projects list
  - Rename "Design" profile settings page to "Preferences".
  - Allow users to customize their default Dashboard page.
  - Update ssl_ciphers in Nginx example to remove DHE settings. This will deny forward secrecy for Android 2.3.7, Java 6 and OpenSSL 0.9.8
  - Admin can edit and remove user identities
  - Convert CRLF newlines to LF when committing using the web editor.
  - API request /projects/:project_id/merge_requests?state=closed will return only closed merge requests without merged one. If you need ones that were merged - use state=merged.  
  - Allow Administrators to filter the user list by those with or without Two-factor Authentication enabled.
  - Show a user's Two-factor Authentication status in the administration area.
  - Explicit error when commit not found in the CI
  - Improve performance for issue and merge request pages 
  - Users with guest access level can not set assignee, labels or milestones for issue and merge request

v 7.12.0 (unreleased)
  - Fix Error 500 when one user attempts to access a personal, internal snippet (Stan Hu)
  - Disable changing of target branch in new merge request page when a branch has already been specified (Stan Hu)
  - Fix post-receive errors on a push when an external issue tracker is configured (Stan Hu)
  - Update oauth button logos for Twitter and Google to recommended assets
  - Fix hooks for web based events with external issue references (Daniel Gerhardt)
  - Update browser gem to version 0.8.0 for IE11 support (Stan Hu)
  - Fix timeout when rendering file with thousands of lines.
  - Add "Remember me" checkbox to LDAP signin form.
  - Add session expiration delay configuration through UI application settings
  - Fix external issue tracker hook/test for HTTPS URLs (Daniel Gerhardt)
  - Don't notify users mentioned in code blocks or blockquotes.
  - Omit link to generate labels if user does not have access to create them (Stan Hu)
  - Show warning when a comment will add 10 or more people to the discussion.
  - Disable changing of the source branch in merge request update API (Stan Hu)
  - Shorten merge request WIP text.
  - Add option to disallow users from registering any application to use GitLab as an OAuth provider
  - Support editing target branch of merge request (Stan Hu)
  - Refactor permission checks with issues and merge requests project settings (Stan Hu)
  - Fix Markdown preview not working in Edit Milestone page (Stan Hu)
  - Fix Zen Mode not closing with ESC key (Stan Hu)
  - Allow HipChat API version to be blank and default to v2 (Stan Hu)
  - Add file attachment support in Milestone description (Stan Hu)
  - Fix milestone "Browse Issues" button.
  - Set milestone on new issue when creating issue from index with milestone filter active.
  - Make namespace API available to all users (Stan Hu)
  - Add web hook support for note events (Stan Hu)
  - Disable "New Issue" and "New Merge Request" buttons when features are disabled in project settings (Stan Hu)
  - Remove Rack Attack monkey patches and bump to version 4.3.0 (Stan Hu)
  - Fix clone URL losing selection after a single click in Safari and Chrome (Stan Hu)
  - Fix git blame syntax highlighting when different commits break up lines (Stan Hu)
  - Add "Resend confirmation e-mail" link in profile settings (Stan Hu)
  - Allow to configure location of the `.gitlab_shell_secret` file. (Jakub Jirutka)
  - Disabled expansion of top/bottom blobs for new file diffs
  - Update Asciidoctor gem to version 1.5.2. (Jakub Jirutka)
  - Fix resolving of relative links to repository files in AsciiDoc documents. (Jakub Jirutka)
  - Use the user list from the target project in a merge request (Stan Hu)
  - Default extention for wiki pages is now .md instead of .markdown (Jeroen van Baarsen)
  - Add validation to wiki page creation (only [a-zA-Z0-9/_-] are allowed) (Jeroen van Baarsen)
  - Fix new/empty milestones showing 100% completion value (Jonah Bishop)
  - Add a note when an Issue or Merge Request's title changes
  - Consistently refer to MRs as either Merged or Closed.
  - Add Merged tab to MR lists.
  - Prefix EmailsOnPush email subject with `[Git]`.
  - Group project contributions by both name and email.
  - Clarify navigation labels for Project Settings and Group Settings.
  - Move user avatar and logout button to sidebar
  - You can not remove user if he/she is an only owner of group
  - User should be able to leave group. If not - show him proper message
  - User has ability to leave project
  - Add SAML support as an omniauth provider
  - Allow to configure a URL to show after sign out
  - Add an option to automatically sign-in with an Omniauth provider
  - Better performance for web editor (switched from satellites to rugged)
  - GitLab CI service sends .gitlab-ci.yml in each push call
  - When remove project - move repository and schedule it removal
  - Improve group removing logic
  - Trigger create-hooks on backup restore task
  - Add option to automatically link omniauth and LDAP identities

v 7.11.4
  - Fix missing bullets when creating lists
  - Set rel="nofollow" on external links

v 7.11.3
  - no changes
  - Fix upgrader script (Martins Polakovs)

v 7.11.2
  - no changes

v 7.11.1
  - no changes

v 7.11.0
  - Fall back to Plaintext when Syntaxhighlighting doesn't work. Fixes some buggy lexers (Hannes Rosenögger)
  - Get editing comments to work in Chrome 43 again.
  - Allow special character in users bio. I.e.: I <3 GitLab

v 7.11.0
  - Fix broken view when viewing history of a file that includes a path that used to be another file (Stan Hu)
  - Don't show duplicate deploy keys
  - Fix commit time being displayed in the wrong timezone in some cases (Hannes Rosenögger)
  - Make the first branch pushed to an empty repository the default HEAD (Stan Hu)
  - Fix broken view when using a tag to display a tree that contains git submodules (Stan Hu)
  - Make Reply-To config apply to change e-mail confirmation and other Devise notifications (Stan Hu)
  - Add application setting to restrict user signups to e-mail domains (Stan Hu)
  - Don't allow a merge request to be merged when its title starts with "WIP".
  - Add a page title to every page.
  - Allow primary email to be set to an email that you've already added.
  - Fix clone URL field and X11 Primary selection (Dmitry Medvinsky)
  - Ignore invalid lines in .gitmodules
  - Fix "Cannot move project" error message from popping up after a successful transfer (Stan Hu)
  - Redirect to sign in page after signing out.
  - Fix "Hello @username." references not working by no longer allowing usernames to end in period.
  - Fix "Revspec not found" errors when viewing diffs in a forked project with submodules (Stan Hu)
  - Improve project page UI
  - Fix broken file browsing with relative submodule in personal projects (Stan Hu)
  - Add "Reply quoting selected text" shortcut key (`r`)
  - Fix bug causing `@whatever` inside an issue's first code block to be picked up as a user mention.
  - Fix bug causing `@whatever` inside an inline code snippet (backtick-style) to be picked up as a user mention.
  - When use change branches link at MR form - save source branch selection instead of target one
  - Improve handling of large diffs
  - Added GitLab Event header for project hooks
  - Add Two-factor authentication (2FA) for GitLab logins
  - Show Atom feed buttons everywhere where applicable.
  - Add project activity atom feed.
  - Don't crash when an MR from a fork has a cross-reference comment from the target project on one of its commits.
  - Explain how to get a new password reset token in welcome emails
  - Include commit comments in MR from a forked project.
  - Group milestones by title in the dashboard and all other issue views.
  - Query issues, merge requests and milestones with their IID through API (Julien Bianchi)
  - Add default project and snippet visibility settings to the admin web UI.
  - Show incompatible projects in Google Code import status (Stan Hu)
  - Fix bug where commit data would not appear in some subdirectories (Stan Hu)
  - Task lists are now usable in comments, and will show up in Markdown previews.
  - Fix bug where avatar filenames were not actually deleted from the database during removal (Stan Hu)
  - Fix bug where Slack service channel was not saved in admin template settings. (Stan Hu)
  - Protect OmniAuth request phase against CSRF.
  - Don't send notifications to mentioned users that don't have access to the project in question.
  - Add search issues/MR by number
  - Move snippets UI to fluid layout
  - Improve UI for sidebar. Increase separation between navigation and content
  - Improve new project command options (Ben Bodenmiller)
  - Add common method to force UTF-8 and use it to properly handle non-ascii OAuth user properties (Onur Küçük)
  - Prevent sending empty messages to HipChat (Chulki Lee)
  - Improve UI for mobile phones on dashboard and project pages
  - Add room notification and message color option for HipChat
  - Allow to use non-ASCII letters and dashes in project and namespace name. (Jakub Jirutka)
  - Add footnotes support to Markdown (Guillaume Delbergue)
  - Add current_sign_in_at to UserFull REST api.
  - Make Sidekiq MemoryKiller shutdown signal configurable
  - Add "Create Merge Request" buttons to commits and branches pages and push event.
  - Show user roles by comments.
  - Fix automatic blocking of auto-created users from Active Directory.
  - Call merge request web hook for each new commits (Arthur Gautier)
  - Use SIGKILL by default in Sidekiq::MemoryKiller
  - Fix mentioning of private groups.
  - Add style for <kbd> element in markdown
  - Spin spinner icon next to "Checking for CI status..." on MR page.
  - Fix reference links in dashboard activity and ATOM feeds.
  - Ensure that the first added admin performs repository imports

v 7.10.4
  - Fix migrations broken in 7.10.2
  - Make tags for GitLab installations running on MySQL case sensitive
  - Get Gitorious importer to work again.
  - Fix adding new group members from admin area
  - Fix DB error when trying to tag a repository (Stan Hu)
  - Fix Error 500 when searching Wiki pages (Stan Hu)
  - Unescape branch names in compare commit (Stan Hu)
  - Order commit comments chronologically in API.

v 7.10.2
  - Fix CI links on MR page

v 7.10.0
  - Ignore submodules that are defined in .gitmodules but are checked in as directories.
  - Allow projects to be imported from Google Code.
  - Remove access control for uploaded images to fix broken images in emails (Hannes Rosenögger)
  - Allow users to be invited by email to join a group or project.
  - Don't crash when project repository doesn't exist.
  - Add config var to block auto-created LDAP users.
  - Don't use HTML ellipsis in EmailsOnPush subject truncated commit message.
  - Set EmailsOnPush reply-to address to committer email when enabled.
  - Fix broken file browsing with a submodule that contains a relative link (Stan Hu)
  - Fix persistent XSS vulnerability around profile website URLs.
  - Fix project import URL regex to prevent arbitary local repos from being imported.
  - Fix directory traversal vulnerability around uploads routes.
  - Fix directory traversal vulnerability around help pages.
  - Don't leak existence of project via search autocomplete.
  - Don't leak existence of group or project via search.
  - Fix bug where Wiki pages that included a '/' were no longer accessible (Stan Hu)
  - Fix bug where error messages from Dropzone would not be displayed on the issues page (Stan Hu)
  - Add a rake task to check repository integrity with `git fsck`
  - Add ability to configure Reply-To address in gitlab.yml (Stan Hu)
  - Move current user to the top of the list in assignee/author filters (Stan Hu)
  - Fix broken side-by-side diff view on merge request page (Stan Hu)
  - Set Application controller default URL options to ensure all url_for calls are consistent (Stan Hu)
  - Allow HTML tags in Markdown input
  - Fix code unfold not working on Compare commits page (Stan Hu)
  - Fix generating SSH key fingerprints with OpenSSH 6.8. (Sašo Stanovnik)
  - Fix "Import projects from" button to show the correct instructions (Stan Hu)
  - Fix dots in Wiki slugs causing errors (Stan Hu)
  - Make maximum attachment size configurable via Application Settings (Stan Hu)
  - Update poltergeist to version 1.6.0 to support PhantomJS 2.0 (Zeger-Jan van de Weg)
  - Fix cross references when usernames, milestones, or project names contain underscores (Stan Hu)
  - Disable reference creation for comments surrounded by code/preformatted blocks (Stan Hu)
  - Reduce Rack Attack false positives causing 403 errors during HTTP authentication (Stan Hu)
  - enable line wrapping per default and remove the checkbox to toggle it (Hannes Rosenögger)
  - Fix a link in the patch update guide
  - Add a service to support external wikis (Hannes Rosenögger)
  - Omit the "email patches" link and fix plain diff view for merge commits
  - List new commits for newly pushed branch in activity view.
  - Add sidetiq gem dependency to match EE
  - Add changelog, license and contribution guide links to project tab bar.
  - Improve diff UI
  - Fix alignment of navbar toggle button (Cody Mize)
  - Fix checkbox rendering for nested task lists
  - Identical look of selectboxes in UI
  - Upgrade the gitlab_git gem to version 7.1.3
  - Move "Import existing repository by URL" option to button.
  - Improve error message when save profile has error.
  - Passing the name of pushed ref to CI service (requires GitLab CI 7.9+)
  - Add location field to user profile
  - Fix print view for markdown files and wiki pages
  - Fix errors when deleting old backups
  - Improve GitLab performance when working with git repositories
  - Add tag message and last commit to tag hook (Kamil Trzciński)
  - Restrict permissions on backup files
  - Improve oauth accounts UI in profile page
  - Add ability to unlink connected accounts
  - Replace commits calendar with faster contribution calendar that includes issues and merge requests
  - Add inifinite scroll to user page activity
  - Don't include system notes in issue/MR comment count.
  - Don't mark merge request as updated when merge status relative to target branch changes.
  - Link note avatar to user.
  - Make Git-over-SSH errors more descriptive.
  - Fix EmailsOnPush.
  - Refactor issue filtering
  - AJAX selectbox for issue assignee and author filters
  - Fix issue with missing options in issue filtering dropdown if selected one
  - Prevent holding Control-Enter or Command-Enter from posting comment multiple times.
  - Prevent note form from being cleared when submitting failed.
  - Improve file icons rendering on tree (Sullivan Sénéchal)
  - API: Add pagination to project events
  - Get issue links in notification mail to work again.
  - Don't show commit comment button when user is not signed in.
  - Fix admin user projects lists.
  - Don't leak private group existence by redirecting from namespace controller to group controller.
  - Ability to skip some items from backup (database, respositories or uploads)
  - Archive repositories in background worker.
  - Import GitHub, Bitbucket or GitLab.com projects owned by authenticated user into current namespace.
  - Project labels are now available over the API under the "tag_list" field (Cristian Medina)
  - Fixed link paths for HTTP and SSH on the admin project view (Jeremy Maziarz)
  - Fix and improve help rendering (Sullivan Sénéchal)
  - Fix final line in EmailsOnPush email diff being rendered as error.
  - Prevent duplicate Buildkite service creation.
  - Fix git over ssh errors 'fatal: protocol error: bad line length character'
  - Automatically setup GitLab CI project for forks if origin project has GitLab CI enabled
  - Bust group page project list cache when namespace name or path changes.
  - Explicitly set image alt-attribute to prevent graphical glitches if gravatars could not be loaded
  - Allow user to choose a public email to show on public profile
  - Remove truncation from issue titles on milestone page (Jason Blanchard)
  - Fix stuck Merge Request merging events from old installations (Ben Bodenmiller)
  - Fix merge request comments on files with multiple commits
  - Fix Resource Owner Password Authentication Flow

v 7.9.4
  - Security: Fix project import URL regex to prevent arbitary local repos from being imported
  - Fixed issue where only 25 commits would load in file listings
  - Fix LDAP identities  after config update

v 7.9.3
  - Contains no changes
  - Add icons to Add dropdown items.
  - Allow admin to create public deploy keys that are accessible to any project.
  - Warn when gitlab-shell version doesn't match requirement.
  - Skip email confirmation when set by admin or via LDAP.
  - Only allow users to reference groups, projects, issues, MRs, commits they have access to.

v 7.9.3
  - Contains no changes

v 7.9.2
  - Contains no changes

v 7.9.1
  - Include missing events and fix save functionality in admin service template settings form (Stan Hu)
  - Fix "Import projects from" button to show the correct instructions (Stan Hu)
  - Fix OAuth2 issue importing a new project from GitHub and GitLab (Stan Hu)
  - Fix for LDAP with commas in DN
  - Fix missing events and in admin Slack service template settings form (Stan Hu)
  - Don't show commit comment button when user is not signed in.
  - Downgrade gemnasium-gitlab-service gem

v 7.9.0
  - Add HipChat integration documentation (Stan Hu)
  - Update documentation for object_kind field in Webhook push and tag push Webhooks (Stan Hu)
  - Fix broken email images (Hannes Rosenögger)
  - Automatically config git if user forgot, where possible (Zeger-Jan van de Weg)
  - Fix mass SQL statements on initial push (Hannes Rosenögger)
  - Add tag push notifications and normalize HipChat and Slack messages to be consistent (Stan Hu)
  - Add comment notification events to HipChat and Slack services (Stan Hu)
  - Add issue and merge request events to HipChat and Slack services (Stan Hu)
  - Fix merge request URL passed to Webhooks. (Stan Hu)
  - Fix bug that caused a server error when editing a comment to "+1" or "-1" (Stan Hu)
  - Fix code preview theme setting for comments, issues, merge requests, and snippets (Stan Hu)
  - Move labels/milestones tabs to sidebar
  - Upgrade Rails gem to version 4.1.9.
  - Improve error messages for file edit failures
  - Improve UI for commits, issues and merge request lists
  - Fix commit comments on first line of diff not rendering in Merge Request Discussion view.
  - Allow admins to override restricted project visibility settings.
  - Move restricted visibility settings from gitlab.yml into the web UI.
  - Improve trigger merge request hook when source project branch has been updated (Kirill Zaitsev)
  - Save web edit in new branch
  - Fix ordering of imported but unchanged projects (Marco Wessel)
  - Mobile UI improvements: make aside content expandable
  - Expose avatar_url in projects API
  - Fix checkbox alignment on the application settings page.
  - Generalize image upload in drag and drop in markdown to all files (Hannes Rosenögger)
  - Fix mass-unassignment of issues (Robert Speicher)
  - Fix hidden diff comments in merge request discussion view
  - Allow user confirmation to be skipped for new users via API
  - Add a service to send updates to an Irker gateway (Romain Coltel)
  - Add brakeman (security scanner for Ruby on Rails)
  - Slack username and channel options
  - Add grouped milestones from all projects to dashboard.
  - Web hook sends pusher email as well as commiter
  - Add Bitbucket omniauth provider.
  - Add Bitbucket importer.
  - Support referencing issues to a project whose name starts with a digit
  - Condense commits already in target branch when updating merge request source branch.
  - Send notifications and leave system comments when bulk updating issues.
  - Automatically link commit ranges to compare page: sha1...sha4 or sha1..sha4 (includes sha1 in comparison)
  - Move groups page from profile to dashboard
  - Starred projects page at dashboard
  - Blocking user does not remove him/her from project/groups but show blocked label
  - Change subject of EmailsOnPush emails to include namespace, project and branch.
  - Change subject of EmailsOnPush emails to include first commit message when multiple were pushed.
  - Remove confusing footer from EmailsOnPush mail body.
  - Add list of changed files to EmailsOnPush emails.
  - Add option to send EmailsOnPush emails from committer email if domain matches.
  - Add option to disable code diffs in EmailOnPush emails.
  - Wrap commit message in EmailsOnPush email.
  - Send EmailsOnPush emails when deleting commits using force push.
  - Fix EmailsOnPush email comparison link to include first commit.
  - Fix highliht of selected lines in file
  - Reject access to group/project avatar if the user doesn't have access.
  - Add database migration to clean group duplicates with same path and name (Make sure you have a backup before update)
  - Add GitLab active users count to rake gitlab:check
  - Starred projects page at dashboard
  - Make email display name configurable
  - Improve json validation in hook data
  - Use Emoji One
  - Updated emoji help documentation to properly reference EmojiOne.
  - Fix missing GitHub organisation repositories on import page.
  - Added blue theme
  - Remove annoying notice messages when create/update merge request
  - Allow smb:// links in Markdown text.
  - Filter merge request by title or description at Merge Requests page
  - Block user if he/she was blocked in Active Directory
  - Fix import pages not working after first load.
  - Use custom LDAP label in LDAP signin form.
  - Execute hooks and services when branch or tag is created or deleted through web interface.
  - Block and unblock user if he/she was blocked/unblocked in Active Directory
  - Raise recommended number of unicorn workers from 2 to 3
  - Use same layout and interactivity for project members as group members.
  - Prevent gitlab-shell character encoding issues by receiving its changes as raw data.
  - Ability to unsubscribe/subscribe to issue or merge request
  - Delete deploy key when last connection to a project is destroyed.
  - Fix invalid Atom feeds when using emoji, horizontal rules, or images (Christian Walther)
  - Backup of repositories with tar instead of git bundle (only now are git-annex files included in the backup)
  - Add canceled status for CI
  - Send EmailsOnPush email when branch or tag is created or deleted.
  - Faster merge request processing for large repository
  - Prevent doubling AJAX request with each commit visit via Turbolink
  - Prevent unnecessary doubling of js events on import pages and user calendar

v 7.8.4
  - Fix issue_tracker_id substitution in custom issue trackers
  - Fix path and name duplication in namespaces

v 7.8.3
  - Bump version of gitlab_git fixing annotated tags without message

v 7.8.2
  - Fix service migration issue when upgrading from versions prior to 7.3
  - Fix setting of the default use project limit via admin UI
  - Fix showing of already imported projects for GitLab and Gitorious importers
  - Fix response of push to repository to return "Not found" if user doesn't have access
  - Fix check if user is allowed to view the file attachment
  - Fix import check for case sensetive namespaces
  - Increase timeout for Git-over-HTTP requests to 1 hour since large pulls/pushes can take a long time.
  - Properly handle autosave local storage exceptions.
  - Escape wildcards when searching LDAP by username.

v 7.8.1
  - Fix run of custom post receive hooks
  - Fix migration that caused issues when upgrading to version 7.8 from versions prior to 7.3
  - Fix the warning for LDAP users about need to set password
  - Fix avatars which were not shown for non logged in users
  - Fix urls for the issues when relative url was enabled

v 7.8.0
  - Fix access control and protection against XSS for note attachments and other uploads.
  - Replace highlight.js with rouge-fork rugments (Stefan Tatschner)
  - Make project search case insensitive (Hannes Rosenögger)
  - Include issue/mr participants in list of recipients for reassign/close/reopen emails
  - Expose description in groups API
  - Better UI for project services page
  - Cleaner UI for web editor
  - Add diff syntax highlighting in email-on-push service notifications (Hannes Rosenögger)
  - Add API endpoint to fetch all changes on a MergeRequest (Jeroen van Baarsen)
  - View note image attachments in new tab when clicked instead of downloading them
  - Improve sorting logic in UI and API. Explicitly define what sorting method is used by default
  - Fix overflow at sidebar when have several items
  - Add notes for label changes in issue and merge requests
  - Show tags in commit view (Hannes Rosenögger)
  - Only count a user's vote once on a merge request or issue (Michael Clarke)
  - Increase font size when browse source files and diffs
  - Service Templates now let you set default values for all services
  - Create new file in empty repository using GitLab UI
  - Ability to clone project using oauth2 token
  - Upgrade Sidekiq gem to version 3.3.0
  - Stop git zombie creation during force push check
  - Show success/error messages for test setting button in services
  - Added Rubocop for code style checks
  - Fix commits pagination
  - Async load a branch information at the commit page
  - Disable blacklist validation for project names
  - Allow configuring protection of the default branch upon first push (Marco Wessel)
  - Add gitlab.com importer
  - Add an ability to login with gitlab.com
  - Add a commit calendar to the user profile (Hannes Rosenögger)
  - Submit comment on command-enter
  - Notify all members of a group when that group is mentioned in a comment, for example: `@gitlab-org` or `@sales`.
  - Extend issue clossing pattern to include "Resolve", "Resolves", "Resolved", "Resolving" and "Close" (Julien Bianchi and Hannes Rosenögger)
  - Fix long broadcast message cut-off on left sidebar (Visay Keo)
  - Add Project Avatars (Steven Thonus and Hannes Rosenögger)
  - Password reset token validity increased from 2 hours to 2 days since it is also send on account creation.
  - Edit group members via API
  - Enable raw image paste from clipboard, currently Chrome only (Marco Cyriacks)
  - Add action property to merge request hook (Julien Bianchi)
  - Remove duplicates from group milestone participants list.
  - Add a new API function that retrieves all issues assigned to a single milestone (Justin Whear and Hannes Rosenögger)
  - API: Access groups with their path (Julien Bianchi)
  - Added link to milestone and keeping resource context on smaller viewports for issues and merge requests (Jason Blanchard)
  - Allow notification email to be set separately from primary email.
  - API: Add support for editing an existing project (Mika Mäenpää and Hannes Rosenögger)
  - Don't have Markdown preview fail for long comments/wiki pages.
  - When test web hook - show error message instead of 500 error page if connection to hook url was reset
  - Added support for firing system hooks on group create/destroy and adding/removing users to group (Boyan Tabakov)
  - Added persistent collapse button for left side nav bar (Jason Blanchard)
  - Prevent losing unsaved comments by automatically restoring them when comment page is loaded again.
  - Don't allow page to be scaled on mobile.
  - Clean the username acquired from OAuth/LDAP so it doesn't fail username validation and block signing up.
  - Show assignees in merge request index page (Kelvin Mutuma)
  - Link head panel titles to relevant root page.
  - Allow users that signed up via OAuth to set their password in order to use Git over HTTP(S).
  - Show users button to share their newly created public or internal projects on twitter
  - Add quick help links to the GitLab pricing and feature comparison pages.
  - Fix duplicate authorized applications in user profile and incorrect application client count in admin area.
  - Make sure Markdown previews always use the same styling as the eventual destination.
  - Remove deprecated Group#owner_id from API
  - Show projects user contributed to on user page. Show stars near project on user page.
  - Improve database performance for GitLab
  - Add Asana service (Jeremy Benoist)
  - Improve project web hooks with extra data

v 7.7.2
  - Update GitLab Shell to version 2.4.2 that fixes a bug when developers can push to protected branch
  - Fix issue when LDAP user can't login with existing GitLab account

v 7.7.1
  - Improve mention autocomplete performance
  - Show setup instructions for GitHub import if disabled
  - Allow use http for OAuth applications

v 7.7.0
  - Import from GitHub.com feature
  - Add Jetbrains Teamcity CI service (Jason Lippert)
  - Mention notification level
  - Markdown preview in wiki (Yuriy Glukhov)
  - Raise group avatar filesize limit to 200kb
  - OAuth applications feature
  - Show user SSH keys in admin area
  - Developer can push to protected branches option
  - Set project path instead of project name in create form
  - Block Git HTTP access after 10 failed authentication attempts
  - Updates to the messages returned by API (sponsored by O'Reilly Media)
  - New UI layout with side navigation
  - Add alert message in case of outdated browser (IE < 10)
  - Added API support for sorting projects
  - Update gitlab_git to version 7.0.0.rc14
  - Add API project search filter option for authorized projects
  - Fix File blame not respecting branch selection
  - Change some of application settings on fly in admin area UI
  - Redesign signin/signup pages
  - Close standard input in Gitlab::Popen.popen
  - Trigger GitLab CI when push tags
  - When accept merge request - do merge using sidaekiq job
  - Enable web signups by default
  - Fixes for diff comments: drag-n-drop images, selecting images
  - Fixes for edit comments: drag-n-drop images, preview mode, selecting images, save & update
  - Remove password strength indicator



v 7.6.0
  - Fork repository to groups
  - New rugged version
  - Add CRON=1 backup setting for quiet backups
  - Fix failing wiki restore
  - Add optional Sidekiq MemoryKiller middleware (enabled via SIDEKIQ_MAX_RSS env variable)
  - Monokai highlighting style now more faithful to original design (Mark Riedesel)
  - Create project with repository in synchrony
  - Added ability to create empty repo or import existing one if project does not have repository
  - Reactivate highlight.js language autodetection
  - Mobile UI improvements
  - Change maximum avatar file size from 100KB to 200KB
  - Strict validation for snippet file names
  - Enable Markdown preview for issues, merge requests, milestones, and notes (Vinnie Okada)
  - In the docker directory is a container template based on the Omnibus packages.
  - Update Sidekiq to version 2.17.8
  - Add author filter to project issues and merge requests pages
  - Atom feed for user activity
  - Support multiple omniauth providers for the same user
  - Rendering cross reference in issue title and tooltip for merge request
  - Show username in comments
  - Possibility to create Milestones or Labels when Issues are disabled
  - Fix bug with showing gpg signature in tag

v 7.5.3
  - Bump gitlab_git to 7.0.0.rc12 (includes Rugged 0.21.2)

v 7.5.2
  - Don't log Sidekiq arguments by default
  - Fix restore of wiki repositories from backups

v 7.5.1
  - Add missing timestamps to 'members' table

v 7.5.0
  - API: Add support for Hipchat (Kevin Houdebert)
  - Add time zone configuration in gitlab.yml (Sullivan Senechal)
  - Fix LDAP authentication for Git HTTP access
  - Run 'GC.start' after every EmailsOnPushWorker job
  - Fix LDAP config lookup for provider 'ldap'
  - Drop all sequences during Postgres database restore
  - Project title links to project homepage (Ben Bodenmiller)
  - Add Atlassian Bamboo CI service (Drew Blessing)
  - Mentioned @user will receive email even if he is not participating in issue or commit
  - Session API: Use case-insensitive authentication like in UI (Andrey Krivko)
  - Tie up loose ends with annotated tags: API & UI (Sean Edge)
  - Return valid json for deleting branch via API (sponsored by O'Reilly Media)
  - Expose username in project events API (sponsored by O'Reilly Media)
  - Adds comments to commits in the API
  - Performance improvements
  - Fix post-receive issue for projects with deleted forks
  - New gitlab-shell version with custom hooks support
  - Improve code
  - GitLab CI 5.2+ support (does not support older versions)
  - Fixed bug when you can not push commits starting with 000000 to protected branches
  - Added a password strength indicator
  - Change project name and path in one form
  - Display renamed files in diff views (Vinnie Okada)
  - Fix raw view for public snippets
  - Use secret token with GitLab internal API.
  - Add missing timestamps to 'members' table

v 7.4.5
  - Bump gitlab_git to 7.0.0.rc12 (includes Rugged 0.21.2)

v 7.4.4
  - No changes

v 7.4.3
  - Fix raw snippets view
  - Fix security issue for member api
  - Fix buildbox integration

v 7.4.2
  - Fix internal snippet exposing for unauthenticated users

v 7.4.1
  - Fix LDAP authentication for Git HTTP access
  - Fix LDAP config lookup for provider 'ldap'
  - Fix public snippets
  - Fix 500 error on projects with nested submodules

v 7.4.0
  - Refactored membership logic
  - Improve error reporting on users API (Julien Bianchi)
  - Refactor test coverage tools usage. Use SIMPLECOV=true to generate it locally
  - Default branch is protected by default
  - Increase unicorn timeout to 60 seconds
  - Sort search autocomplete projects by stars count so most popular go first
  - Add README to tab on project show page
  - Do not delete tmp/repositories itself during clean-up, only its contents
  - Support for backup uploads to remote storage
  - Prevent notes polling when there are not notes
  - Internal ForkService: Prepare support for fork to a given namespace
  - API: Add support for forking a project via the API (Bernhard Kaindl)
  - API: filter project issues by milestone (Julien Bianchi)
  - Fail harder in the backup script
  - Changes to Slack service structure, only webhook url needed
  - Zen mode for wiki and milestones (Robert Schilling)
  - Move Emoji parsing to html-pipeline-gitlab (Robert Schilling)
  - Font Awesome 4.2 integration (Sullivan Senechal)
  - Add Pushover service integration (Sullivan Senechal)
  - Add select field type for services options (Sullivan Senechal)
  - Add cross-project references to the Markdown parser (Vinnie Okada)
  - Add task lists to issue and merge request descriptions (Vinnie Okada)
  - Snippets can be public, internal or private
  - Improve danger zone: ask project path to confirm data-loss action
  - Raise exception on forgery
  - Show build coverage in Merge Requests (requires GitLab CI v5.1)
  - New milestone and label links on issue edit form
  - Improved repository graphs
  - Improve event note display in dashboard and project activity views (Vinnie Okada)
  - Add users sorting to admin area
  - UI improvements
  - Fix ambiguous sha problem with mentioned commit
  - Fixed bug with apostrophe when at mentioning users
  - Add active directory ldap option
  - Developers can push to wiki repo. Protected branches does not affect wiki repo any more
  - Faster rev list
  - Fix branch removal

v 7.3.2
  - Fix creating new file via web editor
  - Use gitlab-shell v2.0.1

v 7.3.1
  - Fix ref parsing in Gitlab::GitAccess
  - Fix error 500 when viewing diff on a file with changed permissions
  - Fix adding comments to MR when source branch is master
  - Fix error 500 when searching description contains relative link

v 7.3.0
  - Always set the 'origin' remote in satellite actions
  - Write authorized_keys in tmp/ during tests
  - Use sockets to connect to Redis
  - Add dormant New Relic gem (can be enabled via environment variables)
  - Expire Rack sessions after 1 week
  - Cleaner signin/signup pages
  - Improved comments UI
  - Better search with filtering, pagination etc
  - Added a checkbox to toggle line wrapping in diff (Yuriy Glukhov)
  - Prevent project stars duplication when fork project
  - Use the default Unicorn socket backlog value of 1024
  - Support Unix domain sockets for Redis
  - Store session Redis keys in 'session:gitlab:' namespace
  - Deprecate LDAP account takeover based on partial LDAP email / GitLab username match
  - Use /bin/sh instead of Bash in bin/web, bin/background_jobs (Pavel Novitskiy)
  - Keyboard shortcuts for productivity (Robert Schilling)
  - API: filter issues by state (Julien Bianchi)
  - API: filter issues by labels (Julien Bianchi)
  - Add system hook for ssh key changes
  - Add blob permalink link (Ciro Santilli)
  - Create annotated tags through UI and API (Sean Edge)
  - Snippets search (Charles Bushong)
  - Comment new push to existing MR
  - Add 'ci' to the blacklist of forbidden names
  - Improve text filtering on issues page
  - Comment & Close button
  - Process git push --all much faster
  - Don't allow edit of system notes
  - Project wiki search (Ralf Seidler)
  - Enabled Shibboleth authentication support (Matus Banas)
  - Zen mode (fullscreen) for issues/MR/notes (Robert Schilling)
  - Add ability to configure webhook timeout via gitlab.yml (Wes Gurney)
  - Sort project merge requests in asc or desc order for updated_at or created_at field (sponsored by O'Reilly Media)
  - Add Redis socket support to 'rake gitlab:shell:install'

v 7.2.1
  - Delete orphaned labels during label migration (James Brooks)
  - Security: prevent XSS with stricter MIME types for raw repo files

v 7.2.0
  - Explore page
  - Add project stars (Ciro Santilli)
  - Log Sidekiq arguments
  - Better labels: colors, ability to rename and remove
  - Improve the way merge request collects diffs
  - Improve compare page for large diffs
  - Expose the full commit message via API
  - Fix 500 error on repository rename
  - Fix bug when MR download patch return invalid diff
  - Test gitlab-shell integration
  - Repository import timeout increased from 2 to 4 minutes allowing larger repos to be imported
  - API for labels (Robert Schilling)
  - API: ability to set an import url when creating project for specific user

v 7.1.1
  - Fix cpu usage issue in Firefox
  - Fix redirect loop when changing password by new user
  - Fix 500 error on new merge request page

v 7.1.0
  - Remove observers
  - Improve MR discussions
  - Filter by description on Issues#index page
  - Fix bug with namespace select when create new project page
  - Show README link after description for non-master members
  - Add @all mention for comments
  - Dont show reply button if user is not signed in
  - Expose more information for issues with webhook
  - Add a mention of the merge request into the default merge request commit message
  - Improve code highlight, introduce support for more languages like Go, Clojure, Erlang etc
  - Fix concurrency issue in repository download
  - Dont allow repository name start with ?
  - Improve email threading (Pierre de La Morinerie)
  - Cleaner help page
  - Group milestones
  - Improved email notifications
  - Contributors API (sponsored by Mobbr)
  - Fix LDAP TLS authentication (Boris HUISGEN)
  - Show VERSION information on project sidebar
  - Improve branch removal logic when accept MR
  - Fix bug where comment form is spawned inside the Reply button
  - Remove Dir.chdir from Satellite#lock for thread-safety
  - Increased default git max_size value from 5MB to 20MB in gitlab.yml. Please update your configs!
  - Show error message in case of timeout in satellite when create MR
  - Show first 100 files for huge diff instead of hiding all
  - Change default admin email from admin@local.host to admin@example.com

v 7.0.0
  - The CPU no longer overheats when you hold down the spacebar
  - Improve edit file UI
  - Add ability to upload group avatar when create
  - Protected branch cannot be removed
  - Developers can remove normal branches with UI
  - Remove branch via API (sponsored by O'Reilly Media)
  - Move protected branches page to Project settings area
  - Redirect to Files view when create new branch via UI
  - Drag and drop upload of image in every markdown-area (Earle Randolph Bunao and Neil Francis Calabroso)
  - Refactor the markdown relative links processing
  - Make it easier to implement other CI services for GitLab
  - Group masters can create projects in group
  - Deprecate ruby 1.9.3 support
  - Only masters can rewrite/remove git tags
  - Add X-Frame-Options SAMEORIGIN to Nginx config so Sidekiq admin is visible
  - UI improvements
  - Case-insensetive search for issues
  - Update to rails 4.1
  - Improve performance of application for projects and groups with a lot of members
  - Formally support Ruby 2.1
  - Include Nginx gitlab-ssl config
  - Add manual language detection for highlight.js
  - Added example.com/:username routing
  - Show notice if your profile is public
  - UI improvements for mobile devices
  - Improve diff rendering performance
  - Drag-n-drop for issues and merge requests between states at milestone page
  - Fix '0 commits' message for huge repositories on project home page
  - Prevent 500 error page when visit commit page from large repo
  - Add notice about huge push over http to unicorn config
  - File action in satellites uses default 30 seconds timeout instead of old 10 seconds one
  - Overall performance improvements
  - Skip init script check on omnibus-gitlab
  - Be more selective when killing stray Sidekiqs
  - Check LDAP user filter during sign-in
  - Remove wall feature (no data loss - you can take it from database)
  - Dont expose user emails via API unless you are admin
  - Detect issues closed by Merge Request description
  - Better email subject lines from email on push service (Alex Elman)
  - Enable identicon for gravatar be default

v 6.9.2
  - Revert the commit that broke the LDAP user filter

v 6.9.1
  - Fix scroll to highlighted line
  - Fix the pagination on load for commits page

v 6.9.0
  - Store Rails cache data in the Redis `cache:gitlab` namespace
  - Adjust MySQL limits for existing installations
  - Add db index on project_id+iid column. This prevents duplicate on iid (During migration duplicates will be removed)
  - Markdown preview or diff during editing via web editor (Evgeniy Sokovikov)
  - Give the Rails cache its own Redis namespace
  - Add ability to set different ssh host, if different from http/https
  - Fix syntax highlighting for code comments blocks
  - Improve comments loading logic
  - Stop refreshing comments when the tab is hidden
  - Improve issue and merge request mobile UI (Drew Blessing)
  - Document how to convert a backup to PostgreSQL
  - Fix locale bug in backup manager
  - Fix can not automerge when MR description is too long
  - Fix wiki backup skip bug
  - Two Step MR creation process
  - Remove unwanted files from satellite working directory with git clean -fdx
  - Accept merge request via API (sponsored by O'Reilly Media)
  - Add more access checks during API calls
  - Block SSH access for 'disabled' Active Directory users
  - Labels for merge requests (Drew Blessing)
  - Threaded emails by setting a Message-ID (Philip Blatter)

v 6.8.0
  - Ability to at mention users that are participating in issue and merge req. discussion
  - Enabled GZip Compression for assets in example Nginx, make sure that Nginx is compiled with --with-http_gzip_static_module flag (this is default in Ubuntu)
  - Make user search case-insensitive (Christopher Arnold)
  - Remove omniauth-ldap nickname bug workaround
  - Drop all tables before restoring a Postgres backup
  - Make the repository downloads path configurable
  - Create branches via API (sponsored by O'Reilly Media)
  - Changed permission of gitlab-satellites directory not to be world accessible
  - Protected branch does not allow force push
  - Fix popen bug in `rake gitlab:satellites:create`
  - Disable connection reaping for MySQL
  - Allow oauth signup without email for twitter and github
  - Fix faulty namespace names that caused 500 on user creation
  - Option to disable standard login
  - Clean old created archives from repository downloads directory
  - Fix download link for huge MR diffs
  - Expose event and mergerequest timestamps in API
  - Fix emails on push service when only one commit is pushed

v 6.7.3
  - Fix the merge notification email not being sent (Pierre de La Morinerie)
  - Drop all tables before restoring a Postgres backup
  - Remove yanked modernizr gem

v 6.7.2
  - Fix upgrader script

v 6.7.1
  - Fix GitLab CI integration

v 6.7.0
  - Increased the example Nginx client_max_body_size from 5MB to 20MB, consider updating it manually on existing installations
  - Add support for Gemnasium as a Project Service (Olivier Gonzalez)
  - Add edit file button to MergeRequest diff
  - Public groups (Jason Hollingsworth)
  - Cleaner headers in Notification Emails (Pierre de La Morinerie)
  - Blob and tree gfm links to anchors work
  - Piwik Integration (Sebastian Winkler)
  - Show contribution guide link for new issue form (Jeroen van Baarsen)
  - Fix CI status for merge requests from fork
  - Added option to remove issue assignee on project issue page and issue edit page (Jason Blanchard)
  - New page load indicator that includes a spinner that scrolls with the page
  - Converted all the help sections into markdown
  - LDAP user filters
  - Streamline the content of notification emails (Pierre de La Morinerie)
  - Fixes a bug with group member administration (Matt DeTullio)
  - Sort tag names using VersionSorter (Robert Speicher)
  - Add GFM autocompletion for MergeRequests (Robert Speicher)
  - Add webhook when a new tag is pushed (Jeroen van Baarsen)
  - Add button for toggling inline comments in diff view
  - Add retry feature for repository import
  - Reuse the GitLab LDAP connection within each request
  - Changed markdown new line behaviour to conform to markdown standards
  - Fix global search
  - Faster authorized_keys rebuilding in `rake gitlab:shell:setup` (requires gitlab-shell 1.8.5)
  - Create and Update MR calls now support the description parameter (Greg Messner)
  - Markdown relative links in the wiki link to wiki pages, markdown relative links in repositories link to files in the repository
  - Added Slack service integration (Federico Ravasio)
  - Better API responses for access_levels (sponsored by O'Reilly Media)
  - Requires at least 2 unicorn workers
  - Requires gitlab-shell v1.9+
  - Replaced gemoji(due to closed licencing problem) with Phantom Open Emoji library(combined SIL Open Font License, MIT License and the CC 3.0 License)
  - Fix `/:username.keys` response content type (Dmitry Medvinsky)

v 6.6.5
  - Added option to remove issue assignee on project issue page and issue edit page (Jason Blanchard)
  - Hide mr close button for comment form if merge request was closed or inline comment
  - Adds ability to reopen closed merge request

v 6.6.4
  - Add missing html escape for highlighted code blocks in comments, issues

v 6.6.3
  - Fix 500 error when edit yourself from admin area
  - Hide private groups for public profiles

v 6.6.2
  - Fix 500 error on branch/tag create or remove via UI

v 6.6.1
  - Fix 500 error on files tab if submodules presents

v 6.6.0
  - Retrieving user ssh keys publically(github style): http://__HOST__/__USERNAME__.keys
  - Permissions: Developer now can manage issue tracker (modify any issue)
  - Improve Code Compare page performance
  - Group avatar
  - Pygments.rb replaced with highlight.js
  - Improve Merge request diff store logic
  - Improve render performnace for MR show page
  - Fixed Assembla hardcoded project name
  - Jira integration documentation
  - Refactored app/services
  - Remove snippet expiration
  - Mobile UI improvements (Drew Blessing)
  - Fix block/remove UI for admin::users#show page
  - Show users' group membership on users' activity page (Robert Djurasaj)
  - User pages are visible without login if user is authorized to a public project
  - Markdown rendered headers have id derived from their name and link to their id
  - Improve application to work faster with large groups (100+ members)
  - Multiple emails per user
  - Show last commit for file when view file source
  - Restyle Issue#show page and MR#show page
  - Ability to filter by multiple labels for Issues page
  - Rails version to 4.0.3
  - Fixed attachment identifier displaying underneath note text (Jason Blanchard)

v 6.5.1
  - Fix branch selectbox when create merge request from fork

v 6.5.0
  - Dropdown menus on issue#show page for assignee and milestone (Jason Blanchard)
  - Add color custimization and previewing to broadcast messages
  - Fixed notes anchors
  - Load new comments in issues dynamically
  - Added sort options to Public page
  - New filters (assigned/authored/all) for Dashboard#issues/merge_requests (sponsored by Say Media)
  - Add project visibility icons to dashboard
  - Enable secure cookies if https used
  - Protect users/confirmation with rack_attack
  - Default HTTP headers to protect against MIME-sniffing, force https if enabled
  - Bootstrap 3 with responsive UI
  - New repository download formats: tar.bz2, zip, tar (Jason Hollingsworth)
  - Restyled accept widgets for MR
  - SCSS refactored
  - Use jquery timeago plugin
  - Fix 500 error for rdoc files
  - Ability to customize merge commit message (sponsored by Say Media)
  - Search autocomplete via ajax
  - Add website url to user profile
  - Files API supports base64 encoded content (sponsored by O'Reilly Media)
  - Added support for Go's repository retrieval (Bruno Albuquerque)

v6.4.3
  - Don't use unicorn worker killer if PhusionPassenger is defined

v6.4.2
  - Fixed wrong behaviour of script/upgrade.rb

v6.4.1
  - Fixed bug with repository rename
  - Fixed bug with project transfer

v 6.4.0
  - Added sorting to project issues page (Jason Blanchard)
  - Assembla integration (Carlos Paramio)
  - Fixed another 500 error with submodules
  - UI: More compact issues page
  - Minimal password length increased to 8 symbols
  - Side-by-side diff view (Steven Thonus)
  - Internal projects (Jason Hollingsworth)
  - Allow removal of avatar (Drew Blessing)
  - Project web hooks now support issues and merge request events
  - Visiting project page while not logged in will redirect to sign-in instead of 404 (Jason Hollingsworth)
  - Expire event cache on avatar creation/removal (Drew Blessing)
  - Archiving old projects (Steven Thonus)
  - Rails 4
  - Add time ago tooltips to show actual date/time
  - UI: Fixed UI for admin system hooks
  - Ruby script for easier GitLab upgrade
  - Do not remove Merge requests if fork project was removed
  - Improve sign-in/signup UX
  - Add resend confirmation link to sign-in page
  - Set noreply@HOSTNAME for reply_to field in all emails
  - Show GitLab API version on Admin#dashboard
  - API Cross-origin resource sharing
  - Show READMe link at project home page
  - Show repo size for projects in Admin area

v 6.3.0
  - API for adding gitlab-ci service
  - Init script now waits for pids to appear after (re)starting before reporting status (Rovanion Luckey)
  - Restyle project home page
  - Grammar fixes
  - Show branches list (which branches contains commit) on commit page (Andrew Kumanyaev)
  - Security improvements
  - Added support for GitLab CI 4.0
  - Fixed issue with 500 error when group did not exist
  - Ability to leave project
  - You can create file in repo using UI
  - You can remove file from repo using UI
  - API: dropped default_branch attribute from project during creation
  - Project default_branch is not stored in db any more. It takes from repo now.
  - Admin broadcast messages
  - UI improvements
  - Dont show last push widget if user removed this branch
  - Fix 500 error for repos with newline in file name
  - Extended html titles
  - API: create/update/delete repo files
  - Admin can transfer project to any namespace
  - API: projects/all for admin users
  - Fix recent branches order

v 6.2.4
  - Security: Cast API private_token to string (CVE-2013-4580)
  - Security: Require gitlab-shell 1.7.8 (CVE-2013-4581, CVE-2013-4582, CVE-2013-4583)
  - Fix for Git SSH access for LDAP users

v 6.2.3
  - Security: More protection against CVE-2013-4489
  - Security: Require gitlab-shell 1.7.4 (CVE-2013-4490, CVE-2013-4546)
  - Fix sidekiq rake tasks

v 6.2.2
  - Security: Update gitlab_git (CVE-2013-4489)

v 6.2.1
  - Security: Fix issue with generated passwords for new users

v 6.2.0
  - Public project pages are now visible to everyone (files, issues, wik, etc.)
    THIS MEANS YOUR ISSUES AND WIKI FOR PUBLIC PROJECTS ARE PUBLICLY VISIBLE AFTER THE UPGRADE
  - Add group access to permissions page
  - Require current password to change one
  - Group owner or admin can remove other group owners
  - Remove group transfer since we have multiple owners
  - Respect authorization in Repository API
  - Improve UI for Project#files page
  - Add more security specs
  - Added search for projects by name to api (Izaak Alpert)
  - Make default user theme configurable (Izaak Alpert)
  - Update logic for validates_merge_request for tree of MR (Andrew Kumanyaev)
  - Rake tasks for web hooks management (Jonhnny Weslley)
  - Extended User API to expose admin and can_create_group for user creation/updating (Boyan Tabakov)
  - API: Remove group
  - API: Remove project
  - Avatar upload on profile page with a maximum of 100KB (Steven Thonus)
  - Store the sessions in Redis instead of the cookie store
  - Fixed relative links in markdown
  - User must confirm their email if signup enabled
  - User must confirm changed email

v 6.1.0
  - Project specific IDs for issues, mr, milestones
    Above items will get a new id and for example all bookmarked issue urls will change.
    Old issue urls are redirected to the new one if the issue id is too high for an internal id.
  - Description field added to Merge Request
  - API: Sudo api calls (Izaak Alpert)
  - API: Group membership api (Izaak Alpert)
  - Improved commit diff
  - Improved large commit handling (Boyan Tabakov)
  - Rewrite: Init script now less prone to errors and keeps better track of the service (Rovanion Luckey)
  - Link issues, merge requests, and commits when they reference each other with GFM (Ash Wilson)
  - Close issues automatically when pushing commits with a special message
  - Improve user removal from admin area
  - Invalidate events cache when project was moved
  - Remove deprecated classes and rake tasks
  - Add event filter for group and project show pages
  - Add links to create branch/tag from project home page
  - Add public-project? checkbox to new-project view
  - Improved compare page. Added link to proceed into Merge Request
  - Send an email to a user when they are added to group
  - New landing page when you have 0 projects

v 6.0.0
  - Feature: Replace teams with group membership
    We introduce group membership in 6.0 as a replacement for teams.
    The old combination of groups and teams was confusing for a lot of people.
    And when the members of a team where changed this wasn't reflected in the project permissions.
    In GitLab 6.0 you will be able to add members to a group with a permission level for each member.
    These group members will have access to the projects in that group.
    Any changes to group members will immediately be reflected in the project permissions.
    You can even have multiple owners for a group, greatly simplifying administration.
  - Feature: Ability to have multiple owners for group
  - Feature: Merge Requests between fork and project (Izaak Alpert)
  - Feature: Generate fingerprint for ssh keys
  - Feature: Ability to create and remove branches with UI
  - Feature: Ability to create and remove git tags with UI
  - Feature: Groups page in profile. You can leave group there
  - API: Allow login with LDAP credentials
  - Redesign: project settings navigation
  - Redesign: snippets area
  - Redesign: ssh keys page
  - Redesign: buttons, blocks and other ui elements
  - Add comment title to rss feed
  - You can use arrows to navigate at tree view
  - Add project filter on dashboard
  - Cache project graph
  - Drop support of root namespaces
  - Default theme is classic now
  - Cache result of methods like authorize_projects, project.team.members etc
  - Remove $.ready events
  - Fix onclick events being double binded
  - Add notification level to group membership
  - Move all project controllers/views under Projects:: module
  - Move all profile controllers/views under Profiles:: module
  - Apply user project limit only for personal projects
  - Unicorn is default web server again
  - Store satellites lock files inside satellites dir
  - Disabled threadsafety mode in rails
  - Fixed bug with loosing MR comments
  - Improved MR comments logic
  - Render readme file for projects in public area

v 5.4.2
  - Security: Cast API private_token to string (CVE-2013-4580)
  - Security: Require gitlab-shell 1.7.8 (CVE-2013-4581, CVE-2013-4582, CVE-2013-4583)

v 5.4.1
  - Security: Fixes for CVE-2013-4489
  - Security: Require gitlab-shell 1.7.4 (CVE-2013-4490, CVE-2013-4546)

v 5.4.0
  - Ability to edit own comments
  - Documentation improvements
  - Improve dashboard projects page
  - Fixed nav for empty repos
  - GitLab Markdown help page
  - Misspelling fixes
  - Added support of unicorn and fog gems
  - Added client list to API doc
  - Fix PostgreSQL database restoration problem
  - Increase snippet content column size
  - allow project import via git:// url
  - Show participants on issues, including mentions
  - Notify mentioned users with email

v 5.3.0
  - Refactored services
  - Campfire service added
  - HipChat service added
  - Fixed bug with LDAP + git over http
  - Fixed bug with google analytics code being ignored
  - Improve sign-in page if ldap enabled
  - Respect newlines in wall messages
  - Generate the Rails secret token on first run
  - Rename repo feature
  - Init.d: remove gitlab.socket on service start
  - Api: added teams api
  - Api: Prevent blob content being escaped
  - Api: Smart deploy key add behaviour
  - Api: projects/owned.json return user owned project
  - Fix bug with team assignation on project from #4109
  - Advanced snippets: public/private, project/personal (Andrew Kulakov)
  - Repository Graphs (Karlo Nicholas T. Soriano)
  - Fix dashboard lost if comment on commit
  - Update gitlab-grack. Fixes issue with --depth option
  - Fix project events duplicate on project page
  - Fix postgres error when displaying network graph.
  - Fix dashboard event filter when navigate via turbolinks
  - init.d: Ensure socket is removed before starting service
  - Admin area: Style teams:index, group:show pages
  - Own page for failed forking
  - Scrum view for milestone

v 5.2.0
  - Turbolinks
  - Git over http with ldap credentials
  - Diff with better colors and some spacing on the corners
  - Default values for project features
  - Fixed huge_commit view
  - Restyle project clone panel
  - Move Gitlab::Git code to gitlab_git gem
  - Move update docs in repo
  - Requires gitlab-shell v1.4.0
  - Fixed submodules listing under file tab
  - Fork feature (Angus MacArthur)
  - git version check in gitlab:check
  - Shared deploy keys feature
  - Ability to generate default labels set for issues
  - Improve gfm autocomplete (Harold Luo)
  - Added support for Google Analytics
  - Code search feature (Javier Castro)

v 5.1.0
  - You can login with email or username now
  - Corrected project transfer rollback when repository cannot be moved
  - Move both repo and wiki when project transfer requested
  - Admin area: project editing was removed from admin namespace
  - Access: admin user has now access to any project.
  - Notification settings
  - Gitlab::Git set of objects to abstract from grit library
  - Replace Unicorn web server with Puma
  - Backup/Restore refactored. Backup dump project wiki too now
  - Restyled Issues list. Show milestone version in issue row
  - Restyled Merge Request list
  - Backup now dump/restore uploads
  - Improved performance of dashboard (Andrew Kumanyaev)
  - File history now tracks renames (Akzhan Abdulin)
  - Drop wiki migration tools
  - Drop sqlite migration tools
  - project tagging
  - Paginate users in API
  - Restyled network graph (Hiroyuki Sato)

v 5.0.1
  - Fixed issue with gitlab-grit being overridden by grit

v 5.0.0
  - Replaced gitolite with gitlab-shell
  - Removed gitolite-related libraries
  - State machine added
  - Setup gitlab as git user
  - Internal API
  - Show team tab for empty projects
  - Import repository feature
  - Updated rails
  - Use lambda for scopes
  - Redesign admin area -> users
  - Redesign admin area -> user
  - Secure link to file attachments
  - Add validations for Group and Team names
  - Restyle team page for project
  - Update capybara, rspec-rails, poltergeist to recent versions
  - Wiki on git using Gollum
  - Added Solarized Dark theme for code review
  - Don't show user emails in autocomplete lists, profile pages
  - Added settings tab for group, team, project
  - Replace user popup with icons in header
  - Handle project moving with gitlab-shell
  - Added select2-rails for selectboxes with ajax data load
  - Fixed search field on projects page
  - Added teams to search autocomplete
  - Move groups and teams on dashboard sidebar to sub-tabs
  - API: improved return codes and docs. (Felix Gilcher, Sebastian Ziebell)
  - Redesign wall to be more like chat
  - Snippets, Wall features are disabled by default for new projects

v 4.2.0
  - Teams
  - User show page. Via /u/username
  - Show help contents on pages for better navigation
  - Async gitolite calls
  - added satellites logs
  - can_create_group, can_create_team booleans for User
  - Process web hooks async
  - GFM: Fix images escaped inside links
  - Network graph improved
  - Switchable branches for network graph
  - API: Groups
  - Fixed project download

v 4.1.0
  - Optional Sign-Up
  - Discussions
  - Satellites outside of tmp
  - Line numbers for blame
  - Project public mode
  - Public area with unauthorized access
  - Load dashboard events with ajax
  - remember dashboard filter in cookies
  - replace resque with sidekiq
  - fix routing issues
  - cleanup rake tasks
  - fix backup/restore
  - scss cleanup
  - show preview for note images
  - improved network-graph
  - get rid of app/roles/
  - added new classes Team, Repository
  - Reduce amount of gitolite calls
  - Ability to add user in all group projects
  - remove deprecated configs
  - replaced Korolev font with open font
  - restyled admin/dashboard page
  - restyled admin/projects page

v 4.0.0
  - Remove project code and path from API. Use id instead
  - Return valid cloneable url to repo for web hook
  - Fixed backup issue
  - Reorganized settings
  - Fixed commits compare
  - Refactored scss
  - Improve status checks
  - Validates presence of User#name
  - Fixed postgres support
  - Removed sqlite support
  - Modified post-receive hook
  - Milestones can be closed now
  - Show comment events on dashboard
  - Quick add team members via group#people page
  - [API] expose created date for hooks and SSH keys
  - [API] list, create issue notes
  - [API] list, create snippet notes
  - [API] list, create wall notes
  - Remove project code - use path instead
  - added username field to user
  - rake task to fill usernames based on emails create namespaces for users
  - STI Group < Namespace
  - Project has namespace_id
  - Projects with namespaces also namespaced in gitolite and stored in subdir
  - Moving project to group will move it under group namespace
  - Ability to move project from namespaces to another
  - Fixes commit patches getting escaped (see #2036)
  - Support diff and patch generation for commits and merge request
  - MergeReqest doesn't generate a temporary file for the patch any more
  - Update the UI to allow downloading Patch or Diff

v 3.1.0
  - Updated gems
  - Services: Gitlab CI integration
  - Events filter on dashboard
  - Own namespace for redis/resque
  - Optimized commit diff views
  - add alphabetical order for projects admin page
  - Improved web editor
  - Commit stats page
  - Documentation split and cleanup
  - Link to commit authors everywhere
  - Restyled milestones list
  - added Milestone to Merge Request
  - Restyled Top panel
  - Refactored Satellite Code
  - Added file line links
  - moved from capybara-webkit to poltergeist + phantomjs

v 3.0.3
  - Fixed bug with issues list in Chrome
  - New Feature: Import team from another project

v 3.0.2
  - Fixed gitlab:app:setup
  - Fixed application error on empty project in admin area
  - Restyled last push widget

v 3.0.1
  - Fixed git over http

v 3.0.0
  - Projects groups
  - Web Editor
  - Fixed bug with gitolite keys
  - UI improved
  - Increased performance of application
  - Show user avatar in last commit when browsing Files
  - Refactored Gitlab::Merge
  - Use Font Awesome for icons
  - Separate observing of Note and MergeRequests
  - Milestone "All Issues" filter
  - Fix issue close and reopen button text and styles
  - Fix forward/back while browsing Tree hierarchy
  - Show number of notes for commits and merge requests
  - Added support pg from box and update installation doc
  - Reject ssh keys that break gitolite
  - [API] list one project hook
  - [API] edit project hook
  - [API] list project snippets
  - [API] allow to authorize using private token in HTTP header
  - [API] add user creation

v 2.9.1
  - Fixed resque custom config init

v 2.9.0
  - fixed inline notes bugs
  - refactored rspecs
  - refactored gitolite backend
  - added factory_girl
  - restyled projects list on dashboard
  - ssh keys validation to prevent gitolite crash
  - send notifications if changed permission in project
  - scss refactoring. gitlab_bootstrap/ dir
  - fix git push http body bigger than 112k problem
  - list of labels  page under issues tab
  - API for milestones, keys
  - restyled buttons
  - OAuth
  - Comment order changed

v 2.8.1
  - ability to disable gravatars
  - improved MR diff logic
  - ssh key help page

v 2.8.0
  - Gitlab Flavored Markdown
  - Bulk issues update
  - Issues API
  - Cucumber coverage increased
  - Post-receive files fixed
  - UI improved
  - Application cleanup
  - more cucumber
  - capybara-webkit + headless

v 2.7.0
  - Issue Labels
  - Inline diff
  - Git HTTP
  - API
  - UI improved
  - System hooks
  - UI improved
  - Dashboard events endless scroll
  - Source performance increased

v 2.6.0
  - UI polished
  - Improved network graph + keyboard nav
  - Handle huge commits
  - Last Push widget
  - Bugfix
  - Better performance
  - Email in resque
  - Increased test coverage
  - Ability to remove branch with MR accept
  - a lot of code refactored

v 2.5.0
  - UI polished
  - Git blame for file
  - Bugfix
  - Email in resque
  - Better test coverage

v 2.4.0
  - Admin area stats page
  - Ability to block user
  - Simplified dashboard area
  - Improved admin area
  - Bootstrap 2.0
  - Responsive layout
  - Big commits handling
  - Performance improved
  - Milestones

v 2.3.1
  - Issues pagination
  - ssl fixes
  - Merge Request pagination

v 2.3.0
  - Dashboard r1
  - Search r1
  - Project page
  - Close merge request on push
  - Persist MR diff after merge
  - mysql support
  - Documentation

v 2.2.0
  - We’ve added support of LDAP auth
  - Improved permission logic (4 roles system)
  - Protected branches (now only masters can push to protected branches)
  - Usability improved
  - twitter bootstrap integrated
  - compare view between commits
  - wiki feature
  - now you can enable/disable issues, wiki, wall features per project
  - security fixes
  - improved code browsing (ajax branch switch etc)
  - improved per-line commenting
  - git submodules displayed
  - moved to rails 3.2
  - help section improved

v 2.1.0
  - Project tab r1
  - List branches/tags
  - per line comments
  - mass user import

v 2.0.0
  - gitolite as main git host system
  - merge requests
  - project/repo access
  - link to commit/issue feed
  - design tab
  - improved email notifications
  - restyled dashboard
  - bugfix

v 1.2.2
  - common config file gitlab.yml
  - issues restyle
  - snippets restyle
  - clickable news feed header on dashboard
  - bugfix

v 1.2.1
  - bugfix

v 1.2.0
  - new design
  - user dashboard
  - network graph
  - markdown support for comments
  - encoding issues
  - wall like twitter timeline

v 1.1.0
  - project dashboard
  - wall redesigned
  - feature: code snippets
  - fixed horizontal scroll on file preview
  - fixed app crash if commit message has invalid chars
  - bugfix & code cleaning

v 1.0.2
  - fixed bug with empty project
  - added adv validation for project path & code
  - feature: issues can be sortable
  - bugfix
  - username displayed on top panel

v 1.0.1
  - fixed: with invalid source code for commit
  - fixed: lose branch/tag selection when use tree navigation
  - when history clicked - display path
  - bug fix & code cleaning

v 1.0.0
  - bug fix
  - projects preview mode

v 0.9.6
  - css fix
  - new repo empty tree until restart server - fixed

v 0.9.4
  - security improved
  - authorization improved
  - html escaping
  - bug fix
  - increased test coverage
  - design improvements

v 0.9.1
  - increased test coverage
  - design improvements
  - new issue email notification
  - updated app name
  - issue redesigned
  - issue can be edit

v 0.8.0
  - syntax highlight for main file types
  - redesign
  - stability
  - security fixes
  - increased test coverage
  - email notification<|MERGE_RESOLUTION|>--- conflicted
+++ resolved
@@ -1,16 +1,13 @@
 Please view this file on the master branch, on stable branches it's out of date.
 
 v 7.13.0 (unreleased)
-<<<<<<< HEAD
   - Fix Merge Request webhook to properly fire "merge" action when accepted from the web UI
   - Add `two_factor_enabled` field to admin user API (Stan Hu)
   - Fix invalid timestamps in RSS feeds (Rowan Wookey)
   - Fix error when deleting a user who has projects (Stan Hu)
   - Fix downloading of patches on public merge requests when user logged out (Stan Hu)
   - The password for the default administrator (root) account has been changed from "5iveL!fe" to "password".
-=======
   - Fix Error 500 when relative submodule resolves to a namespace that has a different name from its path (Stan Hu)
->>>>>>> 774b7ee2
   - Update maintenance documentation to explain no need to recompile asssets for omnibus installations (Stan Hu)
   - Support commenting on diffs in side-by-side mode (Stan Hu)
   - Fix JavaScript error when clicking on the comment button on a diff line that has a comment already (Stan Hu)
