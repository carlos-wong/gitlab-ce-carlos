v 7.4.0
  - Refactored membership logic
  - Improve error reporting on users API (Julien Bianchi)
  - Refactor test coverage tools usage. Use SIMPLECOV=true to generate it locally
  - Default branch is protected by default
  - Increase unicorn timeout to 60 seconds
  - Sort search autocomplete projects by stars count so most popular go first
  - Add README to tab on project show page
  - Do not delete tmp/repositories itself during clean-up, only its contents
  - Support for backup uploads to remote storage
  - Prevent notes polling when there are not notes
  - API: Add support for forking a project via the API (Bernhard Kaindl)
  - API: filter project issues by milestone (Julien Bianchi)
  - Fail harder in the backup script
  - Changes to Slack service structure, only webhook url needed
  - Zen mode for wiki and milestones (Robert Schilling)
  - Move Emoji parsing to html-pipeline-gitlab (Robert Schilling)
  - Font Awesome 4.2 integration (Sullivan Senechal)
  - Add Pushover service integration (Sullivan Senechal)
  - Add select field type for services options (Sullivan Senechal)
  - Add cross-project references to the Markdown parser (Vinnie Okada)
  - Add task lists to issue and merge request descriptions (Vinnie Okada)
  - Snippets can be public, internal or private
  - Improve danger zone: ask project path to confirm data-loss action
  - Raise exception on forgery
  - Show build coverage in Merge Requests (requires GitLab CI v5.1)
  - New milestone and label links on issue edit form
  - Improved repository graphs
  - Improve event note display in dashboard and project activity views (Vinnie Okada)
<<<<<<< HEAD
  - Add users sorting to admin area
  - UI improvements
  - Fix ambiguous sha problem with mentioned commit
  - Fixed bug with apostrophe when at mentioning users
  - Add active directory ldap option
  - Developers can push to wiki repo. Protected branches does not affect wiki repo any more 
  - Faster rev list
  - Fix branch removal
=======
  - API: Add support for Hipchat (Kevin Houdebert)
>>>>>>> 62b322d7

v 7.3.2
  - Fix creating new file via web editor
  - Use gitlab-shell v2.0.1

v 7.3.1
  - Fix ref parsing in Gitlab::GitAccess
  - Fix error 500 when viewing diff on a file with changed permissions
  - Fix adding comments to MR when source branch is master
  - Fix error 500 when searching description contains relative link

v 7.3.0
  - Always set the 'origin' remote in satellite actions
  - Write authorized_keys in tmp/ during tests
  - Use sockets to connect to Redis
  - Add dormant New Relic gem (can be enabled via environment variables)
  - Expire Rack sessions after 1 week
  - Cleaner signin/signup pages
  - Improved comments UI
  - Better search with filtering, pagination etc
  - Added a checkbox to toggle line wrapping in diff (Yuriy Glukhov)
  - Prevent project stars duplication when fork project
  - Use the default Unicorn socket backlog value of 1024
  - Support Unix domain sockets for Redis
  - Store session Redis keys in 'session:gitlab:' namespace
  - Deprecate LDAP account takeover based on partial LDAP email / GitLab username match
  - Use /bin/sh instead of Bash in bin/web, bin/background_jobs (Pavel Novitskiy)
  - Keyboard shortcuts for productivity (Robert Schilling)
  - API: filter issues by state (Julien Bianchi)
  - API: filter issues by labels (Julien Bianchi)
  - Add system hook for ssh key changes
  - Add blob permalink link (Ciro Santilli)
  - Create annotated tags through UI and API (Sean Edge)
  - Snippets search (Charles Bushong)
  - Comment new push to existing MR
  - Add 'ci' to the blacklist of forbidden names
  - Improve text filtering on issues page
  - Comment & Close button
  - Process git push --all much faster
  - Don't allow edit of system notes
  - Project wiki search (Ralf Seidler)
  - Enabled Shibboleth authentication support (Matus Banas)
  - Zen mode (fullscreen) for issues/MR/notes (Robert Schilling)
  - Add ability to configure webhook timeout via gitlab.yml (Wes Gurney)
  - Sort project merge requests in asc or desc order for updated_at or created_at field (sponsored by O'Reilly Media)
  - Add Redis socket support to 'rake gitlab:shell:install'

v 7.2.1
  - Delete orphaned labels during label migration (James Brooks)
  - Security: prevent XSS with stricter MIME types for raw repo files

v 7.2.0
  - Explore page
  - Add project stars (Ciro Santilli)
  - Log Sidekiq arguments
  - Better labels: colors, ability to rename and remove
  - Improve the way merge request collects diffs
  - Improve compare page for large diffs
  - Expose the full commit message via API
  - Fix 500 error on repository rename
  - Fix bug when MR download patch return invalid diff
  - Test gitlab-shell integration
  - Repository import timeout increased from 2 to 4 minutes allowing larger repos to be imported
  - API for labels (Robert Schilling)
  - API: ability to set an import url when creating project for specific user

v 7.1.1
  - Fix cpu usage issue in Firefox
  - Fix redirect loop when changing password by new user
  - Fix 500 error on new merge request page

v 7.1.0
  - Remove observers
  - Improve MR discussions
  - Filter by description on Issues#index page
  - Fix bug with namespace select when create new project page
  - Show README link after description for non-master members
  - Add @all mention for comments
  - Dont show reply button if user is not signed in
  - Expose more information for issues with webhook
  - Add a mention of the merge request into the default merge request commit message
  - Improve code highlight, introduce support for more languages like Go, Clojure, Erlang etc
  - Fix concurrency issue in repository download
  - Dont allow repository name start with ?
  - Improve email threading (Pierre de La Morinerie)
  - Cleaner help page
  - Group milestones
  - Improved email notifications
  - Contributors API (sponsored by Mobbr)
  - Fix LDAP TLS authentication (Boris HUISGEN)
  - Show VERSION information on project sidebar
  - Improve branch removal logic when accept MR
  - Fix bug where comment form is spawned inside the Reply button
  - Remove Dir.chdir from Satellite#lock for thread-safety
  - Increased default git max_size value from 5MB to 20MB in gitlab.yml. Please update your configs!
  - Show error message in case of timeout in satellite when create MR
  - Show first 100 files for huge diff instead of hiding all
  - Change default admin email from admin@local.host to admin@example.com

v 7.0.0
  - The CPU no longer overheats when you hold down the spacebar
  - Improve edit file UI
  - Add ability to upload group avatar when create
  - Protected branch cannot be removed
  - Developers can remove normal branches with UI
  - Remove branch via API (sponsored by O'Reilly Media)
  - Move protected branches page to Project settings area
  - Redirect to Files view when create new branch via UI
  - Drag and drop upload of image in every markdown-area (Earle Randolph Bunao and Neil Francis Calabroso)
  - Refactor the markdown relative links processing
  - Make it easier to implement other CI services for GitLab
  - Group masters can create projects in group
  - Deprecate ruby 1.9.3 support
  - Only masters can rewrite/remove git tags
  - Add X-Frame-Options SAMEORIGIN to Nginx config so Sidekiq admin is visible
  - UI improvements
  - Case-insensetive search for issues
  - Update to rails 4.1
  - Improve performance of application for projects and groups with a lot of members
  - Formally support Ruby 2.1
  - Include Nginx gitlab-ssl config
  - Add manual language detection for highlight.js
  - Added example.com/:username routing
  - Show notice if your profile is public
  - UI improvements for mobile devices
  - Improve diff rendering performance
  - Drag-n-drop for issues and merge requests between states at milestone page
  - Fix '0 commits' message for huge repositories on project home page
  - Prevent 500 error page when visit commit page from large repo
  - Add notice about huge push over http to unicorn config
  - File action in satellites uses default 30 seconds timeout instead of old 10 seconds one
  - Overall performance improvements
  - Skip init script check on omnibus-gitlab
  - Be more selective when killing stray Sidekiqs
  - Check LDAP user filter during sign-in
  - Remove wall feature (no data loss - you can take it from database)
  - Dont expose user emails via API unless you are admin
  - Detect issues closed by Merge Request description
  - Better email subject lines from email on push service (Alex Elman)
  - Enable identicon for gravatar be default

v 6.9.2
  - Revert the commit that broke the LDAP user filter

v 6.9.1
  - Fix scroll to highlighted line
  - Fix the pagination on load for commits page

v 6.9.0
  - Store Rails cache data in the Redis `cache:gitlab` namespace
  - Adjust MySQL limits for existing installations
  - Add db index on project_id+iid column. This prevents duplicate on iid (During migration duplicates will be removed)
  - Markdown preview or diff during editing via web editor (Evgeniy Sokovikov)
  - Give the Rails cache its own Redis namespace
  - Add ability to set different ssh host, if different from http/https
  - Fix syntax highlighting for code comments blocks
  - Improve comments loading logic
  - Stop refreshing comments when the tab is hidden
  - Improve issue and merge request mobile UI (Drew Blessing)
  - Document how to convert a backup to PostgreSQL
  - Fix locale bug in backup manager
  - Fix can not automerge when MR description is too long
  - Fix wiki backup skip bug
  - Two Step MR creation process
  - Remove unwanted files from satellite working directory with git clean -fdx
  - Accept merge request via API (sponsored by O'Reilly Media)
  - Add more access checks during API calls
  - Block SSH access for 'disabled' Active Directory users
  - Labels for merge requests (Drew Blessing)
  - Threaded emails by setting a Message-ID (Philip Blatter)

v 6.8.0
  - Ability to at mention users that are participating in issue and merge req. discussion
  - Enabled GZip Compression for assets in example Nginx, make sure that Nginx is compiled with --with-http_gzip_static_module flag (this is default in Ubuntu)
  - Make user search case-insensitive (Christopher Arnold)
  - Remove omniauth-ldap nickname bug workaround
  - Drop all tables before restoring a Postgres backup
  - Make the repository downloads path configurable
  - Create branches via API (sponsored by O'Reilly Media)
  - Changed permission of gitlab-satellites directory not to be world accessible
  - Protected branch does not allow force push
  - Fix popen bug in `rake gitlab:satellites:create`
  - Disable connection reaping for MySQL
  - Allow oauth signup without email for twitter and github
  - Fix faulty namespace names that caused 500 on user creation
  - Option to disable standard login
  - Clean old created archives from repository downloads directory
  - Fix download link for huge MR diffs
  - Expose event and mergerequest timestamps in API
  - Fix emails on push service when only one commit is pushed

v 6.7.3
  - Fix the merge notification email not being sent (Pierre de La Morinerie)
  - Drop all tables before restoring a Postgres backup
  - Remove yanked modernizr gem

v 6.7.2
  - Fix upgrader script

v 6.7.1
  - Fix GitLab CI integration

v 6.7.0
  - Increased the example Nginx client_max_body_size from 5MB to 20MB, consider updating it manually on existing installations
  - Add support for Gemnasium as a Project Service (Olivier Gonzalez)
  - Add edit file button to MergeRequest diff
  - Public groups (Jason Hollingsworth)
  - Cleaner headers in Notification Emails (Pierre de La Morinerie)
  - Blob and tree gfm links to anchors work
  - Piwik Integration (Sebastian Winkler)
  - Show contribution guide link for new issue form (Jeroen van Baarsen)
  - Fix CI status for merge requests from fork
  - Added option to remove issue assignee on project issue page and issue edit page (Jason Blanchard)
  - New page load indicator that includes a spinner that scrolls with the page
  - Converted all the help sections into markdown
  - LDAP user filters
  - Streamline the content of notification emails (Pierre de La Morinerie)
  - Fixes a bug with group member administration (Matt DeTullio)
  - Sort tag names using VersionSorter (Robert Speicher)
  - Add GFM autocompletion for MergeRequests (Robert Speicher)
  - Add webhook when a new tag is pushed (Jeroen van Baarsen)
  - Add button for toggling inline comments in diff view
  - Add retry feature for repository import
  - Reuse the GitLab LDAP connection within each request
  - Changed markdown new line behaviour to conform to markdown standards
  - Fix global search
  - Faster authorized_keys rebuilding in `rake gitlab:shell:setup` (requires gitlab-shell 1.8.5)
  - Create and Update MR calls now support the description parameter (Greg Messner)
  - Markdown relative links in the wiki link to wiki pages, markdown relative links in repositories link to files in the repository
  - Added Slack service integration (Federico Ravasio)
  - Better API responses for access_levels (sponsored by O'Reilly Media)
  - Requires at least 2 unicorn workers
  - Requires gitlab-shell v1.9+
  - Replaced gemoji(due to closed licencing problem) with Phantom Open Emoji library(combined SIL Open Font License, MIT License and the CC 3.0 License)
  - Fix `/:username.keys` response content type (Dmitry Medvinsky)

v 6.6.5
  - Added option to remove issue assignee on project issue page and issue edit page (Jason Blanchard)
  - Hide mr close button for comment form if merge request was closed or inline comment
  - Adds ability to reopen closed merge request

v 6.6.4
  - Add missing html escape for highlighted code blocks in comments, issues

v 6.6.3
  - Fix 500 error when edit yourself from admin area
  - Hide private groups for public profiles

v 6.6.2
  - Fix 500 error on branch/tag create or remove via UI

v 6.6.1
  - Fix 500 error on files tab if submodules presents

v 6.6.0
  - Retrieving user ssh keys publically(github style): http://__HOST__/__USERNAME__.keys
  - Permissions: Developer now can manage issue tracker (modify any issue)
  - Improve Code Compare page performance
  - Group avatar
  - Pygments.rb replaced with highlight.js
  - Improve Merge request diff store logic
  - Improve render performnace for MR show page
  - Fixed Assembla hardcoded project name
  - Jira integration documentation
  - Refactored app/services
  - Remove snippet expiration
  - Mobile UI improvements (Drew Blessing)
  - Fix block/remove UI for admin::users#show page
  - Show users' group membership on users' activity page (Robert Djurasaj)
  - User pages are visible without login if user is authorized to a public project
  - Markdown rendered headers have id derived from their name and link to their id
  - Improve application to work faster with large groups (100+ members)
  - Multiple emails per user
  - Show last commit for file when view file source
  - Restyle Issue#show page and MR#show page
  - Ability to filter by multiple labels for Issues page
  - Rails version to 4.0.3
  - Fixed attachment identifier displaying underneath note text (Jason Blanchard)

v 6.5.1
  - Fix branch selectbox when create merge request from fork

v 6.5.0
  - Dropdown menus on issue#show page for assignee and milestone (Jason Blanchard)
  - Add color custimization and previewing to broadcast messages
  - Fixed notes anchors
  - Load new comments in issues dynamically
  - Added sort options to Public page
  - New filters (assigned/authored/all) for Dashboard#issues/merge_requests (sponsored by Say Media)
  - Add project visibility icons to dashboard
  - Enable secure cookies if https used
  - Protect users/confirmation with rack_attack
  - Default HTTP headers to protect against MIME-sniffing, force https if enabled
  - Bootstrap 3 with responsive UI
  - New repository download formats: tar.bz2, zip, tar (Jason Hollingsworth)
  - Restyled accept widgets for MR
  - SCSS refactored
  - Use jquery timeago plugin
  - Fix 500 error for rdoc files
  - Ability to customize merge commit message (sponsored by Say Media)
  - Search autocomplete via ajax
  - Add website url to user profile
  - Files API supports base64 encoded content (sponsored by O'Reilly Media)
  - Added support for Go's repository retrieval (Bruno Albuquerque)

v6.4.3
  - Don't use unicorn worker killer if PhusionPassenger is defined

v6.4.2
  - Fixed wrong behaviour of script/upgrade.rb

v6.4.1
  - Fixed bug with repository rename
  - Fixed bug with project transfer

v 6.4.0
  - Added sorting to project issues page (Jason Blanchard)
  - Assembla integration (Carlos Paramio)
  - Fixed another 500 error with submodules
  - UI: More compact issues page
  - Minimal password length increased to 8 symbols
  - Side-by-side diff view (Steven Thonus)
  - Internal projects (Jason Hollingsworth)
  - Allow removal of avatar (Drew Blessing)
  - Project web hooks now support issues and merge request events
  - Visiting project page while not logged in will redirect to sign-in instead of 404 (Jason Hollingsworth)
  - Expire event cache on avatar creation/removal (Drew Blessing)
  - Archiving old projects (Steven Thonus)
  - Rails 4
  - Add time ago tooltips to show actual date/time
  - UI: Fixed UI for admin system hooks
  - Ruby script for easier GitLab upgrade
  - Do not remove Merge requests if fork project was removed
  - Improve sign-in/signup UX
  - Add resend confirmation link to sign-in page
  - Set noreply@HOSTNAME for reply_to field in all emails
  - Show GitLab API version on Admin#dashboard
  - API Cross-origin resource sharing
  - Show READMe link at project home page
  - Show repo size for projects in Admin area

v 6.3.0
  - API for adding gitlab-ci service
  - Init script now waits for pids to appear after (re)starting before reporting status (Rovanion Luckey)
  - Restyle project home page
  - Grammar fixes
  - Show branches list (which branches contains commit) on commit page (Andrew Kumanyaev)
  - Security improvements
  - Added support for GitLab CI 4.0
  - Fixed issue with 500 error when group did not exist
  - Ability to leave project
  - You can create file in repo using UI
  - You can remove file from repo using UI
  - API: dropped default_branch attribute from project during creation
  - Project default_branch is not stored in db any more. It takes from repo now.
  - Admin broadcast messages
  - UI improvements
  - Dont show last push widget if user removed this branch
  - Fix 500 error for repos with newline in file name
  - Extended html titles
  - API: create/update/delete repo files
  - Admin can transfer project to any namespace
  - API: projects/all for admin users
  - Fix recent branches order

v 6.2.4
  - Security: Cast API private_token to string (CVE-2013-4580)
  - Security: Require gitlab-shell 1.7.8 (CVE-2013-4581, CVE-2013-4582, CVE-2013-4583)
  - Fix for Git SSH access for LDAP users

v 6.2.3
  - Security: More protection against CVE-2013-4489
  - Security: Require gitlab-shell 1.7.4 (CVE-2013-4490, CVE-2013-4546)
  - Fix sidekiq rake tasks

v 6.2.2
  - Security: Update gitlab_git (CVE-2013-4489)

v 6.2.1
  - Security: Fix issue with generated passwords for new users

v 6.2.0
  - Public project pages are now visible to everyone (files, issues, wik, etc.)
    THIS MEANS YOUR ISSUES AND WIKI FOR PUBLIC PROJECTS ARE PUBLICLY VISIBLE AFTER THE UPGRADE
  - Add group access to permissions page
  - Require current password to change one
  - Group owner or admin can remove other group owners
  - Remove group transfer since we have multiple owners
  - Respect authorization in Repository API
  - Improve UI for Project#files page
  - Add more security specs
  - Added search for projects by name to api (Izaak Alpert)
  - Make default user theme configurable (Izaak Alpert)
  - Update logic for validates_merge_request for tree of MR (Andrew Kumanyaev)
  - Rake tasks for web hooks management (Jonhnny Weslley)
  - Extended User API to expose admin and can_create_group for user creation/updating (Boyan Tabakov)
  - API: Remove group
  - API: Remove project
  - Avatar upload on profile page with a maximum of 100KB (Steven Thonus)
  - Store the sessions in Redis instead of the cookie store
  - Fixed relative links in markdown
  - User must confirm their email if signup enabled
  - User must confirm changed email

v 6.1.0
  - Project specific IDs for issues, mr, milestones
    Above items will get a new id and for example all bookmarked issue urls will change.
    Old issue urls are redirected to the new one if the issue id is too high for an internal id.
  - Description field added to Merge Request
  - API: Sudo api calls (Izaak Alpert)
  - API: Group membership api (Izaak Alpert)
  - Improved commit diff
  - Improved large commit handling (Boyan Tabakov)
  - Rewrite: Init script now less prone to errors and keeps better track of the service (Rovanion Luckey)
  - Link issues, merge requests, and commits when they reference each other with GFM (Ash Wilson)
  - Close issues automatically when pushing commits with a special message
  - Improve user removal from admin area
  - Invalidate events cache when project was moved
  - Remove deprecated classes and rake tasks
  - Add event filter for group and project show pages
  - Add links to create branch/tag from project home page
  - Add public-project? checkbox to new-project view
  - Improved compare page. Added link to proceed into Merge Request
  - Send an email to a user when they are added to group
  - New landing page when you have 0 projects

v 6.0.0
  - Feature: Replace teams with group membership
    We introduce group membership in 6.0 as a replacement for teams.
    The old combination of groups and teams was confusing for a lot of people.
    And when the members of a team where changed this wasn't reflected in the project permissions.
    In GitLab 6.0 you will be able to add members to a group with a permission level for each member.
    These group members will have access to the projects in that group.
    Any changes to group members will immediately be reflected in the project permissions.
    You can even have multiple owners for a group, greatly simplifying administration.
  - Feature: Ability to have multiple owners for group
  - Feature: Merge Requests between fork and project (Izaak Alpert)
  - Feature: Generate fingerprint for ssh keys
  - Feature: Ability to create and remove branches with UI
  - Feature: Ability to create and remove git tags with UI
  - Feature: Groups page in profile. You can leave group there
  - API: Allow login with LDAP credentials
  - Redesign: project settings navigation
  - Redesign: snippets area
  - Redesign: ssh keys page
  - Redesign: buttons, blocks and other ui elements
  - Add comment title to rss feed
  - You can use arrows to navigate at tree view
  - Add project filter on dashboard
  - Cache project graph
  - Drop support of root namespaces
  - Default theme is classic now
  - Cache result of methods like authorize_projects, project.team.members etc
  - Remove $.ready events
  - Fix onclick events being double binded
  - Add notification level to group membership
  - Move all project controllers/views under Projects:: module
  - Move all profile controllers/views under Profiles:: module
  - Apply user project limit only for personal projects
  - Unicorn is default web server again
  - Store satellites lock files inside satellites dir
  - Disabled threadsafety mode in rails
  - Fixed bug with loosing MR comments
  - Improved MR comments logic
  - Render readme file for projects in public area

v 5.4.2
  - Security: Cast API private_token to string (CVE-2013-4580)
  - Security: Require gitlab-shell 1.7.8 (CVE-2013-4581, CVE-2013-4582, CVE-2013-4583)

v 5.4.1
  - Security: Fixes for CVE-2013-4489
  - Security: Require gitlab-shell 1.7.4 (CVE-2013-4490, CVE-2013-4546)

v 5.4.0
  - Ability to edit own comments
  - Documentation improvements
  - Improve dashboard projects page
  - Fixed nav for empty repos
  - GitLab Markdown help page
  - Misspelling fixes
  - Added support of unicorn and fog gems
  - Added client list to API doc
  - Fix PostgreSQL database restoration problem
  - Increase snippet content column size
  - allow project import via git:// url
  - Show participants on issues, including mentions
  - Notify mentioned users with email

v 5.3.0
  - Refactored services
  - Campfire service added
  - HipChat service added
  - Fixed bug with LDAP + git over http
  - Fixed bug with google analytics code being ignored
  - Improve sign-in page if ldap enabled
  - Respect newlines in wall messages
  - Generate the Rails secret token on first run
  - Rename repo feature
  - Init.d: remove gitlab.socket on service start
  - Api: added teams api
  - Api: Prevent blob content being escaped
  - Api: Smart deploy key add behaviour
  - Api: projects/owned.json return user owned project
  - Fix bug with team assignation on project from #4109
  - Advanced snippets: public/private, project/personal (Andrew Kulakov)
  - Repository Graphs (Karlo Nicholas T. Soriano)
  - Fix dashboard lost if comment on commit
  - Update gitlab-grack. Fixes issue with --depth option
  - Fix project events duplicate on project page
  - Fix postgres error when displaying network graph.
  - Fix dashboard event filter when navigate via turbolinks
  - init.d: Ensure socket is removed before starting service
  - Admin area: Style teams:index, group:show pages
  - Own page for failed forking
  - Scrum view for milestone

v 5.2.0
  - Turbolinks
  - Git over http with ldap credentials
  - Diff with better colors and some spacing on the corners
  - Default values for project features
  - Fixed huge_commit view
  - Restyle project clone panel
  - Move Gitlab::Git code to gitlab_git gem
  - Move update docs in repo
  - Requires gitlab-shell v1.4.0
  - Fixed submodules listing under file tab
  - Fork feature (Angus MacArthur)
  - git version check in gitlab:check
  - Shared deploy keys feature
  - Ability to generate default labels set for issues
  - Improve gfm autocomplete (Harold Luo)
  - Added support for Google Analytics
  - Code search feature (Javier Castro)

v 5.1.0
  - You can login with email or username now
  - Corrected project transfer rollback when repository cannot be moved
  - Move both repo and wiki when project transfer requested
  - Admin area: project editing was removed from admin namespace
  - Access: admin user has now access to any project.
  - Notification settings
  - Gitlab::Git set of objects to abstract from grit library
  - Replace Unicorn web server with Puma
  - Backup/Restore refactored. Backup dump project wiki too now
  - Restyled Issues list. Show milestone version in issue row
  - Restyled Merge Request list
  - Backup now dump/restore uploads
  - Improved performance of dashboard (Andrew Kumanyaev)
  - File history now tracks renames (Akzhan Abdulin)
  - Drop wiki migration tools
  - Drop sqlite migration tools
  - project tagging
  - Paginate users in API
  - Restyled network graph (Hiroyuki Sato)

v 5.0.1
  - Fixed issue with gitlab-grit being overridden by grit

v 5.0.0
  - Replaced gitolite with gitlab-shell
  - Removed gitolite-related libraries
  - State machine added
  - Setup gitlab as git user
  - Internal API
  - Show team tab for empty projects
  - Import repository feature
  - Updated rails
  - Use lambda for scopes
  - Redesign admin area -> users
  - Redesign admin area -> user
  - Secure link to file attachments
  - Add validations for Group and Team names
  - Restyle team page for project
  - Update capybara, rspec-rails, poltergeist to recent versions
  - Wiki on git using Gollum
  - Added Solarized Dark theme for code review
  - Don't show user emails in autocomplete lists, profile pages
  - Added settings tab for group, team, project
  - Replace user popup with icons in header
  - Handle project moving with gitlab-shell
  - Added select2-rails for selectboxes with ajax data load
  - Fixed search field on projects page
  - Added teams to search autocomplete
  - Move groups and teams on dashboard sidebar to sub-tabs
  - API: improved return codes and docs. (Felix Gilcher, Sebastian Ziebell)
  - Redesign wall to be more like chat
  - Snippets, Wall features are disabled by default for new projects

v 4.2.0
  - Teams
  - User show page. Via /u/username
  - Show help contents on pages for better navigation
  - Async gitolite calls
  - added satellites logs
  - can_create_group, can_create_team booleans for User
  - Process web hooks async
  - GFM: Fix images escaped inside links
  - Network graph improved
  - Switchable branches for network graph
  - API: Groups
  - Fixed project download

v 4.1.0
  - Optional Sign-Up
  - Discussions
  - Satellites outside of tmp
  - Line numbers for blame
  - Project public mode
  - Public area with unauthorized access
  - Load dashboard events with ajax
  - remember dashboard filter in cookies
  - replace resque with sidekiq
  - fix routing issues
  - cleanup rake tasks
  - fix backup/restore
  - scss cleanup
  - show preview for note images
  - improved network-graph
  - get rid of app/roles/
  - added new classes Team, Repository
  - Reduce amount of gitolite calls
  - Ability to add user in all group projects
  - remove deprecated configs
  - replaced Korolev font with open font
  - restyled admin/dashboard page
  - restyled admin/projects page

v 4.0.0
  - Remove project code and path from API. Use id instead
  - Return valid cloneable url to repo for web hook
  - Fixed backup issue
  - Reorganized settings
  - Fixed commits compare
  - Refactored scss
  - Improve status checks
  - Validates presence of User#name
  - Fixed postgres support
  - Removed sqlite support
  - Modified post-receive hook
  - Milestones can be closed now
  - Show comment events on dashboard
  - Quick add team members via group#people page
  - [API] expose created date for hooks and SSH keys
  - [API] list, create issue notes
  - [API] list, create snippet notes
  - [API] list, create wall notes
  - Remove project code - use path instead
  - added username field to user
  - rake task to fill usernames based on emails create namespaces for users
  - STI Group < Namespace
  - Project has namespace_id
  - Projects with namespaces also namespaced in gitolite and stored in subdir
  - Moving project to group will move it under group namespace
  - Ability to move project from namespaces to another
  - Fixes commit patches getting escaped (see #2036)
  - Support diff and patch generation for commits and merge request
  - MergeReqest doesn't generate a temporary file for the patch any more
  - Update the UI to allow downloading Patch or Diff

v 3.1.0
  - Updated gems
  - Services: Gitlab CI integration
  - Events filter on dashboard
  - Own namespace for redis/resque
  - Optimized commit diff views
  - add alphabetical order for projects admin page
  - Improved web editor
  - Commit stats page
  - Documentation split and cleanup
  - Link to commit authors everywhere
  - Restyled milestones list
  - added Milestone to Merge Request
  - Restyled Top panel
  - Refactored Satellite Code
  - Added file line links
  - moved from capybara-webkit to poltergeist + phantomjs

v 3.0.3
  - Fixed bug with issues list in Chrome
  - New Feature: Import team from another project

v 3.0.2
  - Fixed gitlab:app:setup
  - Fixed application error on empty project in admin area
  - Restyled last push widget

v 3.0.1
  - Fixed git over http

v 3.0.0
  - Projects groups
  - Web Editor
  - Fixed bug with gitolite keys
  - UI improved
  - Increased performance of application
  - Show user avatar in last commit when browsing Files
  - Refactored Gitlab::Merge
  - Use Font Awesome for icons
  - Separate observing of Note and MergeRequests
  - Milestone "All Issues" filter
  - Fix issue close and reopen button text and styles
  - Fix forward/back while browsing Tree hierarchy
  - Show number of notes for commits and merge requests
  - Added support pg from box and update installation doc
  - Reject ssh keys that break gitolite
  - [API] list one project hook
  - [API] edit project hook
  - [API] list project snippets
  - [API] allow to authorize using private token in HTTP header
  - [API] add user creation

v 2.9.1
  - Fixed resque custom config init

v 2.9.0
  - fixed inline notes bugs
  - refactored rspecs
  - refactored gitolite backend
  - added factory_girl
  - restyled projects list on dashboard
  - ssh keys validation to prevent gitolite crash
  - send notifications if changed permission in project
  - scss refactoring. gitlab_bootstrap/ dir
  - fix git push http body bigger than 112k problem
  - list of labels  page under issues tab
  - API for milestones, keys
  - restyled buttons
  - OAuth
  - Comment order changed

v 2.8.1
  - ability to disable gravatars
  - improved MR diff logic
  - ssh key help page

v 2.8.0
  - Gitlab Flavored Markdown
  - Bulk issues update
  - Issues API
  - Cucumber coverage increased
  - Post-receive files fixed
  - UI improved
  - Application cleanup
  - more cucumber
  - capybara-webkit + headless

v 2.7.0
  - Issue Labels
  - Inline diff
  - Git HTTP
  - API
  - UI improved
  - System hooks
  - UI improved
  - Dashboard events endless scroll
  - Source performance increased

v 2.6.0
  - UI polished
  - Improved network graph + keyboard nav
  - Handle huge commits
  - Last Push widget
  - Bugfix
  - Better performance
  - Email in resque
  - Increased test coverage
  - Ability to remove branch with MR accept
  - a lot of code refactored

v 2.5.0
  - UI polished
  - Git blame for file
  - Bugfix
  - Email in resque
  - Better test coverage

v 2.4.0
  - Admin area stats page
  - Ability to block user
  - Simplified dashboard area
  - Improved admin area
  - Bootstrap 2.0
  - Responsive layout
  - Big commits handling
  - Performance improved
  - Milestones

v 2.3.1
  - Issues pagination
  - ssl fixes
  - Merge Request pagination

v 2.3.0
  - Dashboard r1
  - Search r1
  - Project page
  - Close merge request on push
  - Persist MR diff after merge
  - mysql support
  - Documentation

v 2.2.0
  - We’ve added support of LDAP auth
  - Improved permission logic (4 roles system)
  - Protected branches (now only masters can push to protected branches)
  - Usability improved
  - twitter bootstrap integrated
  - compare view between commits
  - wiki feature
  - now you can enable/disable issues, wiki, wall features per project
  - security fixes
  - improved code browsing (ajax branch switch etc)
  - improved per-line commenting
  - git submodules displayed
  - moved to rails 3.2
  - help section improved

v 2.1.0
  - Project tab r1
  - List branches/tags
  - per line comments
  - mass user import

v 2.0.0
  - gitolite as main git host system
  - merge requests
  - project/repo access
  - link to commit/issue feed
  - design tab
  - improved email notifications
  - restyled dashboard
  - bugfix

v 1.2.2
  - common config file gitlab.yml
  - issues restyle
  - snippets restyle
  - clickable news feed header on dashboard
  - bugfix

v 1.2.1
  - bugfix

v 1.2.0
  - new design
  - user dashboard
  - network graph
  - markdown support for comments
  - encoding issues
  - wall like twitter timeline

v 1.1.0
  - project dashboard
  - wall redesigned
  - feature: code snippets
  - fixed horizontal scroll on file preview
  - fixed app crash if commit message has invalid chars
  - bugfix & code cleaning

v 1.0.2
  - fixed bug with empty project
  - added adv validation for project path & code
  - feature: issues can be sortable
  - bugfix
  - username displayed on top panel

v 1.0.1
  - fixed: with invalid source code for commit
  - fixed: lose branch/tag selection when use tree navigation
  - when history clicked - display path
  - bug fix & code cleaning

v 1.0.0
  - bug fix
  - projects preview mode

v 0.9.6
  - css fix
  - new repo empty tree until restart server - fixed

v 0.9.4
  - security improved
  - authorization improved
  - html escaping
  - bug fix
  - increased test coverage
  - design improvements

v 0.9.1
  - increased test coverage
  - design improvements
  - new issue email notification
  - updated app name
  - issue redesigned
  - issue can be edit

v 0.8.0
  - syntax highlight for main file types
  - redesign
  - stability
  - security fixes
  - increased test coverage
  - email notification<|MERGE_RESOLUTION|>--- conflicted
+++ resolved
@@ -1,3 +1,6 @@
+v 7.5.0
+  - API: Add support for Hipchat (Kevin Houdebert)
+
 v 7.4.0
   - Refactored membership logic
   - Improve error reporting on users API (Julien Bianchi)
@@ -27,7 +30,6 @@
   - New milestone and label links on issue edit form
   - Improved repository graphs
   - Improve event note display in dashboard and project activity views (Vinnie Okada)
-<<<<<<< HEAD
   - Add users sorting to admin area
   - UI improvements
   - Fix ambiguous sha problem with mentioned commit
@@ -36,9 +38,6 @@
   - Developers can push to wiki repo. Protected branches does not affect wiki repo any more 
   - Faster rev list
   - Fix branch removal
-=======
-  - API: Add support for Hipchat (Kevin Houdebert)
->>>>>>> 62b322d7
 
 v 7.3.2
   - Fix creating new file via web editor
