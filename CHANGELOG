--- conflicted
+++ resolved
@@ -28,7 +28,6 @@
   - Measure queue duration between gitlab-workhorse and Rails
   - Make authentication service for Container Registry to be compatible with < Docker 1.11
   - Add Application Setting to configure Container Registry token expire delay (default 5min)
-<<<<<<< HEAD
   - Cache assigned issue and merge request counts in sidebar nav
   - Cache project build count in sidebar nav
   - Reduce number of queries needed to render issue labels in the sidebar
@@ -37,9 +36,7 @@
 
 v 8.8.4
   - Fix todos page throwing errors when you have a project pending deletion
-=======
   - Reduce number of SQL queries when rendering user references
->>>>>>> 01575e99
 
 v 8.8.3
   - Fix 404 page when viewing TODOs that contain milestones or labels in different projects. !4312
