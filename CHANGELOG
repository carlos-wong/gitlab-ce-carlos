--- conflicted
+++ resolved
@@ -47,13 +47,10 @@
   - Fix highliht of selected lines in file
   - Reject access to group/project avatar if the user doesn't have access.
   - Add database migration to clean group duplicates with same path and name (Make sure you have a backup before update)
-<<<<<<< HEAD
   - Add GitLab active users count to rake gitlab:check
-=======
   - Starred projects page at dashboard
   - Make email display name configurable
   - Improve json validation in hook data
->>>>>>> b0c1bc66
 
 v 7.8.2
   - Fix service migration issue when upgrading from versions prior to 7.3
