Please view this file on the master branch, on stable branches it's out of date.

v 7.14.0 (unreleased)
  - Upgrade gitlab_git to version 7.2.6 to fix Error 500 when creating network graphs (Stan Hu)
  - Fix URL used for refreshing notes if relative_url is present (Bartłomiej Święcki)
  - Fix commit data retrieval when branch name has single quotes (Stan Hu)
  - Fix Error 500 when browsing projects with no HEAD (Stan Hu)
  - Add rake task 'gitlab:update_commit_count' (Daniel Gerhardt)
  - Fix full screen mode for snippet comments (Daniel Gerhardt)
  - Fix 404 error in files view after deleting the last file in a repository (Stan Hu)
  - Fix the "Reload with full diff" URL button (Stan Hu)
  - Fix label read access for unauthenticated users (Daniel Gerhardt)
  - Fix access to disabled features for unauthenticated users (Daniel Gerhardt)
  - Fix OAuth provider bug where GitLab would not go return to the redirect_uri after sign-in (Stan Hu)
  - Fix file upload dialog for comment editing (Daniel Gerhardt)
  - Set OmniAuth full_host parameter to ensure redirect URIs are correct (Stan Hu)
  - Expire Rails cache entries after two weeks to prevent endless Redis growth
  - Add support for destroying project milestones (Stan Hu)
<<<<<<< HEAD
  - Add fetch command to the MR page.
  - Allow custom backup archive permissions

v 7.13.0 (unreleased)
=======
  - Add fetch command to the MR page
  - Fix bug causing Bitbucket importer to crash when OAuth application had been removed.

v 7.13.1
  - Fix: Label modifications are not reflected in existing notes and in the issue list
  - Fix: Label not shown in the Issue list, although it's set through web interface
  - Fix: Group/project references are linked incorrectly
  - Improve documentation
  - Fix of migration: Check if session_expire_delay column exists before adding the column
  - Fix: ActionView::Template::Error
  - Fix: "Create Merge Request" isn't always shown in event for newly pushed branch
  - Fix bug causing "Remove source-branch" option not to work for merge requests from the same project.

v 7.13.0
>>>>>>> 8bda4337
  - Remove repository graph log to fix slow cache updates after push event (Stan Hu)
  - Return comments in created order in merge request API (Stan Hu)
  - Only enable HSTS header for HTTPS and port 443 (Stan Hu)
  - Fix user autocomplete for unauthenticated users accessing public projects (Stan Hu)
  - Fix redirection to home page URL for unauthorized users (Daniel Gerhardt)
  - Add branch switching support for graphs (Daniel Gerhardt)
  - Fix external issue tracker hook/test for HTTPS URLs (Daniel Gerhardt)
  - Remove link leading to a 404 error in Deploy Keys page (Stan Hu)
  - Add support for unlocking users in admin settings (Stan Hu)
  - Add Irker service configuration options (Stan Hu)
  - Fix order of issues imported from GitHub (Hiroyuki Sato)
  - Bump rugments to 1.0.0beta8 to fix C prototype function highlighting (Jonathon Reinhart)
  - Fix Merge Request webhook to properly fire "merge" action when accepted from the web UI
  - Add `two_factor_enabled` field to admin user API (Stan Hu)
  - Fix invalid timestamps in RSS feeds (Rowan Wookey)
  - Fix downloading of patches on public merge requests when user logged out (Stan Hu)
  - Fix Error 500 when relative submodule resolves to a namespace that has a different name from its path (Stan Hu)
  - Extract the longest-matching ref from a commit path when multiple matches occur (Stan Hu)
  - Update maintenance documentation to explain no need to recompile asssets for omnibus installations (Stan Hu)
  - Support commenting on diffs in side-by-side mode (Stan Hu)
  - Fix JavaScript error when clicking on the comment button on a diff line that has a comment already (Stan Hu)
  - Return 40x error codes if branch could not be deleted in UI (Stan Hu)
  - Remove project visibility icons from dashboard projects list
  - Rename "Design" profile settings page to "Preferences".
  - Allow users to customize their default Dashboard page.
  - Update ssl_ciphers in Nginx example to remove DHE settings. This will deny forward secrecy for Android 2.3.7, Java 6 and OpenSSL 0.9.8
  - Admin can edit and remove user identities
  - Convert CRLF newlines to LF when committing using the web editor.
  - API request /projects/:project_id/merge_requests?state=closed will return only closed merge requests without merged one. If you need ones that were merged - use state=merged.  
  - Allow Administrators to filter the user list by those with or without Two-factor Authentication enabled.
  - Show a user's Two-factor Authentication status in the administration area.
  - Explicit error when commit not found in the CI
  - Improve performance for issue and merge request pages 
  - Users with guest access level can not set assignee, labels or milestones for issue and merge request
  - Reporter role can manage issue tracker now: edit any issue, set assignee or milestone and manage labels
  - Better performance for pages with events list, issues list and commits list
  - Faster automerge check and merge itself when source and target branches are in same repository 
  - Correctly show anonymous authorized applications under Profile > Applications.
  - Query Optimization in MySQL.
  - Allow users to be blocked and unblocked via the API
  - Use native Postgres database cleaning during backup restore
  - Redesign project page. Show README as default instead of activity. Move project activity to separate page
  - Make left menu more hierarchical and less contextual by adding back item at top
  - A fork can’t have a visibility level that is greater than the original project.
  - Faster code search in repository and wiki. Fixes search page timeout for big repositories 
  - Allow administrators to disable 2FA for a specific user
  - Add error message for SSH key linebreaks
  - Store commits count in database (will populate with valid values only after first push)
  - Rebuild cache after push to repository in background job

v 7.12.2
  - Correctly show anonymous authorized applications under Profile > Applications.
  - Faster automerge check and merge itself when source and target branches are in same repository
  - Audit log for user authentication
  - Fix transferring of project to another group using the API.
  - Allow custom label to be set for authentication providers.

v 7.12.1
  - Fix error when deleting a user who has projects (Stan Hu)
  - Fix post-receive errors on a push when an external issue tracker is configured (Stan Hu)
  - Add SAML to list of social_provider (Matt Firtion)
  - Fix merge requests API scope to keep compatibility in 7.12.x patch release (Dmitriy Zaporozhets)
  - Fix closed merge request scope at milestone page (Dmitriy Zaporozhets)
  - Revert merge request states renaming 
  - Fix hooks for web based events with external issue references (Daniel Gerhardt)
  - Improve performance for issue and merge request pages
  - Compress database dumps to reduce backup size

v 7.12.0
  - Fix Error 500 when one user attempts to access a personal, internal snippet (Stan Hu)
  - Disable changing of target branch in new merge request page when a branch has already been specified (Stan Hu)
  - Fix post-receive errors on a push when an external issue tracker is configured (Stan Hu)
  - Update oauth button logos for Twitter and Google to recommended assets
  - Update browser gem to version 0.8.0 for IE11 support (Stan Hu)
  - Fix timeout when rendering file with thousands of lines.
  - Add "Remember me" checkbox to LDAP signin form.
  - Add session expiration delay configuration through UI application settings
  - Don't notify users mentioned in code blocks or blockquotes.
  - Omit link to generate labels if user does not have access to create them (Stan Hu)
  - Show warning when a comment will add 10 or more people to the discussion.
  - Disable changing of the source branch in merge request update API (Stan Hu)
  - Shorten merge request WIP text.
  - Add option to disallow users from registering any application to use GitLab as an OAuth provider
  - Support editing target branch of merge request (Stan Hu)
  - Refactor permission checks with issues and merge requests project settings (Stan Hu)
  - Fix Markdown preview not working in Edit Milestone page (Stan Hu)
  - Fix Zen Mode not closing with ESC key (Stan Hu)
  - Allow HipChat API version to be blank and default to v2 (Stan Hu)
  - Add file attachment support in Milestone description (Stan Hu)
  - Fix milestone "Browse Issues" button.
  - Set milestone on new issue when creating issue from index with milestone filter active.
  - Make namespace API available to all users (Stan Hu)
  - Add web hook support for note events (Stan Hu)
  - Disable "New Issue" and "New Merge Request" buttons when features are disabled in project settings (Stan Hu)
  - Remove Rack Attack monkey patches and bump to version 4.3.0 (Stan Hu)
  - Fix clone URL losing selection after a single click in Safari and Chrome (Stan Hu)
  - Fix git blame syntax highlighting when different commits break up lines (Stan Hu)
  - Add "Resend confirmation e-mail" link in profile settings (Stan Hu)
  - Allow to configure location of the `.gitlab_shell_secret` file. (Jakub Jirutka)
  - Disabled expansion of top/bottom blobs for new file diffs
  - Update Asciidoctor gem to version 1.5.2. (Jakub Jirutka)
  - Fix resolving of relative links to repository files in AsciiDoc documents. (Jakub Jirutka)
  - Use the user list from the target project in a merge request (Stan Hu)
  - Default extention for wiki pages is now .md instead of .markdown (Jeroen van Baarsen)
  - Add validation to wiki page creation (only [a-zA-Z0-9/_-] are allowed) (Jeroen van Baarsen)
  - Fix new/empty milestones showing 100% completion value (Jonah Bishop)
  - Add a note when an Issue or Merge Request's title changes
  - Consistently refer to MRs as either Merged or Closed.
  - Add Merged tab to MR lists.
  - Prefix EmailsOnPush email subject with `[Git]`.
  - Group project contributions by both name and email.
  - Clarify navigation labels for Project Settings and Group Settings.
  - Move user avatar and logout button to sidebar
  - You can not remove user if he/she is an only owner of group
  - User should be able to leave group. If not - show him proper message
  - User has ability to leave project
  - Add SAML support as an omniauth provider
  - Allow to configure a URL to show after sign out
  - Add an option to automatically sign-in with an Omniauth provider
  - Better performance for web editor (switched from satellites to rugged)
  - GitLab CI service sends .gitlab-ci.yml in each push call
  - When remove project - move repository and schedule it removal
  - Improve group removing logic
  - Trigger create-hooks on backup restore task
  - Add option to automatically link omniauth and LDAP identities
  - Allow special character in users bio. I.e.: I <3 GitLab

v 7.11.4
  - Fix missing bullets when creating lists
  - Set rel="nofollow" on external links

v 7.11.3
  - no changes
  - Fix upgrader script (Martins Polakovs)

v 7.11.2
  - no changes

v 7.11.1
  - no changes

v 7.11.0
  - Fall back to Plaintext when Syntaxhighlighting doesn't work. Fixes some buggy lexers (Hannes Rosenögger)
  - Get editing comments to work in Chrome 43 again.
  - Fix broken view when viewing history of a file that includes a path that used to be another file (Stan Hu)
  - Don't show duplicate deploy keys
  - Fix commit time being displayed in the wrong timezone in some cases (Hannes Rosenögger)
  - Make the first branch pushed to an empty repository the default HEAD (Stan Hu)
  - Fix broken view when using a tag to display a tree that contains git submodules (Stan Hu)
  - Make Reply-To config apply to change e-mail confirmation and other Devise notifications (Stan Hu)
  - Add application setting to restrict user signups to e-mail domains (Stan Hu)
  - Don't allow a merge request to be merged when its title starts with "WIP".
  - Add a page title to every page.
  - Allow primary email to be set to an email that you've already added.
  - Fix clone URL field and X11 Primary selection (Dmitry Medvinsky)
  - Ignore invalid lines in .gitmodules
  - Fix "Cannot move project" error message from popping up after a successful transfer (Stan Hu)
  - Redirect to sign in page after signing out.
  - Fix "Hello @username." references not working by no longer allowing usernames to end in period.
  - Fix "Revspec not found" errors when viewing diffs in a forked project with submodules (Stan Hu)
  - Improve project page UI
  - Fix broken file browsing with relative submodule in personal projects (Stan Hu)
  - Add "Reply quoting selected text" shortcut key (`r`)
  - Fix bug causing `@whatever` inside an issue's first code block to be picked up as a user mention.
  - Fix bug causing `@whatever` inside an inline code snippet (backtick-style) to be picked up as a user mention.
  - When use change branches link at MR form - save source branch selection instead of target one
  - Improve handling of large diffs
  - Added GitLab Event header for project hooks
  - Add Two-factor authentication (2FA) for GitLab logins
  - Show Atom feed buttons everywhere where applicable.
  - Add project activity atom feed.
  - Don't crash when an MR from a fork has a cross-reference comment from the target project on one of its commits.
  - Explain how to get a new password reset token in welcome emails
  - Include commit comments in MR from a forked project.
  - Group milestones by title in the dashboard and all other issue views.
  - Query issues, merge requests and milestones with their IID through API (Julien Bianchi)
  - Add default project and snippet visibility settings to the admin web UI.
  - Show incompatible projects in Google Code import status (Stan Hu)
  - Fix bug where commit data would not appear in some subdirectories (Stan Hu)
  - Task lists are now usable in comments, and will show up in Markdown previews.
  - Fix bug where avatar filenames were not actually deleted from the database during removal (Stan Hu)
  - Fix bug where Slack service channel was not saved in admin template settings. (Stan Hu)
  - Protect OmniAuth request phase against CSRF.
  - Don't send notifications to mentioned users that don't have access to the project in question.
  - Add search issues/MR by number
  - Move snippets UI to fluid layout
  - Improve UI for sidebar. Increase separation between navigation and content
  - Improve new project command options (Ben Bodenmiller)
  - Add common method to force UTF-8 and use it to properly handle non-ascii OAuth user properties (Onur Küçük)
  - Prevent sending empty messages to HipChat (Chulki Lee)
  - Improve UI for mobile phones on dashboard and project pages
  - Add room notification and message color option for HipChat
  - Allow to use non-ASCII letters and dashes in project and namespace name. (Jakub Jirutka)
  - Add footnotes support to Markdown (Guillaume Delbergue)
  - Add current_sign_in_at to UserFull REST api.
  - Make Sidekiq MemoryKiller shutdown signal configurable
  - Add "Create Merge Request" buttons to commits and branches pages and push event.
  - Show user roles by comments.
  - Fix automatic blocking of auto-created users from Active Directory.
  - Call merge request web hook for each new commits (Arthur Gautier)
  - Use SIGKILL by default in Sidekiq::MemoryKiller
  - Fix mentioning of private groups.
  - Add style for <kbd> element in markdown
  - Spin spinner icon next to "Checking for CI status..." on MR page.
  - Fix reference links in dashboard activity and ATOM feeds.
  - Ensure that the first added admin performs repository imports

v 7.10.4
  - Fix migrations broken in 7.10.2
  - Make tags for GitLab installations running on MySQL case sensitive
  - Get Gitorious importer to work again.
  - Fix adding new group members from admin area
  - Fix DB error when trying to tag a repository (Stan Hu)
  - Fix Error 500 when searching Wiki pages (Stan Hu)
  - Unescape branch names in compare commit (Stan Hu)
  - Order commit comments chronologically in API.

v 7.10.2
  - Fix CI links on MR page

v 7.10.0
  - Ignore submodules that are defined in .gitmodules but are checked in as directories.
  - Allow projects to be imported from Google Code.
  - Remove access control for uploaded images to fix broken images in emails (Hannes Rosenögger)
  - Allow users to be invited by email to join a group or project.
  - Don't crash when project repository doesn't exist.
  - Add config var to block auto-created LDAP users.
  - Don't use HTML ellipsis in EmailsOnPush subject truncated commit message.
  - Set EmailsOnPush reply-to address to committer email when enabled.
  - Fix broken file browsing with a submodule that contains a relative link (Stan Hu)
  - Fix persistent XSS vulnerability around profile website URLs.
  - Fix project import URL regex to prevent arbitary local repos from being imported.
  - Fix directory traversal vulnerability around uploads routes.
  - Fix directory traversal vulnerability around help pages.
  - Don't leak existence of project via search autocomplete.
  - Don't leak existence of group or project via search.
  - Fix bug where Wiki pages that included a '/' were no longer accessible (Stan Hu)
  - Fix bug where error messages from Dropzone would not be displayed on the issues page (Stan Hu)
  - Add a rake task to check repository integrity with `git fsck`
  - Add ability to configure Reply-To address in gitlab.yml (Stan Hu)
  - Move current user to the top of the list in assignee/author filters (Stan Hu)
  - Fix broken side-by-side diff view on merge request page (Stan Hu)
  - Set Application controller default URL options to ensure all url_for calls are consistent (Stan Hu)
  - Allow HTML tags in Markdown input
  - Fix code unfold not working on Compare commits page (Stan Hu)
  - Fix generating SSH key fingerprints with OpenSSH 6.8. (Sašo Stanovnik)
  - Fix "Import projects from" button to show the correct instructions (Stan Hu)
  - Fix dots in Wiki slugs causing errors (Stan Hu)
  - Make maximum attachment size configurable via Application Settings (Stan Hu)
  - Update poltergeist to version 1.6.0 to support PhantomJS 2.0 (Zeger-Jan van de Weg)
  - Fix cross references when usernames, milestones, or project names contain underscores (Stan Hu)
  - Disable reference creation for comments surrounded by code/preformatted blocks (Stan Hu)
  - Reduce Rack Attack false positives causing 403 errors during HTTP authentication (Stan Hu)
  - enable line wrapping per default and remove the checkbox to toggle it (Hannes Rosenögger)
  - Fix a link in the patch update guide
  - Add a service to support external wikis (Hannes Rosenögger)
  - Omit the "email patches" link and fix plain diff view for merge commits
  - List new commits for newly pushed branch in activity view.
  - Add sidetiq gem dependency to match EE
  - Add changelog, license and contribution guide links to project tab bar.
  - Improve diff UI
  - Fix alignment of navbar toggle button (Cody Mize)
  - Fix checkbox rendering for nested task lists
  - Identical look of selectboxes in UI
  - Upgrade the gitlab_git gem to version 7.1.3
  - Move "Import existing repository by URL" option to button.
  - Improve error message when save profile has error.
  - Passing the name of pushed ref to CI service (requires GitLab CI 7.9+)
  - Add location field to user profile
  - Fix print view for markdown files and wiki pages
  - Fix errors when deleting old backups
  - Improve GitLab performance when working with git repositories
  - Add tag message and last commit to tag hook (Kamil Trzciński)
  - Restrict permissions on backup files
  - Improve oauth accounts UI in profile page
  - Add ability to unlink connected accounts
  - Replace commits calendar with faster contribution calendar that includes issues and merge requests
  - Add inifinite scroll to user page activity
  - Don't include system notes in issue/MR comment count.
  - Don't mark merge request as updated when merge status relative to target branch changes.
  - Link note avatar to user.
  - Make Git-over-SSH errors more descriptive.
  - Fix EmailsOnPush.
  - Refactor issue filtering
  - AJAX selectbox for issue assignee and author filters
  - Fix issue with missing options in issue filtering dropdown if selected one
  - Prevent holding Control-Enter or Command-Enter from posting comment multiple times.
  - Prevent note form from being cleared when submitting failed.
  - Improve file icons rendering on tree (Sullivan Sénéchal)
  - API: Add pagination to project events
  - Get issue links in notification mail to work again.
  - Don't show commit comment button when user is not signed in.
  - Fix admin user projects lists.
  - Don't leak private group existence by redirecting from namespace controller to group controller.
  - Ability to skip some items from backup (database, respositories or uploads)
  - Archive repositories in background worker.
  - Import GitHub, Bitbucket or GitLab.com projects owned by authenticated user into current namespace.
  - Project labels are now available over the API under the "tag_list" field (Cristian Medina)
  - Fixed link paths for HTTP and SSH on the admin project view (Jeremy Maziarz)
  - Fix and improve help rendering (Sullivan Sénéchal)
  - Fix final line in EmailsOnPush email diff being rendered as error.
  - Prevent duplicate Buildkite service creation.
  - Fix git over ssh errors 'fatal: protocol error: bad line length character'
  - Automatically setup GitLab CI project for forks if origin project has GitLab CI enabled
  - Bust group page project list cache when namespace name or path changes.
  - Explicitly set image alt-attribute to prevent graphical glitches if gravatars could not be loaded
  - Allow user to choose a public email to show on public profile
  - Remove truncation from issue titles on milestone page (Jason Blanchard)
  - Fix stuck Merge Request merging events from old installations (Ben Bodenmiller)
  - Fix merge request comments on files with multiple commits
  - Fix Resource Owner Password Authentication Flow

v 7.9.4
  - Security: Fix project import URL regex to prevent arbitary local repos from being imported
  - Fixed issue where only 25 commits would load in file listings
  - Fix LDAP identities  after config update

v 7.9.3
  - Contains no changes
  - Add icons to Add dropdown items.
  - Allow admin to create public deploy keys that are accessible to any project.
  - Warn when gitlab-shell version doesn't match requirement.
  - Skip email confirmation when set by admin or via LDAP.
  - Only allow users to reference groups, projects, issues, MRs, commits they have access to.

v 7.9.3
  - Contains no changes

v 7.9.2
  - Contains no changes

v 7.9.1
  - Include missing events and fix save functionality in admin service template settings form (Stan Hu)
  - Fix "Import projects from" button to show the correct instructions (Stan Hu)
  - Fix OAuth2 issue importing a new project from GitHub and GitLab (Stan Hu)
  - Fix for LDAP with commas in DN
  - Fix missing events and in admin Slack service template settings form (Stan Hu)
  - Don't show commit comment button when user is not signed in.
  - Downgrade gemnasium-gitlab-service gem

v 7.9.0
  - Add HipChat integration documentation (Stan Hu)
  - Update documentation for object_kind field in Webhook push and tag push Webhooks (Stan Hu)
  - Fix broken email images (Hannes Rosenögger)
  - Automatically config git if user forgot, where possible (Zeger-Jan van de Weg)
  - Fix mass SQL statements on initial push (Hannes Rosenögger)
  - Add tag push notifications and normalize HipChat and Slack messages to be consistent (Stan Hu)
  - Add comment notification events to HipChat and Slack services (Stan Hu)
  - Add issue and merge request events to HipChat and Slack services (Stan Hu)
  - Fix merge request URL passed to Webhooks. (Stan Hu)
  - Fix bug that caused a server error when editing a comment to "+1" or "-1" (Stan Hu)
  - Fix code preview theme setting for comments, issues, merge requests, and snippets (Stan Hu)
  - Move labels/milestones tabs to sidebar
  - Upgrade Rails gem to version 4.1.9.
  - Improve error messages for file edit failures
  - Improve UI for commits, issues and merge request lists
  - Fix commit comments on first line of diff not rendering in Merge Request Discussion view.
  - Allow admins to override restricted project visibility settings.
  - Move restricted visibility settings from gitlab.yml into the web UI.
  - Improve trigger merge request hook when source project branch has been updated (Kirill Zaitsev)
  - Save web edit in new branch
  - Fix ordering of imported but unchanged projects (Marco Wessel)
  - Mobile UI improvements: make aside content expandable
  - Expose avatar_url in projects API
  - Fix checkbox alignment on the application settings page.
  - Generalize image upload in drag and drop in markdown to all files (Hannes Rosenögger)
  - Fix mass-unassignment of issues (Robert Speicher)
  - Fix hidden diff comments in merge request discussion view
  - Allow user confirmation to be skipped for new users via API
  - Add a service to send updates to an Irker gateway (Romain Coltel)
  - Add brakeman (security scanner for Ruby on Rails)
  - Slack username and channel options
  - Add grouped milestones from all projects to dashboard.
  - Web hook sends pusher email as well as commiter
  - Add Bitbucket omniauth provider.
  - Add Bitbucket importer.
  - Support referencing issues to a project whose name starts with a digit
  - Condense commits already in target branch when updating merge request source branch.
  - Send notifications and leave system comments when bulk updating issues.
  - Automatically link commit ranges to compare page: sha1...sha4 or sha1..sha4 (includes sha1 in comparison)
  - Move groups page from profile to dashboard
  - Starred projects page at dashboard
  - Blocking user does not remove him/her from project/groups but show blocked label
  - Change subject of EmailsOnPush emails to include namespace, project and branch.
  - Change subject of EmailsOnPush emails to include first commit message when multiple were pushed.
  - Remove confusing footer from EmailsOnPush mail body.
  - Add list of changed files to EmailsOnPush emails.
  - Add option to send EmailsOnPush emails from committer email if domain matches.
  - Add option to disable code diffs in EmailOnPush emails.
  - Wrap commit message in EmailsOnPush email.
  - Send EmailsOnPush emails when deleting commits using force push.
  - Fix EmailsOnPush email comparison link to include first commit.
  - Fix highliht of selected lines in file
  - Reject access to group/project avatar if the user doesn't have access.
  - Add database migration to clean group duplicates with same path and name (Make sure you have a backup before update)
  - Add GitLab active users count to rake gitlab:check
  - Starred projects page at dashboard
  - Make email display name configurable
  - Improve json validation in hook data
  - Use Emoji One
  - Updated emoji help documentation to properly reference EmojiOne.
  - Fix missing GitHub organisation repositories on import page.
  - Added blue theme
  - Remove annoying notice messages when create/update merge request
  - Allow smb:// links in Markdown text.
  - Filter merge request by title or description at Merge Requests page
  - Block user if he/she was blocked in Active Directory
  - Fix import pages not working after first load.
  - Use custom LDAP label in LDAP signin form.
  - Execute hooks and services when branch or tag is created or deleted through web interface.
  - Block and unblock user if he/she was blocked/unblocked in Active Directory
  - Raise recommended number of unicorn workers from 2 to 3
  - Use same layout and interactivity for project members as group members.
  - Prevent gitlab-shell character encoding issues by receiving its changes as raw data.
  - Ability to unsubscribe/subscribe to issue or merge request
  - Delete deploy key when last connection to a project is destroyed.
  - Fix invalid Atom feeds when using emoji, horizontal rules, or images (Christian Walther)
  - Backup of repositories with tar instead of git bundle (only now are git-annex files included in the backup)
  - Add canceled status for CI
  - Send EmailsOnPush email when branch or tag is created or deleted.
  - Faster merge request processing for large repository
  - Prevent doubling AJAX request with each commit visit via Turbolink
  - Prevent unnecessary doubling of js events on import pages and user calendar

v 7.8.4
  - Fix issue_tracker_id substitution in custom issue trackers
  - Fix path and name duplication in namespaces

v 7.8.3
  - Bump version of gitlab_git fixing annotated tags without message

v 7.8.2
  - Fix service migration issue when upgrading from versions prior to 7.3
  - Fix setting of the default use project limit via admin UI
  - Fix showing of already imported projects for GitLab and Gitorious importers
  - Fix response of push to repository to return "Not found" if user doesn't have access
  - Fix check if user is allowed to view the file attachment
  - Fix import check for case sensetive namespaces
  - Increase timeout for Git-over-HTTP requests to 1 hour since large pulls/pushes can take a long time.
  - Properly handle autosave local storage exceptions.
  - Escape wildcards when searching LDAP by username.

v 7.8.1
  - Fix run of custom post receive hooks
  - Fix migration that caused issues when upgrading to version 7.8 from versions prior to 7.3
  - Fix the warning for LDAP users about need to set password
  - Fix avatars which were not shown for non logged in users
  - Fix urls for the issues when relative url was enabled

v 7.8.0
  - Fix access control and protection against XSS for note attachments and other uploads.
  - Replace highlight.js with rouge-fork rugments (Stefan Tatschner)
  - Make project search case insensitive (Hannes Rosenögger)
  - Include issue/mr participants in list of recipients for reassign/close/reopen emails
  - Expose description in groups API
  - Better UI for project services page
  - Cleaner UI for web editor
  - Add diff syntax highlighting in email-on-push service notifications (Hannes Rosenögger)
  - Add API endpoint to fetch all changes on a MergeRequest (Jeroen van Baarsen)
  - View note image attachments in new tab when clicked instead of downloading them
  - Improve sorting logic in UI and API. Explicitly define what sorting method is used by default
  - Fix overflow at sidebar when have several items
  - Add notes for label changes in issue and merge requests
  - Show tags in commit view (Hannes Rosenögger)
  - Only count a user's vote once on a merge request or issue (Michael Clarke)
  - Increase font size when browse source files and diffs
  - Service Templates now let you set default values for all services
  - Create new file in empty repository using GitLab UI
  - Ability to clone project using oauth2 token
  - Upgrade Sidekiq gem to version 3.3.0
  - Stop git zombie creation during force push check
  - Show success/error messages for test setting button in services
  - Added Rubocop for code style checks
  - Fix commits pagination
  - Async load a branch information at the commit page
  - Disable blacklist validation for project names
  - Allow configuring protection of the default branch upon first push (Marco Wessel)
  - Add gitlab.com importer
  - Add an ability to login with gitlab.com
  - Add a commit calendar to the user profile (Hannes Rosenögger)
  - Submit comment on command-enter
  - Notify all members of a group when that group is mentioned in a comment, for example: `@gitlab-org` or `@sales`.
  - Extend issue clossing pattern to include "Resolve", "Resolves", "Resolved", "Resolving" and "Close" (Julien Bianchi and Hannes Rosenögger)
  - Fix long broadcast message cut-off on left sidebar (Visay Keo)
  - Add Project Avatars (Steven Thonus and Hannes Rosenögger)
  - Password reset token validity increased from 2 hours to 2 days since it is also send on account creation.
  - Edit group members via API
  - Enable raw image paste from clipboard, currently Chrome only (Marco Cyriacks)
  - Add action property to merge request hook (Julien Bianchi)
  - Remove duplicates from group milestone participants list.
  - Add a new API function that retrieves all issues assigned to a single milestone (Justin Whear and Hannes Rosenögger)
  - API: Access groups with their path (Julien Bianchi)
  - Added link to milestone and keeping resource context on smaller viewports for issues and merge requests (Jason Blanchard)
  - Allow notification email to be set separately from primary email.
  - API: Add support for editing an existing project (Mika Mäenpää and Hannes Rosenögger)
  - Don't have Markdown preview fail for long comments/wiki pages.
  - When test web hook - show error message instead of 500 error page if connection to hook url was reset
  - Added support for firing system hooks on group create/destroy and adding/removing users to group (Boyan Tabakov)
  - Added persistent collapse button for left side nav bar (Jason Blanchard)
  - Prevent losing unsaved comments by automatically restoring them when comment page is loaded again.
  - Don't allow page to be scaled on mobile.
  - Clean the username acquired from OAuth/LDAP so it doesn't fail username validation and block signing up.
  - Show assignees in merge request index page (Kelvin Mutuma)
  - Link head panel titles to relevant root page.
  - Allow users that signed up via OAuth to set their password in order to use Git over HTTP(S).
  - Show users button to share their newly created public or internal projects on twitter
  - Add quick help links to the GitLab pricing and feature comparison pages.
  - Fix duplicate authorized applications in user profile and incorrect application client count in admin area.
  - Make sure Markdown previews always use the same styling as the eventual destination.
  - Remove deprecated Group#owner_id from API
  - Show projects user contributed to on user page. Show stars near project on user page.
  - Improve database performance for GitLab
  - Add Asana service (Jeremy Benoist)
  - Improve project web hooks with extra data

v 7.7.2
  - Update GitLab Shell to version 2.4.2 that fixes a bug when developers can push to protected branch
  - Fix issue when LDAP user can't login with existing GitLab account

v 7.7.1
  - Improve mention autocomplete performance
  - Show setup instructions for GitHub import if disabled
  - Allow use http for OAuth applications

v 7.7.0
  - Import from GitHub.com feature
  - Add Jetbrains Teamcity CI service (Jason Lippert)
  - Mention notification level
  - Markdown preview in wiki (Yuriy Glukhov)
  - Raise group avatar filesize limit to 200kb
  - OAuth applications feature
  - Show user SSH keys in admin area
  - Developer can push to protected branches option
  - Set project path instead of project name in create form
  - Block Git HTTP access after 10 failed authentication attempts
  - Updates to the messages returned by API (sponsored by O'Reilly Media)
  - New UI layout with side navigation
  - Add alert message in case of outdated browser (IE < 10)
  - Added API support for sorting projects
  - Update gitlab_git to version 7.0.0.rc14
  - Add API project search filter option for authorized projects
  - Fix File blame not respecting branch selection
  - Change some of application settings on fly in admin area UI
  - Redesign signin/signup pages
  - Close standard input in Gitlab::Popen.popen
  - Trigger GitLab CI when push tags
  - When accept merge request - do merge using sidaekiq job
  - Enable web signups by default
  - Fixes for diff comments: drag-n-drop images, selecting images
  - Fixes for edit comments: drag-n-drop images, preview mode, selecting images, save & update
  - Remove password strength indicator



v 7.6.0
  - Fork repository to groups
  - New rugged version
  - Add CRON=1 backup setting for quiet backups
  - Fix failing wiki restore
  - Add optional Sidekiq MemoryKiller middleware (enabled via SIDEKIQ_MAX_RSS env variable)
  - Monokai highlighting style now more faithful to original design (Mark Riedesel)
  - Create project with repository in synchrony
  - Added ability to create empty repo or import existing one if project does not have repository
  - Reactivate highlight.js language autodetection
  - Mobile UI improvements
  - Change maximum avatar file size from 100KB to 200KB
  - Strict validation for snippet file names
  - Enable Markdown preview for issues, merge requests, milestones, and notes (Vinnie Okada)
  - In the docker directory is a container template based on the Omnibus packages.
  - Update Sidekiq to version 2.17.8
  - Add author filter to project issues and merge requests pages
  - Atom feed for user activity
  - Support multiple omniauth providers for the same user
  - Rendering cross reference in issue title and tooltip for merge request
  - Show username in comments
  - Possibility to create Milestones or Labels when Issues are disabled
  - Fix bug with showing gpg signature in tag

v 7.5.3
  - Bump gitlab_git to 7.0.0.rc12 (includes Rugged 0.21.2)

v 7.5.2
  - Don't log Sidekiq arguments by default
  - Fix restore of wiki repositories from backups

v 7.5.1
  - Add missing timestamps to 'members' table

v 7.5.0
  - API: Add support for Hipchat (Kevin Houdebert)
  - Add time zone configuration in gitlab.yml (Sullivan Senechal)
  - Fix LDAP authentication for Git HTTP access
  - Run 'GC.start' after every EmailsOnPushWorker job
  - Fix LDAP config lookup for provider 'ldap'
  - Drop all sequences during Postgres database restore
  - Project title links to project homepage (Ben Bodenmiller)
  - Add Atlassian Bamboo CI service (Drew Blessing)
  - Mentioned @user will receive email even if he is not participating in issue or commit
  - Session API: Use case-insensitive authentication like in UI (Andrey Krivko)
  - Tie up loose ends with annotated tags: API & UI (Sean Edge)
  - Return valid json for deleting branch via API (sponsored by O'Reilly Media)
  - Expose username in project events API (sponsored by O'Reilly Media)
  - Adds comments to commits in the API
  - Performance improvements
  - Fix post-receive issue for projects with deleted forks
  - New gitlab-shell version with custom hooks support
  - Improve code
  - GitLab CI 5.2+ support (does not support older versions)
  - Fixed bug when you can not push commits starting with 000000 to protected branches
  - Added a password strength indicator
  - Change project name and path in one form
  - Display renamed files in diff views (Vinnie Okada)
  - Fix raw view for public snippets
  - Use secret token with GitLab internal API.
  - Add missing timestamps to 'members' table

v 7.4.5
  - Bump gitlab_git to 7.0.0.rc12 (includes Rugged 0.21.2)

v 7.4.4
  - No changes

v 7.4.3
  - Fix raw snippets view
  - Fix security issue for member api
  - Fix buildbox integration

v 7.4.2
  - Fix internal snippet exposing for unauthenticated users

v 7.4.1
  - Fix LDAP authentication for Git HTTP access
  - Fix LDAP config lookup for provider 'ldap'
  - Fix public snippets
  - Fix 500 error on projects with nested submodules

v 7.4.0
  - Refactored membership logic
  - Improve error reporting on users API (Julien Bianchi)
  - Refactor test coverage tools usage. Use SIMPLECOV=true to generate it locally
  - Default branch is protected by default
  - Increase unicorn timeout to 60 seconds
  - Sort search autocomplete projects by stars count so most popular go first
  - Add README to tab on project show page
  - Do not delete tmp/repositories itself during clean-up, only its contents
  - Support for backup uploads to remote storage
  - Prevent notes polling when there are not notes
  - Internal ForkService: Prepare support for fork to a given namespace
  - API: Add support for forking a project via the API (Bernhard Kaindl)
  - API: filter project issues by milestone (Julien Bianchi)
  - Fail harder in the backup script
  - Changes to Slack service structure, only webhook url needed
  - Zen mode for wiki and milestones (Robert Schilling)
  - Move Emoji parsing to html-pipeline-gitlab (Robert Schilling)
  - Font Awesome 4.2 integration (Sullivan Senechal)
  - Add Pushover service integration (Sullivan Senechal)
  - Add select field type for services options (Sullivan Senechal)
  - Add cross-project references to the Markdown parser (Vinnie Okada)
  - Add task lists to issue and merge request descriptions (Vinnie Okada)
  - Snippets can be public, internal or private
  - Improve danger zone: ask project path to confirm data-loss action
  - Raise exception on forgery
  - Show build coverage in Merge Requests (requires GitLab CI v5.1)
  - New milestone and label links on issue edit form
  - Improved repository graphs
  - Improve event note display in dashboard and project activity views (Vinnie Okada)
  - Add users sorting to admin area
  - UI improvements
  - Fix ambiguous sha problem with mentioned commit
  - Fixed bug with apostrophe when at mentioning users
  - Add active directory ldap option
  - Developers can push to wiki repo. Protected branches does not affect wiki repo any more
  - Faster rev list
  - Fix branch removal

v 7.3.2
  - Fix creating new file via web editor
  - Use gitlab-shell v2.0.1

v 7.3.1
  - Fix ref parsing in Gitlab::GitAccess
  - Fix error 500 when viewing diff on a file with changed permissions
  - Fix adding comments to MR when source branch is master
  - Fix error 500 when searching description contains relative link

v 7.3.0
  - Always set the 'origin' remote in satellite actions
  - Write authorized_keys in tmp/ during tests
  - Use sockets to connect to Redis
  - Add dormant New Relic gem (can be enabled via environment variables)
  - Expire Rack sessions after 1 week
  - Cleaner signin/signup pages
  - Improved comments UI
  - Better search with filtering, pagination etc
  - Added a checkbox to toggle line wrapping in diff (Yuriy Glukhov)
  - Prevent project stars duplication when fork project
  - Use the default Unicorn socket backlog value of 1024
  - Support Unix domain sockets for Redis
  - Store session Redis keys in 'session:gitlab:' namespace
  - Deprecate LDAP account takeover based on partial LDAP email / GitLab username match
  - Use /bin/sh instead of Bash in bin/web, bin/background_jobs (Pavel Novitskiy)
  - Keyboard shortcuts for productivity (Robert Schilling)
  - API: filter issues by state (Julien Bianchi)
  - API: filter issues by labels (Julien Bianchi)
  - Add system hook for ssh key changes
  - Add blob permalink link (Ciro Santilli)
  - Create annotated tags through UI and API (Sean Edge)
  - Snippets search (Charles Bushong)
  - Comment new push to existing MR
  - Add 'ci' to the blacklist of forbidden names
  - Improve text filtering on issues page
  - Comment & Close button
  - Process git push --all much faster
  - Don't allow edit of system notes
  - Project wiki search (Ralf Seidler)
  - Enabled Shibboleth authentication support (Matus Banas)
  - Zen mode (fullscreen) for issues/MR/notes (Robert Schilling)
  - Add ability to configure webhook timeout via gitlab.yml (Wes Gurney)
  - Sort project merge requests in asc or desc order for updated_at or created_at field (sponsored by O'Reilly Media)
  - Add Redis socket support to 'rake gitlab:shell:install'

v 7.2.1
  - Delete orphaned labels during label migration (James Brooks)
  - Security: prevent XSS with stricter MIME types for raw repo files

v 7.2.0
  - Explore page
  - Add project stars (Ciro Santilli)
  - Log Sidekiq arguments
  - Better labels: colors, ability to rename and remove
  - Improve the way merge request collects diffs
  - Improve compare page for large diffs
  - Expose the full commit message via API
  - Fix 500 error on repository rename
  - Fix bug when MR download patch return invalid diff
  - Test gitlab-shell integration
  - Repository import timeout increased from 2 to 4 minutes allowing larger repos to be imported
  - API for labels (Robert Schilling)
  - API: ability to set an import url when creating project for specific user

v 7.1.1
  - Fix cpu usage issue in Firefox
  - Fix redirect loop when changing password by new user
  - Fix 500 error on new merge request page

v 7.1.0
  - Remove observers
  - Improve MR discussions
  - Filter by description on Issues#index page
  - Fix bug with namespace select when create new project page
  - Show README link after description for non-master members
  - Add @all mention for comments
  - Dont show reply button if user is not signed in
  - Expose more information for issues with webhook
  - Add a mention of the merge request into the default merge request commit message
  - Improve code highlight, introduce support for more languages like Go, Clojure, Erlang etc
  - Fix concurrency issue in repository download
  - Dont allow repository name start with ?
  - Improve email threading (Pierre de La Morinerie)
  - Cleaner help page
  - Group milestones
  - Improved email notifications
  - Contributors API (sponsored by Mobbr)
  - Fix LDAP TLS authentication (Boris HUISGEN)
  - Show VERSION information on project sidebar
  - Improve branch removal logic when accept MR
  - Fix bug where comment form is spawned inside the Reply button
  - Remove Dir.chdir from Satellite#lock for thread-safety
  - Increased default git max_size value from 5MB to 20MB in gitlab.yml. Please update your configs!
  - Show error message in case of timeout in satellite when create MR
  - Show first 100 files for huge diff instead of hiding all
  - Change default admin email from admin@local.host to admin@example.com

v 7.0.0
  - The CPU no longer overheats when you hold down the spacebar
  - Improve edit file UI
  - Add ability to upload group avatar when create
  - Protected branch cannot be removed
  - Developers can remove normal branches with UI
  - Remove branch via API (sponsored by O'Reilly Media)
  - Move protected branches page to Project settings area
  - Redirect to Files view when create new branch via UI
  - Drag and drop upload of image in every markdown-area (Earle Randolph Bunao and Neil Francis Calabroso)
  - Refactor the markdown relative links processing
  - Make it easier to implement other CI services for GitLab
  - Group masters can create projects in group
  - Deprecate ruby 1.9.3 support
  - Only masters can rewrite/remove git tags
  - Add X-Frame-Options SAMEORIGIN to Nginx config so Sidekiq admin is visible
  - UI improvements
  - Case-insensetive search for issues
  - Update to rails 4.1
  - Improve performance of application for projects and groups with a lot of members
  - Formally support Ruby 2.1
  - Include Nginx gitlab-ssl config
  - Add manual language detection for highlight.js
  - Added example.com/:username routing
  - Show notice if your profile is public
  - UI improvements for mobile devices
  - Improve diff rendering performance
  - Drag-n-drop for issues and merge requests between states at milestone page
  - Fix '0 commits' message for huge repositories on project home page
  - Prevent 500 error page when visit commit page from large repo
  - Add notice about huge push over http to unicorn config
  - File action in satellites uses default 30 seconds timeout instead of old 10 seconds one
  - Overall performance improvements
  - Skip init script check on omnibus-gitlab
  - Be more selective when killing stray Sidekiqs
  - Check LDAP user filter during sign-in
  - Remove wall feature (no data loss - you can take it from database)
  - Dont expose user emails via API unless you are admin
  - Detect issues closed by Merge Request description
  - Better email subject lines from email on push service (Alex Elman)
  - Enable identicon for gravatar be default

v 6.9.2
  - Revert the commit that broke the LDAP user filter

v 6.9.1
  - Fix scroll to highlighted line
  - Fix the pagination on load for commits page

v 6.9.0
  - Store Rails cache data in the Redis `cache:gitlab` namespace
  - Adjust MySQL limits for existing installations
  - Add db index on project_id+iid column. This prevents duplicate on iid (During migration duplicates will be removed)
  - Markdown preview or diff during editing via web editor (Evgeniy Sokovikov)
  - Give the Rails cache its own Redis namespace
  - Add ability to set different ssh host, if different from http/https
  - Fix syntax highlighting for code comments blocks
  - Improve comments loading logic
  - Stop refreshing comments when the tab is hidden
  - Improve issue and merge request mobile UI (Drew Blessing)
  - Document how to convert a backup to PostgreSQL
  - Fix locale bug in backup manager
  - Fix can not automerge when MR description is too long
  - Fix wiki backup skip bug
  - Two Step MR creation process
  - Remove unwanted files from satellite working directory with git clean -fdx
  - Accept merge request via API (sponsored by O'Reilly Media)
  - Add more access checks during API calls
  - Block SSH access for 'disabled' Active Directory users
  - Labels for merge requests (Drew Blessing)
  - Threaded emails by setting a Message-ID (Philip Blatter)

v 6.8.0
  - Ability to at mention users that are participating in issue and merge req. discussion
  - Enabled GZip Compression for assets in example Nginx, make sure that Nginx is compiled with --with-http_gzip_static_module flag (this is default in Ubuntu)
  - Make user search case-insensitive (Christopher Arnold)
  - Remove omniauth-ldap nickname bug workaround
  - Drop all tables before restoring a Postgres backup
  - Make the repository downloads path configurable
  - Create branches via API (sponsored by O'Reilly Media)
  - Changed permission of gitlab-satellites directory not to be world accessible
  - Protected branch does not allow force push
  - Fix popen bug in `rake gitlab:satellites:create`
  - Disable connection reaping for MySQL
  - Allow oauth signup without email for twitter and github
  - Fix faulty namespace names that caused 500 on user creation
  - Option to disable standard login
  - Clean old created archives from repository downloads directory
  - Fix download link for huge MR diffs
  - Expose event and mergerequest timestamps in API
  - Fix emails on push service when only one commit is pushed

v 6.7.3
  - Fix the merge notification email not being sent (Pierre de La Morinerie)
  - Drop all tables before restoring a Postgres backup
  - Remove yanked modernizr gem

v 6.7.2
  - Fix upgrader script

v 6.7.1
  - Fix GitLab CI integration

v 6.7.0
  - Increased the example Nginx client_max_body_size from 5MB to 20MB, consider updating it manually on existing installations
  - Add support for Gemnasium as a Project Service (Olivier Gonzalez)
  - Add edit file button to MergeRequest diff
  - Public groups (Jason Hollingsworth)
  - Cleaner headers in Notification Emails (Pierre de La Morinerie)
  - Blob and tree gfm links to anchors work
  - Piwik Integration (Sebastian Winkler)
  - Show contribution guide link for new issue form (Jeroen van Baarsen)
  - Fix CI status for merge requests from fork
  - Added option to remove issue assignee on project issue page and issue edit page (Jason Blanchard)
  - New page load indicator that includes a spinner that scrolls with the page
  - Converted all the help sections into markdown
  - LDAP user filters
  - Streamline the content of notification emails (Pierre de La Morinerie)
  - Fixes a bug with group member administration (Matt DeTullio)
  - Sort tag names using VersionSorter (Robert Speicher)
  - Add GFM autocompletion for MergeRequests (Robert Speicher)
  - Add webhook when a new tag is pushed (Jeroen van Baarsen)
  - Add button for toggling inline comments in diff view
  - Add retry feature for repository import
  - Reuse the GitLab LDAP connection within each request
  - Changed markdown new line behaviour to conform to markdown standards
  - Fix global search
  - Faster authorized_keys rebuilding in `rake gitlab:shell:setup` (requires gitlab-shell 1.8.5)
  - Create and Update MR calls now support the description parameter (Greg Messner)
  - Markdown relative links in the wiki link to wiki pages, markdown relative links in repositories link to files in the repository
  - Added Slack service integration (Federico Ravasio)
  - Better API responses for access_levels (sponsored by O'Reilly Media)
  - Requires at least 2 unicorn workers
  - Requires gitlab-shell v1.9+
  - Replaced gemoji(due to closed licencing problem) with Phantom Open Emoji library(combined SIL Open Font License, MIT License and the CC 3.0 License)
  - Fix `/:username.keys` response content type (Dmitry Medvinsky)

v 6.6.5
  - Added option to remove issue assignee on project issue page and issue edit page (Jason Blanchard)
  - Hide mr close button for comment form if merge request was closed or inline comment
  - Adds ability to reopen closed merge request

v 6.6.4
  - Add missing html escape for highlighted code blocks in comments, issues

v 6.6.3
  - Fix 500 error when edit yourself from admin area
  - Hide private groups for public profiles

v 6.6.2
  - Fix 500 error on branch/tag create or remove via UI

v 6.6.1
  - Fix 500 error on files tab if submodules presents

v 6.6.0
  - Retrieving user ssh keys publically(github style): http://__HOST__/__USERNAME__.keys
  - Permissions: Developer now can manage issue tracker (modify any issue)
  - Improve Code Compare page performance
  - Group avatar
  - Pygments.rb replaced with highlight.js
  - Improve Merge request diff store logic
  - Improve render performnace for MR show page
  - Fixed Assembla hardcoded project name
  - Jira integration documentation
  - Refactored app/services
  - Remove snippet expiration
  - Mobile UI improvements (Drew Blessing)
  - Fix block/remove UI for admin::users#show page
  - Show users' group membership on users' activity page (Robert Djurasaj)
  - User pages are visible without login if user is authorized to a public project
  - Markdown rendered headers have id derived from their name and link to their id
  - Improve application to work faster with large groups (100+ members)
  - Multiple emails per user
  - Show last commit for file when view file source
  - Restyle Issue#show page and MR#show page
  - Ability to filter by multiple labels for Issues page
  - Rails version to 4.0.3
  - Fixed attachment identifier displaying underneath note text (Jason Blanchard)

v 6.5.1
  - Fix branch selectbox when create merge request from fork

v 6.5.0
  - Dropdown menus on issue#show page for assignee and milestone (Jason Blanchard)
  - Add color custimization and previewing to broadcast messages
  - Fixed notes anchors
  - Load new comments in issues dynamically
  - Added sort options to Public page
  - New filters (assigned/authored/all) for Dashboard#issues/merge_requests (sponsored by Say Media)
  - Add project visibility icons to dashboard
  - Enable secure cookies if https used
  - Protect users/confirmation with rack_attack
  - Default HTTP headers to protect against MIME-sniffing, force https if enabled
  - Bootstrap 3 with responsive UI
  - New repository download formats: tar.bz2, zip, tar (Jason Hollingsworth)
  - Restyled accept widgets for MR
  - SCSS refactored
  - Use jquery timeago plugin
  - Fix 500 error for rdoc files
  - Ability to customize merge commit message (sponsored by Say Media)
  - Search autocomplete via ajax
  - Add website url to user profile
  - Files API supports base64 encoded content (sponsored by O'Reilly Media)
  - Added support for Go's repository retrieval (Bruno Albuquerque)

v6.4.3
  - Don't use unicorn worker killer if PhusionPassenger is defined

v6.4.2
  - Fixed wrong behaviour of script/upgrade.rb

v6.4.1
  - Fixed bug with repository rename
  - Fixed bug with project transfer

v 6.4.0
  - Added sorting to project issues page (Jason Blanchard)
  - Assembla integration (Carlos Paramio)
  - Fixed another 500 error with submodules
  - UI: More compact issues page
  - Minimal password length increased to 8 symbols
  - Side-by-side diff view (Steven Thonus)
  - Internal projects (Jason Hollingsworth)
  - Allow removal of avatar (Drew Blessing)
  - Project web hooks now support issues and merge request events
  - Visiting project page while not logged in will redirect to sign-in instead of 404 (Jason Hollingsworth)
  - Expire event cache on avatar creation/removal (Drew Blessing)
  - Archiving old projects (Steven Thonus)
  - Rails 4
  - Add time ago tooltips to show actual date/time
  - UI: Fixed UI for admin system hooks
  - Ruby script for easier GitLab upgrade
  - Do not remove Merge requests if fork project was removed
  - Improve sign-in/signup UX
  - Add resend confirmation link to sign-in page
  - Set noreply@HOSTNAME for reply_to field in all emails
  - Show GitLab API version on Admin#dashboard
  - API Cross-origin resource sharing
  - Show READMe link at project home page
  - Show repo size for projects in Admin area

v 6.3.0
  - API for adding gitlab-ci service
  - Init script now waits for pids to appear after (re)starting before reporting status (Rovanion Luckey)
  - Restyle project home page
  - Grammar fixes
  - Show branches list (which branches contains commit) on commit page (Andrew Kumanyaev)
  - Security improvements
  - Added support for GitLab CI 4.0
  - Fixed issue with 500 error when group did not exist
  - Ability to leave project
  - You can create file in repo using UI
  - You can remove file from repo using UI
  - API: dropped default_branch attribute from project during creation
  - Project default_branch is not stored in db any more. It takes from repo now.
  - Admin broadcast messages
  - UI improvements
  - Dont show last push widget if user removed this branch
  - Fix 500 error for repos with newline in file name
  - Extended html titles
  - API: create/update/delete repo files
  - Admin can transfer project to any namespace
  - API: projects/all for admin users
  - Fix recent branches order

v 6.2.4
  - Security: Cast API private_token to string (CVE-2013-4580)
  - Security: Require gitlab-shell 1.7.8 (CVE-2013-4581, CVE-2013-4582, CVE-2013-4583)
  - Fix for Git SSH access for LDAP users

v 6.2.3
  - Security: More protection against CVE-2013-4489
  - Security: Require gitlab-shell 1.7.4 (CVE-2013-4490, CVE-2013-4546)
  - Fix sidekiq rake tasks

v 6.2.2
  - Security: Update gitlab_git (CVE-2013-4489)

v 6.2.1
  - Security: Fix issue with generated passwords for new users

v 6.2.0
  - Public project pages are now visible to everyone (files, issues, wik, etc.)
    THIS MEANS YOUR ISSUES AND WIKI FOR PUBLIC PROJECTS ARE PUBLICLY VISIBLE AFTER THE UPGRADE
  - Add group access to permissions page
  - Require current password to change one
  - Group owner or admin can remove other group owners
  - Remove group transfer since we have multiple owners
  - Respect authorization in Repository API
  - Improve UI for Project#files page
  - Add more security specs
  - Added search for projects by name to api (Izaak Alpert)
  - Make default user theme configurable (Izaak Alpert)
  - Update logic for validates_merge_request for tree of MR (Andrew Kumanyaev)
  - Rake tasks for web hooks management (Jonhnny Weslley)
  - Extended User API to expose admin and can_create_group for user creation/updating (Boyan Tabakov)
  - API: Remove group
  - API: Remove project
  - Avatar upload on profile page with a maximum of 100KB (Steven Thonus)
  - Store the sessions in Redis instead of the cookie store
  - Fixed relative links in markdown
  - User must confirm their email if signup enabled
  - User must confirm changed email

v 6.1.0
  - Project specific IDs for issues, mr, milestones
    Above items will get a new id and for example all bookmarked issue urls will change.
    Old issue urls are redirected to the new one if the issue id is too high for an internal id.
  - Description field added to Merge Request
  - API: Sudo api calls (Izaak Alpert)
  - API: Group membership api (Izaak Alpert)
  - Improved commit diff
  - Improved large commit handling (Boyan Tabakov)
  - Rewrite: Init script now less prone to errors and keeps better track of the service (Rovanion Luckey)
  - Link issues, merge requests, and commits when they reference each other with GFM (Ash Wilson)
  - Close issues automatically when pushing commits with a special message
  - Improve user removal from admin area
  - Invalidate events cache when project was moved
  - Remove deprecated classes and rake tasks
  - Add event filter for group and project show pages
  - Add links to create branch/tag from project home page
  - Add public-project? checkbox to new-project view
  - Improved compare page. Added link to proceed into Merge Request
  - Send an email to a user when they are added to group
  - New landing page when you have 0 projects

v 6.0.0
  - Feature: Replace teams with group membership
    We introduce group membership in 6.0 as a replacement for teams.
    The old combination of groups and teams was confusing for a lot of people.
    And when the members of a team where changed this wasn't reflected in the project permissions.
    In GitLab 6.0 you will be able to add members to a group with a permission level for each member.
    These group members will have access to the projects in that group.
    Any changes to group members will immediately be reflected in the project permissions.
    You can even have multiple owners for a group, greatly simplifying administration.
  - Feature: Ability to have multiple owners for group
  - Feature: Merge Requests between fork and project (Izaak Alpert)
  - Feature: Generate fingerprint for ssh keys
  - Feature: Ability to create and remove branches with UI
  - Feature: Ability to create and remove git tags with UI
  - Feature: Groups page in profile. You can leave group there
  - API: Allow login with LDAP credentials
  - Redesign: project settings navigation
  - Redesign: snippets area
  - Redesign: ssh keys page
  - Redesign: buttons, blocks and other ui elements
  - Add comment title to rss feed
  - You can use arrows to navigate at tree view
  - Add project filter on dashboard
  - Cache project graph
  - Drop support of root namespaces
  - Default theme is classic now
  - Cache result of methods like authorize_projects, project.team.members etc
  - Remove $.ready events
  - Fix onclick events being double binded
  - Add notification level to group membership
  - Move all project controllers/views under Projects:: module
  - Move all profile controllers/views under Profiles:: module
  - Apply user project limit only for personal projects
  - Unicorn is default web server again
  - Store satellites lock files inside satellites dir
  - Disabled threadsafety mode in rails
  - Fixed bug with loosing MR comments
  - Improved MR comments logic
  - Render readme file for projects in public area

v 5.4.2
  - Security: Cast API private_token to string (CVE-2013-4580)
  - Security: Require gitlab-shell 1.7.8 (CVE-2013-4581, CVE-2013-4582, CVE-2013-4583)

v 5.4.1
  - Security: Fixes for CVE-2013-4489
  - Security: Require gitlab-shell 1.7.4 (CVE-2013-4490, CVE-2013-4546)

v 5.4.0
  - Ability to edit own comments
  - Documentation improvements
  - Improve dashboard projects page
  - Fixed nav for empty repos
  - GitLab Markdown help page
  - Misspelling fixes
  - Added support of unicorn and fog gems
  - Added client list to API doc
  - Fix PostgreSQL database restoration problem
  - Increase snippet content column size
  - allow project import via git:// url
  - Show participants on issues, including mentions
  - Notify mentioned users with email

v 5.3.0
  - Refactored services
  - Campfire service added
  - HipChat service added
  - Fixed bug with LDAP + git over http
  - Fixed bug with google analytics code being ignored
  - Improve sign-in page if ldap enabled
  - Respect newlines in wall messages
  - Generate the Rails secret token on first run
  - Rename repo feature
  - Init.d: remove gitlab.socket on service start
  - Api: added teams api
  - Api: Prevent blob content being escaped
  - Api: Smart deploy key add behaviour
  - Api: projects/owned.json return user owned project
  - Fix bug with team assignation on project from #4109
  - Advanced snippets: public/private, project/personal (Andrew Kulakov)
  - Repository Graphs (Karlo Nicholas T. Soriano)
  - Fix dashboard lost if comment on commit
  - Update gitlab-grack. Fixes issue with --depth option
  - Fix project events duplicate on project page
  - Fix postgres error when displaying network graph.
  - Fix dashboard event filter when navigate via turbolinks
  - init.d: Ensure socket is removed before starting service
  - Admin area: Style teams:index, group:show pages
  - Own page for failed forking
  - Scrum view for milestone

v 5.2.0
  - Turbolinks
  - Git over http with ldap credentials
  - Diff with better colors and some spacing on the corners
  - Default values for project features
  - Fixed huge_commit view
  - Restyle project clone panel
  - Move Gitlab::Git code to gitlab_git gem
  - Move update docs in repo
  - Requires gitlab-shell v1.4.0
  - Fixed submodules listing under file tab
  - Fork feature (Angus MacArthur)
  - git version check in gitlab:check
  - Shared deploy keys feature
  - Ability to generate default labels set for issues
  - Improve gfm autocomplete (Harold Luo)
  - Added support for Google Analytics
  - Code search feature (Javier Castro)

v 5.1.0
  - You can login with email or username now
  - Corrected project transfer rollback when repository cannot be moved
  - Move both repo and wiki when project transfer requested
  - Admin area: project editing was removed from admin namespace
  - Access: admin user has now access to any project.
  - Notification settings
  - Gitlab::Git set of objects to abstract from grit library
  - Replace Unicorn web server with Puma
  - Backup/Restore refactored. Backup dump project wiki too now
  - Restyled Issues list. Show milestone version in issue row
  - Restyled Merge Request list
  - Backup now dump/restore uploads
  - Improved performance of dashboard (Andrew Kumanyaev)
  - File history now tracks renames (Akzhan Abdulin)
  - Drop wiki migration tools
  - Drop sqlite migration tools
  - project tagging
  - Paginate users in API
  - Restyled network graph (Hiroyuki Sato)

v 5.0.1
  - Fixed issue with gitlab-grit being overridden by grit

v 5.0.0
  - Replaced gitolite with gitlab-shell
  - Removed gitolite-related libraries
  - State machine added
  - Setup gitlab as git user
  - Internal API
  - Show team tab for empty projects
  - Import repository feature
  - Updated rails
  - Use lambda for scopes
  - Redesign admin area -> users
  - Redesign admin area -> user
  - Secure link to file attachments
  - Add validations for Group and Team names
  - Restyle team page for project
  - Update capybara, rspec-rails, poltergeist to recent versions
  - Wiki on git using Gollum
  - Added Solarized Dark theme for code review
  - Don't show user emails in autocomplete lists, profile pages
  - Added settings tab for group, team, project
  - Replace user popup with icons in header
  - Handle project moving with gitlab-shell
  - Added select2-rails for selectboxes with ajax data load
  - Fixed search field on projects page
  - Added teams to search autocomplete
  - Move groups and teams on dashboard sidebar to sub-tabs
  - API: improved return codes and docs. (Felix Gilcher, Sebastian Ziebell)
  - Redesign wall to be more like chat
  - Snippets, Wall features are disabled by default for new projects

v 4.2.0
  - Teams
  - User show page. Via /u/username
  - Show help contents on pages for better navigation
  - Async gitolite calls
  - added satellites logs
  - can_create_group, can_create_team booleans for User
  - Process web hooks async
  - GFM: Fix images escaped inside links
  - Network graph improved
  - Switchable branches for network graph
  - API: Groups
  - Fixed project download

v 4.1.0
  - Optional Sign-Up
  - Discussions
  - Satellites outside of tmp
  - Line numbers for blame
  - Project public mode
  - Public area with unauthorized access
  - Load dashboard events with ajax
  - remember dashboard filter in cookies
  - replace resque with sidekiq
  - fix routing issues
  - cleanup rake tasks
  - fix backup/restore
  - scss cleanup
  - show preview for note images
  - improved network-graph
  - get rid of app/roles/
  - added new classes Team, Repository
  - Reduce amount of gitolite calls
  - Ability to add user in all group projects
  - remove deprecated configs
  - replaced Korolev font with open font
  - restyled admin/dashboard page
  - restyled admin/projects page

v 4.0.0
  - Remove project code and path from API. Use id instead
  - Return valid cloneable url to repo for web hook
  - Fixed backup issue
  - Reorganized settings
  - Fixed commits compare
  - Refactored scss
  - Improve status checks
  - Validates presence of User#name
  - Fixed postgres support
  - Removed sqlite support
  - Modified post-receive hook
  - Milestones can be closed now
  - Show comment events on dashboard
  - Quick add team members via group#people page
  - [API] expose created date for hooks and SSH keys
  - [API] list, create issue notes
  - [API] list, create snippet notes
  - [API] list, create wall notes
  - Remove project code - use path instead
  - added username field to user
  - rake task to fill usernames based on emails create namespaces for users
  - STI Group < Namespace
  - Project has namespace_id
  - Projects with namespaces also namespaced in gitolite and stored in subdir
  - Moving project to group will move it under group namespace
  - Ability to move project from namespaces to another
  - Fixes commit patches getting escaped (see #2036)
  - Support diff and patch generation for commits and merge request
  - MergeReqest doesn't generate a temporary file for the patch any more
  - Update the UI to allow downloading Patch or Diff

v 3.1.0
  - Updated gems
  - Services: Gitlab CI integration
  - Events filter on dashboard
  - Own namespace for redis/resque
  - Optimized commit diff views
  - add alphabetical order for projects admin page
  - Improved web editor
  - Commit stats page
  - Documentation split and cleanup
  - Link to commit authors everywhere
  - Restyled milestones list
  - added Milestone to Merge Request
  - Restyled Top panel
  - Refactored Satellite Code
  - Added file line links
  - moved from capybara-webkit to poltergeist + phantomjs

v 3.0.3
  - Fixed bug with issues list in Chrome
  - New Feature: Import team from another project

v 3.0.2
  - Fixed gitlab:app:setup
  - Fixed application error on empty project in admin area
  - Restyled last push widget

v 3.0.1
  - Fixed git over http

v 3.0.0
  - Projects groups
  - Web Editor
  - Fixed bug with gitolite keys
  - UI improved
  - Increased performance of application
  - Show user avatar in last commit when browsing Files
  - Refactored Gitlab::Merge
  - Use Font Awesome for icons
  - Separate observing of Note and MergeRequests
  - Milestone "All Issues" filter
  - Fix issue close and reopen button text and styles
  - Fix forward/back while browsing Tree hierarchy
  - Show number of notes for commits and merge requests
  - Added support pg from box and update installation doc
  - Reject ssh keys that break gitolite
  - [API] list one project hook
  - [API] edit project hook
  - [API] list project snippets
  - [API] allow to authorize using private token in HTTP header
  - [API] add user creation

v 2.9.1
  - Fixed resque custom config init

v 2.9.0
  - fixed inline notes bugs
  - refactored rspecs
  - refactored gitolite backend
  - added factory_girl
  - restyled projects list on dashboard
  - ssh keys validation to prevent gitolite crash
  - send notifications if changed permission in project
  - scss refactoring. gitlab_bootstrap/ dir
  - fix git push http body bigger than 112k problem
  - list of labels  page under issues tab
  - API for milestones, keys
  - restyled buttons
  - OAuth
  - Comment order changed

v 2.8.1
  - ability to disable gravatars
  - improved MR diff logic
  - ssh key help page

v 2.8.0
  - Gitlab Flavored Markdown
  - Bulk issues update
  - Issues API
  - Cucumber coverage increased
  - Post-receive files fixed
  - UI improved
  - Application cleanup
  - more cucumber
  - capybara-webkit + headless

v 2.7.0
  - Issue Labels
  - Inline diff
  - Git HTTP
  - API
  - UI improved
  - System hooks
  - UI improved
  - Dashboard events endless scroll
  - Source performance increased

v 2.6.0
  - UI polished
  - Improved network graph + keyboard nav
  - Handle huge commits
  - Last Push widget
  - Bugfix
  - Better performance
  - Email in resque
  - Increased test coverage
  - Ability to remove branch with MR accept
  - a lot of code refactored

v 2.5.0
  - UI polished
  - Git blame for file
  - Bugfix
  - Email in resque
  - Better test coverage

v 2.4.0
  - Admin area stats page
  - Ability to block user
  - Simplified dashboard area
  - Improved admin area
  - Bootstrap 2.0
  - Responsive layout
  - Big commits handling
  - Performance improved
  - Milestones

v 2.3.1
  - Issues pagination
  - ssl fixes
  - Merge Request pagination

v 2.3.0
  - Dashboard r1
  - Search r1
  - Project page
  - Close merge request on push
  - Persist MR diff after merge
  - mysql support
  - Documentation

v 2.2.0
  - We’ve added support of LDAP auth
  - Improved permission logic (4 roles system)
  - Protected branches (now only masters can push to protected branches)
  - Usability improved
  - twitter bootstrap integrated
  - compare view between commits
  - wiki feature
  - now you can enable/disable issues, wiki, wall features per project
  - security fixes
  - improved code browsing (ajax branch switch etc)
  - improved per-line commenting
  - git submodules displayed
  - moved to rails 3.2
  - help section improved

v 2.1.0
  - Project tab r1
  - List branches/tags
  - per line comments
  - mass user import

v 2.0.0
  - gitolite as main git host system
  - merge requests
  - project/repo access
  - link to commit/issue feed
  - design tab
  - improved email notifications
  - restyled dashboard
  - bugfix

v 1.2.2
  - common config file gitlab.yml
  - issues restyle
  - snippets restyle
  - clickable news feed header on dashboard
  - bugfix

v 1.2.1
  - bugfix

v 1.2.0
  - new design
  - user dashboard
  - network graph
  - markdown support for comments
  - encoding issues
  - wall like twitter timeline

v 1.1.0
  - project dashboard
  - wall redesigned
  - feature: code snippets
  - fixed horizontal scroll on file preview
  - fixed app crash if commit message has invalid chars
  - bugfix & code cleaning

v 1.0.2
  - fixed bug with empty project
  - added adv validation for project path & code
  - feature: issues can be sortable
  - bugfix
  - username displayed on top panel

v 1.0.1
  - fixed: with invalid source code for commit
  - fixed: lose branch/tag selection when use tree navigation
  - when history clicked - display path
  - bug fix & code cleaning

v 1.0.0
  - bug fix
  - projects preview mode

v 0.9.6
  - css fix
  - new repo empty tree until restart server - fixed

v 0.9.4
  - security improved
  - authorization improved
  - html escaping
  - bug fix
  - increased test coverage
  - design improvements

v 0.9.1
  - increased test coverage
  - design improvements
  - new issue email notification
  - updated app name
  - issue redesigned
  - issue can be edit

v 0.8.0
  - syntax highlight for main file types
  - redesign
  - stability
  - security fixes
  - increased test coverage
  - email notification<|MERGE_RESOLUTION|>--- conflicted
+++ resolved
@@ -16,12 +16,10 @@
   - Set OmniAuth full_host parameter to ensure redirect URIs are correct (Stan Hu)
   - Expire Rails cache entries after two weeks to prevent endless Redis growth
   - Add support for destroying project milestones (Stan Hu)
-<<<<<<< HEAD
   - Add fetch command to the MR page.
   - Allow custom backup archive permissions
 
 v 7.13.0 (unreleased)
-=======
   - Add fetch command to the MR page
   - Fix bug causing Bitbucket importer to crash when OAuth application had been removed.
 
@@ -36,7 +34,6 @@
   - Fix bug causing "Remove source-branch" option not to work for merge requests from the same project.
 
 v 7.13.0
->>>>>>> 8bda4337
   - Remove repository graph log to fix slow cache updates after push event (Stan Hu)
   - Return comments in created order in merge request API (Stan Hu)
   - Only enable HSTS header for HTTPS and port 443 (Stan Hu)
