--- conflicted
+++ resolved
@@ -12,15 +12,12 @@
   - Display informative message when new milestone is created
   - Allow "NEWS" and "CHANGES" as alternative names for CHANGELOG. !3768 (Connor Shea)
   - Added button to toggle whitespaces changes on diff view
-<<<<<<< HEAD
   - Backport GitLab Enterprise support from EE
   - Files over 5MB can only be viewed in their raw form, files over 1MB without highlighting !3718
   - Add support for supressing text diffs using .gitattributes on the default branch (Matt Oakes)
   - Added multiple colors for labels in dropdowns when dups happen.
   - Improve description for the Two-factor Authentication sign-in screen. (Connor Shea)
-=======
   - API support for the 'since' and 'until' operators on commit requests (Paco Guzman)
->>>>>>> c4b9bd04
 
 v 8.7.3
   - Emails, Gitlab::Email::Message, Gitlab::Diff, and Premailer::Adapter::Nokogiri are now instrumented
