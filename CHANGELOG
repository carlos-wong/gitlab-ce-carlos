Please view this file on the master branch, on stable branches it's out of date.

v 8.10.0 (unreleased)
  - Fix commit builds API, return all builds for all pipelines for given commit. !4849
  - Replace Haml with Hamlit to make view rendering faster. !3666
  - Refactor repository paths handling to allow multiple git mount points
  - Add Application Setting to configure default Repository Path for new projects
  - Wrap code blocks on Activies and Todos page. !4783 (winniehell)
  - Align flash messages with left side of page content !4959 (winniehell)
  - Display last commit of deleted branch in push events !4699 (winniehell)
  - Add Sidekiq queue duration to transaction metrics.
  - Let Workhorse serve format-patch diffs
  - Make images fit to the size of the viewport !4810
  - Fix check for New Branch button on Issue page !4630 (winniehell)
  - Fix MR-auto-close text added to description. !4836
  - Fix pagination when sorting by columns with lots of ties (like priority)
  - Exclude email check from the standard health check
  - Fix changing issue state columns in milestone view
  - Add notification settings dropdown for groups
  - Fix user creation with stronger minimum password requirements !4054 (nathan-pmt)
  - PipelinesFinder uses git cache data
  - Check for conflicts with existing Project's wiki path when creating a new project.
  - Remove unused front-end variable -> default_issues_tracker
  - Add API endpoint for a group issues !4520 (mahcsig)
  - Add Bugzilla integration !4930 (iamtjg)
  - Allow [ci skip] to be in any case and allow [skip ci]. !4785 (simon_w)
<<<<<<< HEAD
  - Set import_url validation to be more strict

v 8.9.3 (unreleased)
=======
  - Add basic system information like memory and disk usage to the admin panel

v 8.9.4 (unreleased)
  - Fixes middle click and double request when navigating through the file browser  !4891
  - Add sub nav to file page view

v 8.9.3
  - Fix encrypted data backwards compatibility after upgrading attr_encrypted gem. !4963
  - Fix rendering of commit notes. !4953
  - Resolve "Pin should show up at 1280px min". !4947
  - Switched mobile button icons to ellipsis and angle. !4944
  - Correctly returns todo ID after creating todo. !4941
  - Better debugging for memory killer middleware. !4936
  - Remove duplicate new page btn from edit wiki. !4904
  - Use clock_gettime for all performance timestamps. !4899
  - Use memorized tags array when searching tags by name. !4859
  - Fixed avatar alignment in new MR view. !4901
  - Removed fade when filtering results. !4932
  - Fix missing avatar on system notes. !4954
  - Reduce overhead and optimize ProjectTeam#max_member_access performance. !4973
  - Use update_columns to by_pass all the dirty code on active_record. !4985
  - Decreased min width of screen to 1280px for pinned sidebar
>>>>>>> 1a68a0a6
  - Fix encrypted data backwards compatibility after upgrading attr_encrypted gem
  - Update mobile button icons to be more inline with typical UI paradigms

v 8.9.2
  - Fix visibility of snippets when searching.
  - Fix an information disclosure when requesting access to a group containing private projects.
  - Update omniauth-saml to 1.6.0 !4951

v 8.9.1
  - Refactor labels documentation. !3347
  - Eager load award emoji on notes. !4628
  - Fix some CI wording in documentation. !4660
  - Document `GIT_STRATEGY` and `GIT_DEPTH`. !4720
  - Add documentation for the export & import features. !4732
  - Add some docs for Docker Registry configuration. !4738
  - Ensure we don't send the "access request declined" email to access requesters on project deletion. !4744
  - Display group/project access requesters separately in the admin area. !4798
  - Add documentation and examples for configuring cloud storage for registry images. !4812
  - Clarifies documentation about artifact expiry. !4831
  - Fix the Network graph links. !4832
  - Fix MR-auto-close text added to description. !4836
  - Add documentation for award emoji now that comments can be awarded with emojis. !4839
  - Fix typo in export failure email. !4847
  - Fix header vertical centering. !4170
  - Fix subsequent SAML sign ins. !4718
  - Set button label when picking an option from status dropdown. !4771
  - Prevent invalid URLs from raising exceptions in WikiLink Filter. !4775
  - Handle external issues in IssueReferenceFilter. !4789
  - Support for rendering/redacting multiple documents. !4828
  - Update Todos documentation and screenshots to include new functionality. !4840
  - Hide nav arrows by default. !4843
  - Added bottom padding to label color suggestion link. !4845
  - Use jQuery objects in ref dropdown. !4850
  - Fix GitLab project import issues related to notes and builds. !4855
  - Restrict header logo to 36px so it doesn't overflow. !4861
  - Fix unwanted label unassignment. !4863
  - Fix mobile Safari bug where horizontal nav arrows would flicker on scroll. !4869
  - Restore old behavior around diff notes to outdated discussions. !4870
  - Fix merge requests project settings help link anchor. !4873
  - Fix 404 when accessing pipelines as guest user on public projects. !4881
  - Remove width restriction for logo on sign-in page. !4888
  - Bump gitlab_git to 10.2.3 to fix false truncated warnings with ISO-8559 files. !4884
  - Apply selected value as label. !4886
  - Fix temp file being deleted after the request while importing a GitLab project. !4894
  - Fix pagination when sorting by columns with lots of ties (like priority)
  - Implement Subresource Integrity for CSS and JavaScript assets. This prevents malicious assets from loading in the case of a CDN compromise.
  - Fix user creation with stronger minimum password requirements !4054 (nathan-pmt)
  - Fix a wrong MR status when merge_when_build_succeeds & project.only_allow_merge_if_build_succeeds are true. !4912
  - Add SMTP as default delivery method to match gitlab-org/omnibus-gitlab!826. !4915
  - Remove duplicate 'New Page' button on edit wiki page

v 8.9.0
v 8.9.0 (unreleased)
  - Fix group visibility form layout in application settings
  - Fix builds API response not including commit data
  - Fix error when CI job variables key specified but not defined
  - Fix pipeline status when there are no builds in pipeline
  - Fix Error 500 when using closes_issues API with an external issue tracker
  - Add more information into RSS feed for issues (Alexander Matyushentsev)
  - Bulk assign/unassign labels to issues.
  - Ability to prioritize labels !4009 / !3205 (Thijs Wouters)
  - Show Star and Fork buttons on mobile.
  - Performance improvements on RelativeLinkFilter
  - Fix endless redirections when accessing user OAuth applications when they are disabled
  - Allow enabling wiki page events from Webhook management UI
  - Bump rouge to 1.11.0
  - Fix issue with arrow keys not working in search autocomplete dropdown
  - Fix an issue where note polling stopped working if a window was in the
    background during a refresh.
  - Pre-processing Markdown now only happens when needed
  - Make EmailsOnPushWorker use Sidekiq mailers queue
  - Redesign all Devise emails. !4297
  - Don't show 'Leave Project' to group members
  - Fix wiki page events' webhook to point to the wiki repository
  - Add a border around images to differentiate them from the background.
  - Don't show tags for revert and cherry-pick operations
  - Show image ID on registry page
  - Fix issue todo not remove when leave project !4150 (Long Nguyen)
  - Allow customisable text on the 'nearly there' page after a user signs up
  - Bump recaptcha gem to 3.0.0 to remove deprecated stoken support
  - Fix SVG sanitizer to allow more elements
  - Allow forking projects with restricted visibility level
  - Added descriptions to notification settings dropdown
  - Improve note validation to prevent errors when creating invalid note via API
  - Reduce number of fog gem dependencies
  - Add number of merge requests for a given milestone to the milestones view.
  - Implement a fair usage of shared runners
  - Remove project notification settings associated with deleted projects
  - Fix 404 page when viewing TODOs that contain milestones or labels in different projects
  - Add a metric for the number of new Redis connections created by a transaction
  - Fix Error 500 when viewing a blob with binary characters after the 1024-byte mark
  - Redesign navigation for project pages
  - Fix images in sign-up confirmation email
  - Added shortcut 'y' for copying a files content hash URL #14470
  - Fix groups API to list only user's accessible projects
  - Fix horizontal scrollbar for long commit message.
  - GitLab Performance Monitoring now tracks the total method execution time and call count per method
  - Add Environments and Deployments
  - Redesign account and email confirmation emails
  - Don't fail builds for projects that are deleted
  - Support Docker Registry manifest v1
  - `git clone https://host/namespace/project` now works, in addition to using the `.git` suffix
  - Bump nokogiri to 1.6.8
  - Use gitlab-shell v3.0.0
  - Fixed alignment of download dropdown in merge requests
  - Upgrade to jQuery 2
  - Adds selected branch name to the dropdown toggle
  - Add API endpoint for Sidekiq Metrics !4653
  - Refactoring Award Emoji with API support for Issues and MergeRequests
  - Use Knapsack to evenly distribute tests across multiple nodes
  - Add `sha` parameter to MR merge API, to ensure only reviewed changes are merged
  - Don't allow MRs to be merged when commits were added since the last review / page load
  - Add DB index on users.state
  - Limit email on push diff size to 30 files / 150 KB
  - Add rake task 'gitlab:db:configure' for conditionally seeding or migrating the database
  - Changed the Slack build message to use the singular duration if necessary (Aran Koning)
  - Fix race condition on merge when build succeeds
  - Links from a wiki page to other wiki pages should be rewritten as expected
  - Add option to project to only allow merge requests to be merged if the build succeeds (Rui Santos)
  - Added navigation shortcuts to the project pipelines, milestones, builds and forks page. !4393
  - Fix issues filter when ordering by milestone
  - Disable SAML account unlink feature
  - Added artifacts:when to .gitlab-ci.yml - this requires GitLab Runner 1.3
  - Bamboo Service: Fix missing credentials & URL handling when base URL contains a path (Benjamin Schmid)
  - TeamCity Service: Fix URL handling when base URL contains a path
  - Todos will display target state if issuable target is 'Closed' or 'Merged'
  - Validate only and except regexp
  - Fix bug when sorting issues by milestone due date and filtering by two or more labels
  - POST to API /projects/:id/runners/:runner_id would give 409 if the runner was already enabled for this project
  - Add support for using Yubikeys (U2F) for two-factor authentication
  - Link to blank group icon doesn't throw a 404 anymore
  - Remove 'main language' feature
  - Toggle whitespace button now available for compare branches diffs #17881
  - Pipelines can be canceled only when there are running builds
  - Allow authentication using personal access tokens
  - Use downcased path to container repository as this is expected path by Docker
  - Allow to use CI token to fetch LFS objects
  - Custom notification settings
  - Projects pending deletion will render a 404 page
  - Measure queue duration between gitlab-workhorse and Rails
  - Added Gfm autocomplete for labels
  - Added edit note 'up' shortcut documentation to the help panel and docs screenshot #18114
  - Make Omniauth providers specs to not modify global configuration
  - Remove unused JiraIssue class and replace references with ExternalIssue. !4659 (Ilan Shamir)
  - Make authentication service for Container Registry to be compatible with < Docker 1.11
  - Make it possible to lock a runner from being enabled for other projects
  - Add Application Setting to configure Container Registry token expire delay (default 5min)
  - Cache assigned issue and merge request counts in sidebar nav
  - Use Knapsack only in CI environment
  - Updated project creation page to match new UI #2542
  - Cache project build count in sidebar nav
  - Add milestone expire date to the right sidebar
  - Manually mark a issue or merge request as a todo
  - Fix markdown_spec to use before instead of before(:all) to properly cleanup database after testing
  - Reduce number of queries needed to render issue labels in the sidebar
  - Improve error handling importing projects
  - Remove duplicated notification settings
  - Put project Files and Commits tabs under Code tab
  - Decouple global notification level from user model
  - Replace Colorize with Rainbow for coloring console output in Rake tasks.
  - Add workhorse controller and API helpers
  - An indicator is now displayed at the top of the comment field for confidential issues.
  - Show categorised search queries in the search autocomplete
  - RepositoryCheck::SingleRepositoryWorker public and private methods are now instrumented
  - Dropdown for `.gitlab-ci.yml` templates
  - Improve issuables APIs performance when accessing notes !4471
  - Add sorting dropdown to tags page !4423
  - External links now open in a new tab
  - Prevent default actions of disabled buttons and links
  - Markdown editor now correctly resets the input value on edit cancellation !4175
  - Toggling a task list item in a issue/mr description does not creates a Todo for mentions
  - Improved UX of date pickers on issue & milestone forms
  - Cache on the database if a project has an active external issue tracker.
  - Put project Labels and Milestones pages links under Issues and Merge Requests tabs as subnav
  - GitLab project import and export functionality
  - All classes in the Banzai::ReferenceParser namespace are now instrumented
  - Remove deprecated issues_tracker and issues_tracker_id from project model
  - Allow users to create confidential issues in private projects
  - Measure CPU time for instrumented methods
  - Instrument private methods and private instance methods by default instead just public methods
  - Only show notes through JSON on confidential issues that the user has access to
  - Updated the allocations Gem to version 1.0.5
  - The background sampler now ignores classes without names
  - Update design for `Close` buttons
  - New custom icons for navigation
  - Horizontally scrolling navigation on project, group, and profile settings pages
  - Hide global side navigation by default
  - Fix project Star/Unstar project button tooltip
  - Remove tanuki logo from side navigation; center on top nav
  - Include user relationships when retrieving award_emoji
  - Various associations are now eager loaded when parsing issue references to reduce the number of queries executed
  - Set inverse_of for Project/Service association to reduce the number of queries
  - Update tanuki logo highlight/loading colors
  - Remove explicit Gitlab::Metrics.action assignments, are already automatic.
  - Use Git cached counters for branches and tags on project page
  - Cache participable participants in an instance variable.
  - Filter parameters for request_uri value on instrumented transactions.
  - Remove duplicated keys add UNIQUE index to keys fingerprint column
  - ExtractsPath get ref_names from repository cache, if not there access git.
  - Cache user todo counts from TodoService
  - Ensure Todos counters doesn't count Todos for projects pending delete
  - Add left/right arrows horizontal navigation
  - Add tooltip to pin/unpin navbar
  - Add new sub nav style to Wiki and Graphs sub navigation

v 8.8.6
  - Fix visibility of snippets when searching.
  - Update omniauth-saml to 1.6.0 !4951

v 8.8.5
  - Import GitHub repositories respecting the API rate limit !4166
  - Fix todos page throwing errors when you have a project pending deletion !4300
  - Disable Webhooks before proceeding with the GitHub import !4470
  - Fix importer for GitHub comments on diff !4488
  - Adjust the SAML control flow to allow LDAP identities to be added to an existing SAML user !4498
  - Fix incremental trace upload API when using multi-byte UTF-8 chars in trace !4541
  - Prevent unauthorized access for projects build traces
  - Forbid scripting for wiki files
  - Only show notes through JSON on confidential issues that the user has access to
  - Banzai::Filter::UploadLinkFilter use XPath instead CSS expressions
  - Banzai::Filter::ExternalLinkFilter use XPath instead CSS expressions

v 8.8.4
  - Fix LDAP-based login for users with 2FA enabled. !4493
  - Added descriptions to notification settings dropdown
  - Due date can be removed from milestones

v 8.8.3
  - Fix 404 page when viewing TODOs that contain milestones or labels in different projects. !4312
  - Fixed JS error when trying to remove discussion form. !4303
  - Fixed issue with button color when no CI enabled. !4287
  - Fixed potential issue with 2 CI status polling events happening. !3869
  - Improve design of Pipeline view. !4230
  - Fix gitlab importer failing to import new projects due to missing credentials. !4301
  - Fix import URL migration not rescuing with the correct Error. !4321
  - Fix health check access token changing due to old application settings being used. !4332
  - Make authentication service for Container Registry to be compatible with Docker versions before 1.11. !4363
  - Add Application Setting to configure Container Registry token expire delay (default 5 min). !4364
  - Pass the "Remember me" value to the 2FA token form. !4369
  - Fix incorrect links on pipeline page when merge request created from fork.  !4376
  - Use downcased path to container repository as this is expected path by Docker. !4420
  - Fix wiki project clone address error (chujinjin). !4429
  - Fix serious performance bug with rendering Markdown with InlineDiffFilter.  !4392
  - Fix missing number on generated ordered list element. !4437
  - Prevent disclosure of notes on confidential issues in search results.

v 8.8.2
  - Added remove due date button. !4209
  - Fix Error 500 when accessing application settings due to nil disabled OAuth sign-in sources. !4242
  - Fix Error 500 in CI charts by gracefully handling commits with no durations. !4245
  - Fix table UI on CI builds page. !4249
  - Fix backups if registry is disabled. !4263
  - Fixed issue with merge button color. !4211
  - Fixed issue with enter key selecting wrong option in dropdown. !4210
  - When creating a .gitignore file a dropdown with templates will be provided. !4075
  - Fix concurrent request when updating build log in browser. !4183

v 8.8.1
  - Add documentation for the "Health Check" feature
  - Allow anonymous users to access a public project's pipelines !4233
  - Fix MySQL compatibility in zero downtime migrations helpers
  - Fix the CI login to Container Registry (the gitlab-ci-token user)

v 8.8.0
  - Implement GFM references for milestones (Alejandro Rodríguez)
  - Snippets tab under user profile. !4001 (Long Nguyen)
  - Fix error when using link to uploads in global snippets
  - Fix Error 500 when attempting to retrieve project license when HEAD points to non-existent ref
  - Assign labels and milestone to target project when moving issue. !3934 (Long Nguyen)
  - Use a case-insensitive comparison in sanitizing URI schemes
  - Toggle sign-up confirmation emails in application settings
  - Make it possible to prevent tagged runner from picking untagged jobs
  - Added `InlineDiffFilter` to the markdown parser. (Adam Butler)
  - Added inline diff styling for `change_title` system notes. (Adam Butler)
  - Project#open_branches has been cleaned up and no longer loads entire records into memory.
  - Escape HTML in commit titles in system note messages
  - Improve design of Pipeline View
  - Fix scope used when accessing container registry
  - Fix creation of Ci::Commit object which can lead to pending, failed in some scenarios
  - Improve multiple branch push performance by memoizing permission checking
  - Log to application.log when an admin starts and stops impersonating a user
  - Changing the confidentiality of an issue now creates a new system note (Alex Moore-Niemi)
  - Updated gitlab_git to 10.1.0
  - GitAccess#protected_tag? no longer loads all tags just to check if a single one exists
  - Reduce delay in destroying a project from 1-minute to immediately
  - Make build status canceled if any of the jobs was canceled and none failed
  - Upgrade Sidekiq to 4.1.2
  - Added /health_check endpoint for checking service status
  - Make 'upcoming' filter for milestones work better across projects
  - Sanitize repo paths in new project error message
  - Bump mail_room to 0.7.0 to fix stuck IDLE connections
  - Remove future dates from contribution calendar graph.
  - Support e-mail notifications for comments on project snippets
  - Fix API leak of notes of unauthorized issues, snippets and merge requests
  - Use ActionDispatch Remote IP for Akismet checking
  - Fix error when visiting commit builds page before build was updated
  - Add 'l' shortcut to open Label dropdown on issuables and 'i' to create new issue on a project
  - Update SVG sanitizer to conform to SVG 1.1
  - Speed up push emails with multiple recipients by only generating the email once
  - Updated search UI
  - Added authentication service for Container Registry
  - Display informative message when new milestone is created
  - Sanitize milestones and labels titles
  - Support multi-line tag messages. !3833 (Calin Seciu)
  - Force users to reset their password after an admin changes it
  - Allow "NEWS" and "CHANGES" as alternative names for CHANGELOG. !3768 (Connor Shea)
  - Added button to toggle whitespaces changes on diff view
  - Backport GitHub Enterprise import support from EE
  - Create tags using Rugged for performance reasons. !3745
  - Allow guests to set notification level in projects
  - API: Expose Issue#user_notes_count. !3126 (Anton Popov)
  - Don't show forks button when user can't view forks
  - Fix atom feed links and rendering
  - Files over 5MB can only be viewed in their raw form, files over 1MB without highlighting !3718
  - Add support for supressing text diffs using .gitattributes on the default branch (Matt Oakes)
  - Add eager load paths to help prevent dependency load issues in Sidekiq workers. !3724
  - Added multiple colors for labels in dropdowns when dups happen.
  - Show commits in the same order as `git log`
  - Improve description for the Two-factor Authentication sign-in screen. (Connor Shea)
  - API support for the 'since' and 'until' operators on commit requests (Paco Guzman)
  - Fix Gravatar hint in user profile when Gravatar is disabled. !3988 (Artem Sidorenko)
  - Expire repository exists? and has_visible_content? caches after a push if necessary
  - Fix unintentional filtering bug in Issue/MR sorted by milestone due (Takuya Noguchi)
  - Fix adding a todo for private group members (Ahmad Sherif)
  - Bump ace-rails-ap gem version from 2.0.1 to 4.0.2 which upgrades Ace Editor from 1.1.2 to 1.2.3
  - Total method execution timings are no longer tracked
  - Allow Admins to remove the Login with buttons for OAuth services and still be able to import !4034. (Andrei Gliga)
  - Add API endpoints for un/subscribing from/to a label. !4051 (Ahmad Sherif)
  - Hide left sidebar on phone screens to give more space for content
  - Redesign navigation for profile and group pages
  - Add counter metrics for rails cache
  - Import pull requests from GitHub where the source or target branches were removed
  - All Grape API helpers are now instrumented
  - Improve Issue formatting for the Slack Service (Jeroen van Baarsen)
  - Fixed advice on invalid permissions on upload path !2948 (Ludovic Perrine)
  - Allows MR authors to have the source branch removed when merging the MR. !2801 (Jeroen Jacobs)
  - When creating a .gitignore file a dropdown with templates will be provided
  - Shows the issue/MR list search/filter form and corrects the mobile styling for guest users. #17562

v 8.7.8
  - Fix visibility of snippets when searching.
  - Update omniauth-saml to 1.6.0 !4951

v 8.7.7
  - Fix import by `Any Git URL` broken if the URL contains a space
  - Prevent unauthorized access to other projects build traces
  - Forbid scripting for wiki files
  - Only show notes through JSON on confidential issues that the user has access to

v 8.7.6
  - Fix links on wiki pages for relative url setups. !4131 (Artem Sidorenko)
  - Fix import from GitLab.com to a private instance failure. !4181
  - Fix external imports not finding the import data. !4106
  - Fix notification delay when changing status of an issue
  - Bump Workhorse to 0.7.5 so it can serve raw diffs

v 8.7.5
  - Fix relative links in wiki pages. !4050
  - Fix always showing build notification message when switching between merge requests !4086
  - Fix an issue when filtering merge requests with more than one label. !3886
  - Fix short note for the default scope on build page (Takuya Noguchi)

v 8.7.4
  - Links for Redmine issue references are generated correctly again !4048 (Benedikt Huss)
  - Fix setting trusted proxies !3970
  - Fix BitBucket importer bug when throwing exceptions !3941
  - Use sign out path only if not empty !3989
  - Running rake gitlab:db:drop_tables now drops tables with cascade !4020
  - Running rake gitlab:db:drop_tables uses "IF EXISTS" as a precaution !4100
  - Use a case-insensitive comparison in sanitizing URI schemes

v 8.7.3
  - Emails, Gitlab::Email::Message, Gitlab::Diff, and Premailer::Adapter::Nokogiri are now instrumented
  - Merge request widget displays TeamCity build state and code coverage correctly again.
  - Fix the line code when importing PR review comments from GitHub. !4010
  - Wikis are now initialized on legacy projects when checking repositories
  - Remove animate.css in favor of a smaller subset of animations. !3937 (Connor Shea)

v 8.7.2
  - The "New Branch" button is now loaded asynchronously
  - Fix error 500 when trying to create a wiki page
  - Updated spacing between notification label and button
  - Label titles in filters are now escaped properly

v 8.7.1
  - Throttle the update of `project.last_activity_at` to 1 minute. !3848
  - Fix .gitlab-ci.yml parsing issue when hidde job is a template without script definition. !3849
  - Fix license detection to detect all license files, not only known licenses. !3878
  - Use the `can?` helper instead of `current_user.can?`. !3882
  - Prevent users from deleting Webhooks via API they do not own
  - Fix Error 500 due to stale cache when projects are renamed or transferred
  - Update width of search box to fix Safari bug. !3900 (Jedidiah)
  - Use the `can?` helper instead of `current_user.can?`

v 8.7.0
  - Gitlab::GitAccess and Gitlab::GitAccessWiki are now instrumented
  - Fix vulnerability that made it possible to gain access to private labels and milestones
  - The number of InfluxDB points stored per UDP packet can now be configured
  - Fix error when cross-project label reference used with non-existent project
  - Transactions for /internal/allowed now have an "action" tag set
  - Method instrumentation now uses Module#prepend instead of aliasing methods
  - Repository.clean_old_archives is now instrumented
  - Add support for environment variables on a job level in CI configuration file
  - SQL query counts are now tracked per transaction
  - The Projects::HousekeepingService class has extra instrumentation
  - All service classes (those residing in app/services) are now instrumented
  - Developers can now add custom tags to transactions
  - Loading of an issue's referenced merge requests and related branches is now done asynchronously
  - Enable gzip for assets, makes the page size significantly smaller. !3544 / !3632 (Connor Shea)
  - Add support to cherry-pick any commit into any branch in the web interface (Minqi Pan)
  - Project switcher uses new dropdown styling
  - Load award emoji images separately unless opening the full picker. Saves several hundred KBs of data for most pages. (Connor Shea)
  - Do not include award_emojis in issue and merge_request comment_count !3610 (Lucas Charles)
  - Restrict user profiles when public visibility level is restricted.
  - Add ability set due date to issues, sort and filter issues by due date (Mehmet Beydogan)
  - All images in discussions and wikis now link to their source files !3464 (Connor Shea).
  - Return status code 303 after a branch DELETE operation to avoid project deletion (Stan Hu)
  - Add setting for customizing the list of trusted proxies !3524
  - Allow projects to be transfered to a lower visibility level group
  - Fix `signed_in_ip` being set to 127.0.0.1 when using a reverse proxy !3524
  - Improved Markdown rendering performance !3389
  - Make shared runners text in box configurable
  - Don't attempt to look up an avatar in repo if repo directory does not exist (Stan Hu)
  - API: Ability to subscribe and unsubscribe from issues and merge requests (Robert Schilling)
  - Expose project badges in project settings
  - Make /profile/keys/new redirect to /profile/keys for back-compat. !3717
  - Preserve time notes/comments have been updated at when moving issue
  - Make HTTP(s) label consistent on clone bar (Stan Hu)
  - Add support for `after_script`, requires Runner 1.2 (Kamil Trzciński)
  - Expose label description in API (Mariusz Jachimowicz)
  - API: Ability to update a group (Robert Schilling)
  - API: Ability to move issues (Robert Schilling)
  - Fix Error 500 after renaming a project path (Stan Hu)
  - Fix a bug whith trailing slash in teamcity_url (Charles May)
  - Allow back dating on issues when created or updated through the API
  - Allow back dating on issue notes when created through the API
  - Propose license template when creating a new LICENSE file
  - API: Expose /licenses and /licenses/:key
  - Fix avatar stretching by providing a cropping feature
  - API: Expose `subscribed` for issues and merge requests (Robert Schilling)
  - Allow SAML to handle external users based on user's information !3530
  - Allow Omniauth providers to be marked as `external` !3657
  - Add endpoints to archive or unarchive a project !3372
  - Fix a bug whith trailing slash in bamboo_url
  - Add links to CI setup documentation from project settings and builds pages
  - Display project members page to all members
  - Handle nil descriptions in Slack issue messages (Stan Hu)
  - Add automated repository integrity checks (OFF by default)
  - API: Expose open_issues_count, closed_issues_count, open_merge_requests_count for labels (Robert Schilling)
  - API: Ability to star and unstar a project (Robert Schilling)
  - Add default scope to projects to exclude projects pending deletion
  - Allow to close merge requests which source projects(forks) are deleted.
  - Ensure empty recipients are rejected in BuildsEmailService
  - Use rugged to change HEAD in Project#change_head (P.S.V.R)
  - API: Ability to filter milestones by state `active` and `closed` (Robert Schilling)
  - API: Fix milestone filtering by `iid` (Robert Schilling)
  - Make before_script and after_script overridable on per-job (Kamil Trzciński)
  - API: Delete notes of issues, snippets, and merge requests (Robert Schilling)
  - Implement 'Groups View' as an option for dashboard preferences !3379 (Elias W.)
  - Better errors handling when creating milestones inside groups
  - Fix high CPU usage when PostReceive receives refs/merge-requests/<id>
  - Hide `Create a group` help block when creating a new project in a group
  - Implement 'TODOs View' as an option for dashboard preferences !3379 (Elias W.)
  - Allow issues and merge requests to be assigned to the author !2765
  - Make Ci::Commit to group only similar builds and make it stateful (ref, tag)
  - Gracefully handle notes on deleted commits in merge requests (Stan Hu)
  - Decouple membership and notifications
  - Fix creation of merge requests for orphaned branches (Stan Hu)
  - API: Ability to retrieve a single tag (Robert Schilling)
  - While signing up, don't persist the user password across form redisplays
  - Fall back to `In-Reply-To` and `References` headers when sub-addressing is not available (David Padilla)
  - Remove "Congratulations!" tweet button on newly-created project. (Connor Shea)
  - Fix admin/projects when using visibility levels on search (PotHix)
  - Build status notifications
  - Update email confirmation interface
  - API: Expose user location (Robert Schilling)
  - API: Do not leak group existence via return code (Robert Schilling)
  - ClosingIssueExtractor regex now also works with colons. e.g. "Fixes: #1234" !3591
  - Update number of Todos in the sidebar when it's marked as "Done". !3600
  - Sanitize branch names created for confidential issues
  - API: Expose 'updated_at' for issue, snippet, and merge request notes (Robert Schilling)
  - API: User can leave a project through the API when not master or owner. !3613
  - Fix repository cache invalidation issue when project is recreated with an empty repo (Stan Hu)
  - Fix: Allow empty recipients list for builds emails service when pushed is added (Frank Groeneveld)
  - Improved markdown forms
  - Diff design updates (colors, button styles, etc)
  - Copying and pasting a diff no longer pastes the line numbers or +/-
  - Add null check to formData when updating profile content to fix Firefox bug
  - Disable spellcheck and autocorrect for username field in admin page
  - Delete tags using Rugged for performance reasons (Robert Schilling)
  - Add Slack notifications when Wiki is edited (Sebastian Klier)
  - Diffs load at the correct point when linking from from number
  - Selected diff rows highlight
  - Fix emoji categories in the emoji picker
  - API: Properly display annotated tags for GET /projects/:id/repository/tags (Robert Schilling)
  - Add encrypted credentials for imported projects and migrate old ones
  - Properly format all merge request references with ! rather than # !3740 (Ben Bodenmiller)
  - Author and participants are displayed first on users autocompletion
  - Show number sign on external issue reference text (Florent Baldino)
  - Updated print style for issues
  - Use GitHub Issue/PR number as iid to keep references
  - Import GitHub labels
  - Add option to filter by "Owned projects" on dashboard page
  - Import GitHub milestones
  - Execute system web hooks on push to the project
  - Allow enable/disable push events for system hooks
  - Fix GitHub project's link in the import page when provider has a custom URL
  - Add RAW build trace output and button on build page
  - Add incremental build trace update into CI API

v 8.6.9
  - Prevent unauthorized access to other projects build traces
  - Forbid scripting for wiki files
  - Only show notes through JSON on confidential issues that the user has access to

v 8.6.8
  - Prevent privilege escalation via "impersonate" feature
  - Prevent privilege escalation via notes API
  - Prevent privilege escalation via project webhook API
  - Prevent XSS via Git branch and tag names
  - Prevent XSS via custom issue tracker URL
  - Prevent XSS via `window.opener`
  - Prevent XSS via label drop-down
  - Prevent information disclosure via milestone API
  - Prevent information disclosure via snippet API
  - Prevent information disclosure via project labels
  - Prevent information disclosure via new merge request page

v 8.6.7
  - Fix persistent XSS vulnerability in `commit_person_link` helper
  - Fix persistent XSS vulnerability in Label and Milestone dropdowns
  - Fix vulnerability that made it possible to enumerate private projects belonging to group

v 8.6.6
  - Expire the exists cache before deletion to ensure project dir actually exists (Stan Hu). !3413
  - Fix error on language detection when repository has no HEAD (e.g., master branch) (Jeroen Bobbeldijk). !3654
  - Fix revoking of authorized OAuth applications (Connor Shea). !3690
  - Fix error on language detection when repository has no HEAD (e.g., master branch). !3654 (Jeroen Bobbeldijk)
  - Issuable header is consistent between issues and merge requests
  - Improved spacing in issuable header on mobile

v 8.6.5
  - Fix importing from GitHub Enterprise. !3529
  - Perform the language detection after updating merge requests in `GitPushService`, leading to faster visual feedback for the end-user. !3533
  - Check permissions when user attempts to import members from another project. !3535
  - Only update repository language if it is not set to improve performance. !3556
  - Return status code 303 after a branch DELETE operation to avoid project deletion (Stan Hu). !3583
  - Unblock user when active_directory is disabled and it can be found !3550
  - Fix a 2FA authentication spoofing vulnerability.

v 8.6.4
  - Don't attempt to fetch any tags from a forked repo (Stan Hu)
  - Redesign the Labels page

v 8.6.3
  - Mentions on confidential issues doesn't create todos for non-members. !3374
  - Destroy related todos when an Issue/MR is deleted. !3376
  - Fix error 500 when target is nil on todo list. !3376
  - Fix copying uploads when moving issue to another project. !3382
  - Ensuring Merge Request API returns boolean values for work_in_progress (Abhi Rao). !3432
  - Fix raw/rendered diff producing different results on merge requests. !3450
  - Fix commit comment alignment (Stan Hu). !3466
  - Fix Error 500 when searching for a comment in a project snippet. !3468
  - Allow temporary email as notification email. !3477
  - Fix issue with dropdowns not selecting values. !3478
  - Update gitlab-shell version and doc to 2.6.12. gitlab-org/gitlab-ee!280

v 8.6.2
  - Fix dropdown alignment. !3298
  - Fix issuable sidebar overlaps on tablet. !3299
  - Make dropdowns pixel perfect. !3337
  - Fix order of steps to prevent PostgreSQL errors when running migration. !3355
  - Fix bold text in issuable sidebar. !3358
  - Fix error with anonymous token in applications settings. !3362
  - Fix the milestone 'upcoming' filter. !3364 + !3368
  - Fix comments on confidential issues showing up in activity feed to non-members. !3375
  - Fix `NoMethodError` when visiting CI root path at `/ci`. !3377
  - Add a tooltip to new branch button in issue page. !3380
  - Fix an issue hiding the password form when signed-in with a linked account. !3381
  - Add links to CI setup documentation from project settings and builds pages. !3384
  - Fix an issue with width of project select dropdown. !3386
  - Remove redundant `require`s from Banzai files. !3391
  - Fix error 500 with cancel button on issuable edit form. !3392 + !3417
  - Fix background when editing a highlighted note. !3423
  - Remove tabstop from the WIP toggle links. !3426
  - Ensure private project snippets are not viewable by unauthorized people.
  - Gracefully handle notes on deleted commits in merge requests (Stan Hu). !3402
  - Fixed issue with notification settings not saving. !3452

v 8.6.1
  - Add option to reload the schema before restoring a database backup. !2807
  - Display navigation controls on mobile. !3214
  - Fixed bug where participants would not work correctly on merge requests. !3329
  - Fix sorting issues by votes on the groups issues page results in SQL errors. !3333
  - Restrict notifications for confidential issues. !3334
  - Do not allow to move issue if it has not been persisted. !3340
  - Add a confirmation step before deleting an issuable. !3341
  - Fixes issue with signin button overflowing on mobile. !3342
  - Auto collapses the navigation sidebar when resizing. !3343
  - Fix build dependencies, when the dependency is a string. !3344
  - Shows error messages when trying to create label in dropdown menu. !3345
  - Fixes issue with assign milestone not loading milestone list. !3346
  - Fix an issue causing the Dashboard/Milestones page to be blank. !3348

v 8.6.0
  - Add ability to move issue to another project
  - Prevent tokens in the import URL to be showed by the UI
  - Fix bug where wrong commit ID was being used in a merge request diff to show old image (Stan Hu)
  - Add confidential issues
  - Bump gitlab_git to 9.0.3 (Stan Hu)
  - Fix diff image view modes (2-up, swipe, onion skin) not working (Stan Hu)
  - Support Golang subpackage fetching (Stan Hu)
  - Bump Capybara gem to 2.6.2 (Stan Hu)
  - New branch button appears on issues where applicable
  - Contributions to forked projects are included in calendar
  - Improve the formatting for the user page bio (Connor Shea)
  - Easily (un)mark merge request as WIP using link
  - Use specialized system notes when MR is (un)marked as WIP
  - Removed the default password from the initial admin account created during
    setup. A password can be provided during setup (see installation docs), or
    GitLab will ask the user to create a new one upon first visit.
  - Fix issue when pushing to projects ending in .wiki
  - Properly display YAML front matter in Markdown
  - Add support for wiki with UTF-8 page names (Hiroyuki Sato)
  - Fix wiki search results point to raw source (Hiroyuki Sato)
  - Don't load all of GitLab in mail_room
  - Add information about `image` and `services` field at `job` level in the `.gitlab-ci.yml` documentation (Pat Turner)
  - HTTP error pages work independently from location and config (Artem Sidorenko)
  - Update `omniauth-saml` to 1.5.0 to allow for custom response attributes to be set
  - Memoize @group in Admin::GroupsController (Yatish Mehta)
  - Indicate how much an MR diverged from the target branch (Pierre de La Morinerie)
  - Added omniauth-auth0 Gem (Daniel Carraro)
  - Add label description in tooltip to labels in issue index and sidebar
  - Strip leading and trailing spaces in URL validator (evuez)
  - Add "last_sign_in_at" and "confirmed_at" to GET /users/* API endpoints for admins (evuez)
  - Return empty array instead of 404 when commit has no statuses in commit status API
  - Decrease the font size and the padding of the `.anchor` icons used in the README (Roberto Dip)
  - Rewrite logo to simplify SVG code (Sean Lang)
  - Allow to use YAML anchors when parsing the `.gitlab-ci.yml` (Pascal Bach)
  - Ignore jobs that start with `.` (hidden jobs)
  - Hide builds from project's settings when the feature is disabled
  - Allow to pass name of created artifacts archive in `.gitlab-ci.yml`
  - Refactor and greatly improve search performance
  - Add support for cross-project label references
  - Ensure "new SSH key" email do not ends up as dead Sidekiq jobs
  - Update documentation to reflect Guest role not being enforced on internal projects
  - Allow search for logged out users
  - Allow to define on which builds the current one depends on
  - Allow user subscription to a label: get notified for issues/merge requests related to that label (Timothy Andrew)
  - Fix bug where Bitbucket `closed` issues were imported as `opened` (Iuri de Silvio)
  - Don't show Issues/MRs from archived projects in Groups view
  - Fix wrong "iid of max iid" in Issuable sidebar for some merged MRs
  - Fix empty source_sha on Merge Request when there is no diff (Pierre de La Morinerie)
  - Increase the notes polling timeout over time (Roberto Dip)
  - Add shortcut to toggle markdown preview (Florent Baldino)
  - Show labels in dashboard and group milestone views
  - Fix an issue when the target branch of a MR had been deleted
  - Add main language of a project in the list of projects (Tiago Botelho)
  - Add #upcoming filter to Milestone filter (Tiago Botelho)
  - Add ability to show archived projects on dashboard, explore and group pages
  - Remove fork link closes all merge requests opened on source project (Florent Baldino)
  - Move group activity to separate page
  - Create external users which are excluded of internal and private projects unless access was explicitly granted
  - Continue parameters are checked to ensure redirection goes to the same instance
  - User deletion is now done in the background so the request can not time out
  - Canceled builds are now ignored in compound build status if marked as `allowed to fail`
  - Trigger a todo for mentions on commits page
  - Let project owners and admins soft delete issues and merge requests

v 8.5.13
  - Prevent unauthorized access to other projects build traces
  - Forbid scripting for wiki files

v 8.5.12
  - Prevent privilege escalation via "impersonate" feature
  - Prevent privilege escalation via notes API
  - Prevent privilege escalation via project webhook API
  - Prevent XSS via Git branch and tag names
  - Prevent XSS via custom issue tracker URL
  - Prevent XSS via `window.opener`
  - Prevent information disclosure via snippet API
  - Prevent information disclosure via project labels
  - Prevent information disclosure via new merge request page

v 8.5.11
  - Fix persistent XSS vulnerability in `commit_person_link` helper

v 8.5.10
  - Fix a 2FA authentication spoofing vulnerability.

v 8.5.9
  - Don't attempt to fetch any tags from a forked repo (Stan Hu).

v 8.5.8
  - Bump Git version requirement to 2.7.4

v 8.5.7
  - Bump Git version requirement to 2.7.3

v 8.5.6
  - Obtain a lease before querying LDAP

v 8.5.5
  - Ensure removing a project removes associated Todo entries
  - Prevent a 500 error in Todos when author was removed
  - Fix pagination for filtered dashboard and explore pages
  - Fix "Show all" link behavior

v 8.5.4
  - Do not cache requests for badges (including builds badge)

v 8.5.3
  - Flush repository caches before renaming projects
  - Sort starred projects on dashboard based on last activity by default
  - Show commit message in JIRA mention comment
  - Makes issue page and merge request page usable on mobile browsers.
  - Improved UI for profile settings

v 8.5.2
  - Fix sidebar overlapping content when screen width was below 1200px
  - Don't repeat labels listed on Labels tab
  - Bring the "branded appearance" feature from EE to CE
  - Fix error 500 when commenting on a commit
  - Show days remaining instead of elapsed time for Milestone
  - Fix broken icons on installations with relative URL (Artem Sidorenko)
  - Fix issue where tag list wasn't refreshed after deleting a tag
  - Fix import from gitlab.com (KazSawada)
  - Improve implementation to check read access to forks and add pagination
  - Don't show any "2FA required" message if it's not actually required
  - Fix help keyboard shortcut on relative URL setups (Artem Sidorenko)
  - Update Rails to 4.2.5.2
  - Fix permissions for deprecated CI build status badge
  - Don't show "Welcome to GitLab" when the search didn't return any projects
  - Add Todos documentation

v 8.5.1
  - Fix group projects styles
  - Show Crowd login tab when sign in is disabled and Crowd is enabled (Peter Hudec)
  - Fix a set of small UI glitches in project, profile, and wiki pages
  - Restrict permissions on public/uploads
  - Fix the merge request side-by-side view after loading diff results
  - Fix the look of tooltip for the "Revert" button
  - Add when the Builds & Runners API changes got introduced
  - Fix error 500 on some merged merge requests
  - Fix an issue causing the content of the issuable sidebar to disappear
  - Fix error 500 when trying to mark an already done todo as "done"
  - Fix an issue where MRs weren't sortable
  - Issues can now be dragged & dropped into empty milestone lists. This is also
    possible with MRs
  - Changed padding & background color for highlighted notes
  - Re-add the newrelic_rpm gem which was removed without any deprecation or warning (Stan Hu)
  - Update sentry-raven gem to 0.15.6
  - Add build coverage in project's builds page (Steffen Köhler)
  - Changed # to ! for merge requests in activity view

v 8.5.0
  - Fix duplicate "me" in tooltip of the "thumbsup" awards Emoji (Stan Hu)
  - Cache various Repository methods to improve performance
  - Fix duplicated branch creation/deletion Webhooks/service notifications when using Web UI (Stan Hu)
  - Ensure rake tasks that don't need a DB connection can be run without one
  - Update New Relic gem to 3.14.1.311 (Stan Hu)
  - Add "visibility" flag to GET /projects api endpoint
  - Add an option to supply root email through an environmental variable (Koichiro Mikami)
  - Ignore binary files in code search to prevent Error 500 (Stan Hu)
  - Render sanitized SVG images (Stan Hu)
  - Support download access by PRIVATE-TOKEN header (Stan Hu)
  - Upgrade gitlab_git to 7.2.23 to fix commit message mentions in first branch push
  - Add option to include the sender name in body of Notify email (Jason Lee)
  - New UI for pagination
  - Don't prevent sign out when 2FA enforcement is enabled and user hasn't yet
    set it up
  - API: Added "merge_requests/:merge_request_id/closes_issues" (Gal Schlezinger)
  - Fix diff comments loaded by AJAX to load comment with diff in discussion tab
  - Fix relative links in other markup formats (Ben Boeckel)
  - Whitelist raw "abbr" elements when parsing Markdown (Benedict Etzel)
  - Fix label links for a merge request pointing to issues list
  - Don't vendor minified JS
  - Increase project import timeout to 15 minutes
  - Be more permissive with email address validation: it only has to contain a single '@'
  - Display 404 error on group not found
  - Track project import failure
  - Support Two-factor Authentication for LDAP users
  - Display database type and version in Administration dashboard
  - Allow limited Markdown in Broadcast Messages
  - Fix visibility level text in admin area (Zeger-Jan van de Weg)
  - Warn admin during OAuth of granting admin rights (Zeger-Jan van de Weg)
  - Update the ExternalIssue regex pattern (Blake Hitchcock)
  - Remember user's inline/side-by-side diff view preference in a cookie (Kirill Katsnelson)
  - Optimized performance of finding issues to be closed by a merge request
  - Add `avatar_url`, `description`, `git_ssh_url`, `git_http_url`, `path_with_namespace`
    and `default_branch` in `project` in push, issue, merge-request and note webhooks data (Kirill Zaitsev)
  - Deprecate the `ssh_url` in favor of `git_ssh_url` and `http_url` in favor of `git_http_url`
    in `project` for push, issue, merge-request and note webhooks data (Kirill Zaitsev)
  - Deprecate the `repository` key in push, issue, merge-request and note webhooks data, use `project` instead (Kirill Zaitsev)
  - API: Expose MergeRequest#merge_status (Andrei Dziahel)
  - Revert "Add IP check against DNSBLs at account sign-up"
  - Actually use the `skip_merges` option in Repository#commits (Tony Chu)
  - Fix API to keep request parameters in Link header (Michael Potthoff)
  - Deprecate API "merge_request/:merge_request_id/comments". Use "merge_requests/:merge_request_id/notes" instead
  - Deprecate API "merge_request/:merge_request_id/...". Use "merge_requests/:merge_request_id/..." instead
  - Prevent parse error when name of project ends with .atom and prevent path issues
  - Discover branches for commit statuses ref-less when doing merge when succeeded
  - Mark inline difference between old and new paths when a file is renamed
  - Support Akismet spam checking for creation of issues via API (Stan Hu)
  - API: Allow to set or update a merge-request's milestone (Kirill Skachkov)
  - Improve UI consistency between projects and groups lists
  - Add sort dropdown to dashboard projects page
  - Fixed logo animation on Safari (Roman Rott)
  - Fix Merge When Succeeded when multiple stages
  - Hide remove source branch button when the MR is merged but new commits are pushed (Zeger-Jan van de Weg)
  - In seach autocomplete show only groups and projects you are member of
  - Don't process cross-reference notes from forks
  - Fix: init.d script not working on OS X
  - Faster snippet search
  - Added API to download build artifacts
  - Title for milestones should be unique (Zeger-Jan van de Weg)
  - Validate correctness of maximum attachment size application setting
  - Replaces "Create merge request" link with one to the "Merge Request" when one exists
  - Fix CI builds badge, add a new link to builds badge, deprecate the old one
  - Fix broken link to project in build notification emails
  - Ability to see and sort on vote count from Issues and MR lists
  - Fix builds scheduler when first build in stage was allowed to fail
  - User project limit is reached notice is hidden if the projects limit is zero
  - Add API support for managing runners and project's runners
  - Allow SAML users to login with no previous account without having to allow
    all Omniauth providers to do so.
  - Allow existing users to auto link their SAML credentials by logging in via SAML
  - Make it possible to erase a build (trace, artifacts) using UI and API
  - Ability to revert changes from a Merge Request or Commit
  - Emoji comment on diffs are not award emoji
  - Add label description (Nuttanart Pornprasitsakul)
  - Show label row when filtering issues or merge requests by label (Nuttanart Pornprasitsakul)
  - Add Todos

v 8.4.11
  - Prevent unauthorized access to other projects build traces
  - Forbid scripting for wiki files

v 8.4.10
  - Prevent privilege escalation via "impersonate" feature
  - Prevent privilege escalation via notes API
  - Prevent privilege escalation via project webhook API
  - Prevent XSS via Git branch and tag names
  - Prevent XSS via custom issue tracker URL
  - Prevent XSS via `window.opener`
  - Prevent information disclosure via snippet API
  - Prevent information disclosure via project labels
  - Prevent information disclosure via new merge request page

v 8.4.9
  - Fix persistent XSS vulnerability in `commit_person_link` helper

v 8.4.8
  - Fix a 2FA authentication spoofing vulnerability.

v 8.4.7
  - Don't attempt to fetch any tags from a forked repo (Stan Hu).

v 8.4.6
  - Bump Git version requirement to 2.7.4

v 8.4.5
  - No CE-specific changes

v 8.4.4
  - Update omniauth-saml gem to 1.4.2
  - Prevent long-running backup tasks from timing out the database connection
  - Add a Project setting to allow guests to view build logs (defaults to true)
  - Sort project milestones by due date including issue editor (Oliver Rogers / Orih)

v 8.4.3
  - Increase lfs_objects size column to 8-byte integer to allow files larger
    than 2.1GB
  - Correctly highlight MR diff when MR has merge conflicts
  - Fix highlighting in blame view
  - Update sentry-raven gem to prevent "Not a git repository" console output
    when running certain commands
  - Add instrumentation to additional Gitlab::Git and Rugged methods for
    performance monitoring
  - Allow autosize textareas to also be manually resized

v 8.4.2
  - Bump required gitlab-workhorse version to bring in a fix for missing
    artifacts in the build artifacts browser
  - Get rid of those ugly borders on the file tree view
  - Fix updating the runner information when asking for builds
  - Bump gitlab_git version to 7.2.24 in order to bring in a performance
    improvement when checking if a repository was empty
  - Add instrumentation for Gitlab::Git::Repository instance methods so we can
    track them in Performance Monitoring.
  - Increase contrast between highlighted code comments and inline diff marker
  - Fix method undefined when using external commit status in builds
  - Fix highlighting in blame view.

v 8.4.1
  - Apply security updates for Rails (4.2.5.1), rails-html-sanitizer (1.0.3),
    and Nokogiri (1.6.7.2)
  - Fix redirect loop during import
  - Fix diff highlighting for all syntax themes
  - Delete project and associations in a background worker

v 8.4.0
  - Allow LDAP users to change their email if it was not set by the LDAP server
  - Ensure Gravatar host looks like an actual host
  - Consider re-assign as a mention from a notification point of view
  - Add pagination headers to already paginated API resources
  - Properly generate diff of orphan commits, like the first commit in a repository
  - Improve the consistency of commit titles, branch names, tag names, issue/MR titles, on their respective project pages
  - Autocomplete data is now always loaded, instead of when focusing a comment text area
  - Improved performance of finding issues for an entire group
  - Added custom application performance measuring system powered by InfluxDB
  - Add syntax highlighting to diffs
  - Gracefully handle invalid UTF-8 sequences in Markdown links (Stan Hu)
  - Bump fog to 1.36.0 (Stan Hu)
  - Add user's last used IP addresses to admin page (Stan Hu)
  - Add housekeeping function to project settings page
  - The default GitLab logo now acts as a loading indicator
  - Fix caching issue where build status was not updating in project dashboard (Stan Hu)
  - Accept 2xx status codes for successful Webhook triggers (Stan Hu)
  - Fix missing date of month in network graph when commits span a month (Stan Hu)
  - Expire view caches when application settings change (e.g. Gravatar disabled) (Stan Hu)
  - Don't notify users twice if they are both project watchers and subscribers (Stan Hu)
  - Remove gray background from layout in UI
  - Fix signup for OAuth providers that don't provide a name
  - Implement new UI for group page
  - Implement search inside emoji picker
  - Let the CI runner know about builds that this build depends on
  - Add API support for looking up a user by username (Stan Hu)
  - Add project permissions to all project API endpoints (Stan Hu)
  - Link to milestone in "Milestone changed" system note
  - Only allow group/project members to mention `@all`
  - Expose Git's version in the admin area (Trey Davis)
  - Add "Frequently used" category to emoji picker
  - Add CAS support (tduehr)
  - Add link to merge request on build detail page
  - Fix: Problem with projects ending with .keys (Jose Corcuera)
  - Revert back upvote and downvote button to the issue and MR pages
  - Swap position of Assignee and Author selector on Issuables (Zeger-Jan van de Weg)
  - Add system hook messages for project rename and transfer (Steve Norman)
  - Fix version check image in Safari
  - Show 'All' tab by default in the builds page
  - Add Open Graph and Twitter Card data to all pages
  - Fix API project lookups when querying with a namespace with dots (Stan Hu)
  - Enable forcing Two-factor authentication sitewide, with optional grace period
  - Import GitHub Pull Requests into GitLab
  - Change single user API endpoint to return more detailed data (Michael Potthoff)
  - Update version check images to use SVG
  - Validate README format before displaying
  - Enable Microsoft Azure OAuth2 support (Janis Meybohm)
  - Properly set task-list class on single item task lists
  - Add file finder feature in tree view (Kyungchul Shin)
  - Ajax filter by message for commits page
  - API: Add support for deleting a tag via the API (Robert Schilling)
  - Allow subsequent validations in CI Linter
  - Show referenced MRs & Issues only when the current viewer can access them
  - Fix Encoding::CompatibilityError bug when markdown content has some complex URL (Jason Lee)
  - Add API support for managing project's builds
  - Add API support for managing project's build triggers
  - Add API support for managing project's build variables
  - Allow broadcast messages to be edited
  - Autosize Markdown textareas
  - Import GitHub wiki into GitLab
  - Add reporters ability to download and browse build artifacts (Andrew Johnson)
  - Autofill referring url in message box when reporting user abuse.
  - Remove leading comma on award emoji when the user is the first to award the emoji (Zeger-Jan van de Weg)
  - Add build artifacts browser
  - Improve UX in builds artifacts browser
  - Increase default size of `data` column in `events` table when using MySQL
  - Expose button to CI Lint tool on project builds page
  - Fix: Creator should be added as a master of the project on creation
  - Added X-GitLab-... headers to emails from CI and Email On Push services (Anton Baklanov)
  - Add IP check against DNSBLs at account sign-up
  - Added cache:key to .gitlab-ci.yml allowing to fine tune the caching

v 8.3.10
  - Prevent unauthorized access to other projects build traces
  - Forbid scripting for wiki files

v 8.3.9
  - Prevent privilege escalation via "impersonate" feature
  - Prevent privilege escalation via notes API
  - Prevent privilege escalation via project webhook API
  - Prevent XSS via custom issue tracker URL
  - Prevent XSS via `window.opener`
  - Prevent information disclosure via project labels
  - Prevent information disclosure via new merge request page

v 8.3.8
  - Fix persistent XSS vulnerability in `commit_person_link` helper

v 8.3.7
  - Fix a 2FA authentication spoofing vulnerability.

v 8.3.6
  - Don't attempt to fetch any tags from a forked repo (Stan Hu).

v 8.3.5
  - Bump Git version requirement to 2.7.4

v 8.3.4
  - Use gitlab-workhorse 0.5.4 (fixes API routing bug)

v 8.3.3
  - Preserve CE behavior with JIRA integration by only calling API if URL is set
  - Fix duplicated branch creation/deletion events when using Web UI (Stan Hu)
  - Add configurable LDAP server query timeout
  - Get "Merge when build succeeds" to work when commits were pushed to MR target branch while builds were running
  - Suppress e-mails on failed builds if allow_failure is set (Stan Hu)
  - Fix project transfer e-mail sending incorrect paths in e-mail notification (Stan Hu)
  - Better support for referencing and closing issues in Asana service (Mike Wyatt)
  - Enable "Add key" button when user fills in a proper key (Stan Hu)
  - Fix error in processing reply-by-email messages (Jason Lee)
  - Fix Error 500 when visiting build page of project with nil runners_token (Stan Hu)
  - Use WOFF versions of SourceSansPro fonts
  - Fix regression when builds were not generated for tags created through web/api interface
  - Fix: maintain milestone filter between Open and Closed tabs (Greg Smethells)
  - Fix missing artifacts and build traces for build created before 8.3

v 8.3.2
  - Disable --follow in `git log` to avoid loading duplicate commit data in infinite scroll (Stan Hu)
  - Add support for Google reCAPTCHA in user registration

v 8.3.1
  - Fix Error 500 when global milestones have slashes (Stan Hu)
  - Fix Error 500 when doing a search in dashboard before visiting any project (Stan Hu)
  - Fix LDAP identity and user retrieval when special characters are used
  - Move Sidekiq-cron configuration to gitlab.yml

v 8.3.0
  - Bump rack-attack to 4.3.1 for security fix (Stan Hu)
  - API support for starred projects for authorized user (Zeger-Jan van de Weg)
  - Add open_issues_count to project API (Stan Hu)
  - Expand character set of usernames created by Omniauth (Corey Hinshaw)
  - Add button to automatically merge a merge request when the build succeeds (Zeger-Jan van de Weg)
  - Add unsubscribe link in the email footer (Zeger-Jan van de Weg)
  - Provide better diagnostic message upon project creation errors (Stan Hu)
  - Bump devise to 3.5.3 to fix reset token expiring after account creation (Stan Hu)
  - Remove api credentials from link to build_page
  - Deprecate GitLabCiService making it to always be inactive
  - Bump gollum-lib to 4.1.0 (Stan Hu)
  - Fix broken group avatar upload under "New group" (Stan Hu)
  - Update project repositorize size and commit count during import:repos task (Stan Hu)
  - Fix API setting of 'public' attribute to false will make a project private (Stan Hu)
  - Handle and report SSL errors in Webhook test (Stan Hu)
  - Bump Redis requirement to 2.8 for Sidekiq 4 (Stan Hu)
  - Fix: Assignee selector is empty when 'Unassigned' is selected (Jose Corcuera)
  - WIP identifier on merge requests no longer requires trailing space
  - Add rake tasks for git repository maintainance (Zeger-Jan van de Weg)
  - Fix 500 error when update group member permission
  - Fix: As an admin, cannot add oneself as a member to a group/project
  - Trim leading and trailing whitespace of milestone and issueable titles (Jose Corcuera)
  - Recognize issue/MR/snippet/commit links as references
  - Backport JIRA features from EE to CE
  - Add ignore whitespace change option to commit view
  - Fire update hook from GitLab
  - Allow account unlock via email
  - Style warning about mentioning many people in a comment
  - Fix: sort milestones by due date once again (Greg Smethells)
  - Migrate all CI::Services and CI::WebHooks to Services and WebHooks
  - Don't show project fork event as "imported"
  - Add API endpoint to fetch merge request commits list
  - Don't create CI status for refs that doesn't have .gitlab-ci.yml, even if the builds are enabled
  - Expose events API with comment information and author info
  - Fix: Ensure "Remove Source Branch" button is not shown when branch is being deleted. #3583
  - Run custom Git hooks when branch is created or deleted.
  - Fix bug when simultaneously accepting multiple MRs results in MRs that are of "merged" status, but not merged to the target branch
  - Add languages page to graphs
  - Block LDAP user when they are no longer found in the LDAP server
  - Improve wording on project visibility levels (Zeger-Jan van de Weg)
  - Fix editing notes on a merge request diff
  - Automatically select default clone protocol based on user preferences (Eirik Lygre)
  - Make Network page as sub tab of Commits
  - Add copy-to-clipboard button for Snippets
  - Add indication to merge request list item that MR cannot be merged automatically
  - Default target branch to patch-n when editing file in protected branch
  - Add Builds tab to merge request detail page
  - Allow milestones, issues and MRs to be created from dashboard and group indexes
  - Use new style for wiki
  - Use new style for milestone detail page
  - Fix sidebar tooltips when collapsed
  - Prevent possible XSS attack with award-emoji
  - Upgraded Sidekiq to 4.x
  - Accept COPYING,COPYING.lesser, and licence as license file (Zeger-Jan van de Weg)
  - Fix emoji aliases problem
  - Fix award-emojis Flash alert's width
  - Fix deleting notes on a merge request diff
  - Display referenced merge request statuses in the issue description (Greg Smethells)
  - Implement new sidebar for issue and merge request pages
  - Emoji picker improvements
  - Suppress warning about missing `.gitlab-ci.yml` if builds are disabled
  - Do not show build status unless builds are enabled and `.gitlab-ci.yml` is present
  - Persist runners registration token in database
  - Fix online editor should not remove newlines at the end of the file
  - Expose Git's version in the admin area
  - Show "New Merge Request" buttons on canonical repos when you have a fork (Josh Frye)

v 8.2.6
  - Prevent unauthorized access to other projects build traces
  - Forbid scripting for wiki files

v 8.2.5
  - Prevent privilege escalation via "impersonate" feature
  - Prevent privilege escalation via notes API
  - Prevent privilege escalation via project webhook API
  - Prevent XSS via `window.opener`
  - Prevent information disclosure via project labels
  - Prevent information disclosure via new merge request page

v 8.2.4
  - Bump Git version requirement to 2.7.4

v 8.2.3
  - Fix application settings cache not expiring after changes (Stan Hu)
  - Fix Error 500s when creating global milestones with Unicode characters (Stan Hu)
  - Update documentation for "Guest" permissions
  - Properly convert Emoji-only comments into Award Emojis
  - Enable devise paranoid mode to prevent user enumeration attack
  - Webhook payload has an added, modified and removed properties for each commit
  - Fix 500 error when creating a merge request that removes a submodule

v 8.2.2
  - Fix 404 in redirection after removing a project (Stan Hu)
  - Ensure cached application settings are refreshed at startup (Stan Hu)
  - Fix Error 500 when viewing user's personal projects from admin page (Stan Hu)
  - Fix: Raw private snippets access workflow
  - Prevent "413 Request entity too large" errors when pushing large files with LFS
  - Fix invalid links within projects dashboard header
  - Make current user the first user in assignee dropdown in issues detail page (Stan Hu)
  - Fix: duplicate email notifications on issue comments

v 8.2.1
  - Forcefully update builds that didn't want to update with state machine
  - Fix: saving GitLabCiService as Admin Template

v 8.2.0
  - Improved performance of finding projects and groups in various places
  - Improved performance of rendering user profile pages and Atom feeds
  - Expose build artifacts path as config option
  - Fix grouping of contributors by email in graph.
  - Improved performance of finding issues with/without labels
  - Fix Drone CI service template not saving properly (Stan Hu)
  - Fix avatars not showing in Atom feeds and project issues when Gravatar disabled (Stan Hu)
  - Added a GitLab specific profiling tool called "Sherlock" (see GitLab CE merge request #1749)
  - Upgrade gitlab_git to 7.2.20 and rugged to 0.23.3 (Stan Hu)
  - Improved performance of finding users by one of their Email addresses
  - Add allow_failure field to commit status API (Stan Hu)
  - Commits without .gitlab-ci.yml are marked as skipped
  - Save detailed error when YAML syntax is invalid
  - Since GitLab CI is enabled by default, remove enabling it by pushing .gitlab-ci.yml
  - Added build artifacts
  - Improved performance of replacing references in comments
  - Show last project commit to default branch on project home page
  - Highlight comment based on anchor in URL
  - Adds ability to remove the forked relationship from project settings screen. (Han Loong Liauw)
  - Improved performance of sorting milestone issues
  - Allow users to select the Files view as default project view (Cristian Bica)
  - Show "Empty Repository Page" for repository without branches (Artem V. Navrotskiy)
  - Fix: Inability to reply to code comments in the MR view, if the MR comes from a fork
  - Use git follow flag for commits page when retrieve history for file or directory
  - Show merge request CI status on merge requests index page
  - Send build name and stage in CI notification e-mail
  - Extend yml syntax for only and except to support specifying repository path
  - Enable shared runners to all new projects
  - Bump GitLab-Workhorse to 0.4.1
  - Allow to define cache in `.gitlab-ci.yml`
  - Fix: 500 error returned if destroy request without HTTP referer (Kazuki Shimizu)
  - Remove deprecated CI events from project settings page
  - Use issue editor as cross reference comment author when issue is edited with a new mention.
  - Add graphs of commits ahead and behind default branch (Jeff Stubler)
  - Improve personal snippet access workflow (Douglas Alexandre)
  - [API] Add ability to fetch the commit ID of the last commit that actually touched a file
  - Fix omniauth documentation setting for omnibus configuration (Jon Cairns)
  - Add "New file" link to dropdown on project page
  - Include commit logs in project search
  - Add "added", "modified" and "removed" properties to commit object in webhook
  - Rename "Back to" links to "Go to" because its not always a case it point to place user come from
  - Allow groups to appear in the search results if the group owner allows it
  - Add email notification to former assignee upon unassignment (Adam Lieskovský)
  - New design for project graphs page
  - Remove deprecated dumped yaml file generated from previous job definitions
  - Show specific runners from projects where user is master or owner
  - MR target branch is now visible on a list view when it is different from project's default one
  - Improve Continuous Integration graphs page
  - Make color of "Accept Merge Request" button consistent with current build status
  - Add ignore white space option in merge request diff and commit and compare view
  - Ability to add release notes (markdown text and attachments) to git tags (aka Releases)
  - Relative links from a repositories README.md now link to the default branch
  - Fix trailing whitespace issue in merge request/issue title
  - Fix bug when milestone/label filter was empty for dashboard issues page
  - Add ability to create milestone in group projects from single form
  - Add option to create merge request when editing/creating a file (Dirceu Tiegs)
  - Prevent the last owner of a group from being able to delete themselves by 'adding' themselves as a master (James Lopez)
  - Add Award Emoji to issue and merge request pages

v 8.1.4
  - Fix bug where manually merged branches in a MR would end up with an empty diff (Stan Hu)
  - Prevent redirect loop when home_page_url is set to the root URL
  - Fix incoming email config defaults
  - Remove CSS property preventing hard tabs from rendering in Chromium 45 (Stan Hu)

v 8.1.3
  - Force update refs/merge-requests/X/head upon a push to the source branch of a merge request (Stan Hu)
  - Spread out runner contacted_at updates
  - Use issue editor as cross reference comment author when issue is edited with a new mention
  - Add Facebook authentication

v 8.1.1
  - Fix cloning Wiki repositories via HTTP (Stan Hu)
  - Add migration to remove satellites directory
  - Fix specific runners visibility
  - Fix 500 when editing CI service
  - Require CI jobs to be named
  - Fix CSS for runner status
  - Fix CI badge
  - Allow developer to manage builds

v 8.1.1
  - Removed, see 8.1.2

v 8.1.0
  - Ensure MySQL CI limits DB migrations occur after the fields have been created (Stan Hu)
  - Fix duplicate repositories in GitHub import page (Stan Hu)
  - Redirect to a default path if HTTP_REFERER is not set (Stan Hu)
  - Adds ability to create directories using the web editor (Ben Ford)
  - Cleanup stuck CI builds
  - Send an email to admin email when a user is reported for spam (Jonathan Rochkind)
  - Show notifications button when user is member of group rather than project (Grzegorz Bizon)
  - Fix bug preventing mentioned issued from being closed when MR is merged using fast-forward merge.
  - Fix nonatomic database update potentially causing project star counts to go negative (Stan Hu)
  - Don't show "Add README" link in an empty repository if user doesn't have access to push (Stan Hu)
  - Fix error preventing displaying of commit data for a directory with a leading dot (Stan Hu)
  - Speed up load times of issue detail pages by roughly 1.5x
  - Fix CI rendering regressions
  - If a merge request is to close an issue, show this on the issue page (Zeger-Jan van de Weg)
  - Add a system note and update relevant merge requests when a branch is deleted or re-added (Stan Hu)
  - Make diff file view easier to use on mobile screens (Stan Hu)
  - Improved performance of finding users by username or Email address
  - Fix bug where merge request comments created by API would not trigger notifications (Stan Hu)
  - Add support for creating directories from Files page (Stan Hu)
  - Allow removing of project without confirmation when JavaScript is disabled (Stan Hu)
  - Support filtering by "Any" milestone or issue and fix "No Milestone" and "No Label" filters (Stan Hu)
  - Improved performance of the trending projects page
  - Remove CI migration task
  - Improved performance of finding projects by their namespace
  - Add assignee data to Issuables' hook_data (Bram Daams)
  - Fix bug where transferring a project would result in stale commit links (Stan Hu)
  - Fix build trace updating
  - Include full path of source and target branch names in New Merge Request page (Stan Hu)
  - Add user preference to view activities as default dashboard (Stan Hu)
  - Add option to admin area to sign in as a specific user (Pavel Forkert)
  - Show CI status on all pages where commits list is rendered
  - Automatically enable CI when push .gitlab-ci.yml file to repository
  - Move CI charts to project graphs area
  - Fix cases where Markdown did not render links in activity feed (Stan Hu)
  - Add first and last to pagination (Zeger-Jan van de Weg)
  - Added Commit Status API
  - Added Builds View
  - Added when to .gitlab-ci.yml
  - Show CI status on commit page
  - Added CI_BUILD_TAG, _STAGE, _NAME and _TRIGGERED to CI builds
  - Show CI status on Your projects page and Starred projects page
  - Remove "Continuous Integration" page from dashboard
  - Add notes and SSL verification entries to hook APIs (Ben Boeckel)
  - Fix grammar in admin area "labels" .nothing-here-block when no labels exist.
  - Move CI runners page to project settings area
  - Move CI variables page to project settings area
  - Move CI triggers page to project settings area
  - Move CI project settings page to CE project settings area
  - Fix bug when removed file was not appearing in merge request diff
  - Show warning when build cannot be served by any of the available CI runners
  - Note the original location of a moved project when notifying users of the move
  - Improve error message when merging fails
  - Add support of multibyte characters in LDAP UID (Roman Petrov)
  - Show additions/deletions stats on merge request diff
  - Remove footer text in emails (Zeger-Jan van de Weg)
  - Ensure code blocks are properly highlighted after a note is updated
  - Fix wrong access level badge on MR comments
  - Hide password in the service settings form
  - Move CI webhooks page to project settings area
  - Fix User Identities API. It now allows you to properly create or update user's identities.
  - Add user preference to change layout width (Peter Göbel)
  - Use commit status in merge request widget as preferred source of CI status
  - Integrate CI commit and build pages into project pages
  - Move CI services page to project settings area
  - Add "Quick Submit" behavior to input fields throughout the application. Use
    Cmd+Enter on Mac and Ctrl+Enter on Windows/Linux.
  - Fix position of hamburger in header for smaller screens (Han Loong Liauw)
  - Fix bug where Emojis in Markdown would truncate remaining text (Sakata Sinji)
  - Persist filters when sorting on admin user page (Jerry Lukins)
  - Update style of snippets pages (Han Loong Liauw)
  - Allow dashboard and group issues/MRs to be filtered by label
  - Add spellcheck=false to certain input fields
  - Invalidate stored service password if the endpoint URL is changed
  - Project names are not fully shown if group name is too big, even on group page view
  - Apply new design for Files page
  - Add "New Page" button to Wiki Pages tab (Stan Hu)
  - Only render 404 page from /public
  - Hide passwords from services API (Alex Lossent)
  - Fix: Images cannot show when projects' path was changed
  - Let gitlab-git-http-server generate and serve 'git archive' downloads
  - Optimize query when filtering on issuables (Zeger-Jan van de Weg)
  - Fix padding of outdated discussion item.
  - Animate the logo on hover

v 8.0.5
  - Correct lookup-by-email for LDAP logins
  - Fix loading spinner sometimes not being hidden on Merge Request tab switches

v 8.0.4
  - Fix Message-ID header to be RFC 2111-compliant to prevent e-mails being dropped (Stan Hu)
  - Fix referrals for :back and relative URL installs
  - Fix anchors to comments in diffs
  - Remove CI token from build traces
  - Fix "Assign All" button on Runner admin page
  - Fix search in Files
  - Add full project namespace to payload of system webhooks (Ricardo Band)

v 8.0.3
  - Fix URL shown in Slack notifications
  - Fix bug where projects would appear to be stuck in the forked import state (Stan Hu)
  - Fix Error 500 in creating merge requests with > 1000 diffs (Stan Hu)
  - Add work_in_progress key to MR webhooks (Ben Boeckel)

v 8.0.2
  - Fix default avatar not rendering in network graph (Stan Hu)
  - Skip check_initd_configured_correctly on omnibus installs
  - Prevent double-prefixing of help page paths
  - Clarify confirmation text on user deletion
  - Make commit graphs responsive to window width changes (Stan Hu)
  - Fix top margin for sign-in button on public pages
  - Fix LDAP attribute mapping
  - Remove git refs used internally by GitLab from network graph (Stan Hu)
  - Use standard Markdown font in Markdown preview instead of fixed-width font (Stan Hu)
  - Fix Reply by email for non-UTF-8 messages.
  - Add option to use StartTLS with Reply by email IMAP server.
  - Allow AWS S3 Server-Side Encryption with Amazon S3-Managed Keys for backups (Paul Beattie)

v 8.0.1
  - Improve CI migration procedure and documentation

v 8.0.0
  - Fix Markdown links not showing up in dashboard activity feed (Stan Hu)
  - Remove milestones from merge requests when milestones are deleted (Stan Hu)
  - Fix HTML link that was improperly escaped in new user e-mail (Stan Hu)
  - Fix broken sort in merge request API (Stan Hu)
  - Bump rouge to 1.10.1 to remove warning noise and fix other syntax highlighting bugs (Stan Hu)
  - Gracefully handle errors in syntax highlighting by leaving the block unformatted (Stan Hu)
  - Add "replace" and "upload" functionalities to allow user replace existing file and upload new file into current repository
  - Fix URL construction for merge requests, issues, notes, and commits for relative URL config (Stan Hu)
  - Fix emoji URLs in Markdown when relative_url_root is used (Stan Hu)
  - Omit filename in Content-Disposition header in raw file download to avoid RFC 6266 encoding issues (Stan HU)
  - Fix broken Wiki Page History (Stan Hu)
  - Import forked repositories asynchronously to prevent large repositories from timing out (Stan Hu)
  - Prevent anchors from being hidden by header (Stan Hu)
  - Fix bug where only the first 15 Bitbucket issues would be imported (Stan Hu)
  - Sort issues by creation date in Bitbucket importer (Stan Hu)
  - Prevent too many redirects upon login when home page URL is set to external_url (Stan Hu)
  - Improve dropdown positioning on the project home page (Hannes Rosenögger)
  - Upgrade browser gem to 1.0.0 to avoid warning in IE11 compatibilty mode (Stan Hu)
  - Remove user OAuth tokens from the database and request new tokens each session (Stan Hu)
  - Restrict users API endpoints to use integer IDs (Stan Hu)
  - Only show recent push event if the branch still exists or a recent merge request has not been created (Stan Hu)
  - Remove satellites
  - Better performance for web editor (switched from satellites to rugged)
  - Faster merge
  - Ability to fetch merge requests from refs/merge-requests/:id
  - Allow displaying of archived projects in the admin interface (Artem Sidorenko)
  - Allow configuration of import sources for new projects (Artem Sidorenko)
  - Search for comments should be case insensetive
  - Create cross-reference for closing references on commits pushed to non-default branches (Maël Valais)
  - Ability to search milestones
  - Gracefully handle SMTP user input errors (e.g. incorrect email addresses) to prevent Sidekiq retries (Stan Hu)
  - Move dashboard activity to separate page (for your projects and starred projects)
  - Improve performance of git blame
  - Limit content width to 1200px for most of pages to improve readability on big screens
  - Fix 500 error when submit project snippet without body
  - Improve search page usability
  - Bring more UI consistency in way how projects, snippets and groups lists are rendered
  - Make all profiles and group public
  - Fixed login failure when extern_uid changes (Joel Koglin)
  - Don't notify users without access to the project when they are (accidentally) mentioned in a note.
  - Retrieving oauth token with LDAP credentials
  - Load Application settings from running database unless env var USE_DB=false
  - Added Drone CI integration (Kirill Zaitsev)
  - Allow developers to retry builds
  - Hide advanced project options for non-admin users
  - Fail builds if no .gitlab-ci.yml is found
  - Refactored service API and added automatically service docs generator (Kirill Zaitsev)
  - Added web_url key project hook_attrs (Kirill Zaitsev)
  - Add ability to get user information by ID of an SSH key via the API
  - Fix bug which IE cannot show image at markdown when the image is raw file of gitlab
  - Add support for Crowd
  - Global Labels that are available to all projects
  - Fix highlighting of deleted lines in diffs.
  - Project notification level can be set on the project page itself
  - Added service API endpoint to retrieve service parameters (Petheő Bence)
  - Add FogBugz project import (Jared Szechy)
  - Sort users autocomplete lists by user (Allister Antosik)
  - Webhook for issue now contains repository field (Jungkook Park)
  - Add ability to add custom text to the help page (Jeroen van Baarsen)
  - Add pg_schema to backup config
  - Fix references to target project issues in Merge Requests markdown preview and textareas (Francesco Levorato)
  - Redirect from incorrectly cased group or project path to correct one (Francesco Levorato)
  - Removed API calls from CE to CI

v 7.14.3
  - No changes

v 7.14.2
  - Upgrade gitlab_git to 7.2.15 to fix `git blame` errors with ISO-encoded files (Stan Hu)
  - Allow configuration of LDAP attributes GitLab will use for the new user account.

v 7.14.1
  - Improve abuse reports management from admin area
  - Fix "Reload with full diff" URL button in compare branch view (Stan Hu)
  - Disabled DNS lookups for SSH in docker image (Rowan Wookey)
  - Only include base URL in OmniAuth full_host parameter (Stan Hu)
  - Fix Error 500 in API when accessing a group that has an avatar (Stan Hu)
  - Ability to enable SSL verification for Webhooks

v 7.14.0
  - Fix bug where non-project members of the target project could set labels on new merge requests.
  - Update default robots.txt rules to disallow crawling of irrelevant pages (Ben Bodenmiller)
  - Fix redirection after sign in when using auto_sign_in_with_provider
  - Upgrade gitlab_git to 7.2.14 to ignore CRLFs in .gitmodules (Stan Hu)
  - Clear cache to prevent listing deleted branches after MR removes source branch (Stan Hu)
  - Provide more feedback what went wrong if HipChat service failed test (Stan Hu)
  - Fix bug where backslashes in inline diffs could be dropped (Stan Hu)
  - Disable turbolinks when linking to Bitbucket import status (Stan Hu)
  - Fix broken code import and display error messages if something went wrong with creating project (Stan Hu)
  - Fix corrupted binary files when using API files endpoint (Stan Hu)
  - Bump Haml to 4.0.7 to speed up textarea rendering (Stan Hu)
  - Show incompatible projects in Bitbucket import status (Stan Hu)
  - Fix coloring of diffs on MR Discussion-tab (Gert Goet)
  - Fix "Network" and "Graphs" pages for branches with encoded slashes (Stan Hu)
  - Fix errors deleting and creating branches with encoded slashes (Stan Hu)
  - Always add current user to autocomplete controller to support filter by "Me" (Stan Hu)
  - Fix multi-line syntax highlighting (Stan Hu)
  - Fix network graph when branch name has single quotes (Stan Hu)
  - Add "Confirm user" button in user admin page (Stan Hu)
  - Upgrade gitlab_git to version 7.2.6 to fix Error 500 when creating network graphs (Stan Hu)
  - Add support for Unicode filenames in relative links (Hiroyuki Sato)
  - Fix URL used for refreshing notes if relative_url is present (Bartłomiej Święcki)
  - Fix commit data retrieval when branch name has single quotes (Stan Hu)
  - Check that project was actually created rather than just validated in import:repos task (Stan Hu)
  - Fix full screen mode for snippet comments (Daniel Gerhardt)
  - Fix 404 error in files view after deleting the last file in a repository (Stan Hu)
  - Fix the "Reload with full diff" URL button (Stan Hu)
  - Fix label read access for unauthenticated users (Daniel Gerhardt)
  - Fix access to disabled features for unauthenticated users (Daniel Gerhardt)
  - Fix OAuth provider bug where GitLab would not go return to the redirect_uri after sign-in (Stan Hu)
  - Fix file upload dialog for comment editing (Daniel Gerhardt)
  - Set OmniAuth full_host parameter to ensure redirect URIs are correct (Stan Hu)
  - Return comments in created order in merge request API (Stan Hu)
  - Disable internal issue tracker controller if external tracker is used (Stan Hu)
  - Expire Rails cache entries after two weeks to prevent endless Redis growth
  - Add support for destroying project milestones (Stan Hu)
  - Allow custom backup archive permissions
  - Add project star and fork count, group avatar URL and user/group web URL attributes to API
  - Show who last edited a comment if it wasn't the original author
  - Send notification to all participants when MR is merged.
  - Add ability to manage user email addresses via the API.
  - Show buttons to add license, changelog and contribution guide if they're missing.
  - Tweak project page buttons.
  - Disabled autocapitalize and autocorrect on login field (Daryl Chan)
  - Mention group and project name in creation, update and deletion notices (Achilleas Pipinellis)
  - Update gravatar link on profile page to link to configured gravatar host (Ben Bodenmiller)
  - Remove redis-store TTL monkey patch
  - Add support for CI skipped status
  - Fetch code from forks to refs/merge-requests/:id/head when merge request created
  - Remove comments and email addresses when publicly exposing ssh keys (Zeger-Jan van de Weg)
  - Add "Check out branch" button to the MR page.
  - Improve MR merge widget text and UI consistency.
  - Improve text in MR "How To Merge" modal.
  - Cache all events
  - Order commits by date when comparing branches
  - Fix bug causing error when the target branch of a symbolic ref was deleted
  - Include branch/tag name in archive file and directory name
  - Add dropzone upload progress
  - Add a label for merged branches on branches page (Florent Baldino)
  - Detect .mkd and .mkdn files as markdown (Ben Boeckel)
  - Fix: User search feature in admin area does not respect filters
  - Set max-width for README, issue and merge request description for easier read on big screens
  - Update Flowdock integration to support new Flowdock API (Boyan Tabakov)
  - Remove author from files view (Sven Strickroth)
  - Fix infinite loop when SAML was incorrectly configured.

v 7.13.5
  - Satellites reverted

v 7.13.4
  - Allow users to send abuse reports

v 7.13.3
  - Fix bug causing Bitbucket importer to crash when OAuth application had been removed.
  - Allow users to send abuse reports
  - Remove satellites
  - Link username to profile on Group Members page (Tom Webster)

v 7.13.2
  - Fix randomly failed spec
  - Create project services on Project creation
  - Add admin_merge_request ability to Developer level and up
  - Fix Error 500 when browsing projects with no HEAD (Stan Hu)
  - Fix labels / assignee / milestone for the merge requests when issues are disabled
  - Show the first tab automatically on MergeRequests#new
  - Add rake task 'gitlab:update_commit_count' (Daniel Gerhardt)
  - Fix Gmail Actions

v 7.13.1
  - Fix: Label modifications are not reflected in existing notes and in the issue list
  - Fix: Label not shown in the Issue list, although it's set through web interface
  - Fix: Group/project references are linked incorrectly
  - Improve documentation
  - Fix of migration: Check if session_expire_delay column exists before adding the column
  - Fix: ActionView::Template::Error
  - Fix: "Create Merge Request" isn't always shown in event for newly pushed branch
  - Fix bug causing "Remove source-branch" option not to work for merge requests from the same project.
  - Render Note field hints consistently for "new" and "edit" forms

v 7.13.0
  - Remove repository graph log to fix slow cache updates after push event (Stan Hu)
  - Only enable HSTS header for HTTPS and port 443 (Stan Hu)
  - Fix user autocomplete for unauthenticated users accessing public projects (Stan Hu)
  - Fix redirection to home page URL for unauthorized users (Daniel Gerhardt)
  - Add branch switching support for graphs (Daniel Gerhardt)
  - Fix external issue tracker hook/test for HTTPS URLs (Daniel Gerhardt)
  - Remove link leading to a 404 error in Deploy Keys page (Stan Hu)
  - Add support for unlocking users in admin settings (Stan Hu)
  - Add Irker service configuration options (Stan Hu)
  - Fix order of issues imported from GitHub (Hiroyuki Sato)
  - Bump rugments to 1.0.0beta8 to fix C prototype function highlighting (Jonathon Reinhart)
  - Fix Merge Request webhook to properly fire "merge" action when accepted from the web UI
  - Add `two_factor_enabled` field to admin user API (Stan Hu)
  - Fix invalid timestamps in RSS feeds (Rowan Wookey)
  - Fix downloading of patches on public merge requests when user logged out (Stan Hu)
  - Fix Error 500 when relative submodule resolves to a namespace that has a different name from its path (Stan Hu)
  - Extract the longest-matching ref from a commit path when multiple matches occur (Stan Hu)
  - Update maintenance documentation to explain no need to recompile asssets for omnibus installations (Stan Hu)
  - Support commenting on diffs in side-by-side mode (Stan Hu)
  - Fix JavaScript error when clicking on the comment button on a diff line that has a comment already (Stan Hu)
  - Return 40x error codes if branch could not be deleted in UI (Stan Hu)
  - Remove project visibility icons from dashboard projects list
  - Rename "Design" profile settings page to "Preferences".
  - Allow users to customize their default Dashboard page.
  - Update ssl_ciphers in Nginx example to remove DHE settings. This will deny forward secrecy for Android 2.3.7, Java 6 and OpenSSL 0.9.8
  - Admin can edit and remove user identities
  - Convert CRLF newlines to LF when committing using the web editor.
  - API request /projects/:project_id/merge_requests?state=closed will return only closed merge requests without merged one. If you need ones that were merged - use state=merged.
  - Allow Administrators to filter the user list by those with or without Two-factor Authentication enabled.
  - Show a user's Two-factor Authentication status in the administration area.
  - Explicit error when commit not found in the CI
  - Improve performance for issue and merge request pages
  - Users with guest access level can not set assignee, labels or milestones for issue and merge request
  - Reporter role can manage issue tracker now: edit any issue, set assignee or milestone and manage labels
  - Better performance for pages with events list, issues list and commits list
  - Faster automerge check and merge itself when source and target branches are in same repository
  - Correctly show anonymous authorized applications under Profile > Applications.
  - Query Optimization in MySQL.
  - Allow users to be blocked and unblocked via the API
  - Use native Postgres database cleaning during backup restore
  - Redesign project page. Show README as default instead of activity. Move project activity to separate page
  - Make left menu more hierarchical and less contextual by adding back item at top
  - A fork can’t have a visibility level that is greater than the original project.
  - Faster code search in repository and wiki. Fixes search page timeout for big repositories
  - Allow administrators to disable 2FA for a specific user
  - Add error message for SSH key linebreaks
  - Store commits count in database (will populate with valid values only after first push)
  - Rebuild cache after push to repository in background job
  - Fix transferring of project to another group using the API.

v 7.12.2
  - Correctly show anonymous authorized applications under Profile > Applications.
  - Faster automerge check and merge itself when source and target branches are in same repository
  - Audit log for user authentication
  - Allow custom label to be set for authentication providers.

v 7.12.1
  - Fix error when deleting a user who has projects (Stan Hu)
  - Fix post-receive errors on a push when an external issue tracker is configured (Stan Hu)
  - Add SAML to list of social_provider (Matt Firtion)
  - Fix merge requests API scope to keep compatibility in 7.12.x patch release (Dmitriy Zaporozhets)
  - Fix closed merge request scope at milestone page (Dmitriy Zaporozhets)
  - Revert merge request states renaming
  - Fix hooks for web based events with external issue references (Daniel Gerhardt)
  - Improve performance for issue and merge request pages
  - Compress database dumps to reduce backup size

v 7.12.0
  - Fix Error 500 when one user attempts to access a personal, internal snippet (Stan Hu)
  - Disable changing of target branch in new merge request page when a branch has already been specified (Stan Hu)
  - Fix post-receive errors on a push when an external issue tracker is configured (Stan Hu)
  - Update oauth button logos for Twitter and Google to recommended assets
  - Update browser gem to version 0.8.0 for IE11 support (Stan Hu)
  - Fix timeout when rendering file with thousands of lines.
  - Add "Remember me" checkbox to LDAP signin form.
  - Add session expiration delay configuration through UI application settings
  - Don't notify users mentioned in code blocks or blockquotes.
  - Omit link to generate labels if user does not have access to create them (Stan Hu)
  - Show warning when a comment will add 10 or more people to the discussion.
  - Disable changing of the source branch in merge request update API (Stan Hu)
  - Shorten merge request WIP text.
  - Add option to disallow users from registering any application to use GitLab as an OAuth provider
  - Support editing target branch of merge request (Stan Hu)
  - Refactor permission checks with issues and merge requests project settings (Stan Hu)
  - Fix Markdown preview not working in Edit Milestone page (Stan Hu)
  - Fix Zen Mode not closing with ESC key (Stan Hu)
  - Allow HipChat API version to be blank and default to v2 (Stan Hu)
  - Add file attachment support in Milestone description (Stan Hu)
  - Fix milestone "Browse Issues" button.
  - Set milestone on new issue when creating issue from index with milestone filter active.
  - Make namespace API available to all users (Stan Hu)
  - Add webhook support for note events (Stan Hu)
  - Disable "New Issue" and "New Merge Request" buttons when features are disabled in project settings (Stan Hu)
  - Remove Rack Attack monkey patches and bump to version 4.3.0 (Stan Hu)
  - Fix clone URL losing selection after a single click in Safari and Chrome (Stan Hu)
  - Fix git blame syntax highlighting when different commits break up lines (Stan Hu)
  - Add "Resend confirmation e-mail" link in profile settings (Stan Hu)
  - Allow to configure location of the `.gitlab_shell_secret` file. (Jakub Jirutka)
  - Disabled expansion of top/bottom blobs for new file diffs
  - Update Asciidoctor gem to version 1.5.2. (Jakub Jirutka)
  - Fix resolving of relative links to repository files in AsciiDoc documents. (Jakub Jirutka)
  - Use the user list from the target project in a merge request (Stan Hu)
  - Default extention for wiki pages is now .md instead of .markdown (Jeroen van Baarsen)
  - Add validation to wiki page creation (only [a-zA-Z0-9/_-] are allowed) (Jeroen van Baarsen)
  - Fix new/empty milestones showing 100% completion value (Jonah Bishop)
  - Add a note when an Issue or Merge Request's title changes
  - Consistently refer to MRs as either Merged or Closed.
  - Add Merged tab to MR lists.
  - Prefix EmailsOnPush email subject with `[Git]`.
  - Group project contributions by both name and email.
  - Clarify navigation labels for Project Settings and Group Settings.
  - Move user avatar and logout button to sidebar
  - You can not remove user if he/she is an only owner of group
  - User should be able to leave group. If not - show him proper message
  - User has ability to leave project
  - Add SAML support as an omniauth provider
  - Allow to configure a URL to show after sign out
  - Add an option to automatically sign-in with an Omniauth provider
  - GitLab CI service sends .gitlab-ci.yml in each push call
  - When remove project - move repository and schedule it removal
  - Improve group removing logic
  - Trigger create-hooks on backup restore task
  - Add option to automatically link omniauth and LDAP identities
  - Allow special character in users bio. I.e.: I <3 GitLab

v 7.11.4
  - Fix missing bullets when creating lists
  - Set rel="nofollow" on external links

v 7.11.3
  - no changes
  - Fix upgrader script (Martins Polakovs)

v 7.11.2
  - no changes

v 7.11.1
  - no changes

v 7.11.0
  - Fall back to Plaintext when Syntaxhighlighting doesn't work. Fixes some buggy lexers (Hannes Rosenögger)
  - Get editing comments to work in Chrome 43 again.
  - Fix broken view when viewing history of a file that includes a path that used to be another file (Stan Hu)
  - Don't show duplicate deploy keys
  - Fix commit time being displayed in the wrong timezone in some cases (Hannes Rosenögger)
  - Make the first branch pushed to an empty repository the default HEAD (Stan Hu)
  - Fix broken view when using a tag to display a tree that contains git submodules (Stan Hu)
  - Make Reply-To config apply to change e-mail confirmation and other Devise notifications (Stan Hu)
  - Add application setting to restrict user signups to e-mail domains (Stan Hu)
  - Don't allow a merge request to be merged when its title starts with "WIP".
  - Add a page title to every page.
  - Allow primary email to be set to an email that you've already added.
  - Fix clone URL field and X11 Primary selection (Dmitry Medvinsky)
  - Ignore invalid lines in .gitmodules
  - Fix "Cannot move project" error message from popping up after a successful transfer (Stan Hu)
  - Redirect to sign in page after signing out.
  - Fix "Hello @username." references not working by no longer allowing usernames to end in period.
  - Fix "Revspec not found" errors when viewing diffs in a forked project with submodules (Stan Hu)
  - Improve project page UI
  - Fix broken file browsing with relative submodule in personal projects (Stan Hu)
  - Add "Reply quoting selected text" shortcut key (`r`)
  - Fix bug causing `@whatever` inside an issue's first code block to be picked up as a user mention.
  - Fix bug causing `@whatever` inside an inline code snippet (backtick-style) to be picked up as a user mention.
  - When use change branches link at MR form - save source branch selection instead of target one
  - Improve handling of large diffs
  - Added GitLab Event header for project hooks
  - Add Two-factor authentication (2FA) for GitLab logins
  - Show Atom feed buttons everywhere where applicable.
  - Add project activity atom feed.
  - Don't crash when an MR from a fork has a cross-reference comment from the target project on one of its commits.
  - Explain how to get a new password reset token in welcome emails
  - Include commit comments in MR from a forked project.
  - Group milestones by title in the dashboard and all other issue views.
  - Query issues, merge requests and milestones with their IID through API (Julien Bianchi)
  - Add default project and snippet visibility settings to the admin web UI.
  - Show incompatible projects in Google Code import status (Stan Hu)
  - Fix bug where commit data would not appear in some subdirectories (Stan Hu)
  - Task lists are now usable in comments, and will show up in Markdown previews.
  - Fix bug where avatar filenames were not actually deleted from the database during removal (Stan Hu)
  - Fix bug where Slack service channel was not saved in admin template settings. (Stan Hu)
  - Protect OmniAuth request phase against CSRF.
  - Don't send notifications to mentioned users that don't have access to the project in question.
  - Add search issues/MR by number
  - Change plots to bar graphs in commit statistics screen
  - Move snippets UI to fluid layout
  - Improve UI for sidebar. Increase separation between navigation and content
  - Improve new project command options (Ben Bodenmiller)
  - Add common method to force UTF-8 and use it to properly handle non-ascii OAuth user properties (Onur Küçük)
  - Prevent sending empty messages to HipChat (Chulki Lee)
  - Improve UI for mobile phones on dashboard and project pages
  - Add room notification and message color option for HipChat
  - Allow to use non-ASCII letters and dashes in project and namespace name. (Jakub Jirutka)
  - Add footnotes support to Markdown (Guillaume Delbergue)
  - Add current_sign_in_at to UserFull REST api.
  - Make Sidekiq MemoryKiller shutdown signal configurable
  - Add "Create Merge Request" buttons to commits and branches pages and push event.
  - Show user roles by comments.
  - Fix automatic blocking of auto-created users from Active Directory.
  - Call merge request webhook for each new commits (Arthur Gautier)
  - Use SIGKILL by default in Sidekiq::MemoryKiller
  - Fix mentioning of private groups.
  - Add style for <kbd> element in markdown
  - Spin spinner icon next to "Checking for CI status..." on MR page.
  - Fix reference links in dashboard activity and ATOM feeds.
  - Ensure that the first added admin performs repository imports

v 7.10.4
  - Fix migrations broken in 7.10.2
  - Make tags for GitLab installations running on MySQL case sensitive
  - Get Gitorious importer to work again.
  - Fix adding new group members from admin area
  - Fix DB error when trying to tag a repository (Stan Hu)
  - Fix Error 500 when searching Wiki pages (Stan Hu)
  - Unescape branch names in compare commit (Stan Hu)
  - Order commit comments chronologically in API.

v 7.10.2
  - Fix CI links on MR page

v 7.10.0
  - Ignore submodules that are defined in .gitmodules but are checked in as directories.
  - Allow projects to be imported from Google Code.
  - Remove access control for uploaded images to fix broken images in emails (Hannes Rosenögger)
  - Allow users to be invited by email to join a group or project.
  - Don't crash when project repository doesn't exist.
  - Add config var to block auto-created LDAP users.
  - Don't use HTML ellipsis in EmailsOnPush subject truncated commit message.
  - Set EmailsOnPush reply-to address to committer email when enabled.
  - Fix broken file browsing with a submodule that contains a relative link (Stan Hu)
  - Fix persistent XSS vulnerability around profile website URLs.
  - Fix project import URL regex to prevent arbitary local repos from being imported.
  - Fix directory traversal vulnerability around uploads routes.
  - Fix directory traversal vulnerability around help pages.
  - Don't leak existence of project via search autocomplete.
  - Don't leak existence of group or project via search.
  - Fix bug where Wiki pages that included a '/' were no longer accessible (Stan Hu)
  - Fix bug where error messages from Dropzone would not be displayed on the issues page (Stan Hu)
  - Add a rake task to check repository integrity with `git fsck`
  - Add ability to configure Reply-To address in gitlab.yml (Stan Hu)
  - Move current user to the top of the list in assignee/author filters (Stan Hu)
  - Fix broken side-by-side diff view on merge request page (Stan Hu)
  - Set Application controller default URL options to ensure all url_for calls are consistent (Stan Hu)
  - Allow HTML tags in Markdown input
  - Fix code unfold not working on Compare commits page (Stan Hu)
  - Fix generating SSH key fingerprints with OpenSSH 6.8. (Sašo Stanovnik)
  - Fix "Import projects from" button to show the correct instructions (Stan Hu)
  - Fix dots in Wiki slugs causing errors (Stan Hu)
  - Make maximum attachment size configurable via Application Settings (Stan Hu)
  - Update poltergeist to version 1.6.0 to support PhantomJS 2.0 (Zeger-Jan van de Weg)
  - Fix cross references when usernames, milestones, or project names contain underscores (Stan Hu)
  - Disable reference creation for comments surrounded by code/preformatted blocks (Stan Hu)
  - Reduce Rack Attack false positives causing 403 errors during HTTP authentication (Stan Hu)
  - enable line wrapping per default and remove the checkbox to toggle it (Hannes Rosenögger)
  - Fix a link in the patch update guide
  - Add a service to support external wikis (Hannes Rosenögger)
  - Omit the "email patches" link and fix plain diff view for merge commits
  - List new commits for newly pushed branch in activity view.
  - Add sidetiq gem dependency to match EE
  - Add changelog, license and contribution guide links to project tab bar.
  - Improve diff UI
  - Fix alignment of navbar toggle button (Cody Mize)
  - Fix checkbox rendering for nested task lists
  - Identical look of selectboxes in UI
  - Upgrade the gitlab_git gem to version 7.1.3
  - Move "Import existing repository by URL" option to button.
  - Improve error message when save profile has error.
  - Passing the name of pushed ref to CI service (requires GitLab CI 7.9+)
  - Add location field to user profile
  - Fix print view for markdown files and wiki pages
  - Fix errors when deleting old backups
  - Improve GitLab performance when working with git repositories
  - Add tag message and last commit to tag hook (Kamil Trzciński)
  - Restrict permissions on backup files
  - Improve oauth accounts UI in profile page
  - Add ability to unlink connected accounts
  - Replace commits calendar with faster contribution calendar that includes issues and merge requests
  - Add inifinite scroll to user page activity
  - Don't include system notes in issue/MR comment count.
  - Don't mark merge request as updated when merge status relative to target branch changes.
  - Link note avatar to user.
  - Make Git-over-SSH errors more descriptive.
  - Fix EmailsOnPush.
  - Refactor issue filtering
  - AJAX selectbox for issue assignee and author filters
  - Fix issue with missing options in issue filtering dropdown if selected one
  - Prevent holding Control-Enter or Command-Enter from posting comment multiple times.
  - Prevent note form from being cleared when submitting failed.
  - Improve file icons rendering on tree (Sullivan Sénéchal)
  - API: Add pagination to project events
  - Get issue links in notification mail to work again.
  - Don't show commit comment button when user is not signed in.
  - Fix admin user projects lists.
  - Don't leak private group existence by redirecting from namespace controller to group controller.
  - Ability to skip some items from backup (database, respositories or uploads)
  - Archive repositories in background worker.
  - Import GitHub, Bitbucket or GitLab.com projects owned by authenticated user into current namespace.
  - Project labels are now available over the API under the "tag_list" field (Cristian Medina)
  - Fixed link paths for HTTP and SSH on the admin project view (Jeremy Maziarz)
  - Fix and improve help rendering (Sullivan Sénéchal)
  - Fix final line in EmailsOnPush email diff being rendered as error.
  - Prevent duplicate Buildkite service creation.
  - Fix git over ssh errors 'fatal: protocol error: bad line length character'
  - Automatically setup GitLab CI project for forks if origin project has GitLab CI enabled
  - Bust group page project list cache when namespace name or path changes.
  - Explicitly set image alt-attribute to prevent graphical glitches if gravatars could not be loaded
  - Allow user to choose a public email to show on public profile
  - Remove truncation from issue titles on milestone page (Jason Blanchard)
  - Fix stuck Merge Request merging events from old installations (Ben Bodenmiller)
  - Fix merge request comments on files with multiple commits
  - Fix Resource Owner Password Authentication Flow
  - Add icons to Add dropdown items.
  - Allow admin to create public deploy keys that are accessible to any project.
  - Warn when gitlab-shell version doesn't match requirement.
  - Skip email confirmation when set by admin or via LDAP.
  - Only allow users to reference groups, projects, issues, MRs, commits they have access to.

v 7.9.4
  - Security: Fix project import URL regex to prevent arbitary local repos from being imported
  - Fixed issue where only 25 commits would load in file listings
  - Fix LDAP identities  after config update

v 7.9.3
  - Contains no changes

v 7.9.2
  - Contains no changes

v 7.9.1
  - Include missing events and fix save functionality in admin service template settings form (Stan Hu)
  - Fix "Import projects from" button to show the correct instructions (Stan Hu)
  - Fix OAuth2 issue importing a new project from GitHub and GitLab (Stan Hu)
  - Fix for LDAP with commas in DN
  - Fix missing events and in admin Slack service template settings form (Stan Hu)
  - Don't show commit comment button when user is not signed in.
  - Downgrade gemnasium-gitlab-service gem

v 7.9.0
  - Add HipChat integration documentation (Stan Hu)
  - Update documentation for object_kind field in Webhook push and tag push Webhooks (Stan Hu)
  - Fix broken email images (Hannes Rosenögger)
  - Automatically config git if user forgot, where possible (Zeger-Jan van de Weg)
  - Fix mass SQL statements on initial push (Hannes Rosenögger)
  - Add tag push notifications and normalize HipChat and Slack messages to be consistent (Stan Hu)
  - Add comment notification events to HipChat and Slack services (Stan Hu)
  - Add issue and merge request events to HipChat and Slack services (Stan Hu)
  - Fix merge request URL passed to Webhooks. (Stan Hu)
  - Fix bug that caused a server error when editing a comment to "+1" or "-1" (Stan Hu)
  - Fix code preview theme setting for comments, issues, merge requests, and snippets (Stan Hu)
  - Move labels/milestones tabs to sidebar
  - Upgrade Rails gem to version 4.1.9.
  - Improve error messages for file edit failures
  - Improve UI for commits, issues and merge request lists
  - Fix commit comments on first line of diff not rendering in Merge Request Discussion view.
  - Allow admins to override restricted project visibility settings.
  - Move restricted visibility settings from gitlab.yml into the web UI.
  - Improve trigger merge request hook when source project branch has been updated (Kirill Zaitsev)
  - Save web edit in new branch
  - Fix ordering of imported but unchanged projects (Marco Wessel)
  - Mobile UI improvements: make aside content expandable
  - Expose avatar_url in projects API
  - Fix checkbox alignment on the application settings page.
  - Generalize image upload in drag and drop in markdown to all files (Hannes Rosenögger)
  - Fix mass-unassignment of issues (Robert Speicher)
  - Fix hidden diff comments in merge request discussion view
  - Allow user confirmation to be skipped for new users via API
  - Add a service to send updates to an Irker gateway (Romain Coltel)
  - Add brakeman (security scanner for Ruby on Rails)
  - Slack username and channel options
  - Add grouped milestones from all projects to dashboard.
  - Webhook sends pusher email as well as commiter
  - Add Bitbucket omniauth provider.
  - Add Bitbucket importer.
  - Support referencing issues to a project whose name starts with a digit
  - Condense commits already in target branch when updating merge request source branch.
  - Send notifications and leave system comments when bulk updating issues.
  - Automatically link commit ranges to compare page: sha1...sha4 or sha1..sha4 (includes sha1 in comparison)
  - Move groups page from profile to dashboard
  - Starred projects page at dashboard
  - Blocking user does not remove him/her from project/groups but show blocked label
  - Change subject of EmailsOnPush emails to include namespace, project and branch.
  - Change subject of EmailsOnPush emails to include first commit message when multiple were pushed.
  - Remove confusing footer from EmailsOnPush mail body.
  - Add list of changed files to EmailsOnPush emails.
  - Add option to send EmailsOnPush emails from committer email if domain matches.
  - Add option to disable code diffs in EmailOnPush emails.
  - Wrap commit message in EmailsOnPush email.
  - Send EmailsOnPush emails when deleting commits using force push.
  - Fix EmailsOnPush email comparison link to include first commit.
  - Fix highliht of selected lines in file
  - Reject access to group/project avatar if the user doesn't have access.
  - Add database migration to clean group duplicates with same path and name (Make sure you have a backup before update)
  - Add GitLab active users count to rake gitlab:check
  - Starred projects page at dashboard
  - Make email display name configurable
  - Improve json validation in hook data
  - Use Emoji One
  - Updated emoji help documentation to properly reference EmojiOne.
  - Fix missing GitHub organisation repositories on import page.
  - Added blue theme
  - Remove annoying notice messages when create/update merge request
  - Allow smb:// links in Markdown text.
  - Filter merge request by title or description at Merge Requests page
  - Block user if he/she was blocked in Active Directory
  - Fix import pages not working after first load.
  - Use custom LDAP label in LDAP signin form.
  - Execute hooks and services when branch or tag is created or deleted through web interface.
  - Block and unblock user if he/she was blocked/unblocked in Active Directory
  - Raise recommended number of unicorn workers from 2 to 3
  - Use same layout and interactivity for project members as group members.
  - Prevent gitlab-shell character encoding issues by receiving its changes as raw data.
  - Ability to unsubscribe/subscribe to issue or merge request
  - Delete deploy key when last connection to a project is destroyed.
  - Fix invalid Atom feeds when using emoji, horizontal rules, or images (Christian Walther)
  - Backup of repositories with tar instead of git bundle (only now are git-annex files included in the backup)
  - Add canceled status for CI
  - Send EmailsOnPush email when branch or tag is created or deleted.
  - Faster merge request processing for large repository
  - Prevent doubling AJAX request with each commit visit via Turbolink
  - Prevent unnecessary doubling of js events on import pages and user calendar

v 7.8.4
  - Fix issue_tracker_id substitution in custom issue trackers
  - Fix path and name duplication in namespaces

v 7.8.3
  - Bump version of gitlab_git fixing annotated tags without message

v 7.8.2
  - Fix service migration issue when upgrading from versions prior to 7.3
  - Fix setting of the default use project limit via admin UI
  - Fix showing of already imported projects for GitLab and Gitorious importers
  - Fix response of push to repository to return "Not found" if user doesn't have access
  - Fix check if user is allowed to view the file attachment
  - Fix import check for case sensetive namespaces
  - Increase timeout for Git-over-HTTP requests to 1 hour since large pulls/pushes can take a long time.
  - Properly handle autosave local storage exceptions.
  - Escape wildcards when searching LDAP by username.

v 7.8.1
  - Fix run of custom post receive hooks
  - Fix migration that caused issues when upgrading to version 7.8 from versions prior to 7.3
  - Fix the warning for LDAP users about need to set password
  - Fix avatars which were not shown for non logged in users
  - Fix urls for the issues when relative url was enabled

v 7.8.0
  - Fix access control and protection against XSS for note attachments and other uploads.
  - Replace highlight.js with rouge-fork rugments (Stefan Tatschner)
  - Make project search case insensitive (Hannes Rosenögger)
  - Include issue/mr participants in list of recipients for reassign/close/reopen emails
  - Expose description in groups API
  - Better UI for project services page
  - Cleaner UI for web editor
  - Add diff syntax highlighting in email-on-push service notifications (Hannes Rosenögger)
  - Add API endpoint to fetch all changes on a MergeRequest (Jeroen van Baarsen)
  - View note image attachments in new tab when clicked instead of downloading them
  - Improve sorting logic in UI and API. Explicitly define what sorting method is used by default
  - Fix overflow at sidebar when have several items
  - Add notes for label changes in issue and merge requests
  - Show tags in commit view (Hannes Rosenögger)
  - Only count a user's vote once on a merge request or issue (Michael Clarke)
  - Increase font size when browse source files and diffs
  - Service Templates now let you set default values for all services
  - Create new file in empty repository using GitLab UI
  - Ability to clone project using oauth2 token
  - Upgrade Sidekiq gem to version 3.3.0
  - Stop git zombie creation during force push check
  - Show success/error messages for test setting button in services
  - Added Rubocop for code style checks
  - Fix commits pagination
  - Async load a branch information at the commit page
  - Disable blacklist validation for project names
  - Allow configuring protection of the default branch upon first push (Marco Wessel)
  - Add gitlab.com importer
  - Add an ability to login with gitlab.com
  - Add a commit calendar to the user profile (Hannes Rosenögger)
  - Submit comment on command-enter
  - Notify all members of a group when that group is mentioned in a comment, for example: `@gitlab-org` or `@sales`.
  - Extend issue clossing pattern to include "Resolve", "Resolves", "Resolved", "Resolving" and "Close" (Julien Bianchi and Hannes Rosenögger)
  - Fix long broadcast message cut-off on left sidebar (Visay Keo)
  - Add Project Avatars (Steven Thonus and Hannes Rosenögger)
  - Password reset token validity increased from 2 hours to 2 days since it is also send on account creation.
  - Edit group members via API
  - Enable raw image paste from clipboard, currently Chrome only (Marco Cyriacks)
  - Add action property to merge request hook (Julien Bianchi)
  - Remove duplicates from group milestone participants list.
  - Add a new API function that retrieves all issues assigned to a single milestone (Justin Whear and Hannes Rosenögger)
  - API: Access groups with their path (Julien Bianchi)
  - Added link to milestone and keeping resource context on smaller viewports for issues and merge requests (Jason Blanchard)
  - Allow notification email to be set separately from primary email.
  - API: Add support for editing an existing project (Mika Mäenpää and Hannes Rosenögger)
  - Don't have Markdown preview fail for long comments/wiki pages.
  - When test webhook - show error message instead of 500 error page if connection to hook url was reset
  - Added support for firing system hooks on group create/destroy and adding/removing users to group (Boyan Tabakov)
  - Added persistent collapse button for left side nav bar (Jason Blanchard)
  - Prevent losing unsaved comments by automatically restoring them when comment page is loaded again.
  - Don't allow page to be scaled on mobile.
  - Clean the username acquired from OAuth/LDAP so it doesn't fail username validation and block signing up.
  - Show assignees in merge request index page (Kelvin Mutuma)
  - Link head panel titles to relevant root page.
  - Allow users that signed up via OAuth to set their password in order to use Git over HTTP(S).
  - Show users button to share their newly created public or internal projects on twitter
  - Add quick help links to the GitLab pricing and feature comparison pages.
  - Fix duplicate authorized applications in user profile and incorrect application client count in admin area.
  - Make sure Markdown previews always use the same styling as the eventual destination.
  - Remove deprecated Group#owner_id from API
  - Show projects user contributed to on user page. Show stars near project on user page.
  - Improve database performance for GitLab
  - Add Asana service (Jeremy Benoist)
  - Improve project webhooks with extra data

v 7.7.2
  - Update GitLab Shell to version 2.4.2 that fixes a bug when developers can push to protected branch
  - Fix issue when LDAP user can't login with existing GitLab account

v 7.7.1
  - Improve mention autocomplete performance
  - Show setup instructions for GitHub import if disabled
  - Allow use http for OAuth applications

v 7.7.0
  - Import from GitHub.com feature
  - Add Jetbrains Teamcity CI service (Jason Lippert)
  - Mention notification level
  - Markdown preview in wiki (Yuriy Glukhov)
  - Raise group avatar filesize limit to 200kb
  - OAuth applications feature
  - Show user SSH keys in admin area
  - Developer can push to protected branches option
  - Set project path instead of project name in create form
  - Block Git HTTP access after 10 failed authentication attempts
  - Updates to the messages returned by API (sponsored by O'Reilly Media)
  - New UI layout with side navigation
  - Add alert message in case of outdated browser (IE < 10)
  - Added API support for sorting projects
  - Update gitlab_git to version 7.0.0.rc14
  - Add API project search filter option for authorized projects
  - Fix File blame not respecting branch selection
  - Change some of application settings on fly in admin area UI
  - Redesign signin/signup pages
  - Close standard input in Gitlab::Popen.popen
  - Trigger GitLab CI when push tags
  - When accept merge request - do merge using sidaekiq job
  - Enable web signups by default
  - Fixes for diff comments: drag-n-drop images, selecting images
  - Fixes for edit comments: drag-n-drop images, preview mode, selecting images, save & update
  - Remove password strength indicator



v 7.6.0
  - Fork repository to groups
  - New rugged version
  - Add CRON=1 backup setting for quiet backups
  - Fix failing wiki restore
  - Add optional Sidekiq MemoryKiller middleware (enabled via SIDEKIQ_MAX_RSS env variable)
  - Monokai highlighting style now more faithful to original design (Mark Riedesel)
  - Create project with repository in synchrony
  - Added ability to create empty repo or import existing one if project does not have repository
  - Reactivate highlight.js language autodetection
  - Mobile UI improvements
  - Change maximum avatar file size from 100KB to 200KB
  - Strict validation for snippet file names
  - Enable Markdown preview for issues, merge requests, milestones, and notes (Vinnie Okada)
  - In the docker directory is a container template based on the Omnibus packages.
  - Update Sidekiq to version 2.17.8
  - Add author filter to project issues and merge requests pages
  - Atom feed for user activity
  - Support multiple omniauth providers for the same user
  - Rendering cross reference in issue title and tooltip for merge request
  - Show username in comments
  - Possibility to create Milestones or Labels when Issues are disabled
  - Fix bug with showing gpg signature in tag

v 7.5.3
  - Bump gitlab_git to 7.0.0.rc12 (includes Rugged 0.21.2)

v 7.5.2
  - Don't log Sidekiq arguments by default
  - Fix restore of wiki repositories from backups

v 7.5.1
  - Add missing timestamps to 'members' table

v 7.5.0
  - API: Add support for Hipchat (Kevin Houdebert)
  - Add time zone configuration in gitlab.yml (Sullivan Senechal)
  - Fix LDAP authentication for Git HTTP access
  - Run 'GC.start' after every EmailsOnPushWorker job
  - Fix LDAP config lookup for provider 'ldap'
  - Drop all sequences during Postgres database restore
  - Project title links to project homepage (Ben Bodenmiller)
  - Add Atlassian Bamboo CI service (Drew Blessing)
  - Mentioned @user will receive email even if he is not participating in issue or commit
  - Session API: Use case-insensitive authentication like in UI (Andrey Krivko)
  - Tie up loose ends with annotated tags: API & UI (Sean Edge)
  - Return valid json for deleting branch via API (sponsored by O'Reilly Media)
  - Expose username in project events API (sponsored by O'Reilly Media)
  - Adds comments to commits in the API
  - Performance improvements
  - Fix post-receive issue for projects with deleted forks
  - New gitlab-shell version with custom hooks support
  - Improve code
  - GitLab CI 5.2+ support (does not support older versions)
  - Fixed bug when you can not push commits starting with 000000 to protected branches
  - Added a password strength indicator
  - Change project name and path in one form
  - Display renamed files in diff views (Vinnie Okada)
  - Fix raw view for public snippets
  - Use secret token with GitLab internal API.
  - Add missing timestamps to 'members' table

v 7.4.5
  - Bump gitlab_git to 7.0.0.rc12 (includes Rugged 0.21.2)

v 7.4.4
  - No changes

v 7.4.3
  - Fix raw snippets view
  - Fix security issue for member api
  - Fix buildbox integration

v 7.4.2
  - Fix internal snippet exposing for unauthenticated users

v 7.4.1
  - Fix LDAP authentication for Git HTTP access
  - Fix LDAP config lookup for provider 'ldap'
  - Fix public snippets
  - Fix 500 error on projects with nested submodules

v 7.4.0
  - Refactored membership logic
  - Improve error reporting on users API (Julien Bianchi)
  - Refactor test coverage tools usage. Use SIMPLECOV=true to generate it locally
  - Default branch is protected by default
  - Increase unicorn timeout to 60 seconds
  - Sort search autocomplete projects by stars count so most popular go first
  - Add README to tab on project show page
  - Do not delete tmp/repositories itself during clean-up, only its contents
  - Support for backup uploads to remote storage
  - Prevent notes polling when there are not notes
  - Internal ForkService: Prepare support for fork to a given namespace
  - API: Add support for forking a project via the API (Bernhard Kaindl)
  - API: filter project issues by milestone (Julien Bianchi)
  - Fail harder in the backup script
  - Changes to Slack service structure, only webhook url needed
  - Zen mode for wiki and milestones (Robert Schilling)
  - Move Emoji parsing to html-pipeline-gitlab (Robert Schilling)
  - Font Awesome 4.2 integration (Sullivan Senechal)
  - Add Pushover service integration (Sullivan Senechal)
  - Add select field type for services options (Sullivan Senechal)
  - Add cross-project references to the Markdown parser (Vinnie Okada)
  - Add task lists to issue and merge request descriptions (Vinnie Okada)
  - Snippets can be public, internal or private
  - Improve danger zone: ask project path to confirm data-loss action
  - Raise exception on forgery
  - Show build coverage in Merge Requests (requires GitLab CI v5.1)
  - New milestone and label links on issue edit form
  - Improved repository graphs
  - Improve event note display in dashboard and project activity views (Vinnie Okada)
  - Add users sorting to admin area
  - UI improvements
  - Fix ambiguous sha problem with mentioned commit
  - Fixed bug with apostrophe when at mentioning users
  - Add active directory ldap option
  - Developers can push to wiki repo. Protected branches does not affect wiki repo any more
  - Faster rev list
  - Fix branch removal

v 7.3.2
  - Fix creating new file via web editor
  - Use gitlab-shell v2.0.1

v 7.3.1
  - Fix ref parsing in Gitlab::GitAccess
  - Fix error 500 when viewing diff on a file with changed permissions
  - Fix adding comments to MR when source branch is master
  - Fix error 500 when searching description contains relative link

v 7.3.0
  - Always set the 'origin' remote in satellite actions
  - Write authorized_keys in tmp/ during tests
  - Use sockets to connect to Redis
  - Add dormant New Relic gem (can be enabled via environment variables)
  - Expire Rack sessions after 1 week
  - Cleaner signin/signup pages
  - Improved comments UI
  - Better search with filtering, pagination etc
  - Added a checkbox to toggle line wrapping in diff (Yuriy Glukhov)
  - Prevent project stars duplication when fork project
  - Use the default Unicorn socket backlog value of 1024
  - Support Unix domain sockets for Redis
  - Store session Redis keys in 'session:gitlab:' namespace
  - Deprecate LDAP account takeover based on partial LDAP email / GitLab username match
  - Use /bin/sh instead of Bash in bin/web, bin/background_jobs (Pavel Novitskiy)
  - Keyboard shortcuts for productivity (Robert Schilling)
  - API: filter issues by state (Julien Bianchi)
  - API: filter issues by labels (Julien Bianchi)
  - Add system hook for ssh key changes
  - Add blob permalink link (Ciro Santilli)
  - Create annotated tags through UI and API (Sean Edge)
  - Snippets search (Charles Bushong)
  - Comment new push to existing MR
  - Add 'ci' to the blacklist of forbidden names
  - Improve text filtering on issues page
  - Comment & Close button
  - Process git push --all much faster
  - Don't allow edit of system notes
  - Project wiki search (Ralf Seidler)
  - Enabled Shibboleth authentication support (Matus Banas)
  - Zen mode (fullscreen) for issues/MR/notes (Robert Schilling)
  - Add ability to configure webhook timeout via gitlab.yml (Wes Gurney)
  - Sort project merge requests in asc or desc order for updated_at or created_at field (sponsored by O'Reilly Media)
  - Add Redis socket support to 'rake gitlab:shell:install'

v 7.2.1
  - Delete orphaned labels during label migration (James Brooks)
  - Security: prevent XSS with stricter MIME types for raw repo files

v 7.2.0
  - Explore page
  - Add project stars (Ciro Santilli)
  - Log Sidekiq arguments
  - Better labels: colors, ability to rename and remove
  - Improve the way merge request collects diffs
  - Improve compare page for large diffs
  - Expose the full commit message via API
  - Fix 500 error on repository rename
  - Fix bug when MR download patch return invalid diff
  - Test gitlab-shell integration
  - Repository import timeout increased from 2 to 4 minutes allowing larger repos to be imported
  - API for labels (Robert Schilling)
  - API: ability to set an import url when creating project for specific user

v 7.1.1
  - Fix cpu usage issue in Firefox
  - Fix redirect loop when changing password by new user
  - Fix 500 error on new merge request page

v 7.1.0
  - Remove observers
  - Improve MR discussions
  - Filter by description on Issues#index page
  - Fix bug with namespace select when create new project page
  - Show README link after description for non-master members
  - Add @all mention for comments
  - Dont show reply button if user is not signed in
  - Expose more information for issues with webhook
  - Add a mention of the merge request into the default merge request commit message
  - Improve code highlight, introduce support for more languages like Go, Clojure, Erlang etc
  - Fix concurrency issue in repository download
  - Dont allow repository name start with ?
  - Improve email threading (Pierre de La Morinerie)
  - Cleaner help page
  - Group milestones
  - Improved email notifications
  - Contributors API (sponsored by Mobbr)
  - Fix LDAP TLS authentication (Boris HUISGEN)
  - Show VERSION information on project sidebar
  - Improve branch removal logic when accept MR
  - Fix bug where comment form is spawned inside the Reply button
  - Remove Dir.chdir from Satellite#lock for thread-safety
  - Increased default git max_size value from 5MB to 20MB in gitlab.yml. Please update your configs!
  - Show error message in case of timeout in satellite when create MR
  - Show first 100 files for huge diff instead of hiding all
  - Change default admin email from admin@local.host to admin@example.com

v 7.0.0
  - The CPU no longer overheats when you hold down the spacebar
  - Improve edit file UI
  - Add ability to upload group avatar when create
  - Protected branch cannot be removed
  - Developers can remove normal branches with UI
  - Remove branch via API (sponsored by O'Reilly Media)
  - Move protected branches page to Project settings area
  - Redirect to Files view when create new branch via UI
  - Drag and drop upload of image in every markdown-area (Earle Randolph Bunao and Neil Francis Calabroso)
  - Refactor the markdown relative links processing
  - Make it easier to implement other CI services for GitLab
  - Group masters can create projects in group
  - Deprecate ruby 1.9.3 support
  - Only masters can rewrite/remove git tags
  - Add X-Frame-Options SAMEORIGIN to Nginx config so Sidekiq admin is visible
  - UI improvements
  - Case-insensetive search for issues
  - Update to rails 4.1
  - Improve performance of application for projects and groups with a lot of members
  - Formally support Ruby 2.1
  - Include Nginx gitlab-ssl config
  - Add manual language detection for highlight.js
  - Added example.com/:username routing
  - Show notice if your profile is public
  - UI improvements for mobile devices
  - Improve diff rendering performance
  - Drag-n-drop for issues and merge requests between states at milestone page
  - Fix '0 commits' message for huge repositories on project home page
  - Prevent 500 error page when visit commit page from large repo
  - Add notice about huge push over http to unicorn config
  - File action in satellites uses default 30 seconds timeout instead of old 10 seconds one
  - Overall performance improvements
  - Skip init script check on omnibus-gitlab
  - Be more selective when killing stray Sidekiqs
  - Check LDAP user filter during sign-in
  - Remove wall feature (no data loss - you can take it from database)
  - Dont expose user emails via API unless you are admin
  - Detect issues closed by Merge Request description
  - Better email subject lines from email on push service (Alex Elman)
  - Enable identicon for gravatar be default

v 6.9.2
  - Revert the commit that broke the LDAP user filter

v 6.9.1
  - Fix scroll to highlighted line
  - Fix the pagination on load for commits page

v 6.9.0
  - Store Rails cache data in the Redis `cache:gitlab` namespace
  - Adjust MySQL limits for existing installations
  - Add db index on project_id+iid column. This prevents duplicate on iid (During migration duplicates will be removed)
  - Markdown preview or diff during editing via web editor (Evgeniy Sokovikov)
  - Give the Rails cache its own Redis namespace
  - Add ability to set different ssh host, if different from http/https
  - Fix syntax highlighting for code comments blocks
  - Improve comments loading logic
  - Stop refreshing comments when the tab is hidden
  - Improve issue and merge request mobile UI (Drew Blessing)
  - Document how to convert a backup to PostgreSQL
  - Fix locale bug in backup manager
  - Fix can not automerge when MR description is too long
  - Fix wiki backup skip bug
  - Two Step MR creation process
  - Remove unwanted files from satellite working directory with git clean -fdx
  - Accept merge request via API (sponsored by O'Reilly Media)
  - Add more access checks during API calls
  - Block SSH access for 'disabled' Active Directory users
  - Labels for merge requests (Drew Blessing)
  - Threaded emails by setting a Message-ID (Philip Blatter)

v 6.8.0
  - Ability to at mention users that are participating in issue and merge req. discussion
  - Enabled GZip Compression for assets in example Nginx, make sure that Nginx is compiled with --with-http_gzip_static_module flag (this is default in Ubuntu)
  - Make user search case-insensitive (Christopher Arnold)
  - Remove omniauth-ldap nickname bug workaround
  - Drop all tables before restoring a Postgres backup
  - Make the repository downloads path configurable
  - Create branches via API (sponsored by O'Reilly Media)
  - Changed permission of gitlab-satellites directory not to be world accessible
  - Protected branch does not allow force push
  - Fix popen bug in `rake gitlab:satellites:create`
  - Disable connection reaping for MySQL
  - Allow oauth signup without email for twitter and github
  - Fix faulty namespace names that caused 500 on user creation
  - Option to disable standard login
  - Clean old created archives from repository downloads directory
  - Fix download link for huge MR diffs
  - Expose event and mergerequest timestamps in API
  - Fix emails on push service when only one commit is pushed

v 6.7.3
  - Fix the merge notification email not being sent (Pierre de La Morinerie)
  - Drop all tables before restoring a Postgres backup
  - Remove yanked modernizr gem

v 6.7.2
  - Fix upgrader script

v 6.7.1
  - Fix GitLab CI integration

v 6.7.0
  - Increased the example Nginx client_max_body_size from 5MB to 20MB, consider updating it manually on existing installations
  - Add support for Gemnasium as a Project Service (Olivier Gonzalez)
  - Add edit file button to MergeRequest diff
  - Public groups (Jason Hollingsworth)
  - Cleaner headers in Notification Emails (Pierre de La Morinerie)
  - Blob and tree gfm links to anchors work
  - Piwik Integration (Sebastian Winkler)
  - Show contribution guide link for new issue form (Jeroen van Baarsen)
  - Fix CI status for merge requests from fork
  - Added option to remove issue assignee on project issue page and issue edit page (Jason Blanchard)
  - New page load indicator that includes a spinner that scrolls with the page
  - Converted all the help sections into markdown
  - LDAP user filters
  - Streamline the content of notification emails (Pierre de La Morinerie)
  - Fixes a bug with group member administration (Matt DeTullio)
  - Sort tag names using VersionSorter (Robert Speicher)
  - Add GFM autocompletion for MergeRequests (Robert Speicher)
  - Add webhook when a new tag is pushed (Jeroen van Baarsen)
  - Add button for toggling inline comments in diff view
  - Add retry feature for repository import
  - Reuse the GitLab LDAP connection within each request
  - Changed markdown new line behaviour to conform to markdown standards
  - Fix global search
  - Faster authorized_keys rebuilding in `rake gitlab:shell:setup` (requires gitlab-shell 1.8.5)
  - Create and Update MR calls now support the description parameter (Greg Messner)
  - Markdown relative links in the wiki link to wiki pages, markdown relative links in repositories link to files in the repository
  - Added Slack service integration (Federico Ravasio)
  - Better API responses for access_levels (sponsored by O'Reilly Media)
  - Requires at least 2 unicorn workers
  - Requires gitlab-shell v1.9+
  - Replaced gemoji(due to closed licencing problem) with Phantom Open Emoji library(combined SIL Open Font License, MIT License and the CC 3.0 License)
  - Fix `/:username.keys` response content type (Dmitry Medvinsky)

v 6.6.5
  - Added option to remove issue assignee on project issue page and issue edit page (Jason Blanchard)
  - Hide mr close button for comment form if merge request was closed or inline comment
  - Adds ability to reopen closed merge request

v 6.6.4
  - Add missing html escape for highlighted code blocks in comments, issues

v 6.6.3
  - Fix 500 error when edit yourself from admin area
  - Hide private groups for public profiles

v 6.6.2
  - Fix 500 error on branch/tag create or remove via UI

v 6.6.1
  - Fix 500 error on files tab if submodules presents

v 6.6.0
  - Retrieving user ssh keys publically(github style): http://__HOST__/__USERNAME__.keys
  - Permissions: Developer now can manage issue tracker (modify any issue)
  - Improve Code Compare page performance
  - Group avatar
  - Pygments.rb replaced with highlight.js
  - Improve Merge request diff store logic
  - Improve render performnace for MR show page
  - Fixed Assembla hardcoded project name
  - Jira integration documentation
  - Refactored app/services
  - Remove snippet expiration
  - Mobile UI improvements (Drew Blessing)
  - Fix block/remove UI for admin::users#show page
  - Show users' group membership on users' activity page (Robert Djurasaj)
  - User pages are visible without login if user is authorized to a public project
  - Markdown rendered headers have id derived from their name and link to their id
  - Improve application to work faster with large groups (100+ members)
  - Multiple emails per user
  - Show last commit for file when view file source
  - Restyle Issue#show page and MR#show page
  - Ability to filter by multiple labels for Issues page
  - Rails version to 4.0.3
  - Fixed attachment identifier displaying underneath note text (Jason Blanchard)

v 6.5.1
  - Fix branch selectbox when create merge request from fork

v 6.5.0
  - Dropdown menus on issue#show page for assignee and milestone (Jason Blanchard)
  - Add color custimization and previewing to broadcast messages
  - Fixed notes anchors
  - Load new comments in issues dynamically
  - Added sort options to Public page
  - New filters (assigned/authored/all) for Dashboard#issues/merge_requests (sponsored by Say Media)
  - Add project visibility icons to dashboard
  - Enable secure cookies if https used
  - Protect users/confirmation with rack_attack
  - Default HTTP headers to protect against MIME-sniffing, force https if enabled
  - Bootstrap 3 with responsive UI
  - New repository download formats: tar.bz2, zip, tar (Jason Hollingsworth)
  - Restyled accept widgets for MR
  - SCSS refactored
  - Use jquery timeago plugin
  - Fix 500 error for rdoc files
  - Ability to customize merge commit message (sponsored by Say Media)
  - Search autocomplete via ajax
  - Add website url to user profile
  - Files API supports base64 encoded content (sponsored by O'Reilly Media)
  - Added support for Go's repository retrieval (Bruno Albuquerque)

v6.4.3
  - Don't use unicorn worker killer if PhusionPassenger is defined

v6.4.2
  - Fixed wrong behaviour of script/upgrade.rb

v6.4.1
  - Fixed bug with repository rename
  - Fixed bug with project transfer

v 6.4.0
  - Added sorting to project issues page (Jason Blanchard)
  - Assembla integration (Carlos Paramio)
  - Fixed another 500 error with submodules
  - UI: More compact issues page
  - Minimal password length increased to 8 symbols
  - Side-by-side diff view (Steven Thonus)
  - Internal projects (Jason Hollingsworth)
  - Allow removal of avatar (Drew Blessing)
  - Project webhooks now support issues and merge request events
  - Visiting project page while not logged in will redirect to sign-in instead of 404 (Jason Hollingsworth)
  - Expire event cache on avatar creation/removal (Drew Blessing)
  - Archiving old projects (Steven Thonus)
  - Rails 4
  - Add time ago tooltips to show actual date/time
  - UI: Fixed UI for admin system hooks
  - Ruby script for easier GitLab upgrade
  - Do not remove Merge requests if fork project was removed
  - Improve sign-in/signup UX
  - Add resend confirmation link to sign-in page
  - Set noreply@HOSTNAME for reply_to field in all emails
  - Show GitLab API version on Admin#dashboard
  - API Cross-origin resource sharing
  - Show READMe link at project home page
  - Show repo size for projects in Admin area

v 6.3.0
  - API for adding gitlab-ci service
  - Init script now waits for pids to appear after (re)starting before reporting status (Rovanion Luckey)
  - Restyle project home page
  - Grammar fixes
  - Show branches list (which branches contains commit) on commit page (Andrew Kumanyaev)
  - Security improvements
  - Added support for GitLab CI 4.0
  - Fixed issue with 500 error when group did not exist
  - Ability to leave project
  - You can create file in repo using UI
  - You can remove file from repo using UI
  - API: dropped default_branch attribute from project during creation
  - Project default_branch is not stored in db any more. It takes from repo now.
  - Admin broadcast messages
  - UI improvements
  - Dont show last push widget if user removed this branch
  - Fix 500 error for repos with newline in file name
  - Extended html titles
  - API: create/update/delete repo files
  - Admin can transfer project to any namespace
  - API: projects/all for admin users
  - Fix recent branches order

v 6.2.4
  - Security: Cast API private_token to string (CVE-2013-4580)
  - Security: Require gitlab-shell 1.7.8 (CVE-2013-4581, CVE-2013-4582, CVE-2013-4583)
  - Fix for Git SSH access for LDAP users

v 6.2.3
  - Security: More protection against CVE-2013-4489
  - Security: Require gitlab-shell 1.7.4 (CVE-2013-4490, CVE-2013-4546)
  - Fix sidekiq rake tasks

v 6.2.2
  - Security: Update gitlab_git (CVE-2013-4489)

v 6.2.1
  - Security: Fix issue with generated passwords for new users

v 6.2.0
  - Public project pages are now visible to everyone (files, issues, wik, etc.)
    THIS MEANS YOUR ISSUES AND WIKI FOR PUBLIC PROJECTS ARE PUBLICLY VISIBLE AFTER THE UPGRADE
  - Add group access to permissions page
  - Require current password to change one
  - Group owner or admin can remove other group owners
  - Remove group transfer since we have multiple owners
  - Respect authorization in Repository API
  - Improve UI for Project#files page
  - Add more security specs
  - Added search for projects by name to api (Izaak Alpert)
  - Make default user theme configurable (Izaak Alpert)
  - Update logic for validates_merge_request for tree of MR (Andrew Kumanyaev)
  - Rake tasks for webhooks management (Jonhnny Weslley)
  - Extended User API to expose admin and can_create_group for user creation/updating (Boyan Tabakov)
  - API: Remove group
  - API: Remove project
  - Avatar upload on profile page with a maximum of 100KB (Steven Thonus)
  - Store the sessions in Redis instead of the cookie store
  - Fixed relative links in markdown
  - User must confirm their email if signup enabled
  - User must confirm changed email

v 6.1.0
  - Project specific IDs for issues, mr, milestones
    Above items will get a new id and for example all bookmarked issue urls will change.
    Old issue urls are redirected to the new one if the issue id is too high for an internal id.
  - Description field added to Merge Request
  - API: Sudo api calls (Izaak Alpert)
  - API: Group membership api (Izaak Alpert)
  - Improved commit diff
  - Improved large commit handling (Boyan Tabakov)
  - Rewrite: Init script now less prone to errors and keeps better track of the service (Rovanion Luckey)
  - Link issues, merge requests, and commits when they reference each other with GFM (Ash Wilson)
  - Close issues automatically when pushing commits with a special message
  - Improve user removal from admin area
  - Invalidate events cache when project was moved
  - Remove deprecated classes and rake tasks
  - Add event filter for group and project show pages
  - Add links to create branch/tag from project home page
  - Add public-project? checkbox to new-project view
  - Improved compare page. Added link to proceed into Merge Request
  - Send an email to a user when they are added to group
  - New landing page when you have 0 projects

v 6.0.0
  - Feature: Replace teams with group membership
    We introduce group membership in 6.0 as a replacement for teams.
    The old combination of groups and teams was confusing for a lot of people.
    And when the members of a team where changed this wasn't reflected in the project permissions.
    In GitLab 6.0 you will be able to add members to a group with a permission level for each member.
    These group members will have access to the projects in that group.
    Any changes to group members will immediately be reflected in the project permissions.
    You can even have multiple owners for a group, greatly simplifying administration.
  - Feature: Ability to have multiple owners for group
  - Feature: Merge Requests between fork and project (Izaak Alpert)
  - Feature: Generate fingerprint for ssh keys
  - Feature: Ability to create and remove branches with UI
  - Feature: Ability to create and remove git tags with UI
  - Feature: Groups page in profile. You can leave group there
  - API: Allow login with LDAP credentials
  - Redesign: project settings navigation
  - Redesign: snippets area
  - Redesign: ssh keys page
  - Redesign: buttons, blocks and other ui elements
  - Add comment title to rss feed
  - You can use arrows to navigate at tree view
  - Add project filter on dashboard
  - Cache project graph
  - Drop support of root namespaces
  - Default theme is classic now
  - Cache result of methods like authorize_projects, project.team.members etc
  - Remove $.ready events
  - Fix onclick events being double binded
  - Add notification level to group membership
  - Move all project controllers/views under Projects:: module
  - Move all profile controllers/views under Profiles:: module
  - Apply user project limit only for personal projects
  - Unicorn is default web server again
  - Store satellites lock files inside satellites dir
  - Disabled threadsafety mode in rails
  - Fixed bug with loosing MR comments
  - Improved MR comments logic
  - Render readme file for projects in public area

v 5.4.2
  - Security: Cast API private_token to string (CVE-2013-4580)
  - Security: Require gitlab-shell 1.7.8 (CVE-2013-4581, CVE-2013-4582, CVE-2013-4583)

v 5.4.1
  - Security: Fixes for CVE-2013-4489
  - Security: Require gitlab-shell 1.7.4 (CVE-2013-4490, CVE-2013-4546)

v 5.4.0
  - Ability to edit own comments
  - Documentation improvements
  - Improve dashboard projects page
  - Fixed nav for empty repos
  - GitLab Markdown help page
  - Misspelling fixes
  - Added support of unicorn and fog gems
  - Added client list to API doc
  - Fix PostgreSQL database restoration problem
  - Increase snippet content column size
  - allow project import via git:// url
  - Show participants on issues, including mentions
  - Notify mentioned users with email

v 5.3.0
  - Refactored services
  - Campfire service added
  - HipChat service added
  - Fixed bug with LDAP + git over http
  - Fixed bug with google analytics code being ignored
  - Improve sign-in page if ldap enabled
  - Respect newlines in wall messages
  - Generate the Rails secret token on first run
  - Rename repo feature
  - Init.d: remove gitlab.socket on service start
  - Api: added teams api
  - Api: Prevent blob content being escaped
  - Api: Smart deploy key add behaviour
  - Api: projects/owned.json return user owned project
  - Fix bug with team assignation on project from #4109
  - Advanced snippets: public/private, project/personal (Andrew Kulakov)
  - Repository Graphs (Karlo Nicholas T. Soriano)
  - Fix dashboard lost if comment on commit
  - Update gitlab-grack. Fixes issue with --depth option
  - Fix project events duplicate on project page
  - Fix postgres error when displaying network graph.
  - Fix dashboard event filter when navigate via turbolinks
  - init.d: Ensure socket is removed before starting service
  - Admin area: Style teams:index, group:show pages
  - Own page for failed forking
  - Scrum view for milestone

v 5.2.0
  - Turbolinks
  - Git over http with ldap credentials
  - Diff with better colors and some spacing on the corners
  - Default values for project features
  - Fixed huge_commit view
  - Restyle project clone panel
  - Move Gitlab::Git code to gitlab_git gem
  - Move update docs in repo
  - Requires gitlab-shell v1.4.0
  - Fixed submodules listing under file tab
  - Fork feature (Angus MacArthur)
  - git version check in gitlab:check
  - Shared deploy keys feature
  - Ability to generate default labels set for issues
  - Improve gfm autocomplete (Harold Luo)
  - Added support for Google Analytics
  - Code search feature (Javier Castro)

v 5.1.0
  - You can login with email or username now
  - Corrected project transfer rollback when repository cannot be moved
  - Move both repo and wiki when project transfer requested
  - Admin area: project editing was removed from admin namespace
  - Access: admin user has now access to any project.
  - Notification settings
  - Gitlab::Git set of objects to abstract from grit library
  - Replace Unicorn web server with Puma
  - Backup/Restore refactored. Backup dump project wiki too now
  - Restyled Issues list. Show milestone version in issue row
  - Restyled Merge Request list
  - Backup now dump/restore uploads
  - Improved performance of dashboard (Andrew Kumanyaev)
  - File history now tracks renames (Akzhan Abdulin)
  - Drop wiki migration tools
  - Drop sqlite migration tools
  - project tagging
  - Paginate users in API
  - Restyled network graph (Hiroyuki Sato)

v 5.0.1
  - Fixed issue with gitlab-grit being overridden by grit

v 5.0.0
  - Replaced gitolite with gitlab-shell
  - Removed gitolite-related libraries
  - State machine added
  - Setup gitlab as git user
  - Internal API
  - Show team tab for empty projects
  - Import repository feature
  - Updated rails
  - Use lambda for scopes
  - Redesign admin area -> users
  - Redesign admin area -> user
  - Secure link to file attachments
  - Add validations for Group and Team names
  - Restyle team page for project
  - Update capybara, rspec-rails, poltergeist to recent versions
  - Wiki on git using Gollum
  - Added Solarized Dark theme for code review
  - Don't show user emails in autocomplete lists, profile pages
  - Added settings tab for group, team, project
  - Replace user popup with icons in header
  - Handle project moving with gitlab-shell
  - Added select2-rails for selectboxes with ajax data load
  - Fixed search field on projects page
  - Added teams to search autocomplete
  - Move groups and teams on dashboard sidebar to sub-tabs
  - API: improved return codes and docs. (Felix Gilcher, Sebastian Ziebell)
  - Redesign wall to be more like chat
  - Snippets, Wall features are disabled by default for new projects

v 4.2.0
  - Teams
  - User show page. Via /u/username
  - Show help contents on pages for better navigation
  - Async gitolite calls
  - added satellites logs
  - can_create_group, can_create_team booleans for User
  - Process webhooks async
  - GFM: Fix images escaped inside links
  - Network graph improved
  - Switchable branches for network graph
  - API: Groups
  - Fixed project download

v 4.1.0
  - Optional Sign-Up
  - Discussions
  - Satellites outside of tmp
  - Line numbers for blame
  - Project public mode
  - Public area with unauthorized access
  - Load dashboard events with ajax
  - remember dashboard filter in cookies
  - replace resque with sidekiq
  - fix routing issues
  - cleanup rake tasks
  - fix backup/restore
  - scss cleanup
  - show preview for note images
  - improved network-graph
  - get rid of app/roles/
  - added new classes Team, Repository
  - Reduce amount of gitolite calls
  - Ability to add user in all group projects
  - remove deprecated configs
  - replaced Korolev font with open font
  - restyled admin/dashboard page
  - restyled admin/projects page

v 4.0.0
  - Remove project code and path from API. Use id instead
  - Return valid cloneable url to repo for webhook
  - Fixed backup issue
  - Reorganized settings
  - Fixed commits compare
  - Refactored scss
  - Improve status checks
  - Validates presence of User#name
  - Fixed postgres support
  - Removed sqlite support
  - Modified post-receive hook
  - Milestones can be closed now
  - Show comment events on dashboard
  - Quick add team members via group#people page
  - [API] expose created date for hooks and SSH keys
  - [API] list, create issue notes
  - [API] list, create snippet notes
  - [API] list, create wall notes
  - Remove project code - use path instead
  - added username field to user
  - rake task to fill usernames based on emails create namespaces for users
  - STI Group < Namespace
  - Project has namespace_id
  - Projects with namespaces also namespaced in gitolite and stored in subdir
  - Moving project to group will move it under group namespace
  - Ability to move project from namespaces to another
  - Fixes commit patches getting escaped (see #2036)
  - Support diff and patch generation for commits and merge request
  - MergeReqest doesn't generate a temporary file for the patch any more
  - Update the UI to allow downloading Patch or Diff

v 3.1.0
  - Updated gems
  - Services: Gitlab CI integration
  - Events filter on dashboard
  - Own namespace for redis/resque
  - Optimized commit diff views
  - add alphabetical order for projects admin page
  - Improved web editor
  - Commit stats page
  - Documentation split and cleanup
  - Link to commit authors everywhere
  - Restyled milestones list
  - added Milestone to Merge Request
  - Restyled Top panel
  - Refactored Satellite Code
  - Added file line links
  - moved from capybara-webkit to poltergeist + phantomjs

v 3.0.3
  - Fixed bug with issues list in Chrome
  - New Feature: Import team from another project

v 3.0.2
  - Fixed gitlab:app:setup
  - Fixed application error on empty project in admin area
  - Restyled last push widget

v 3.0.1
  - Fixed git over http

v 3.0.0
  - Projects groups
  - Web Editor
  - Fixed bug with gitolite keys
  - UI improved
  - Increased performance of application
  - Show user avatar in last commit when browsing Files
  - Refactored Gitlab::Merge
  - Use Font Awesome for icons
  - Separate observing of Note and MergeRequests
  - Milestone "All Issues" filter
  - Fix issue close and reopen button text and styles
  - Fix forward/back while browsing Tree hierarchy
  - Show number of notes for commits and merge requests
  - Added support pg from box and update installation doc
  - Reject ssh keys that break gitolite
  - [API] list one project hook
  - [API] edit project hook
  - [API] list project snippets
  - [API] allow to authorize using private token in HTTP header
  - [API] add user creation

v 2.9.1
  - Fixed resque custom config init

v 2.9.0
  - fixed inline notes bugs
  - refactored rspecs
  - refactored gitolite backend
  - added factory_girl
  - restyled projects list on dashboard
  - ssh keys validation to prevent gitolite crash
  - send notifications if changed permission in project
  - scss refactoring. gitlab_bootstrap/ dir
  - fix git push http body bigger than 112k problem
  - list of labels  page under issues tab
  - API for milestones, keys
  - restyled buttons
  - OAuth
  - Comment order changed

v 2.8.1
  - ability to disable gravatars
  - improved MR diff logic
  - ssh key help page

v 2.8.0
  - Gitlab Flavored Markdown
  - Bulk issues update
  - Issues API
  - Cucumber coverage increased
  - Post-receive files fixed
  - UI improved
  - Application cleanup
  - more cucumber
  - capybara-webkit + headless

v 2.7.0
  - Issue Labels
  - Inline diff
  - Git HTTP
  - API
  - UI improved
  - System hooks
  - UI improved
  - Dashboard events endless scroll
  - Source performance increased

v 2.6.0
  - UI polished
  - Improved network graph + keyboard nav
  - Handle huge commits
  - Last Push widget
  - Bugfix
  - Better performance
  - Email in resque
  - Increased test coverage
  - Ability to remove branch with MR accept
  - a lot of code refactored

v 2.5.0
  - UI polished
  - Git blame for file
  - Bugfix
  - Email in resque
  - Better test coverage

v 2.4.0
  - Admin area stats page
  - Ability to block user
  - Simplified dashboard area
  - Improved admin area
  - Bootstrap 2.0
  - Responsive layout
  - Big commits handling
  - Performance improved
  - Milestones

v 2.3.1
  - Issues pagination
  - ssl fixes
  - Merge Request pagination

v 2.3.0
  - Dashboard r1
  - Search r1
  - Project page
  - Close merge request on push
  - Persist MR diff after merge
  - mysql support
  - Documentation

v 2.2.0
  - We’ve added support of LDAP auth
  - Improved permission logic (4 roles system)
  - Protected branches (now only masters can push to protected branches)
  - Usability improved
  - twitter bootstrap integrated
  - compare view between commits
  - wiki feature
  - now you can enable/disable issues, wiki, wall features per project
  - security fixes
  - improved code browsing (ajax branch switch etc)
  - improved per-line commenting
  - git submodules displayed
  - moved to rails 3.2
  - help section improved

v 2.1.0
  - Project tab r1
  - List branches/tags
  - per line comments
  - mass user import

v 2.0.0
  - gitolite as main git host system
  - merge requests
  - project/repo access
  - link to commit/issue feed
  - design tab
  - improved email notifications
  - restyled dashboard
  - bugfix

v 1.2.2
  - common config file gitlab.yml
  - issues restyle
  - snippets restyle
  - clickable news feed header on dashboard
  - bugfix

v 1.2.1
  - bugfix

v 1.2.0
  - new design
  - user dashboard
  - network graph
  - markdown support for comments
  - encoding issues
  - wall like twitter timeline

v 1.1.0
  - project dashboard
  - wall redesigned
  - feature: code snippets
  - fixed horizontal scroll on file preview
  - fixed app crash if commit message has invalid chars
  - bugfix & code cleaning

v 1.0.2
  - fixed bug with empty project
  - added adv validation for project path & code
  - feature: issues can be sortable
  - bugfix
  - username displayed on top panel

v 1.0.1
  - fixed: with invalid source code for commit
  - fixed: lose branch/tag selection when use tree navigation
  - when history clicked - display path
  - bug fix & code cleaning

v 1.0.0
  - bug fix
  - projects preview mode

v 0.9.6
  - css fix
  - new repo empty tree until restart server - fixed

v 0.9.4
  - security improved
  - authorization improved
  - html escaping
  - bug fix
  - increased test coverage
  - design improvements

v 0.9.1
  - increased test coverage
  - design improvements
  - new issue email notification
  - updated app name
  - issue redesigned
  - issue can be edit

v 0.8.0
  - syntax highlight for main file types
  - redesign
  - stability
  - security fixes
  - increased test coverage
  - email notification<|MERGE_RESOLUTION|>--- conflicted
+++ resolved
@@ -24,11 +24,9 @@
   - Add API endpoint for a group issues !4520 (mahcsig)
   - Add Bugzilla integration !4930 (iamtjg)
   - Allow [ci skip] to be in any case and allow [skip ci]. !4785 (simon_w)
-<<<<<<< HEAD
   - Set import_url validation to be more strict
 
 v 8.9.3 (unreleased)
-=======
   - Add basic system information like memory and disk usage to the admin panel
 
 v 8.9.4 (unreleased)
@@ -51,7 +49,6 @@
   - Reduce overhead and optimize ProjectTeam#max_member_access performance. !4973
   - Use update_columns to by_pass all the dirty code on active_record. !4985
   - Decreased min width of screen to 1280px for pinned sidebar
->>>>>>> 1a68a0a6
   - Fix encrypted data backwards compatibility after upgrading attr_encrypted gem
   - Update mobile button icons to be more inline with typical UI paradigms
 
