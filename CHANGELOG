--- conflicted
+++ resolved
@@ -37,14 +37,11 @@
   - Fixed logo animation on Safari (Roman Rott)
   - Hide remove source branch button when the MR is merged but new commits are pushed (Zeger-Jan van de Weg)
   - In seach autocomplete show only groups and projects you are member of
-<<<<<<< HEAD
   - Fix: init.d script not working on OS X
 
 v 8.4.4
   - Update omniauth-saml gem to 1.4.2
-=======
   - Faster snippet search
->>>>>>> d2cb65f3
 
 v 8.4.3
   - Increase lfs_objects size column to 8-byte integer to allow files larger
