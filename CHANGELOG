--- conflicted
+++ resolved
@@ -26,11 +26,8 @@
   - Block LDAP user when they are no longer found in the LDAP server
   - Improve wording on project visibility levels (Zeger-Jan van de Weg)
   - Automatically select default clone protocol based on user preferences (Eirik Lygre)
-<<<<<<< HEAD
   - Make Network page as sub tab of Commits
-=======
   - Add copy-to-clipboard button for Snippets
->>>>>>> cbac31d9
 
 v 8.2.3
   - Fix application settings cache not expiring after changes (Stan Hu)
