--- conflicted
+++ resolved
@@ -98,9 +98,7 @@
   - Show number sign on external issue reference text (Florent Baldino)
   - Updated print style for issues
   - Use GitHub Issue/PR number as iid to keep references
-<<<<<<< HEAD
   - Add 'l' shortcut to open Label dropdown on issuables and 'i' to create new issue on a project
-=======
   - Import GitHub labels
   - Import GitHub milestones
   - Fix emoji catgories in the emoji picker
@@ -114,7 +112,6 @@
   - Fix persistent XSS vulnerability in `commit_person_link` helper
   - Fix persistent XSS vulnerability in Label and Milestone dropdowns
   - Fix vulnerability that made it possible to enumerate private projects belonging to group
->>>>>>> 832cdd3d
 
 v 8.6.6
   - Expire the exists cache before deletion to ensure project dir actually exists (Stan Hu). !3413
