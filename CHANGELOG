Please view this file on the master branch, on stable branches it's out of date.

v 7.11.0 (unreleased)
  - Don't allow a merge request to be merged when its title starts with "WIP".
  - Get Gitorious importer to work again.
  - Fix clone URL field and X11 Primary selection (Dmitry Medvinsky)
  - Ignore invalid lines in .gitmodules
  - Fix "Cannot move project" error message from popping up after a successful transfer (Stan Hu)
  - Redirect to sign in page after signing out.
  - Fix "Hello @username." references not working by no longer allowing usernames to end in period.
<<<<<<< HEAD
  - Fix "Revspec not found" errors when viewing diffs in a forked project with submodules (Stan Hu)
  -
  - Fix broken file browsing with relative submodule in personal projects (Stan Hu)
=======
  - Fix DB error when trying to tag a repository (Stan Hu)
>>>>>>> 44afcd20
  - Add "Reply quoting selected text" shortcut key (`r`)
  - Fix bug causing `@whatever` inside an issue's first code block to be picked up as a user mention.
  - Fix bug causing `@whatever` inside an inline code snippet (backtick-style) to be picked up as a user mention.
  -
  - Show Atom feed buttons everywhere where applicable.
  - Add project activity atom feed.
  - Don't crash when an MR from a fork has a cross-reference comment from the target project on of its commits.
  - Include commit comments in MR from a forked project.
  - Fix adding new group members from admin area
  - Add default project and snippet visibility settings to the admin web UI.
  - Show incompatible projects in Google Code import status (Stan Hu)
  - Fix bug where commit data would not appear in some subdirectories (Stan Hu)
  - Fix bug where Slack service channel was not saved in admin template settings. (Stan Hu)
  - Move snippets UI to fluid layout
  - Improve UI for sidebar. Increase separation between navigation and content
  - Improve new project command options (Ben Bodenmiller)
  - Prevent sending empty messages to HipChat (Chulki Lee)
  - Improve UI for mobile phones on dashboard and project pages
  - Add room notification and message color option for HipChat
  - Allow to use non-ASCII letters and dashes in project and namespace name. (Jakub Jirutka)
  - Add footnotes support to Markdown (Guillaume Delbergue)

v 7.10.0
  - Ignore submodules that are defined in .gitmodules but are checked in as directories.
  - Allow projects to be imported from Google Code.
  - Remove access control for uploaded images to fix broken images in emails (Hannes Rosenögger)
  - Allow users to be invited by email to join a group or project.
  - Don't crash when project repository doesn't exist.
  - Add config var to block auto-created LDAP users.
  - Don't use HTML ellipsis in EmailsOnPush subject truncated commit message.
  - Set EmailsOnPush reply-to address to committer email when enabled.
  - Fix broken file browsing with a submodule that contains a relative link (Stan Hu)
  - Fix persistent XSS vulnerability around profile website URLs.
  - Fix project import URL regex to prevent arbitary local repos from being imported.
  - Fix directory traversal vulnerability around uploads routes.
  - Fix directory traversal vulnerability around help pages.
  - Don't leak existence of project via search autocomplete.
  - Don't leak existence of group or project via search.
  - Fix bug where Wiki pages that included a '/' were no longer accessible (Stan Hu)
  - Fix bug where error messages from Dropzone would not be displayed on the issues page (Stan Hu)
  - Add a rake task to check repository integrity with `git fsck`
  - Add ability to configure Reply-To address in gitlab.yml (Stan Hu)
  - Move current user to the top of the list in assignee/author filters (Stan Hu)
  - Fix broken side-by-side diff view on merge request page (Stan Hu)
  - Set Application controller default URL options to ensure all url_for calls are consistent (Stan Hu)
  - Allow HTML tags in Markdown input
  - Fix code unfold not working on Compare commits page (Stan Hu)
  - Fix generating SSH key fingerprints with OpenSSH 6.8. (Sašo Stanovnik)
  - Fix "Import projects from" button to show the correct instructions (Stan Hu)
  - Fix dots in Wiki slugs causing errors (Stan Hu)
  - Make maximum attachment size configurable via Application Settings (Stan Hu)
  - Update poltergeist to version 1.6.0 to support PhantomJS 2.0 (Zeger-Jan van de Weg)
  - Fix cross references when usernames, milestones, or project names contain underscores (Stan Hu)
  - Disable reference creation for comments surrounded by code/preformatted blocks (Stan Hu)
  - Reduce Rack Attack false positives causing 403 errors during HTTP authentication (Stan Hu)
  - enable line wrapping per default and remove the checkbox to toggle it (Hannes Rosenögger)
  - Fix a link in the patch update guide
  - Add a service to support external wikis (Hannes Rosenögger)
  - Omit the "email patches" link and fix plain diff view for merge commits
  - List new commits for newly pushed branch in activity view.
  - Add sidetiq gem dependency to match EE
  - Add changelog, license and contribution guide links to project tab bar.
  - Improve diff UI
  - Fix alignment of navbar toggle button (Cody Mize)
  - Fix checkbox rendering for nested task lists
  - Identical look of selectboxes in UI
  - Upgrade the gitlab_git gem to version 7.1.3
  - Move "Import existing repository by URL" option to button.
  - Improve error message when save profile has error.
  - Passing the name of pushed ref to CI service (requires GitLab CI 7.9+)
  - Add location field to user profile
  - Fix print view for markdown files and wiki pages
  - Fix errors when deleting old backups
  - Improve GitLab performance when working with git repositories
  - Add tag message and last commit to tag hook (Kamil Trzciński)
  - Restrict permissions on backup files
  - Improve oauth accounts UI in profile page
  - Add ability to unlink connected accounts
  - Replace commits calendar with faster contribution calendar that includes issues and merge requests
  - Add inifinite scroll to user page activity
  - Don't include system notes in issue/MR comment count.
  - Don't mark merge request as updated when merge status relative to target branch changes.
  - Link note avatar to user.
  - Make Git-over-SSH errors more descriptive.
  - Fix EmailsOnPush.
  - Refactor issue filtering
  - AJAX selectbox for issue assignee and author filters
  - Fix issue with missing options in issue filtering dropdown if selected one
  - Prevent holding Control-Enter or Command-Enter from posting comment multiple times.
  - Prevent note form from being cleared when submitting failed.
  - Improve file icons rendering on tree (Sullivan Sénéchal)
  - API: Add pagination to project events
  - Get issue links in notification mail to work again.
  - Don't show commit comment button when user is not signed in.
  - Fix admin user projects lists.
  - Don't leak private group existence by redirecting from namespace controller to group controller.
  - Ability to skip some items from backup (database, respositories or uploads)
  - Archive repositories in background worker.
  - Import GitHub, Bitbucket or GitLab.com projects owned by authenticated user into current namespace.
  - Project labels are now available over the API under the "tag_list" field (Cristian Medina) 
  - Fixed link paths for HTTP and SSH on the admin project view (Jeremy Maziarz)
  - Fix and improve help rendering (Sullivan Sénéchal)
  - Fix final line in EmailsOnPush email diff being rendered as error.
  - Authometic setup GitLab CI project for forks if origin project has GitLab CI enabled
  - Prevent duplicate Buildkite service creation.
  - Fix git over ssh errors 'fatal: protocol error: bad line length character' 
  - Automatically setup GitLab CI project for forks if origin project has GitLab CI enabled
  - Bust group page project list cache when namespace name or path changes.
  - Explicitly set image alt-attribute to prevent graphical glitches if gravatars could not be loaded
  - Allow user to choose a public email to show on public profile
  - Remove truncation from issue titles on milestone page (Jason Blanchard)
  - Fix stuck Merge Request merging events from old installations (Ben Bodenmiller)
  - Fix merge request comments on files with multiple commits
  - Fix Resource Owner Password Authentication Flow
  
v 7.9.4
  - Security: Fix project import URL regex to prevent arbitary local repos from being imported
  - Fixed issue where only 25 commits would load in file listings
  - Fix LDAP identities  after config update

v 7.9.3
  - Contains no changes
  - Add icons to Add dropdown items.
  - Allow admin to create public deploy keys that are accessible to any project.
  - Warn when gitlab-shell version doesn't match requirement.
  - Skip email confirmation when set by admin or via LDAP.
  - Only allow users to reference groups, projects, issues, MRs, commits they have access to.

v 7.9.3
  - Contains no changes

v 7.9.2
  - Contains no changes

v 7.9.1
  - Include missing events and fix save functionality in admin service template settings form (Stan Hu)
  - Fix "Import projects from" button to show the correct instructions (Stan Hu)
  - Fix OAuth2 issue importing a new project from GitHub and GitLab (Stan Hu)
  - Fix for LDAP with commas in DN
  - Fix missing events and in admin Slack service template settings form (Stan Hu)
  - Don't show commit comment button when user is not signed in.
  - Downgrade gemnasium-gitlab-service gem

v 7.9.0
  - Add HipChat integration documentation (Stan Hu)
  - Update documentation for object_kind field in Webhook push and tag push Webhooks (Stan Hu)
  - Fix broken email images (Hannes Rosenögger)
  - Automatically config git if user forgot, where possible (Zeger-Jan van de Weg)
  - Fix mass SQL statements on initial push (Hannes Rosenögger)
  - Add tag push notifications and normalize HipChat and Slack messages to be consistent (Stan Hu)
  - Add comment notification events to HipChat and Slack services (Stan Hu)
  - Add issue and merge request events to HipChat and Slack services (Stan Hu)
  - Fix merge request URL passed to Webhooks. (Stan Hu)
  - Fix bug that caused a server error when editing a comment to "+1" or "-1" (Stan Hu)
  - Fix code preview theme setting for comments, issues, merge requests, and snippets (Stan Hu)
  - Move labels/milestones tabs to sidebar
  - Upgrade Rails gem to version 4.1.9.
  - Improve error messages for file edit failures
  - Improve UI for commits, issues and merge request lists
  - Fix commit comments on first line of diff not rendering in Merge Request Discussion view.
  - Allow admins to override restricted project visibility settings.
  - Move restricted visibility settings from gitlab.yml into the web UI.
  - Improve trigger merge request hook when source project branch has been updated (Kirill Zaitsev)
  - Save web edit in new branch
  - Fix ordering of imported but unchanged projects (Marco Wessel)
  - Mobile UI improvements: make aside content expandable
  - Expose avatar_url in projects API
  - Fix checkbox alignment on the application settings page.
  - Generalize image upload in drag and drop in markdown to all files (Hannes Rosenögger)
  - Fix mass-unassignment of issues (Robert Speicher)
  - Fix hidden diff comments in merge request discussion view
  - Allow user confirmation to be skipped for new users via API
  - Add a service to send updates to an Irker gateway (Romain Coltel)
  - Add brakeman (security scanner for Ruby on Rails)
  - Slack username and channel options
  - Add grouped milestones from all projects to dashboard.
  - Web hook sends pusher email as well as commiter
  - Add Bitbucket omniauth provider.
  - Add Bitbucket importer.
  - Support referencing issues to a project whose name starts with a digit
  - Condense commits already in target branch when updating merge request source branch.
  - Send notifications and leave system comments when bulk updating issues.
  - Automatically link commit ranges to compare page: sha1...sha4 or sha1..sha4 (includes sha1 in comparison)
  - Move groups page from profile to dashboard
  - Starred projects page at dashboard
  - Blocking user does not remove him/her from project/groups but show blocked label
  - Change subject of EmailsOnPush emails to include namespace, project and branch.
  - Change subject of EmailsOnPush emails to include first commit message when multiple were pushed.
  - Remove confusing footer from EmailsOnPush mail body.
  - Add list of changed files to EmailsOnPush emails.
  - Add option to send EmailsOnPush emails from committer email if domain matches.
  - Add option to disable code diffs in EmailOnPush emails.
  - Wrap commit message in EmailsOnPush email.
  - Send EmailsOnPush emails when deleting commits using force push.
  - Fix EmailsOnPush email comparison link to include first commit.
  - Fix highliht of selected lines in file
  - Reject access to group/project avatar if the user doesn't have access.
  - Add database migration to clean group duplicates with same path and name (Make sure you have a backup before update)
  - Add GitLab active users count to rake gitlab:check
  - Starred projects page at dashboard
  - Make email display name configurable
  - Improve json validation in hook data
  - Use Emoji One
  - Updated emoji help documentation to properly reference EmojiOne.
  - Fix missing GitHub organisation repositories on import page.
  - Added blue theme
  - Remove annoying notice messages when create/update merge request
  - Allow smb:// links in Markdown text.
  - Filter merge request by title or description at Merge Requests page
  - Block user if he/she was blocked in Active Directory
  - Fix import pages not working after first load.
  - Use custom LDAP label in LDAP signin form.
  - Execute hooks and services when branch or tag is created or deleted through web interface.
  - Block and unblock user if he/she was blocked/unblocked in Active Directory
  - Raise recommended number of unicorn workers from 2 to 3
  - Use same layout and interactivity for project members as group members.
  - Prevent gitlab-shell character encoding issues by receiving its changes as raw data.
  - Ability to unsubscribe/subscribe to issue or merge request
  - Delete deploy key when last connection to a project is destroyed.
  - Fix invalid Atom feeds when using emoji, horizontal rules, or images (Christian Walther)
  - Backup of repositories with tar instead of git bundle (only now are git-annex files included in the backup)
  - Add canceled status for CI
  - Send EmailsOnPush email when branch or tag is created or deleted.
  - Faster merge request processing for large repository
  - Prevent doubling AJAX request with each commit visit via Turbolink
  - Prevent unnecessary doubling of js events on import pages and user calendar

v 7.8.4
  - Fix issue_tracker_id substitution in custom issue trackers
  - Fix path and name duplication in namespaces

v 7.8.3
  - Bump version of gitlab_git fixing annotated tags without message

v 7.8.2
  - Fix service migration issue when upgrading from versions prior to 7.3
  - Fix setting of the default use project limit via admin UI
  - Fix showing of already imported projects for GitLab and Gitorious importers
  - Fix response of push to repository to return "Not found" if user doesn't have access
  - Fix check if user is allowed to view the file attachment
  - Fix import check for case sensetive namespaces
  - Increase timeout for Git-over-HTTP requests to 1 hour since large pulls/pushes can take a long time.
  - Properly handle autosave local storage exceptions.
  - Escape wildcards when searching LDAP by username.

v 7.8.1
  - Fix run of custom post receive hooks
  - Fix migration that caused issues when upgrading to version 7.8 from versions prior to 7.3
  - Fix the warning for LDAP users about need to set password
  - Fix avatars which were not shown for non logged in users
  - Fix urls for the issues when relative url was enabled

v 7.8.0
  - Fix access control and protection against XSS for note attachments and other uploads.
  - Replace highlight.js with rouge-fork rugments (Stefan Tatschner)
  - Make project search case insensitive (Hannes Rosenögger)
  - Include issue/mr participants in list of recipients for reassign/close/reopen emails
  - Expose description in groups API
  - Better UI for project services page
  - Cleaner UI for web editor
  - Add diff syntax highlighting in email-on-push service notifications (Hannes Rosenögger)
  - Add API endpoint to fetch all changes on a MergeRequest (Jeroen van Baarsen)
  - View note image attachments in new tab when clicked instead of downloading them
  - Improve sorting logic in UI and API. Explicitly define what sorting method is used by default
  - Fix overflow at sidebar when have several items
  - Add notes for label changes in issue and merge requests
  - Show tags in commit view (Hannes Rosenögger)
  - Only count a user's vote once on a merge request or issue (Michael Clarke)
  - Increase font size when browse source files and diffs
  - Service Templates now let you set default values for all services
  - Create new file in empty repository using GitLab UI
  - Ability to clone project using oauth2 token
  - Upgrade Sidekiq gem to version 3.3.0
  - Stop git zombie creation during force push check
  - Show success/error messages for test setting button in services
  - Added Rubocop for code style checks
  - Fix commits pagination
  - Async load a branch information at the commit page
  - Disable blacklist validation for project names
  - Allow configuring protection of the default branch upon first push (Marco Wessel)
  - Add gitlab.com importer
  - Add an ability to login with gitlab.com
  - Add a commit calendar to the user profile (Hannes Rosenögger)
  - Submit comment on command-enter
  - Notify all members of a group when that group is mentioned in a comment, for example: `@gitlab-org` or `@sales`.
  - Extend issue clossing pattern to include "Resolve", "Resolves", "Resolved", "Resolving" and "Close" (Julien Bianchi and Hannes Rosenögger)
  - Fix long broadcast message cut-off on left sidebar (Visay Keo)
  - Add Project Avatars (Steven Thonus and Hannes Rosenögger)
  - Password reset token validity increased from 2 hours to 2 days since it is also send on account creation.
  - Edit group members via API
  - Enable raw image paste from clipboard, currently Chrome only (Marco Cyriacks)
  - Add action property to merge request hook (Julien Bianchi)
  - Remove duplicates from group milestone participants list.
  - Add a new API function that retrieves all issues assigned to a single milestone (Justin Whear and Hannes Rosenögger)
  - API: Access groups with their path (Julien Bianchi)
  - Added link to milestone and keeping resource context on smaller viewports for issues and merge requests (Jason Blanchard)
  - Allow notification email to be set separately from primary email.
  - API: Add support for editing an existing project (Mika Mäenpää and Hannes Rosenögger)
  - Don't have Markdown preview fail for long comments/wiki pages.
  - When test web hook - show error message instead of 500 error page if connection to hook url was reset
  - Added support for firing system hooks on group create/destroy and adding/removing users to group (Boyan Tabakov)
  - Added persistent collapse button for left side nav bar (Jason Blanchard)
  - Prevent losing unsaved comments by automatically restoring them when comment page is loaded again.
  - Don't allow page to be scaled on mobile.
  - Clean the username acquired from OAuth/LDAP so it doesn't fail username validation and block signing up.
  - Show assignees in merge request index page (Kelvin Mutuma)
  - Link head panel titles to relevant root page.
  - Allow users that signed up via OAuth to set their password in order to use Git over HTTP(S).
  - Show users button to share their newly created public or internal projects on twitter
  - Add quick help links to the GitLab pricing and feature comparison pages.
  - Fix duplicate authorized applications in user profile and incorrect application client count in admin area.
  - Make sure Markdown previews always use the same styling as the eventual destination.
  - Remove deprecated Group#owner_id from API
  - Show projects user contributed to on user page. Show stars near project on user page.
  - Improve database performance for GitLab
  - Add Asana service (Jeremy Benoist)
  - Improve project web hooks with extra data

v 7.7.2
  - Update GitLab Shell to version 2.4.2 that fixes a bug when developers can push to protected branch
  - Fix issue when LDAP user can't login with existing GitLab account

v 7.7.1
  - Improve mention autocomplete performance
  - Show setup instructions for GitHub import if disabled
  - Allow use http for OAuth applications

v 7.7.0
  - Import from GitHub.com feature
  - Add Jetbrains Teamcity CI service (Jason Lippert)
  - Mention notification level
  - Markdown preview in wiki (Yuriy Glukhov)
  - Raise group avatar filesize limit to 200kb
  - OAuth applications feature
  - Show user SSH keys in admin area
  - Developer can push to protected branches option
  - Set project path instead of project name in create form
  - Block Git HTTP access after 10 failed authentication attempts
  - Updates to the messages returned by API (sponsored by O'Reilly Media)
  - New UI layout with side navigation
  - Add alert message in case of outdated browser (IE < 10)
  - Added API support for sorting projects
  - Update gitlab_git to version 7.0.0.rc14
  - Add API project search filter option for authorized projects
  - Fix File blame not respecting branch selection
  - Change some of application settings on fly in admin area UI
  - Redesign signin/signup pages
  - Close standard input in Gitlab::Popen.popen
  - Trigger GitLab CI when push tags
  - When accept merge request - do merge using sidaekiq job
  - Enable web signups by default
  - Fixes for diff comments: drag-n-drop images, selecting images
  - Fixes for edit comments: drag-n-drop images, preview mode, selecting images, save & update
  - Remove password strength indicator



v 7.6.0
  - Fork repository to groups
  - New rugged version
  - Add CRON=1 backup setting for quiet backups
  - Fix failing wiki restore
  - Add optional Sidekiq MemoryKiller middleware (enabled via SIDEKIQ_MAX_RSS env variable)
  - Monokai highlighting style now more faithful to original design (Mark Riedesel)
  - Create project with repository in synchrony
  - Added ability to create empty repo or import existing one if project does not have repository
  - Reactivate highlight.js language autodetection
  - Mobile UI improvements
  - Change maximum avatar file size from 100KB to 200KB
  - Strict validation for snippet file names
  - Enable Markdown preview for issues, merge requests, milestones, and notes (Vinnie Okada)
  - In the docker directory is a container template based on the Omnibus packages.
  - Update Sidekiq to version 2.17.8
  - Add author filter to project issues and merge requests pages
  - Atom feed for user activity
  - Support multiple omniauth providers for the same user
  - Rendering cross reference in issue title and tooltip for merge request
  - Show username in comments
  - Possibility to create Milestones or Labels when Issues are disabled
  - Fix bug with showing gpg signature in tag

v 7.5.3
  - Bump gitlab_git to 7.0.0.rc12 (includes Rugged 0.21.2)

v 7.5.2
  - Don't log Sidekiq arguments by default
  - Fix restore of wiki repositories from backups

v 7.5.1
  - Add missing timestamps to 'members' table

v 7.5.0
  - API: Add support for Hipchat (Kevin Houdebert)
  - Add time zone configuration in gitlab.yml (Sullivan Senechal)
  - Fix LDAP authentication for Git HTTP access
  - Run 'GC.start' after every EmailsOnPushWorker job
  - Fix LDAP config lookup for provider 'ldap'
  - Drop all sequences during Postgres database restore
  - Project title links to project homepage (Ben Bodenmiller)
  - Add Atlassian Bamboo CI service (Drew Blessing)
  - Mentioned @user will receive email even if he is not participating in issue or commit
  - Session API: Use case-insensitive authentication like in UI (Andrey Krivko)
  - Tie up loose ends with annotated tags: API & UI (Sean Edge)
  - Return valid json for deleting branch via API (sponsored by O'Reilly Media)
  - Expose username in project events API (sponsored by O'Reilly Media)
  - Adds comments to commits in the API
  - Performance improvements
  - Fix post-receive issue for projects with deleted forks
  - New gitlab-shell version with custom hooks support
  - Improve code
  - GitLab CI 5.2+ support (does not support older versions)
  - Fixed bug when you can not push commits starting with 000000 to protected branches
  - Added a password strength indicator
  - Change project name and path in one form
  - Display renamed files in diff views (Vinnie Okada)
  - Fix raw view for public snippets
  - Use secret token with GitLab internal API.
  - Add missing timestamps to 'members' table

v 7.4.3
  - Fix raw snippets view
  - Fix security issue for member api
  - Fix buildbox integration

v 7.4.2
  - Fix internal snippet exposing for unauthenticated users

v 7.4.1
  - Fix LDAP authentication for Git HTTP access
  - Fix LDAP config lookup for provider 'ldap'
  - Fix public snippets
  - Fix 500 error on projects with nested submodules

v 7.4.0
  - Refactored membership logic
  - Improve error reporting on users API (Julien Bianchi)
  - Refactor test coverage tools usage. Use SIMPLECOV=true to generate it locally
  - Default branch is protected by default
  - Increase unicorn timeout to 60 seconds
  - Sort search autocomplete projects by stars count so most popular go first
  - Add README to tab on project show page
  - Do not delete tmp/repositories itself during clean-up, only its contents
  - Support for backup uploads to remote storage
  - Prevent notes polling when there are not notes
  - Internal ForkService: Prepare support for fork to a given namespace
  - API: Add support for forking a project via the API (Bernhard Kaindl)
  - API: filter project issues by milestone (Julien Bianchi)
  - Fail harder in the backup script
  - Changes to Slack service structure, only webhook url needed
  - Zen mode for wiki and milestones (Robert Schilling)
  - Move Emoji parsing to html-pipeline-gitlab (Robert Schilling)
  - Font Awesome 4.2 integration (Sullivan Senechal)
  - Add Pushover service integration (Sullivan Senechal)
  - Add select field type for services options (Sullivan Senechal)
  - Add cross-project references to the Markdown parser (Vinnie Okada)
  - Add task lists to issue and merge request descriptions (Vinnie Okada)
  - Snippets can be public, internal or private
  - Improve danger zone: ask project path to confirm data-loss action
  - Raise exception on forgery
  - Show build coverage in Merge Requests (requires GitLab CI v5.1)
  - New milestone and label links on issue edit form
  - Improved repository graphs
  - Improve event note display in dashboard and project activity views (Vinnie Okada)
  - Add users sorting to admin area
  - UI improvements
  - Fix ambiguous sha problem with mentioned commit
  - Fixed bug with apostrophe when at mentioning users
  - Add active directory ldap option
  - Developers can push to wiki repo. Protected branches does not affect wiki repo any more
  - Faster rev list
  - Fix branch removal

v 7.3.2
  - Fix creating new file via web editor
  - Use gitlab-shell v2.0.1

v 7.3.1
  - Fix ref parsing in Gitlab::GitAccess
  - Fix error 500 when viewing diff on a file with changed permissions
  - Fix adding comments to MR when source branch is master
  - Fix error 500 when searching description contains relative link

v 7.3.0
  - Always set the 'origin' remote in satellite actions
  - Write authorized_keys in tmp/ during tests
  - Use sockets to connect to Redis
  - Add dormant New Relic gem (can be enabled via environment variables)
  - Expire Rack sessions after 1 week
  - Cleaner signin/signup pages
  - Improved comments UI
  - Better search with filtering, pagination etc
  - Added a checkbox to toggle line wrapping in diff (Yuriy Glukhov)
  - Prevent project stars duplication when fork project
  - Use the default Unicorn socket backlog value of 1024
  - Support Unix domain sockets for Redis
  - Store session Redis keys in 'session:gitlab:' namespace
  - Deprecate LDAP account takeover based on partial LDAP email / GitLab username match
  - Use /bin/sh instead of Bash in bin/web, bin/background_jobs (Pavel Novitskiy)
  - Keyboard shortcuts for productivity (Robert Schilling)
  - API: filter issues by state (Julien Bianchi)
  - API: filter issues by labels (Julien Bianchi)
  - Add system hook for ssh key changes
  - Add blob permalink link (Ciro Santilli)
  - Create annotated tags through UI and API (Sean Edge)
  - Snippets search (Charles Bushong)
  - Comment new push to existing MR
  - Add 'ci' to the blacklist of forbidden names
  - Improve text filtering on issues page
  - Comment & Close button
  - Process git push --all much faster
  - Don't allow edit of system notes
  - Project wiki search (Ralf Seidler)
  - Enabled Shibboleth authentication support (Matus Banas)
  - Zen mode (fullscreen) for issues/MR/notes (Robert Schilling)
  - Add ability to configure webhook timeout via gitlab.yml (Wes Gurney)
  - Sort project merge requests in asc or desc order for updated_at or created_at field (sponsored by O'Reilly Media)
  - Add Redis socket support to 'rake gitlab:shell:install'

v 7.2.1
  - Delete orphaned labels during label migration (James Brooks)
  - Security: prevent XSS with stricter MIME types for raw repo files

v 7.2.0
  - Explore page
  - Add project stars (Ciro Santilli)
  - Log Sidekiq arguments
  - Better labels: colors, ability to rename and remove
  - Improve the way merge request collects diffs
  - Improve compare page for large diffs
  - Expose the full commit message via API
  - Fix 500 error on repository rename
  - Fix bug when MR download patch return invalid diff
  - Test gitlab-shell integration
  - Repository import timeout increased from 2 to 4 minutes allowing larger repos to be imported
  - API for labels (Robert Schilling)
  - API: ability to set an import url when creating project for specific user

v 7.1.1
  - Fix cpu usage issue in Firefox
  - Fix redirect loop when changing password by new user
  - Fix 500 error on new merge request page

v 7.1.0
  - Remove observers
  - Improve MR discussions
  - Filter by description on Issues#index page
  - Fix bug with namespace select when create new project page
  - Show README link after description for non-master members
  - Add @all mention for comments
  - Dont show reply button if user is not signed in
  - Expose more information for issues with webhook
  - Add a mention of the merge request into the default merge request commit message
  - Improve code highlight, introduce support for more languages like Go, Clojure, Erlang etc
  - Fix concurrency issue in repository download
  - Dont allow repository name start with ?
  - Improve email threading (Pierre de La Morinerie)
  - Cleaner help page
  - Group milestones
  - Improved email notifications
  - Contributors API (sponsored by Mobbr)
  - Fix LDAP TLS authentication (Boris HUISGEN)
  - Show VERSION information on project sidebar
  - Improve branch removal logic when accept MR
  - Fix bug where comment form is spawned inside the Reply button
  - Remove Dir.chdir from Satellite#lock for thread-safety
  - Increased default git max_size value from 5MB to 20MB in gitlab.yml. Please update your configs!
  - Show error message in case of timeout in satellite when create MR
  - Show first 100 files for huge diff instead of hiding all
  - Change default admin email from admin@local.host to admin@example.com

v 7.0.0
  - The CPU no longer overheats when you hold down the spacebar
  - Improve edit file UI
  - Add ability to upload group avatar when create
  - Protected branch cannot be removed
  - Developers can remove normal branches with UI
  - Remove branch via API (sponsored by O'Reilly Media)
  - Move protected branches page to Project settings area
  - Redirect to Files view when create new branch via UI
  - Drag and drop upload of image in every markdown-area (Earle Randolph Bunao and Neil Francis Calabroso)
  - Refactor the markdown relative links processing
  - Make it easier to implement other CI services for GitLab
  - Group masters can create projects in group
  - Deprecate ruby 1.9.3 support
  - Only masters can rewrite/remove git tags
  - Add X-Frame-Options SAMEORIGIN to Nginx config so Sidekiq admin is visible
  - UI improvements
  - Case-insensetive search for issues
  - Update to rails 4.1
  - Improve performance of application for projects and groups with a lot of members
  - Formally support Ruby 2.1
  - Include Nginx gitlab-ssl config
  - Add manual language detection for highlight.js
  - Added example.com/:username routing
  - Show notice if your profile is public
  - UI improvements for mobile devices
  - Improve diff rendering performance
  - Drag-n-drop for issues and merge requests between states at milestone page
  - Fix '0 commits' message for huge repositories on project home page
  - Prevent 500 error page when visit commit page from large repo
  - Add notice about huge push over http to unicorn config
  - File action in satellites uses default 30 seconds timeout instead of old 10 seconds one
  - Overall performance improvements
  - Skip init script check on omnibus-gitlab
  - Be more selective when killing stray Sidekiqs
  - Check LDAP user filter during sign-in
  - Remove wall feature (no data loss - you can take it from database)
  - Dont expose user emails via API unless you are admin
  - Detect issues closed by Merge Request description
  - Better email subject lines from email on push service (Alex Elman)
  - Enable identicon for gravatar be default

v 6.9.2
  - Revert the commit that broke the LDAP user filter

v 6.9.1
  - Fix scroll to highlighted line
  - Fix the pagination on load for commits page

v 6.9.0
  - Store Rails cache data in the Redis `cache:gitlab` namespace
  - Adjust MySQL limits for existing installations
  - Add db index on project_id+iid column. This prevents duplicate on iid (During migration duplicates will be removed)
  - Markdown preview or diff during editing via web editor (Evgeniy Sokovikov)
  - Give the Rails cache its own Redis namespace
  - Add ability to set different ssh host, if different from http/https
  - Fix syntax highlighting for code comments blocks
  - Improve comments loading logic
  - Stop refreshing comments when the tab is hidden
  - Improve issue and merge request mobile UI (Drew Blessing)
  - Document how to convert a backup to PostgreSQL
  - Fix locale bug in backup manager
  - Fix can not automerge when MR description is too long
  - Fix wiki backup skip bug
  - Two Step MR creation process
  - Remove unwanted files from satellite working directory with git clean -fdx
  - Accept merge request via API (sponsored by O'Reilly Media)
  - Add more access checks during API calls
  - Block SSH access for 'disabled' Active Directory users
  - Labels for merge requests (Drew Blessing)
  - Threaded emails by setting a Message-ID (Philip Blatter)

v 6.8.0
  - Ability to at mention users that are participating in issue and merge req. discussion
  - Enabled GZip Compression for assets in example Nginx, make sure that Nginx is compiled with --with-http_gzip_static_module flag (this is default in Ubuntu)
  - Make user search case-insensitive (Christopher Arnold)
  - Remove omniauth-ldap nickname bug workaround
  - Drop all tables before restoring a Postgres backup
  - Make the repository downloads path configurable
  - Create branches via API (sponsored by O'Reilly Media)
  - Changed permission of gitlab-satellites directory not to be world accessible
  - Protected branch does not allow force push
  - Fix popen bug in `rake gitlab:satellites:create`
  - Disable connection reaping for MySQL
  - Allow oauth signup without email for twitter and github
  - Fix faulty namespace names that caused 500 on user creation
  - Option to disable standard login
  - Clean old created archives from repository downloads directory
  - Fix download link for huge MR diffs
  - Expose event and mergerequest timestamps in API
  - Fix emails on push service when only one commit is pushed

v 6.7.3
  - Fix the merge notification email not being sent (Pierre de La Morinerie)
  - Drop all tables before restoring a Postgres backup
  - Remove yanked modernizr gem

v 6.7.2
  - Fix upgrader script

v 6.7.1
  - Fix GitLab CI integration

v 6.7.0
  - Increased the example Nginx client_max_body_size from 5MB to 20MB, consider updating it manually on existing installations
  - Add support for Gemnasium as a Project Service (Olivier Gonzalez)
  - Add edit file button to MergeRequest diff
  - Public groups (Jason Hollingsworth)
  - Cleaner headers in Notification Emails (Pierre de La Morinerie)
  - Blob and tree gfm links to anchors work
  - Piwik Integration (Sebastian Winkler)
  - Show contribution guide link for new issue form (Jeroen van Baarsen)
  - Fix CI status for merge requests from fork
  - Added option to remove issue assignee on project issue page and issue edit page (Jason Blanchard)
  - New page load indicator that includes a spinner that scrolls with the page
  - Converted all the help sections into markdown
  - LDAP user filters
  - Streamline the content of notification emails (Pierre de La Morinerie)
  - Fixes a bug with group member administration (Matt DeTullio)
  - Sort tag names using VersionSorter (Robert Speicher)
  - Add GFM autocompletion for MergeRequests (Robert Speicher)
  - Add webhook when a new tag is pushed (Jeroen van Baarsen)
  - Add button for toggling inline comments in diff view
  - Add retry feature for repository import
  - Reuse the GitLab LDAP connection within each request
  - Changed markdown new line behaviour to conform to markdown standards
  - Fix global search
  - Faster authorized_keys rebuilding in `rake gitlab:shell:setup` (requires gitlab-shell 1.8.5)
  - Create and Update MR calls now support the description parameter (Greg Messner)
  - Markdown relative links in the wiki link to wiki pages, markdown relative links in repositories link to files in the repository
  - Added Slack service integration (Federico Ravasio)
  - Better API responses for access_levels (sponsored by O'Reilly Media)
  - Requires at least 2 unicorn workers
  - Requires gitlab-shell v1.9+
  - Replaced gemoji(due to closed licencing problem) with Phantom Open Emoji library(combined SIL Open Font License, MIT License and the CC 3.0 License)
  - Fix `/:username.keys` response content type (Dmitry Medvinsky)

v 6.6.5
  - Added option to remove issue assignee on project issue page and issue edit page (Jason Blanchard)
  - Hide mr close button for comment form if merge request was closed or inline comment
  - Adds ability to reopen closed merge request

v 6.6.4
  - Add missing html escape for highlighted code blocks in comments, issues

v 6.6.3
  - Fix 500 error when edit yourself from admin area
  - Hide private groups for public profiles

v 6.6.2
  - Fix 500 error on branch/tag create or remove via UI

v 6.6.1
  - Fix 500 error on files tab if submodules presents

v 6.6.0
  - Retrieving user ssh keys publically(github style): http://__HOST__/__USERNAME__.keys
  - Permissions: Developer now can manage issue tracker (modify any issue)
  - Improve Code Compare page performance
  - Group avatar
  - Pygments.rb replaced with highlight.js
  - Improve Merge request diff store logic
  - Improve render performnace for MR show page
  - Fixed Assembla hardcoded project name
  - Jira integration documentation
  - Refactored app/services
  - Remove snippet expiration
  - Mobile UI improvements (Drew Blessing)
  - Fix block/remove UI for admin::users#show page
  - Show users' group membership on users' activity page (Robert Djurasaj)
  - User pages are visible without login if user is authorized to a public project
  - Markdown rendered headers have id derived from their name and link to their id
  - Improve application to work faster with large groups (100+ members)
  - Multiple emails per user
  - Show last commit for file when view file source
  - Restyle Issue#show page and MR#show page
  - Ability to filter by multiple labels for Issues page
  - Rails version to 4.0.3
  - Fixed attachment identifier displaying underneath note text (Jason Blanchard)

v 6.5.1
  - Fix branch selectbox when create merge request from fork

v 6.5.0
  - Dropdown menus on issue#show page for assignee and milestone (Jason Blanchard)
  - Add color custimization and previewing to broadcast messages
  - Fixed notes anchors
  - Load new comments in issues dynamically
  - Added sort options to Public page
  - New filters (assigned/authored/all) for Dashboard#issues/merge_requests (sponsored by Say Media)
  - Add project visibility icons to dashboard
  - Enable secure cookies if https used
  - Protect users/confirmation with rack_attack
  - Default HTTP headers to protect against MIME-sniffing, force https if enabled
  - Bootstrap 3 with responsive UI
  - New repository download formats: tar.bz2, zip, tar (Jason Hollingsworth)
  - Restyled accept widgets for MR
  - SCSS refactored
  - Use jquery timeago plugin
  - Fix 500 error for rdoc files
  - Ability to customize merge commit message (sponsored by Say Media)
  - Search autocomplete via ajax
  - Add website url to user profile
  - Files API supports base64 encoded content (sponsored by O'Reilly Media)
  - Added support for Go's repository retrieval (Bruno Albuquerque)

v6.4.3
  - Don't use unicorn worker killer if PhusionPassenger is defined

v6.4.2
  - Fixed wrong behaviour of script/upgrade.rb

v6.4.1
  - Fixed bug with repository rename
  - Fixed bug with project transfer

v 6.4.0
  - Added sorting to project issues page (Jason Blanchard)
  - Assembla integration (Carlos Paramio)
  - Fixed another 500 error with submodules
  - UI: More compact issues page
  - Minimal password length increased to 8 symbols
  - Side-by-side diff view (Steven Thonus)
  - Internal projects (Jason Hollingsworth)
  - Allow removal of avatar (Drew Blessing)
  - Project web hooks now support issues and merge request events
  - Visiting project page while not logged in will redirect to sign-in instead of 404 (Jason Hollingsworth)
  - Expire event cache on avatar creation/removal (Drew Blessing)
  - Archiving old projects (Steven Thonus)
  - Rails 4
  - Add time ago tooltips to show actual date/time
  - UI: Fixed UI for admin system hooks
  - Ruby script for easier GitLab upgrade
  - Do not remove Merge requests if fork project was removed
  - Improve sign-in/signup UX
  - Add resend confirmation link to sign-in page
  - Set noreply@HOSTNAME for reply_to field in all emails
  - Show GitLab API version on Admin#dashboard
  - API Cross-origin resource sharing
  - Show READMe link at project home page
  - Show repo size for projects in Admin area

v 6.3.0
  - API for adding gitlab-ci service
  - Init script now waits for pids to appear after (re)starting before reporting status (Rovanion Luckey)
  - Restyle project home page
  - Grammar fixes
  - Show branches list (which branches contains commit) on commit page (Andrew Kumanyaev)
  - Security improvements
  - Added support for GitLab CI 4.0
  - Fixed issue with 500 error when group did not exist
  - Ability to leave project
  - You can create file in repo using UI
  - You can remove file from repo using UI
  - API: dropped default_branch attribute from project during creation
  - Project default_branch is not stored in db any more. It takes from repo now.
  - Admin broadcast messages
  - UI improvements
  - Dont show last push widget if user removed this branch
  - Fix 500 error for repos with newline in file name
  - Extended html titles
  - API: create/update/delete repo files
  - Admin can transfer project to any namespace
  - API: projects/all for admin users
  - Fix recent branches order

v 6.2.4
  - Security: Cast API private_token to string (CVE-2013-4580)
  - Security: Require gitlab-shell 1.7.8 (CVE-2013-4581, CVE-2013-4582, CVE-2013-4583)
  - Fix for Git SSH access for LDAP users

v 6.2.3
  - Security: More protection against CVE-2013-4489
  - Security: Require gitlab-shell 1.7.4 (CVE-2013-4490, CVE-2013-4546)
  - Fix sidekiq rake tasks

v 6.2.2
  - Security: Update gitlab_git (CVE-2013-4489)

v 6.2.1
  - Security: Fix issue with generated passwords for new users

v 6.2.0
  - Public project pages are now visible to everyone (files, issues, wik, etc.)
    THIS MEANS YOUR ISSUES AND WIKI FOR PUBLIC PROJECTS ARE PUBLICLY VISIBLE AFTER THE UPGRADE
  - Add group access to permissions page
  - Require current password to change one
  - Group owner or admin can remove other group owners
  - Remove group transfer since we have multiple owners
  - Respect authorization in Repository API
  - Improve UI for Project#files page
  - Add more security specs
  - Added search for projects by name to api (Izaak Alpert)
  - Make default user theme configurable (Izaak Alpert)
  - Update logic for validates_merge_request for tree of MR (Andrew Kumanyaev)
  - Rake tasks for web hooks management (Jonhnny Weslley)
  - Extended User API to expose admin and can_create_group for user creation/updating (Boyan Tabakov)
  - API: Remove group
  - API: Remove project
  - Avatar upload on profile page with a maximum of 100KB (Steven Thonus)
  - Store the sessions in Redis instead of the cookie store
  - Fixed relative links in markdown
  - User must confirm their email if signup enabled
  - User must confirm changed email

v 6.1.0
  - Project specific IDs for issues, mr, milestones
    Above items will get a new id and for example all bookmarked issue urls will change.
    Old issue urls are redirected to the new one if the issue id is too high for an internal id.
  - Description field added to Merge Request
  - API: Sudo api calls (Izaak Alpert)
  - API: Group membership api (Izaak Alpert)
  - Improved commit diff
  - Improved large commit handling (Boyan Tabakov)
  - Rewrite: Init script now less prone to errors and keeps better track of the service (Rovanion Luckey)
  - Link issues, merge requests, and commits when they reference each other with GFM (Ash Wilson)
  - Close issues automatically when pushing commits with a special message
  - Improve user removal from admin area
  - Invalidate events cache when project was moved
  - Remove deprecated classes and rake tasks
  - Add event filter for group and project show pages
  - Add links to create branch/tag from project home page
  - Add public-project? checkbox to new-project view
  - Improved compare page. Added link to proceed into Merge Request
  - Send an email to a user when they are added to group
  - New landing page when you have 0 projects

v 6.0.0
  - Feature: Replace teams with group membership
    We introduce group membership in 6.0 as a replacement for teams.
    The old combination of groups and teams was confusing for a lot of people.
    And when the members of a team where changed this wasn't reflected in the project permissions.
    In GitLab 6.0 you will be able to add members to a group with a permission level for each member.
    These group members will have access to the projects in that group.
    Any changes to group members will immediately be reflected in the project permissions.
    You can even have multiple owners for a group, greatly simplifying administration.
  - Feature: Ability to have multiple owners for group
  - Feature: Merge Requests between fork and project (Izaak Alpert)
  - Feature: Generate fingerprint for ssh keys
  - Feature: Ability to create and remove branches with UI
  - Feature: Ability to create and remove git tags with UI
  - Feature: Groups page in profile. You can leave group there
  - API: Allow login with LDAP credentials
  - Redesign: project settings navigation
  - Redesign: snippets area
  - Redesign: ssh keys page
  - Redesign: buttons, blocks and other ui elements
  - Add comment title to rss feed
  - You can use arrows to navigate at tree view
  - Add project filter on dashboard
  - Cache project graph
  - Drop support of root namespaces
  - Default theme is classic now
  - Cache result of methods like authorize_projects, project.team.members etc
  - Remove $.ready events
  - Fix onclick events being double binded
  - Add notification level to group membership
  - Move all project controllers/views under Projects:: module
  - Move all profile controllers/views under Profiles:: module
  - Apply user project limit only for personal projects
  - Unicorn is default web server again
  - Store satellites lock files inside satellites dir
  - Disabled threadsafety mode in rails
  - Fixed bug with loosing MR comments
  - Improved MR comments logic
  - Render readme file for projects in public area

v 5.4.2
  - Security: Cast API private_token to string (CVE-2013-4580)
  - Security: Require gitlab-shell 1.7.8 (CVE-2013-4581, CVE-2013-4582, CVE-2013-4583)

v 5.4.1
  - Security: Fixes for CVE-2013-4489
  - Security: Require gitlab-shell 1.7.4 (CVE-2013-4490, CVE-2013-4546)

v 5.4.0
  - Ability to edit own comments
  - Documentation improvements
  - Improve dashboard projects page
  - Fixed nav for empty repos
  - GitLab Markdown help page
  - Misspelling fixes
  - Added support of unicorn and fog gems
  - Added client list to API doc
  - Fix PostgreSQL database restoration problem
  - Increase snippet content column size
  - allow project import via git:// url
  - Show participants on issues, including mentions
  - Notify mentioned users with email

v 5.3.0
  - Refactored services
  - Campfire service added
  - HipChat service added
  - Fixed bug with LDAP + git over http
  - Fixed bug with google analytics code being ignored
  - Improve sign-in page if ldap enabled
  - Respect newlines in wall messages
  - Generate the Rails secret token on first run
  - Rename repo feature
  - Init.d: remove gitlab.socket on service start
  - Api: added teams api
  - Api: Prevent blob content being escaped
  - Api: Smart deploy key add behaviour
  - Api: projects/owned.json return user owned project
  - Fix bug with team assignation on project from #4109
  - Advanced snippets: public/private, project/personal (Andrew Kulakov)
  - Repository Graphs (Karlo Nicholas T. Soriano)
  - Fix dashboard lost if comment on commit
  - Update gitlab-grack. Fixes issue with --depth option
  - Fix project events duplicate on project page
  - Fix postgres error when displaying network graph.
  - Fix dashboard event filter when navigate via turbolinks
  - init.d: Ensure socket is removed before starting service
  - Admin area: Style teams:index, group:show pages
  - Own page for failed forking
  - Scrum view for milestone

v 5.2.0
  - Turbolinks
  - Git over http with ldap credentials
  - Diff with better colors and some spacing on the corners
  - Default values for project features
  - Fixed huge_commit view
  - Restyle project clone panel
  - Move Gitlab::Git code to gitlab_git gem
  - Move update docs in repo
  - Requires gitlab-shell v1.4.0
  - Fixed submodules listing under file tab
  - Fork feature (Angus MacArthur)
  - git version check in gitlab:check
  - Shared deploy keys feature
  - Ability to generate default labels set for issues
  - Improve gfm autocomplete (Harold Luo)
  - Added support for Google Analytics
  - Code search feature (Javier Castro)

v 5.1.0
  - You can login with email or username now
  - Corrected project transfer rollback when repository cannot be moved
  - Move both repo and wiki when project transfer requested
  - Admin area: project editing was removed from admin namespace
  - Access: admin user has now access to any project.
  - Notification settings
  - Gitlab::Git set of objects to abstract from grit library
  - Replace Unicorn web server with Puma
  - Backup/Restore refactored. Backup dump project wiki too now
  - Restyled Issues list. Show milestone version in issue row
  - Restyled Merge Request list
  - Backup now dump/restore uploads
  - Improved performance of dashboard (Andrew Kumanyaev)
  - File history now tracks renames (Akzhan Abdulin)
  - Drop wiki migration tools
  - Drop sqlite migration tools
  - project tagging
  - Paginate users in API
  - Restyled network graph (Hiroyuki Sato)

v 5.0.1
  - Fixed issue with gitlab-grit being overridden by grit

v 5.0.0
  - Replaced gitolite with gitlab-shell
  - Removed gitolite-related libraries
  - State machine added
  - Setup gitlab as git user
  - Internal API
  - Show team tab for empty projects
  - Import repository feature
  - Updated rails
  - Use lambda for scopes
  - Redesign admin area -> users
  - Redesign admin area -> user
  - Secure link to file attachments
  - Add validations for Group and Team names
  - Restyle team page for project
  - Update capybara, rspec-rails, poltergeist to recent versions
  - Wiki on git using Gollum
  - Added Solarized Dark theme for code review
  - Don't show user emails in autocomplete lists, profile pages
  - Added settings tab for group, team, project
  - Replace user popup with icons in header
  - Handle project moving with gitlab-shell
  - Added select2-rails for selectboxes with ajax data load
  - Fixed search field on projects page
  - Added teams to search autocomplete
  - Move groups and teams on dashboard sidebar to sub-tabs
  - API: improved return codes and docs. (Felix Gilcher, Sebastian Ziebell)
  - Redesign wall to be more like chat
  - Snippets, Wall features are disabled by default for new projects

v 4.2.0
  - Teams
  - User show page. Via /u/username
  - Show help contents on pages for better navigation
  - Async gitolite calls
  - added satellites logs
  - can_create_group, can_create_team booleans for User
  - Process web hooks async
  - GFM: Fix images escaped inside links
  - Network graph improved
  - Switchable branches for network graph
  - API: Groups
  - Fixed project download

v 4.1.0
  - Optional Sign-Up
  - Discussions
  - Satellites outside of tmp
  - Line numbers for blame
  - Project public mode
  - Public area with unauthorized access
  - Load dashboard events with ajax
  - remember dashboard filter in cookies
  - replace resque with sidekiq
  - fix routing issues
  - cleanup rake tasks
  - fix backup/restore
  - scss cleanup
  - show preview for note images
  - improved network-graph
  - get rid of app/roles/
  - added new classes Team, Repository
  - Reduce amount of gitolite calls
  - Ability to add user in all group projects
  - remove deprecated configs
  - replaced Korolev font with open font
  - restyled admin/dashboard page
  - restyled admin/projects page

v 4.0.0
  - Remove project code and path from API. Use id instead
  - Return valid cloneable url to repo for web hook
  - Fixed backup issue
  - Reorganized settings
  - Fixed commits compare
  - Refactored scss
  - Improve status checks
  - Validates presence of User#name
  - Fixed postgres support
  - Removed sqlite support
  - Modified post-receive hook
  - Milestones can be closed now
  - Show comment events on dashboard
  - Quick add team members via group#people page
  - [API] expose created date for hooks and SSH keys
  - [API] list, create issue notes
  - [API] list, create snippet notes
  - [API] list, create wall notes
  - Remove project code - use path instead
  - added username field to user
  - rake task to fill usernames based on emails create namespaces for users
  - STI Group < Namespace
  - Project has namespace_id
  - Projects with namespaces also namespaced in gitolite and stored in subdir
  - Moving project to group will move it under group namespace
  - Ability to move project from namespaces to another
  - Fixes commit patches getting escaped (see #2036)
  - Support diff and patch generation for commits and merge request
  - MergeReqest doesn't generate a temporary file for the patch any more
  - Update the UI to allow downloading Patch or Diff

v 3.1.0
  - Updated gems
  - Services: Gitlab CI integration
  - Events filter on dashboard
  - Own namespace for redis/resque
  - Optimized commit diff views
  - add alphabetical order for projects admin page
  - Improved web editor
  - Commit stats page
  - Documentation split and cleanup
  - Link to commit authors everywhere
  - Restyled milestones list
  - added Milestone to Merge Request
  - Restyled Top panel
  - Refactored Satellite Code
  - Added file line links
  - moved from capybara-webkit to poltergeist + phantomjs

v 3.0.3
  - Fixed bug with issues list in Chrome
  - New Feature: Import team from another project

v 3.0.2
  - Fixed gitlab:app:setup
  - Fixed application error on empty project in admin area
  - Restyled last push widget

v 3.0.1
  - Fixed git over http

v 3.0.0
  - Projects groups
  - Web Editor
  - Fixed bug with gitolite keys
  - UI improved
  - Increased performance of application
  - Show user avatar in last commit when browsing Files
  - Refactored Gitlab::Merge
  - Use Font Awesome for icons
  - Separate observing of Note and MergeRequests
  - Milestone "All Issues" filter
  - Fix issue close and reopen button text and styles
  - Fix forward/back while browsing Tree hierarchy
  - Show number of notes for commits and merge requests
  - Added support pg from box and update installation doc
  - Reject ssh keys that break gitolite
  - [API] list one project hook
  - [API] edit project hook
  - [API] list project snippets
  - [API] allow to authorize using private token in HTTP header
  - [API] add user creation

v 2.9.1
  - Fixed resque custom config init

v 2.9.0
  - fixed inline notes bugs
  - refactored rspecs
  - refactored gitolite backend
  - added factory_girl
  - restyled projects list on dashboard
  - ssh keys validation to prevent gitolite crash
  - send notifications if changed permission in project
  - scss refactoring. gitlab_bootstrap/ dir
  - fix git push http body bigger than 112k problem
  - list of labels  page under issues tab
  - API for milestones, keys
  - restyled buttons
  - OAuth
  - Comment order changed

v 2.8.1
  - ability to disable gravatars
  - improved MR diff logic
  - ssh key help page

v 2.8.0
  - Gitlab Flavored Markdown
  - Bulk issues update
  - Issues API
  - Cucumber coverage increased
  - Post-receive files fixed
  - UI improved
  - Application cleanup
  - more cucumber
  - capybara-webkit + headless

v 2.7.0
  - Issue Labels
  - Inline diff
  - Git HTTP
  - API
  - UI improved
  - System hooks
  - UI improved
  - Dashboard events endless scroll
  - Source performance increased

v 2.6.0
  - UI polished
  - Improved network graph + keyboard nav
  - Handle huge commits
  - Last Push widget
  - Bugfix
  - Better performance
  - Email in resque
  - Increased test coverage
  - Ability to remove branch with MR accept
  - a lot of code refactored

v 2.5.0
  - UI polished
  - Git blame for file
  - Bugfix
  - Email in resque
  - Better test coverage

v 2.4.0
  - Admin area stats page
  - Ability to block user
  - Simplified dashboard area
  - Improved admin area
  - Bootstrap 2.0
  - Responsive layout
  - Big commits handling
  - Performance improved
  - Milestones

v 2.3.1
  - Issues pagination
  - ssl fixes
  - Merge Request pagination

v 2.3.0
  - Dashboard r1
  - Search r1
  - Project page
  - Close merge request on push
  - Persist MR diff after merge
  - mysql support
  - Documentation

v 2.2.0
  - We’ve added support of LDAP auth
  - Improved permission logic (4 roles system)
  - Protected branches (now only masters can push to protected branches)
  - Usability improved
  - twitter bootstrap integrated
  - compare view between commits
  - wiki feature
  - now you can enable/disable issues, wiki, wall features per project
  - security fixes
  - improved code browsing (ajax branch switch etc)
  - improved per-line commenting
  - git submodules displayed
  - moved to rails 3.2
  - help section improved

v 2.1.0
  - Project tab r1
  - List branches/tags
  - per line comments
  - mass user import

v 2.0.0
  - gitolite as main git host system
  - merge requests
  - project/repo access
  - link to commit/issue feed
  - design tab
  - improved email notifications
  - restyled dashboard
  - bugfix

v 1.2.2
  - common config file gitlab.yml
  - issues restyle
  - snippets restyle
  - clickable news feed header on dashboard
  - bugfix

v 1.2.1
  - bugfix

v 1.2.0
  - new design
  - user dashboard
  - network graph
  - markdown support for comments
  - encoding issues
  - wall like twitter timeline

v 1.1.0
  - project dashboard
  - wall redesigned
  - feature: code snippets
  - fixed horizontal scroll on file preview
  - fixed app crash if commit message has invalid chars
  - bugfix & code cleaning

v 1.0.2
  - fixed bug with empty project
  - added adv validation for project path & code
  - feature: issues can be sortable
  - bugfix
  - username displayed on top panel

v 1.0.1
  - fixed: with invalid source code for commit
  - fixed: lose branch/tag selection when use tree navigation
  - when history clicked - display path
  - bug fix & code cleaning

v 1.0.0
  - bug fix
  - projects preview mode

v 0.9.6
  - css fix
  - new repo empty tree until restart server - fixed

v 0.9.4
  - security improved
  - authorization improved
  - html escaping
  - bug fix
  - increased test coverage
  - design improvements

v 0.9.1
  - increased test coverage
  - design improvements
  - new issue email notification
  - updated app name
  - issue redesigned
  - issue can be edit

v 0.8.0
  - syntax highlight for main file types
  - redesign
  - stability
  - security fixes
  - increased test coverage
  - email notification<|MERGE_RESOLUTION|>--- conflicted
+++ resolved
@@ -8,13 +8,10 @@
   - Fix "Cannot move project" error message from popping up after a successful transfer (Stan Hu)
   - Redirect to sign in page after signing out.
   - Fix "Hello @username." references not working by no longer allowing usernames to end in period.
-<<<<<<< HEAD
   - Fix "Revspec not found" errors when viewing diffs in a forked project with submodules (Stan Hu)
   -
   - Fix broken file browsing with relative submodule in personal projects (Stan Hu)
-=======
   - Fix DB error when trying to tag a repository (Stan Hu)
->>>>>>> 44afcd20
   - Add "Reply quoting selected text" shortcut key (`r`)
   - Fix bug causing `@whatever` inside an issue's first code block to be picked up as a user mention.
   - Fix bug causing `@whatever` inside an inline code snippet (backtick-style) to be picked up as a user mention.
