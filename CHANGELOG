--- conflicted
+++ resolved
@@ -43,11 +43,8 @@
   - In seach autocomplete show only groups and projects you are member of
   - Fix: init.d script not working on OS X
   - Faster snippet search
-<<<<<<< HEAD
   - Title for milestones should be unique (Zeger-Jan van de Weg)
-=======
   - Validate correctness of maximum attachment size application setting
->>>>>>> dd3b9fea
 
 v 8.4.4
   - Update omniauth-saml gem to 1.4.2
