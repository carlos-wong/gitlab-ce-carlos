Please view this file on the master branch, on stable branches it's out of date.

v 8.8.0 (unreleased)
<<<<<<< HEAD
  - Assign labels and milestone to target project when moving issue. !3934 (Long Nguyen)
=======
  - Project#open_branches has been cleaned up and no longer loads entire records into memory.
  - Log to application.log when an admin starts and stops impersonating a user
  - Make build status canceled if any of the jobs was canceled and none failed
  - Sanitize repo paths in new project error message
>>>>>>> f5ae92d8
  - Remove future dates from contribution calendar graph.
  - Support e-mail notifications for comments on project snippets
  - Use ActionDispatch Remote IP for Akismet checking
  - Fix error when visiting commit builds page before build was updated
  - Add 'l' shortcut to open Label dropdown on issuables and 'i' to create new issue on a project
  - Updated search UI
  - Display informative message when new milestone is created
  - Allow "NEWS" and "CHANGES" as alternative names for CHANGELOG. !3768 (Connor Shea)
  - Added button to toggle whitespaces changes on diff view
  - Backport GitLab Enterprise support from EE
  - Create tags using Rugged for performance reasons. !3745
  - Files over 5MB can only be viewed in their raw form, files over 1MB without highlighting !3718
  - Add support for supressing text diffs using .gitattributes on the default branch (Matt Oakes)
  - Added multiple colors for labels in dropdowns when dups happen.
  - Improve description for the Two-factor Authentication sign-in screen. (Connor Shea)
  - API support for the 'since' and 'until' operators on commit requests (Paco Guzman)
  - Fix Gravatar hint in user profile when Gravatar is disabled. !3988 (Artem Sidorenko)
  - Expire repository exists? and has_visible_content? caches after a push if necessary
  - Merge request widget displays TeamCity build state and code coverage correctly again.

v 8.7.3
  - Emails, Gitlab::Email::Message, Gitlab::Diff, and Premailer::Adapter::Nokogiri are now instrumented

v 8.7.2
  - The "New Branch" button is now loaded asynchronously
  - Fix error 500 when trying to create a wiki page
  - Updated spacing between notification label and button

v 8.7.1
  - Throttle the update of `project.last_activity_at` to 1 minute. !3848
  - Fix .gitlab-ci.yml parsing issue when hidde job is a template without script definition. !3849
  - Fix license detection to detect all license files, not only known licenses. !3878
  - Use the `can?` helper instead of `current_user.can?`. !3882
  - Prevent users from deleting Webhooks via API they do not own
  - Fix Error 500 due to stale cache when projects are renamed or transferred
  - Update width of search box to fix Safari bug. !3900 (Jedidiah)
  - Use the `can?` helper instead of `current_user.can?`

v 8.7.0
  - Gitlab::GitAccess and Gitlab::GitAccessWiki are now instrumented
  - Fix vulnerability that made it possible to gain access to private labels and milestones
  - The number of InfluxDB points stored per UDP packet can now be configured
  - Fix error when cross-project label reference used with non-existent project
  - Transactions for /internal/allowed now have an "action" tag set
  - Method instrumentation now uses Module#prepend instead of aliasing methods
  - Repository.clean_old_archives is now instrumented
  - Add support for environment variables on a job level in CI configuration file
  - SQL query counts are now tracked per transaction
  - The Projects::HousekeepingService class has extra instrumentation
  - All service classes (those residing in app/services) are now instrumented
  - Developers can now add custom tags to transactions
  - Loading of an issue's referenced merge requests and related branches is now done asynchronously
  - Enable gzip for assets, makes the page size significantly smaller. !3544 / !3632 (Connor Shea)
  - Add support to cherry-pick any commit into any branch in the web interface (Minqi Pan)
  - Project switcher uses new dropdown styling
  - Load award emoji images separately unless opening the full picker. Saves several hundred KBs of data for most pages. (Connor Shea)
  - Do not include award_emojis in issue and merge_request comment_count !3610 (Lucas Charles)
  - Restrict user profiles when public visibility level is restricted.
  - Add ability set due date to issues, sort and filter issues by due date (Mehmet Beydogan)
  - All images in discussions and wikis now link to their source files !3464 (Connor Shea).
  - Return status code 303 after a branch DELETE operation to avoid project deletion (Stan Hu)
  - Add setting for customizing the list of trusted proxies !3524
  - Allow projects to be transfered to a lower visibility level group
  - Fix `signed_in_ip` being set to 127.0.0.1 when using a reverse proxy !3524
  - Improved Markdown rendering performance !3389
  - Make shared runners text in box configurable
  - Don't attempt to look up an avatar in repo if repo directory does not exist (Stan Hu)
  - API: Ability to subscribe and unsubscribe from issues and merge requests (Robert Schilling)
  - Expose project badges in project settings
  - Make /profile/keys/new redirect to /profile/keys for back-compat. !3717
  - Preserve time notes/comments have been updated at when moving issue
  - Make HTTP(s) label consistent on clone bar (Stan Hu)
  - Add support for `after_script`, requires Runner 1.2 (Kamil Trzciński)
  - Expose label description in API (Mariusz Jachimowicz)
  - API: Ability to update a group (Robert Schilling)
  - API: Ability to move issues (Robert Schilling)
  - Fix Error 500 after renaming a project path (Stan Hu)
  - Fix a bug whith trailing slash in teamcity_url (Charles May)
  - Allow back dating on issues when created or updated through the API
  - Allow back dating on issue notes when created through the API
  - Propose license template when creating a new LICENSE file
  - API: Expose /licenses and /licenses/:key
  - Fix avatar stretching by providing a cropping feature
  - API: Expose `subscribed` for issues and merge requests (Robert Schilling)
  - Allow SAML to handle external users based on user's information !3530
  - Allow Omniauth providers to be marked as `external` !3657
  - Add endpoints to archive or unarchive a project !3372
  - Fix a bug whith trailing slash in bamboo_url
  - Add links to CI setup documentation from project settings and builds pages
  - Display project members page to all members
  - Handle nil descriptions in Slack issue messages (Stan Hu)
  - Add automated repository integrity checks (OFF by default)
  - API: Expose open_issues_count, closed_issues_count, open_merge_requests_count for labels (Robert Schilling)
  - API: Ability to star and unstar a project (Robert Schilling)
  - Add default scope to projects to exclude projects pending deletion
  - Allow to close merge requests which source projects(forks) are deleted.
  - Ensure empty recipients are rejected in BuildsEmailService
  - Use rugged to change HEAD in Project#change_head (P.S.V.R)
  - API: Ability to filter milestones by state `active` and `closed` (Robert Schilling)
  - API: Fix milestone filtering by `iid` (Robert Schilling)
  - Make before_script and after_script overridable on per-job (Kamil Trzciński)
  - API: Delete notes of issues, snippets, and merge requests (Robert Schilling)
  - Implement 'Groups View' as an option for dashboard preferences !3379 (Elias W.)
  - Better errors handling when creating milestones inside groups
  - Fix high CPU usage when PostReceive receives refs/merge-requests/<id>
  - Hide `Create a group` help block when creating a new project in a group
  - Implement 'TODOs View' as an option for dashboard preferences !3379 (Elias W.)
  - Allow issues and merge requests to be assigned to the author !2765
  - Make Ci::Commit to group only similar builds and make it stateful (ref, tag)
  - Gracefully handle notes on deleted commits in merge requests (Stan Hu)
  - Decouple membership and notifications
  - Fix creation of merge requests for orphaned branches (Stan Hu)
  - API: Ability to retrieve a single tag (Robert Schilling)
  - While signing up, don't persist the user password across form redisplays
  - Fall back to `In-Reply-To` and `References` headers when sub-addressing is not available (David Padilla)
  - Remove "Congratulations!" tweet button on newly-created project. (Connor Shea)
  - Fix admin/projects when using visibility levels on search (PotHix)
  - Build status notifications
  - Update email confirmation interface
  - API: Expose user location (Robert Schilling)
  - API: Do not leak group existence via return code (Robert Schilling)
  - ClosingIssueExtractor regex now also works with colons. e.g. "Fixes: #1234" !3591
  - Update number of Todos in the sidebar when it's marked as "Done". !3600
  - Sanitize branch names created for confidential issues
  - API: Expose 'updated_at' for issue, snippet, and merge request notes (Robert Schilling)
  - API: User can leave a project through the API when not master or owner. !3613
  - Fix repository cache invalidation issue when project is recreated with an empty repo (Stan Hu)
  - Fix: Allow empty recipients list for builds emails service when pushed is added (Frank Groeneveld)
  - Improved markdown forms
  - Diff design updates (colors, button styles, etc)
  - Copying and pasting a diff no longer pastes the line numbers or +/-
  - Add null check to formData when updating profile content to fix Firefox bug
  - Disable spellcheck and autocorrect for username field in admin page
  - Delete tags using Rugged for performance reasons (Robert Schilling)
  - Add Slack notifications when Wiki is edited (Sebastian Klier)
  - Diffs load at the correct point when linking from from number
  - Selected diff rows highlight
  - Fix emoji categories in the emoji picker
  - API: Properly display annotated tags for GET /projects/:id/repository/tags (Robert Schilling)
  - Add encrypted credentials for imported projects and migrate old ones
  - Properly format all merge request references with ! rather than # !3740 (Ben Bodenmiller)
  - Author and participants are displayed first on users autocompletion
  - Show number sign on external issue reference text (Florent Baldino)
  - Updated print style for issues
  - Use GitHub Issue/PR number as iid to keep references
  - Import GitHub labels
  - Add option to filter by "Owned projects" on dashboard page
  - Import GitHub milestones
  - Execute system web hooks on push to the project
  - Allow enable/disable push events for system hooks
  - Fix GitHub project's link in the import page when provider has a custom URL
  - Add RAW build trace output and button on build page
  - Add incremental build trace update into CI API

v 8.6.8
  - Prevent privilege escalation via "impersonate" feature
  - Prevent privilege escalation via notes API
  - Prevent privilege escalation via project webhook API
  - Prevent XSS via Git branch and tag names
  - Prevent XSS via custom issue tracker URL
  - Prevent XSS via `window.opener`
  - Prevent XSS via label drop-down
  - Prevent information disclosure via milestone API
  - Prevent information disclosure via snippet API
  - Prevent information disclosure via project labels
  - Prevent information disclosure via new merge request page

v 8.6.7
  - Fix persistent XSS vulnerability in `commit_person_link` helper
  - Fix persistent XSS vulnerability in Label and Milestone dropdowns
  - Fix vulnerability that made it possible to enumerate private projects belonging to group

v 8.6.6
  - Expire the exists cache before deletion to ensure project dir actually exists (Stan Hu). !3413
  - Fix error on language detection when repository has no HEAD (e.g., master branch) (Jeroen Bobbeldijk). !3654
  - Fix revoking of authorized OAuth applications (Connor Shea). !3690
  - Fix error on language detection when repository has no HEAD (e.g., master branch). !3654 (Jeroen Bobbeldijk)
  - Issuable header is consistent between issues and merge requests
  - Improved spacing in issuable header on mobile

v 8.6.5
  - Fix importing from GitHub Enterprise. !3529
  - Perform the language detection after updating merge requests in `GitPushService`, leading to faster visual feedback for the end-user. !3533
  - Check permissions when user attempts to import members from another project. !3535
  - Only update repository language if it is not set to improve performance. !3556
  - Return status code 303 after a branch DELETE operation to avoid project deletion (Stan Hu). !3583
  - Unblock user when active_directory is disabled and it can be found !3550
  - Fix a 2FA authentication spoofing vulnerability.

v 8.6.4
  - Don't attempt to fetch any tags from a forked repo (Stan Hu)
  - Redesign the Labels page

v 8.6.3
  - Mentions on confidential issues doesn't create todos for non-members. !3374
  - Destroy related todos when an Issue/MR is deleted. !3376
  - Fix error 500 when target is nil on todo list. !3376
  - Fix copying uploads when moving issue to another project. !3382
  - Ensuring Merge Request API returns boolean values for work_in_progress (Abhi Rao). !3432
  - Fix raw/rendered diff producing different results on merge requests. !3450
  - Fix commit comment alignment (Stan Hu). !3466
  - Fix Error 500 when searching for a comment in a project snippet. !3468
  - Allow temporary email as notification email. !3477
  - Fix issue with dropdowns not selecting values. !3478
  - Update gitlab-shell version and doc to 2.6.12. gitlab-org/gitlab-ee!280

v 8.6.2
  - Fix dropdown alignment. !3298
  - Fix issuable sidebar overlaps on tablet. !3299
  - Make dropdowns pixel perfect. !3337
  - Fix order of steps to prevent PostgreSQL errors when running migration. !3355
  - Fix bold text in issuable sidebar. !3358
  - Fix error with anonymous token in applications settings. !3362
  - Fix the milestone 'upcoming' filter. !3364 + !3368
  - Fix comments on confidential issues showing up in activity feed to non-members. !3375
  - Fix `NoMethodError` when visiting CI root path at `/ci`. !3377
  - Add a tooltip to new branch button in issue page. !3380
  - Fix an issue hiding the password form when signed-in with a linked account. !3381
  - Add links to CI setup documentation from project settings and builds pages. !3384
  - Fix an issue with width of project select dropdown. !3386
  - Remove redundant `require`s from Banzai files. !3391
  - Fix error 500 with cancel button on issuable edit form. !3392 + !3417
  - Fix background when editing a highlighted note. !3423
  - Remove tabstop from the WIP toggle links. !3426
  - Ensure private project snippets are not viewable by unauthorized people.
  - Gracefully handle notes on deleted commits in merge requests (Stan Hu). !3402
  - Fixed issue with notification settings not saving. !3452

v 8.6.1
  - Add option to reload the schema before restoring a database backup. !2807
  - Display navigation controls on mobile. !3214
  - Fixed bug where participants would not work correctly on merge requests. !3329
  - Fix sorting issues by votes on the groups issues page results in SQL errors. !3333
  - Restrict notifications for confidential issues. !3334
  - Do not allow to move issue if it has not been persisted. !3340
  - Add a confirmation step before deleting an issuable. !3341
  - Fixes issue with signin button overflowing on mobile. !3342
  - Auto collapses the navigation sidebar when resizing. !3343
  - Fix build dependencies, when the dependency is a string. !3344
  - Shows error messages when trying to create label in dropdown menu. !3345
  - Fixes issue with assign milestone not loading milestone list. !3346
  - Fix an issue causing the Dashboard/Milestones page to be blank. !3348

v 8.6.0
  - Add ability to move issue to another project
  - Prevent tokens in the import URL to be showed by the UI
  - Fix bug where wrong commit ID was being used in a merge request diff to show old image (Stan Hu)
  - Add confidential issues
  - Bump gitlab_git to 9.0.3 (Stan Hu)
  - Fix diff image view modes (2-up, swipe, onion skin) not working (Stan Hu)
  - Support Golang subpackage fetching (Stan Hu)
  - Bump Capybara gem to 2.6.2 (Stan Hu)
  - New branch button appears on issues where applicable
  - Contributions to forked projects are included in calendar
  - Improve the formatting for the user page bio (Connor Shea)
  - Easily (un)mark merge request as WIP using link
  - Use specialized system notes when MR is (un)marked as WIP
  - Removed the default password from the initial admin account created during
    setup. A password can be provided during setup (see installation docs), or
    GitLab will ask the user to create a new one upon first visit.
  - Fix issue when pushing to projects ending in .wiki
  - Properly display YAML front matter in Markdown
  - Add support for wiki with UTF-8 page names (Hiroyuki Sato)
  - Fix wiki search results point to raw source (Hiroyuki Sato)
  - Don't load all of GitLab in mail_room
  - Add information about `image` and `services` field at `job` level in the `.gitlab-ci.yml` documentation (Pat Turner)
  - HTTP error pages work independently from location and config (Artem Sidorenko)
  - Update `omniauth-saml` to 1.5.0 to allow for custom response attributes to be set
  - Memoize @group in Admin::GroupsController (Yatish Mehta)
  - Indicate how much an MR diverged from the target branch (Pierre de La Morinerie)
  - Added omniauth-auth0 Gem (Daniel Carraro)
  - Add label description in tooltip to labels in issue index and sidebar
  - Strip leading and trailing spaces in URL validator (evuez)
  - Add "last_sign_in_at" and "confirmed_at" to GET /users/* API endpoints for admins (evuez)
  - Return empty array instead of 404 when commit has no statuses in commit status API
  - Decrease the font size and the padding of the `.anchor` icons used in the README (Roberto Dip)
  - Rewrite logo to simplify SVG code (Sean Lang)
  - Allow to use YAML anchors when parsing the `.gitlab-ci.yml` (Pascal Bach)
  - Ignore jobs that start with `.` (hidden jobs)
  - Hide builds from project's settings when the feature is disabled
  - Allow to pass name of created artifacts archive in `.gitlab-ci.yml`
  - Refactor and greatly improve search performance
  - Add support for cross-project label references
  - Ensure "new SSH key" email do not ends up as dead Sidekiq jobs
  - Update documentation to reflect Guest role not being enforced on internal projects
  - Allow search for logged out users
  - Allow to define on which builds the current one depends on
  - Allow user subscription to a label: get notified for issues/merge requests related to that label (Timothy Andrew)
  - Fix bug where Bitbucket `closed` issues were imported as `opened` (Iuri de Silvio)
  - Don't show Issues/MRs from archived projects in Groups view
  - Fix wrong "iid of max iid" in Issuable sidebar for some merged MRs
  - Fix empty source_sha on Merge Request when there is no diff (Pierre de La Morinerie)
  - Increase the notes polling timeout over time (Roberto Dip)
  - Add shortcut to toggle markdown preview (Florent Baldino)
  - Show labels in dashboard and group milestone views
  - Fix an issue when the target branch of a MR had been deleted
  - Add main language of a project in the list of projects (Tiago Botelho)
  - Add #upcoming filter to Milestone filter (Tiago Botelho)
  - Add ability to show archived projects on dashboard, explore and group pages
  - Remove fork link closes all merge requests opened on source project (Florent Baldino)
  - Move group activity to separate page
  - Create external users which are excluded of internal and private projects unless access was explicitly granted
  - Continue parameters are checked to ensure redirection goes to the same instance
  - User deletion is now done in the background so the request can not time out
  - Canceled builds are now ignored in compound build status if marked as `allowed to fail`
  - Trigger a todo for mentions on commits page
  - Let project owners and admins soft delete issues and merge requests

v 8.5.12
  - Prevent privilege escalation via "impersonate" feature
  - Prevent privilege escalation via notes API
  - Prevent privilege escalation via project webhook API
  - Prevent XSS via Git branch and tag names
  - Prevent XSS via custom issue tracker URL
  - Prevent XSS via `window.opener`
  - Prevent information disclosure via snippet API
  - Prevent information disclosure via project labels
  - Prevent information disclosure via new merge request page

v 8.5.11
  - Fix persistent XSS vulnerability in `commit_person_link` helper

v 8.5.10
  - Fix a 2FA authentication spoofing vulnerability.

v 8.5.9
  - Don't attempt to fetch any tags from a forked repo (Stan Hu).

v 8.5.8
  - Bump Git version requirement to 2.7.4

v 8.5.7
  - Bump Git version requirement to 2.7.3

v 8.5.6
  - Obtain a lease before querying LDAP

v 8.5.5
  - Ensure removing a project removes associated Todo entries
  - Prevent a 500 error in Todos when author was removed
  - Fix pagination for filtered dashboard and explore pages
  - Fix "Show all" link behavior

v 8.5.4
  - Do not cache requests for badges (including builds badge)

v 8.5.3
  - Flush repository caches before renaming projects
  - Sort starred projects on dashboard based on last activity by default
  - Show commit message in JIRA mention comment
  - Makes issue page and merge request page usable on mobile browsers.
  - Improved UI for profile settings

v 8.5.2
  - Fix sidebar overlapping content when screen width was below 1200px
  - Don't repeat labels listed on Labels tab
  - Bring the "branded appearance" feature from EE to CE
  - Fix error 500 when commenting on a commit
  - Show days remaining instead of elapsed time for Milestone
  - Fix broken icons on installations with relative URL (Artem Sidorenko)
  - Fix issue where tag list wasn't refreshed after deleting a tag
  - Fix import from gitlab.com (KazSawada)
  - Improve implementation to check read access to forks and add pagination
  - Don't show any "2FA required" message if it's not actually required
  - Fix help keyboard shortcut on relative URL setups (Artem Sidorenko)
  - Update Rails to 4.2.5.2
  - Fix permissions for deprecated CI build status badge
  - Don't show "Welcome to GitLab" when the search didn't return any projects
  - Add Todos documentation

v 8.5.1
  - Fix group projects styles
  - Show Crowd login tab when sign in is disabled and Crowd is enabled (Peter Hudec)
  - Fix a set of small UI glitches in project, profile, and wiki pages
  - Restrict permissions on public/uploads
  - Fix the merge request side-by-side view after loading diff results
  - Fix the look of tooltip for the "Revert" button
  - Add when the Builds & Runners API changes got introduced
  - Fix error 500 on some merged merge requests
  - Fix an issue causing the content of the issuable sidebar to disappear
  - Fix error 500 when trying to mark an already done todo as "done"
  - Fix an issue where MRs weren't sortable
  - Issues can now be dragged & dropped into empty milestone lists. This is also
    possible with MRs
  - Changed padding & background color for highlighted notes
  - Re-add the newrelic_rpm gem which was removed without any deprecation or warning (Stan Hu)
  - Update sentry-raven gem to 0.15.6
  - Add build coverage in project's builds page (Steffen Köhler)
  - Changed # to ! for merge requests in activity view

v 8.5.0
  - Fix duplicate "me" in tooltip of the "thumbsup" awards Emoji (Stan Hu)
  - Cache various Repository methods to improve performance
  - Fix duplicated branch creation/deletion Webhooks/service notifications when using Web UI (Stan Hu)
  - Ensure rake tasks that don't need a DB connection can be run without one
  - Update New Relic gem to 3.14.1.311 (Stan Hu)
  - Add "visibility" flag to GET /projects api endpoint
  - Add an option to supply root email through an environmental variable (Koichiro Mikami)
  - Ignore binary files in code search to prevent Error 500 (Stan Hu)
  - Render sanitized SVG images (Stan Hu)
  - Support download access by PRIVATE-TOKEN header (Stan Hu)
  - Upgrade gitlab_git to 7.2.23 to fix commit message mentions in first branch push
  - Add option to include the sender name in body of Notify email (Jason Lee)
  - New UI for pagination
  - Don't prevent sign out when 2FA enforcement is enabled and user hasn't yet
    set it up
  - API: Added "merge_requests/:merge_request_id/closes_issues" (Gal Schlezinger)
  - Fix diff comments loaded by AJAX to load comment with diff in discussion tab
  - Fix relative links in other markup formats (Ben Boeckel)
  - Whitelist raw "abbr" elements when parsing Markdown (Benedict Etzel)
  - Fix label links for a merge request pointing to issues list
  - Don't vendor minified JS
  - Increase project import timeout to 15 minutes
  - Be more permissive with email address validation: it only has to contain a single '@'
  - Display 404 error on group not found
  - Track project import failure
  - Support Two-factor Authentication for LDAP users
  - Display database type and version in Administration dashboard
  - Allow limited Markdown in Broadcast Messages
  - Fix visibility level text in admin area (Zeger-Jan van de Weg)
  - Warn admin during OAuth of granting admin rights (Zeger-Jan van de Weg)
  - Update the ExternalIssue regex pattern (Blake Hitchcock)
  - Remember user's inline/side-by-side diff view preference in a cookie (Kirill Katsnelson)
  - Optimized performance of finding issues to be closed by a merge request
  - Add `avatar_url`, `description`, `git_ssh_url`, `git_http_url`, `path_with_namespace`
    and `default_branch` in `project` in push, issue, merge-request and note webhooks data (Kirill Zaitsev)
  - Deprecate the `ssh_url` in favor of `git_ssh_url` and `http_url` in favor of `git_http_url`
    in `project` for push, issue, merge-request and note webhooks data (Kirill Zaitsev)
  - Deprecate the `repository` key in push, issue, merge-request and note webhooks data, use `project` instead (Kirill Zaitsev)
  - API: Expose MergeRequest#merge_status (Andrei Dziahel)
  - Revert "Add IP check against DNSBLs at account sign-up"
  - Actually use the `skip_merges` option in Repository#commits (Tony Chu)
  - Fix API to keep request parameters in Link header (Michael Potthoff)
  - Deprecate API "merge_request/:merge_request_id/comments". Use "merge_requests/:merge_request_id/notes" instead
  - Deprecate API "merge_request/:merge_request_id/...". Use "merge_requests/:merge_request_id/..." instead
  - Prevent parse error when name of project ends with .atom and prevent path issues
  - Discover branches for commit statuses ref-less when doing merge when succeeded
  - Mark inline difference between old and new paths when a file is renamed
  - Support Akismet spam checking for creation of issues via API (Stan Hu)
  - API: Allow to set or update a merge-request's milestone (Kirill Skachkov)
  - Improve UI consistency between projects and groups lists
  - Add sort dropdown to dashboard projects page
  - Fixed logo animation on Safari (Roman Rott)
  - Fix Merge When Succeeded when multiple stages
  - Hide remove source branch button when the MR is merged but new commits are pushed (Zeger-Jan van de Weg)
  - In seach autocomplete show only groups and projects you are member of
  - Don't process cross-reference notes from forks
  - Fix: init.d script not working on OS X
  - Faster snippet search
  - Added API to download build artifacts
  - Title for milestones should be unique (Zeger-Jan van de Weg)
  - Validate correctness of maximum attachment size application setting
  - Replaces "Create merge request" link with one to the "Merge Request" when one exists
  - Fix CI builds badge, add a new link to builds badge, deprecate the old one
  - Fix broken link to project in build notification emails
  - Ability to see and sort on vote count from Issues and MR lists
  - Fix builds scheduler when first build in stage was allowed to fail
  - User project limit is reached notice is hidden if the projects limit is zero
  - Add API support for managing runners and project's runners
  - Allow SAML users to login with no previous account without having to allow
    all Omniauth providers to do so.
  - Allow existing users to auto link their SAML credentials by logging in via SAML
  - Make it possible to erase a build (trace, artifacts) using UI and API
  - Ability to revert changes from a Merge Request or Commit
  - Emoji comment on diffs are not award emoji
  - Add label description (Nuttanart Pornprasitsakul)
  - Show label row when filtering issues or merge requests by label (Nuttanart Pornprasitsakul)
  - Add Todos

v 8.4.10
  - Prevent privilege escalation via "impersonate" feature
  - Prevent privilege escalation via notes API
  - Prevent privilege escalation via project webhook API
  - Prevent XSS via Git branch and tag names
  - Prevent XSS via custom issue tracker URL
  - Prevent XSS via `window.opener`
  - Prevent information disclosure via snippet API
  - Prevent information disclosure via project labels
  - Prevent information disclosure via new merge request page

v 8.4.9
  - Fix persistent XSS vulnerability in `commit_person_link` helper

v 8.4.8
  - Fix a 2FA authentication spoofing vulnerability.

v 8.4.7
  - Don't attempt to fetch any tags from a forked repo (Stan Hu).

v 8.4.6
  - Bump Git version requirement to 2.7.4

v 8.4.5
  - No CE-specific changes

v 8.4.4
  - Update omniauth-saml gem to 1.4.2
  - Prevent long-running backup tasks from timing out the database connection
  - Add a Project setting to allow guests to view build logs (defaults to true)
  - Sort project milestones by due date including issue editor (Oliver Rogers / Orih)

v 8.4.3
  - Increase lfs_objects size column to 8-byte integer to allow files larger
    than 2.1GB
  - Correctly highlight MR diff when MR has merge conflicts
  - Fix highlighting in blame view
  - Update sentry-raven gem to prevent "Not a git repository" console output
    when running certain commands
  - Add instrumentation to additional Gitlab::Git and Rugged methods for
    performance monitoring
  - Allow autosize textareas to also be manually resized

v 8.4.2
  - Bump required gitlab-workhorse version to bring in a fix for missing
    artifacts in the build artifacts browser
  - Get rid of those ugly borders on the file tree view
  - Fix updating the runner information when asking for builds
  - Bump gitlab_git version to 7.2.24 in order to bring in a performance
    improvement when checking if a repository was empty
  - Add instrumentation for Gitlab::Git::Repository instance methods so we can
    track them in Performance Monitoring.
  - Increase contrast between highlighted code comments and inline diff marker
  - Fix method undefined when using external commit status in builds
  - Fix highlighting in blame view.

v 8.4.1
  - Apply security updates for Rails (4.2.5.1), rails-html-sanitizer (1.0.3),
    and Nokogiri (1.6.7.2)
  - Fix redirect loop during import
  - Fix diff highlighting for all syntax themes
  - Delete project and associations in a background worker

v 8.4.0
  - Allow LDAP users to change their email if it was not set by the LDAP server
  - Ensure Gravatar host looks like an actual host
  - Consider re-assign as a mention from a notification point of view
  - Add pagination headers to already paginated API resources
  - Properly generate diff of orphan commits, like the first commit in a repository
  - Improve the consistency of commit titles, branch names, tag names, issue/MR titles, on their respective project pages
  - Autocomplete data is now always loaded, instead of when focusing a comment text area
  - Improved performance of finding issues for an entire group
  - Added custom application performance measuring system powered by InfluxDB
  - Add syntax highlighting to diffs
  - Gracefully handle invalid UTF-8 sequences in Markdown links (Stan Hu)
  - Bump fog to 1.36.0 (Stan Hu)
  - Add user's last used IP addresses to admin page (Stan Hu)
  - Add housekeeping function to project settings page
  - The default GitLab logo now acts as a loading indicator
  - Fix caching issue where build status was not updating in project dashboard (Stan Hu)
  - Accept 2xx status codes for successful Webhook triggers (Stan Hu)
  - Fix missing date of month in network graph when commits span a month (Stan Hu)
  - Expire view caches when application settings change (e.g. Gravatar disabled) (Stan Hu)
  - Don't notify users twice if they are both project watchers and subscribers (Stan Hu)
  - Remove gray background from layout in UI
  - Fix signup for OAuth providers that don't provide a name
  - Implement new UI for group page
  - Implement search inside emoji picker
  - Let the CI runner know about builds that this build depends on
  - Add API support for looking up a user by username (Stan Hu)
  - Add project permissions to all project API endpoints (Stan Hu)
  - Link to milestone in "Milestone changed" system note
  - Only allow group/project members to mention `@all`
  - Expose Git's version in the admin area (Trey Davis)
  - Add "Frequently used" category to emoji picker
  - Add CAS support (tduehr)
  - Add link to merge request on build detail page
  - Fix: Problem with projects ending with .keys (Jose Corcuera)
  - Revert back upvote and downvote button to the issue and MR pages
  - Swap position of Assignee and Author selector on Issuables (Zeger-Jan van de Weg)
  - Add system hook messages for project rename and transfer (Steve Norman)
  - Fix version check image in Safari
  - Show 'All' tab by default in the builds page
  - Add Open Graph and Twitter Card data to all pages
  - Fix API project lookups when querying with a namespace with dots (Stan Hu)
  - Enable forcing Two-factor authentication sitewide, with optional grace period
  - Import GitHub Pull Requests into GitLab
  - Change single user API endpoint to return more detailed data (Michael Potthoff)
  - Update version check images to use SVG
  - Validate README format before displaying
  - Enable Microsoft Azure OAuth2 support (Janis Meybohm)
  - Properly set task-list class on single item task lists
  - Add file finder feature in tree view (Kyungchul Shin)
  - Ajax filter by message for commits page
  - API: Add support for deleting a tag via the API (Robert Schilling)
  - Allow subsequent validations in CI Linter
  - Show referenced MRs & Issues only when the current viewer can access them
  - Fix Encoding::CompatibilityError bug when markdown content has some complex URL (Jason Lee)
  - Add API support for managing project's builds
  - Add API support for managing project's build triggers
  - Add API support for managing project's build variables
  - Allow broadcast messages to be edited
  - Autosize Markdown textareas
  - Import GitHub wiki into GitLab
  - Add reporters ability to download and browse build artifacts (Andrew Johnson)
  - Autofill referring url in message box when reporting user abuse.
  - Remove leading comma on award emoji when the user is the first to award the emoji (Zeger-Jan van de Weg)
  - Add build artifacts browser
  - Improve UX in builds artifacts browser
  - Increase default size of `data` column in `events` table when using MySQL
  - Expose button to CI Lint tool on project builds page
  - Fix: Creator should be added as a master of the project on creation
  - Added X-GitLab-... headers to emails from CI and Email On Push services (Anton Baklanov)
  - Add IP check against DNSBLs at account sign-up
  - Added cache:key to .gitlab-ci.yml allowing to fine tune the caching

v 8.3.9
  - Prevent privilege escalation via "impersonate" feature
  - Prevent privilege escalation via notes API
  - Prevent privilege escalation via project webhook API
  - Prevent XSS via custom issue tracker URL
  - Prevent XSS via `window.opener`
  - Prevent information disclosure via project labels
  - Prevent information disclosure via new merge request page

v 8.3.8
  - Fix persistent XSS vulnerability in `commit_person_link` helper

v 8.3.7
  - Fix a 2FA authentication spoofing vulnerability.

v 8.3.6
  - Don't attempt to fetch any tags from a forked repo (Stan Hu).

v 8.3.5
  - Bump Git version requirement to 2.7.4

v 8.3.4
  - Use gitlab-workhorse 0.5.4 (fixes API routing bug)

v 8.3.3
  - Preserve CE behavior with JIRA integration by only calling API if URL is set
  - Fix duplicated branch creation/deletion events when using Web UI (Stan Hu)
  - Add configurable LDAP server query timeout
  - Get "Merge when build succeeds" to work when commits were pushed to MR target branch while builds were running
  - Suppress e-mails on failed builds if allow_failure is set (Stan Hu)
  - Fix project transfer e-mail sending incorrect paths in e-mail notification (Stan Hu)
  - Better support for referencing and closing issues in Asana service (Mike Wyatt)
  - Enable "Add key" button when user fills in a proper key (Stan Hu)
  - Fix error in processing reply-by-email messages (Jason Lee)
  - Fix Error 500 when visiting build page of project with nil runners_token (Stan Hu)
  - Use WOFF versions of SourceSansPro fonts
  - Fix regression when builds were not generated for tags created through web/api interface
  - Fix: maintain milestone filter between Open and Closed tabs (Greg Smethells)
  - Fix missing artifacts and build traces for build created before 8.3

v 8.3.2
  - Disable --follow in `git log` to avoid loading duplicate commit data in infinite scroll (Stan Hu)
  - Add support for Google reCAPTCHA in user registration

v 8.3.1
  - Fix Error 500 when global milestones have slashes (Stan Hu)
  - Fix Error 500 when doing a search in dashboard before visiting any project (Stan Hu)
  - Fix LDAP identity and user retrieval when special characters are used
  - Move Sidekiq-cron configuration to gitlab.yml

v 8.3.0
  - Bump rack-attack to 4.3.1 for security fix (Stan Hu)
  - API support for starred projects for authorized user (Zeger-Jan van de Weg)
  - Add open_issues_count to project API (Stan Hu)
  - Expand character set of usernames created by Omniauth (Corey Hinshaw)
  - Add button to automatically merge a merge request when the build succeeds (Zeger-Jan van de Weg)
  - Add unsubscribe link in the email footer (Zeger-Jan van de Weg)
  - Provide better diagnostic message upon project creation errors (Stan Hu)
  - Bump devise to 3.5.3 to fix reset token expiring after account creation (Stan Hu)
  - Remove api credentials from link to build_page
  - Deprecate GitLabCiService making it to always be inactive
  - Bump gollum-lib to 4.1.0 (Stan Hu)
  - Fix broken group avatar upload under "New group" (Stan Hu)
  - Update project repositorize size and commit count during import:repos task (Stan Hu)
  - Fix API setting of 'public' attribute to false will make a project private (Stan Hu)
  - Handle and report SSL errors in Webhook test (Stan Hu)
  - Bump Redis requirement to 2.8 for Sidekiq 4 (Stan Hu)
  - Fix: Assignee selector is empty when 'Unassigned' is selected (Jose Corcuera)
  - WIP identifier on merge requests no longer requires trailing space
  - Add rake tasks for git repository maintainance (Zeger-Jan van de Weg)
  - Fix 500 error when update group member permission
  - Fix: As an admin, cannot add oneself as a member to a group/project
  - Trim leading and trailing whitespace of milestone and issueable titles (Jose Corcuera)
  - Recognize issue/MR/snippet/commit links as references
  - Backport JIRA features from EE to CE
  - Add ignore whitespace change option to commit view
  - Fire update hook from GitLab
  - Allow account unlock via email
  - Style warning about mentioning many people in a comment
  - Fix: sort milestones by due date once again (Greg Smethells)
  - Migrate all CI::Services and CI::WebHooks to Services and WebHooks
  - Don't show project fork event as "imported"
  - Add API endpoint to fetch merge request commits list
  - Don't create CI status for refs that doesn't have .gitlab-ci.yml, even if the builds are enabled
  - Expose events API with comment information and author info
  - Fix: Ensure "Remove Source Branch" button is not shown when branch is being deleted. #3583
  - Run custom Git hooks when branch is created or deleted.
  - Fix bug when simultaneously accepting multiple MRs results in MRs that are of "merged" status, but not merged to the target branch
  - Add languages page to graphs
  - Block LDAP user when they are no longer found in the LDAP server
  - Improve wording on project visibility levels (Zeger-Jan van de Weg)
  - Fix editing notes on a merge request diff
  - Automatically select default clone protocol based on user preferences (Eirik Lygre)
  - Make Network page as sub tab of Commits
  - Add copy-to-clipboard button for Snippets
  - Add indication to merge request list item that MR cannot be merged automatically
  - Default target branch to patch-n when editing file in protected branch
  - Add Builds tab to merge request detail page
  - Allow milestones, issues and MRs to be created from dashboard and group indexes
  - Use new style for wiki
  - Use new style for milestone detail page
  - Fix sidebar tooltips when collapsed
  - Prevent possible XSS attack with award-emoji
  - Upgraded Sidekiq to 4.x
  - Accept COPYING,COPYING.lesser, and licence as license file (Zeger-Jan van de Weg)
  - Fix emoji aliases problem
  - Fix award-emojis Flash alert's width
  - Fix deleting notes on a merge request diff
  - Display referenced merge request statuses in the issue description (Greg Smethells)
  - Implement new sidebar for issue and merge request pages
  - Emoji picker improvements
  - Suppress warning about missing `.gitlab-ci.yml` if builds are disabled
  - Do not show build status unless builds are enabled and `.gitlab-ci.yml` is present
  - Persist runners registration token in database
  - Fix online editor should not remove newlines at the end of the file
  - Expose Git's version in the admin area
  - Show "New Merge Request" buttons on canonical repos when you have a fork (Josh Frye)

v 8.2.5
  - Prevent privilege escalation via "impersonate" feature
  - Prevent privilege escalation via notes API
  - Prevent privilege escalation via project webhook API
  - Prevent XSS via `window.opener`
  - Prevent information disclosure via project labels
  - Prevent information disclosure via new merge request page

v 8.2.4
  - Bump Git version requirement to 2.7.4

v 8.2.3
  - Fix application settings cache not expiring after changes (Stan Hu)
  - Fix Error 500s when creating global milestones with Unicode characters (Stan Hu)
  - Update documentation for "Guest" permissions
  - Properly convert Emoji-only comments into Award Emojis
  - Enable devise paranoid mode to prevent user enumeration attack
  - Webhook payload has an added, modified and removed properties for each commit
  - Fix 500 error when creating a merge request that removes a submodule

v 8.2.2
  - Fix 404 in redirection after removing a project (Stan Hu)
  - Ensure cached application settings are refreshed at startup (Stan Hu)
  - Fix Error 500 when viewing user's personal projects from admin page (Stan Hu)
  - Fix: Raw private snippets access workflow
  - Prevent "413 Request entity too large" errors when pushing large files with LFS
  - Fix invalid links within projects dashboard header
  - Make current user the first user in assignee dropdown in issues detail page (Stan Hu)
  - Fix: duplicate email notifications on issue comments

v 8.2.1
  - Forcefully update builds that didn't want to update with state machine
  - Fix: saving GitLabCiService as Admin Template

v 8.2.0
  - Improved performance of finding projects and groups in various places
  - Improved performance of rendering user profile pages and Atom feeds
  - Expose build artifacts path as config option
  - Fix grouping of contributors by email in graph.
  - Improved performance of finding issues with/without labels
  - Fix Drone CI service template not saving properly (Stan Hu)
  - Fix avatars not showing in Atom feeds and project issues when Gravatar disabled (Stan Hu)
  - Added a GitLab specific profiling tool called "Sherlock" (see GitLab CE merge request #1749)
  - Upgrade gitlab_git to 7.2.20 and rugged to 0.23.3 (Stan Hu)
  - Improved performance of finding users by one of their Email addresses
  - Add allow_failure field to commit status API (Stan Hu)
  - Commits without .gitlab-ci.yml are marked as skipped
  - Save detailed error when YAML syntax is invalid
  - Since GitLab CI is enabled by default, remove enabling it by pushing .gitlab-ci.yml
  - Added build artifacts
  - Improved performance of replacing references in comments
  - Show last project commit to default branch on project home page
  - Highlight comment based on anchor in URL
  - Adds ability to remove the forked relationship from project settings screen. (Han Loong Liauw)
  - Improved performance of sorting milestone issues
  - Allow users to select the Files view as default project view (Cristian Bica)
  - Show "Empty Repository Page" for repository without branches (Artem V. Navrotskiy)
  - Fix: Inability to reply to code comments in the MR view, if the MR comes from a fork
  - Use git follow flag for commits page when retrieve history for file or directory
  - Show merge request CI status on merge requests index page
  - Send build name and stage in CI notification e-mail
  - Extend yml syntax for only and except to support specifying repository path
  - Enable shared runners to all new projects
  - Bump GitLab-Workhorse to 0.4.1
  - Allow to define cache in `.gitlab-ci.yml`
  - Fix: 500 error returned if destroy request without HTTP referer (Kazuki Shimizu)
  - Remove deprecated CI events from project settings page
  - Use issue editor as cross reference comment author when issue is edited with a new mention.
  - Add graphs of commits ahead and behind default branch (Jeff Stubler)
  - Improve personal snippet access workflow (Douglas Alexandre)
  - [API] Add ability to fetch the commit ID of the last commit that actually touched a file
  - Fix omniauth documentation setting for omnibus configuration (Jon Cairns)
  - Add "New file" link to dropdown on project page
  - Include commit logs in project search
  - Add "added", "modified" and "removed" properties to commit object in webhook
  - Rename "Back to" links to "Go to" because its not always a case it point to place user come from
  - Allow groups to appear in the search results if the group owner allows it
  - Add email notification to former assignee upon unassignment (Adam Lieskovský)
  - New design for project graphs page
  - Remove deprecated dumped yaml file generated from previous job definitions
  - Show specific runners from projects where user is master or owner
  - MR target branch is now visible on a list view when it is different from project's default one
  - Improve Continuous Integration graphs page
  - Make color of "Accept Merge Request" button consistent with current build status
  - Add ignore white space option in merge request diff and commit and compare view
  - Ability to add release notes (markdown text and attachments) to git tags (aka Releases)
  - Relative links from a repositories README.md now link to the default branch
  - Fix trailing whitespace issue in merge request/issue title
  - Fix bug when milestone/label filter was empty for dashboard issues page
  - Add ability to create milestone in group projects from single form
  - Add option to create merge request when editing/creating a file (Dirceu Tiegs)
  - Prevent the last owner of a group from being able to delete themselves by 'adding' themselves as a master (James Lopez)
  - Add Award Emoji to issue and merge request pages

v 8.1.4
  - Fix bug where manually merged branches in a MR would end up with an empty diff (Stan Hu)
  - Prevent redirect loop when home_page_url is set to the root URL
  - Fix incoming email config defaults
  - Remove CSS property preventing hard tabs from rendering in Chromium 45 (Stan Hu)

v 8.1.3
  - Force update refs/merge-requests/X/head upon a push to the source branch of a merge request (Stan Hu)
  - Spread out runner contacted_at updates
  - Use issue editor as cross reference comment author when issue is edited with a new mention
  - Add Facebook authentication

v 8.1.2
  - Fix cloning Wiki repositories via HTTP (Stan Hu)
  - Add migration to remove satellites directory
  - Fix specific runners visibility
  - Fix 500 when editing CI service
  - Require CI jobs to be named
  - Fix CSS for runner status
  - Fix CI badge
  - Allow developer to manage builds

v 8.1.1
  - Removed, see 8.1.2

v 8.1.0
  - Ensure MySQL CI limits DB migrations occur after the fields have been created (Stan Hu)
  - Fix duplicate repositories in GitHub import page (Stan Hu)
  - Redirect to a default path if HTTP_REFERER is not set (Stan Hu)
  - Adds ability to create directories using the web editor (Ben Ford)
  - Cleanup stuck CI builds
  - Send an email to admin email when a user is reported for spam (Jonathan Rochkind)
  - Show notifications button when user is member of group rather than project (Grzegorz Bizon)
  - Fix bug preventing mentioned issued from being closed when MR is merged using fast-forward merge.
  - Fix nonatomic database update potentially causing project star counts to go negative (Stan Hu)
  - Don't show "Add README" link in an empty repository if user doesn't have access to push (Stan Hu)
  - Fix error preventing displaying of commit data for a directory with a leading dot (Stan Hu)
  - Speed up load times of issue detail pages by roughly 1.5x
  - Fix CI rendering regressions
  - If a merge request is to close an issue, show this on the issue page (Zeger-Jan van de Weg)
  - Add a system note and update relevant merge requests when a branch is deleted or re-added (Stan Hu)
  - Make diff file view easier to use on mobile screens (Stan Hu)
  - Improved performance of finding users by username or Email address
  - Fix bug where merge request comments created by API would not trigger notifications (Stan Hu)
  - Add support for creating directories from Files page (Stan Hu)
  - Allow removing of project without confirmation when JavaScript is disabled (Stan Hu)
  - Support filtering by "Any" milestone or issue and fix "No Milestone" and "No Label" filters (Stan Hu)
  - Improved performance of the trending projects page
  - Remove CI migration task
  - Improved performance of finding projects by their namespace
  - Add assignee data to Issuables' hook_data (Bram Daams)
  - Fix bug where transferring a project would result in stale commit links (Stan Hu)
  - Fix build trace updating
  - Include full path of source and target branch names in New Merge Request page (Stan Hu)
  - Add user preference to view activities as default dashboard (Stan Hu)
  - Add option to admin area to sign in as a specific user (Pavel Forkert)
  - Show CI status on all pages where commits list is rendered
  - Automatically enable CI when push .gitlab-ci.yml file to repository
  - Move CI charts to project graphs area
  - Fix cases where Markdown did not render links in activity feed (Stan Hu)
  - Add first and last to pagination (Zeger-Jan van de Weg)
  - Added Commit Status API
  - Added Builds View
  - Added when to .gitlab-ci.yml
  - Show CI status on commit page
  - Added CI_BUILD_TAG, _STAGE, _NAME and _TRIGGERED to CI builds
  - Show CI status on Your projects page and Starred projects page
  - Remove "Continuous Integration" page from dashboard
  - Add notes and SSL verification entries to hook APIs (Ben Boeckel)
  - Fix grammar in admin area "labels" .nothing-here-block when no labels exist.
  - Move CI runners page to project settings area
  - Move CI variables page to project settings area
  - Move CI triggers page to project settings area
  - Move CI project settings page to CE project settings area
  - Fix bug when removed file was not appearing in merge request diff
  - Show warning when build cannot be served by any of the available CI runners
  - Note the original location of a moved project when notifying users of the move
  - Improve error message when merging fails
  - Add support of multibyte characters in LDAP UID (Roman Petrov)
  - Show additions/deletions stats on merge request diff
  - Remove footer text in emails (Zeger-Jan van de Weg)
  - Ensure code blocks are properly highlighted after a note is updated
  - Fix wrong access level badge on MR comments
  - Hide password in the service settings form
  - Move CI webhooks page to project settings area
  - Fix User Identities API. It now allows you to properly create or update user's identities.
  - Add user preference to change layout width (Peter Göbel)
  - Use commit status in merge request widget as preferred source of CI status
  - Integrate CI commit and build pages into project pages
  - Move CI services page to project settings area
  - Add "Quick Submit" behavior to input fields throughout the application. Use
    Cmd+Enter on Mac and Ctrl+Enter on Windows/Linux.
  - Fix position of hamburger in header for smaller screens (Han Loong Liauw)
  - Fix bug where Emojis in Markdown would truncate remaining text (Sakata Sinji)
  - Persist filters when sorting on admin user page (Jerry Lukins)
  - Update style of snippets pages (Han Loong Liauw)
  - Allow dashboard and group issues/MRs to be filtered by label
  - Add spellcheck=false to certain input fields
  - Invalidate stored service password if the endpoint URL is changed
  - Project names are not fully shown if group name is too big, even on group page view
  - Apply new design for Files page
  - Add "New Page" button to Wiki Pages tab (Stan Hu)
  - Only render 404 page from /public
  - Hide passwords from services API (Alex Lossent)
  - Fix: Images cannot show when projects' path was changed
  - Let gitlab-git-http-server generate and serve 'git archive' downloads
  - Optimize query when filtering on issuables (Zeger-Jan van de Weg)
  - Fix padding of outdated discussion item.
  - Animate the logo on hover

v 8.0.5
  - Correct lookup-by-email for LDAP logins
  - Fix loading spinner sometimes not being hidden on Merge Request tab switches

v 8.0.4
  - Fix Message-ID header to be RFC 2111-compliant to prevent e-mails being dropped (Stan Hu)
  - Fix referrals for :back and relative URL installs
  - Fix anchors to comments in diffs
  - Remove CI token from build traces
  - Fix "Assign All" button on Runner admin page
  - Fix search in Files
  - Add full project namespace to payload of system webhooks (Ricardo Band)

v 8.0.3
  - Fix URL shown in Slack notifications
  - Fix bug where projects would appear to be stuck in the forked import state (Stan Hu)
  - Fix Error 500 in creating merge requests with > 1000 diffs (Stan Hu)
  - Add work_in_progress key to MR webhooks (Ben Boeckel)

v 8.0.2
  - Fix default avatar not rendering in network graph (Stan Hu)
  - Skip check_initd_configured_correctly on omnibus installs
  - Prevent double-prefixing of help page paths
  - Clarify confirmation text on user deletion
  - Make commit graphs responsive to window width changes (Stan Hu)
  - Fix top margin for sign-in button on public pages
  - Fix LDAP attribute mapping
  - Remove git refs used internally by GitLab from network graph (Stan Hu)
  - Use standard Markdown font in Markdown preview instead of fixed-width font (Stan Hu)
  - Fix Reply by email for non-UTF-8 messages.
  - Add option to use StartTLS with Reply by email IMAP server.
  - Allow AWS S3 Server-Side Encryption with Amazon S3-Managed Keys for backups (Paul Beattie)

v 8.0.1
  - Improve CI migration procedure and documentation

v 8.0.0
  - Fix Markdown links not showing up in dashboard activity feed (Stan Hu)
  - Remove milestones from merge requests when milestones are deleted (Stan Hu)
  - Fix HTML link that was improperly escaped in new user e-mail (Stan Hu)
  - Fix broken sort in merge request API (Stan Hu)
  - Bump rouge to 1.10.1 to remove warning noise and fix other syntax highlighting bugs (Stan Hu)
  - Gracefully handle errors in syntax highlighting by leaving the block unformatted (Stan Hu)
  - Add "replace" and "upload" functionalities to allow user replace existing file and upload new file into current repository
  - Fix URL construction for merge requests, issues, notes, and commits for relative URL config (Stan Hu)
  - Fix emoji URLs in Markdown when relative_url_root is used (Stan Hu)
  - Omit filename in Content-Disposition header in raw file download to avoid RFC 6266 encoding issues (Stan HU)
  - Fix broken Wiki Page History (Stan Hu)
  - Import forked repositories asynchronously to prevent large repositories from timing out (Stan Hu)
  - Prevent anchors from being hidden by header (Stan Hu)
  - Fix bug where only the first 15 Bitbucket issues would be imported (Stan Hu)
  - Sort issues by creation date in Bitbucket importer (Stan Hu)
  - Prevent too many redirects upon login when home page URL is set to external_url (Stan Hu)
  - Improve dropdown positioning on the project home page (Hannes Rosenögger)
  - Upgrade browser gem to 1.0.0 to avoid warning in IE11 compatibilty mode (Stan Hu)
  - Remove user OAuth tokens from the database and request new tokens each session (Stan Hu)
  - Restrict users API endpoints to use integer IDs (Stan Hu)
  - Only show recent push event if the branch still exists or a recent merge request has not been created (Stan Hu)
  - Remove satellites
  - Better performance for web editor (switched from satellites to rugged)
  - Faster merge
  - Ability to fetch merge requests from refs/merge-requests/:id
  - Allow displaying of archived projects in the admin interface (Artem Sidorenko)
  - Allow configuration of import sources for new projects (Artem Sidorenko)
  - Search for comments should be case insensetive
  - Create cross-reference for closing references on commits pushed to non-default branches (Maël Valais)
  - Ability to search milestones
  - Gracefully handle SMTP user input errors (e.g. incorrect email addresses) to prevent Sidekiq retries (Stan Hu)
  - Move dashboard activity to separate page (for your projects and starred projects)
  - Improve performance of git blame
  - Limit content width to 1200px for most of pages to improve readability on big screens
  - Fix 500 error when submit project snippet without body
  - Improve search page usability
  - Bring more UI consistency in way how projects, snippets and groups lists are rendered
  - Make all profiles and group public
  - Fixed login failure when extern_uid changes (Joel Koglin)
  - Don't notify users without access to the project when they are (accidentally) mentioned in a note.
  - Retrieving oauth token with LDAP credentials
  - Load Application settings from running database unless env var USE_DB=false
  - Added Drone CI integration (Kirill Zaitsev)
  - Allow developers to retry builds
  - Hide advanced project options for non-admin users
  - Fail builds if no .gitlab-ci.yml is found
  - Refactored service API and added automatically service docs generator (Kirill Zaitsev)
  - Added web_url key project hook_attrs (Kirill Zaitsev)
  - Add ability to get user information by ID of an SSH key via the API
  - Fix bug which IE cannot show image at markdown when the image is raw file of gitlab
  - Add support for Crowd
  - Global Labels that are available to all projects
  - Fix highlighting of deleted lines in diffs.
  - Project notification level can be set on the project page itself
  - Added service API endpoint to retrieve service parameters (Petheő Bence)
  - Add FogBugz project import (Jared Szechy)
  - Sort users autocomplete lists by user (Allister Antosik)
  - Webhook for issue now contains repository field (Jungkook Park)
  - Add ability to add custom text to the help page (Jeroen van Baarsen)
  - Add pg_schema to backup config
  - Fix references to target project issues in Merge Requests markdown preview and textareas (Francesco Levorato)
  - Redirect from incorrectly cased group or project path to correct one (Francesco Levorato)
  - Removed API calls from CE to CI

v 7.14.3
  - No changes

v 7.14.2
  - Upgrade gitlab_git to 7.2.15 to fix `git blame` errors with ISO-encoded files (Stan Hu)
  - Allow configuration of LDAP attributes GitLab will use for the new user account.

v 7.14.1
  - Improve abuse reports management from admin area
  - Fix "Reload with full diff" URL button in compare branch view (Stan Hu)
  - Disabled DNS lookups for SSH in docker image (Rowan Wookey)
  - Only include base URL in OmniAuth full_host parameter (Stan Hu)
  - Fix Error 500 in API when accessing a group that has an avatar (Stan Hu)
  - Ability to enable SSL verification for Webhooks

v 7.14.0
  - Fix bug where non-project members of the target project could set labels on new merge requests.
  - Update default robots.txt rules to disallow crawling of irrelevant pages (Ben Bodenmiller)
  - Fix redirection after sign in when using auto_sign_in_with_provider
  - Upgrade gitlab_git to 7.2.14 to ignore CRLFs in .gitmodules (Stan Hu)
  - Clear cache to prevent listing deleted branches after MR removes source branch (Stan Hu)
  - Provide more feedback what went wrong if HipChat service failed test (Stan Hu)
  - Fix bug where backslashes in inline diffs could be dropped (Stan Hu)
  - Disable turbolinks when linking to Bitbucket import status (Stan Hu)
  - Fix broken code import and display error messages if something went wrong with creating project (Stan Hu)
  - Fix corrupted binary files when using API files endpoint (Stan Hu)
  - Bump Haml to 4.0.7 to speed up textarea rendering (Stan Hu)
  - Show incompatible projects in Bitbucket import status (Stan Hu)
  - Fix coloring of diffs on MR Discussion-tab (Gert Goet)
  - Fix "Network" and "Graphs" pages for branches with encoded slashes (Stan Hu)
  - Fix errors deleting and creating branches with encoded slashes (Stan Hu)
  - Always add current user to autocomplete controller to support filter by "Me" (Stan Hu)
  - Fix multi-line syntax highlighting (Stan Hu)
  - Fix network graph when branch name has single quotes (Stan Hu)
  - Add "Confirm user" button in user admin page (Stan Hu)
  - Upgrade gitlab_git to version 7.2.6 to fix Error 500 when creating network graphs (Stan Hu)
  - Add support for Unicode filenames in relative links (Hiroyuki Sato)
  - Fix URL used for refreshing notes if relative_url is present (Bartłomiej Święcki)
  - Fix commit data retrieval when branch name has single quotes (Stan Hu)
  - Check that project was actually created rather than just validated in import:repos task (Stan Hu)
  - Fix full screen mode for snippet comments (Daniel Gerhardt)
  - Fix 404 error in files view after deleting the last file in a repository (Stan Hu)
  - Fix the "Reload with full diff" URL button (Stan Hu)
  - Fix label read access for unauthenticated users (Daniel Gerhardt)
  - Fix access to disabled features for unauthenticated users (Daniel Gerhardt)
  - Fix OAuth provider bug where GitLab would not go return to the redirect_uri after sign-in (Stan Hu)
  - Fix file upload dialog for comment editing (Daniel Gerhardt)
  - Set OmniAuth full_host parameter to ensure redirect URIs are correct (Stan Hu)
  - Return comments in created order in merge request API (Stan Hu)
  - Disable internal issue tracker controller if external tracker is used (Stan Hu)
  - Expire Rails cache entries after two weeks to prevent endless Redis growth
  - Add support for destroying project milestones (Stan Hu)
  - Allow custom backup archive permissions
  - Add project star and fork count, group avatar URL and user/group web URL attributes to API
  - Show who last edited a comment if it wasn't the original author
  - Send notification to all participants when MR is merged.
  - Add ability to manage user email addresses via the API.
  - Show buttons to add license, changelog and contribution guide if they're missing.
  - Tweak project page buttons.
  - Disabled autocapitalize and autocorrect on login field (Daryl Chan)
  - Mention group and project name in creation, update and deletion notices (Achilleas Pipinellis)
  - Update gravatar link on profile page to link to configured gravatar host (Ben Bodenmiller)
  - Remove redis-store TTL monkey patch
  - Add support for CI skipped status
  - Fetch code from forks to refs/merge-requests/:id/head when merge request created
  - Remove comments and email addresses when publicly exposing ssh keys (Zeger-Jan van de Weg)
  - Add "Check out branch" button to the MR page.
  - Improve MR merge widget text and UI consistency.
  - Improve text in MR "How To Merge" modal.
  - Cache all events
  - Order commits by date when comparing branches
  - Fix bug causing error when the target branch of a symbolic ref was deleted
  - Include branch/tag name in archive file and directory name
  - Add dropzone upload progress
  - Add a label for merged branches on branches page (Florent Baldino)
  - Detect .mkd and .mkdn files as markdown (Ben Boeckel)
  - Fix: User search feature in admin area does not respect filters
  - Set max-width for README, issue and merge request description for easier read on big screens
  - Update Flowdock integration to support new Flowdock API (Boyan Tabakov)
  - Remove author from files view (Sven Strickroth)
  - Fix infinite loop when SAML was incorrectly configured.

v 7.13.5
  - Satellites reverted

v 7.13.4
  - Allow users to send abuse reports

v 7.13.3
  - Fix bug causing Bitbucket importer to crash when OAuth application had been removed.
  - Allow users to send abuse reports
  - Remove satellites
  - Link username to profile on Group Members page (Tom Webster)

v 7.13.2
  - Fix randomly failed spec
  - Create project services on Project creation
  - Add admin_merge_request ability to Developer level and up
  - Fix Error 500 when browsing projects with no HEAD (Stan Hu)
  - Fix labels / assignee / milestone for the merge requests when issues are disabled
  - Show the first tab automatically on MergeRequests#new
  - Add rake task 'gitlab:update_commit_count' (Daniel Gerhardt)
  - Fix Gmail Actions

v 7.13.1
  - Fix: Label modifications are not reflected in existing notes and in the issue list
  - Fix: Label not shown in the Issue list, although it's set through web interface
  - Fix: Group/project references are linked incorrectly
  - Improve documentation
  - Fix of migration: Check if session_expire_delay column exists before adding the column
  - Fix: ActionView::Template::Error
  - Fix: "Create Merge Request" isn't always shown in event for newly pushed branch
  - Fix bug causing "Remove source-branch" option not to work for merge requests from the same project.
  - Render Note field hints consistently for "new" and "edit" forms

v 7.13.0
  - Remove repository graph log to fix slow cache updates after push event (Stan Hu)
  - Only enable HSTS header for HTTPS and port 443 (Stan Hu)
  - Fix user autocomplete for unauthenticated users accessing public projects (Stan Hu)
  - Fix redirection to home page URL for unauthorized users (Daniel Gerhardt)
  - Add branch switching support for graphs (Daniel Gerhardt)
  - Fix external issue tracker hook/test for HTTPS URLs (Daniel Gerhardt)
  - Remove link leading to a 404 error in Deploy Keys page (Stan Hu)
  - Add support for unlocking users in admin settings (Stan Hu)
  - Add Irker service configuration options (Stan Hu)
  - Fix order of issues imported from GitHub (Hiroyuki Sato)
  - Bump rugments to 1.0.0beta8 to fix C prototype function highlighting (Jonathon Reinhart)
  - Fix Merge Request webhook to properly fire "merge" action when accepted from the web UI
  - Add `two_factor_enabled` field to admin user API (Stan Hu)
  - Fix invalid timestamps in RSS feeds (Rowan Wookey)
  - Fix downloading of patches on public merge requests when user logged out (Stan Hu)
  - Fix Error 500 when relative submodule resolves to a namespace that has a different name from its path (Stan Hu)
  - Extract the longest-matching ref from a commit path when multiple matches occur (Stan Hu)
  - Update maintenance documentation to explain no need to recompile asssets for omnibus installations (Stan Hu)
  - Support commenting on diffs in side-by-side mode (Stan Hu)
  - Fix JavaScript error when clicking on the comment button on a diff line that has a comment already (Stan Hu)
  - Return 40x error codes if branch could not be deleted in UI (Stan Hu)
  - Remove project visibility icons from dashboard projects list
  - Rename "Design" profile settings page to "Preferences".
  - Allow users to customize their default Dashboard page.
  - Update ssl_ciphers in Nginx example to remove DHE settings. This will deny forward secrecy for Android 2.3.7, Java 6 and OpenSSL 0.9.8
  - Admin can edit and remove user identities
  - Convert CRLF newlines to LF when committing using the web editor.
  - API request /projects/:project_id/merge_requests?state=closed will return only closed merge requests without merged one. If you need ones that were merged - use state=merged.
  - Allow Administrators to filter the user list by those with or without Two-factor Authentication enabled.
  - Show a user's Two-factor Authentication status in the administration area.
  - Explicit error when commit not found in the CI
  - Improve performance for issue and merge request pages
  - Users with guest access level can not set assignee, labels or milestones for issue and merge request
  - Reporter role can manage issue tracker now: edit any issue, set assignee or milestone and manage labels
  - Better performance for pages with events list, issues list and commits list
  - Faster automerge check and merge itself when source and target branches are in same repository
  - Correctly show anonymous authorized applications under Profile > Applications.
  - Query Optimization in MySQL.
  - Allow users to be blocked and unblocked via the API
  - Use native Postgres database cleaning during backup restore
  - Redesign project page. Show README as default instead of activity. Move project activity to separate page
  - Make left menu more hierarchical and less contextual by adding back item at top
  - A fork can’t have a visibility level that is greater than the original project.
  - Faster code search in repository and wiki. Fixes search page timeout for big repositories
  - Allow administrators to disable 2FA for a specific user
  - Add error message for SSH key linebreaks
  - Store commits count in database (will populate with valid values only after first push)
  - Rebuild cache after push to repository in background job
  - Fix transferring of project to another group using the API.

v 7.12.2
  - Correctly show anonymous authorized applications under Profile > Applications.
  - Faster automerge check and merge itself when source and target branches are in same repository
  - Audit log for user authentication
  - Allow custom label to be set for authentication providers.

v 7.12.1
  - Fix error when deleting a user who has projects (Stan Hu)
  - Fix post-receive errors on a push when an external issue tracker is configured (Stan Hu)
  - Add SAML to list of social_provider (Matt Firtion)
  - Fix merge requests API scope to keep compatibility in 7.12.x patch release (Dmitriy Zaporozhets)
  - Fix closed merge request scope at milestone page (Dmitriy Zaporozhets)
  - Revert merge request states renaming
  - Fix hooks for web based events with external issue references (Daniel Gerhardt)
  - Improve performance for issue and merge request pages
  - Compress database dumps to reduce backup size

v 7.12.0
  - Fix Error 500 when one user attempts to access a personal, internal snippet (Stan Hu)
  - Disable changing of target branch in new merge request page when a branch has already been specified (Stan Hu)
  - Fix post-receive errors on a push when an external issue tracker is configured (Stan Hu)
  - Update oauth button logos for Twitter and Google to recommended assets
  - Update browser gem to version 0.8.0 for IE11 support (Stan Hu)
  - Fix timeout when rendering file with thousands of lines.
  - Add "Remember me" checkbox to LDAP signin form.
  - Add session expiration delay configuration through UI application settings
  - Don't notify users mentioned in code blocks or blockquotes.
  - Omit link to generate labels if user does not have access to create them (Stan Hu)
  - Show warning when a comment will add 10 or more people to the discussion.
  - Disable changing of the source branch in merge request update API (Stan Hu)
  - Shorten merge request WIP text.
  - Add option to disallow users from registering any application to use GitLab as an OAuth provider
  - Support editing target branch of merge request (Stan Hu)
  - Refactor permission checks with issues and merge requests project settings (Stan Hu)
  - Fix Markdown preview not working in Edit Milestone page (Stan Hu)
  - Fix Zen Mode not closing with ESC key (Stan Hu)
  - Allow HipChat API version to be blank and default to v2 (Stan Hu)
  - Add file attachment support in Milestone description (Stan Hu)
  - Fix milestone "Browse Issues" button.
  - Set milestone on new issue when creating issue from index with milestone filter active.
  - Make namespace API available to all users (Stan Hu)
  - Add webhook support for note events (Stan Hu)
  - Disable "New Issue" and "New Merge Request" buttons when features are disabled in project settings (Stan Hu)
  - Remove Rack Attack monkey patches and bump to version 4.3.0 (Stan Hu)
  - Fix clone URL losing selection after a single click in Safari and Chrome (Stan Hu)
  - Fix git blame syntax highlighting when different commits break up lines (Stan Hu)
  - Add "Resend confirmation e-mail" link in profile settings (Stan Hu)
  - Allow to configure location of the `.gitlab_shell_secret` file. (Jakub Jirutka)
  - Disabled expansion of top/bottom blobs for new file diffs
  - Update Asciidoctor gem to version 1.5.2. (Jakub Jirutka)
  - Fix resolving of relative links to repository files in AsciiDoc documents. (Jakub Jirutka)
  - Use the user list from the target project in a merge request (Stan Hu)
  - Default extention for wiki pages is now .md instead of .markdown (Jeroen van Baarsen)
  - Add validation to wiki page creation (only [a-zA-Z0-9/_-] are allowed) (Jeroen van Baarsen)
  - Fix new/empty milestones showing 100% completion value (Jonah Bishop)
  - Add a note when an Issue or Merge Request's title changes
  - Consistently refer to MRs as either Merged or Closed.
  - Add Merged tab to MR lists.
  - Prefix EmailsOnPush email subject with `[Git]`.
  - Group project contributions by both name and email.
  - Clarify navigation labels for Project Settings and Group Settings.
  - Move user avatar and logout button to sidebar
  - You can not remove user if he/she is an only owner of group
  - User should be able to leave group. If not - show him proper message
  - User has ability to leave project
  - Add SAML support as an omniauth provider
  - Allow to configure a URL to show after sign out
  - Add an option to automatically sign-in with an Omniauth provider
  - GitLab CI service sends .gitlab-ci.yml in each push call
  - When remove project - move repository and schedule it removal
  - Improve group removing logic
  - Trigger create-hooks on backup restore task
  - Add option to automatically link omniauth and LDAP identities
  - Allow special character in users bio. I.e.: I <3 GitLab

v 7.11.4
  - Fix missing bullets when creating lists
  - Set rel="nofollow" on external links

v 7.11.3
  - no changes
  - Fix upgrader script (Martins Polakovs)

v 7.11.2
  - no changes

v 7.11.1
  - no changes

v 7.11.0
  - Fall back to Plaintext when Syntaxhighlighting doesn't work. Fixes some buggy lexers (Hannes Rosenögger)
  - Get editing comments to work in Chrome 43 again.
  - Fix broken view when viewing history of a file that includes a path that used to be another file (Stan Hu)
  - Don't show duplicate deploy keys
  - Fix commit time being displayed in the wrong timezone in some cases (Hannes Rosenögger)
  - Make the first branch pushed to an empty repository the default HEAD (Stan Hu)
  - Fix broken view when using a tag to display a tree that contains git submodules (Stan Hu)
  - Make Reply-To config apply to change e-mail confirmation and other Devise notifications (Stan Hu)
  - Add application setting to restrict user signups to e-mail domains (Stan Hu)
  - Don't allow a merge request to be merged when its title starts with "WIP".
  - Add a page title to every page.
  - Allow primary email to be set to an email that you've already added.
  - Fix clone URL field and X11 Primary selection (Dmitry Medvinsky)
  - Ignore invalid lines in .gitmodules
  - Fix "Cannot move project" error message from popping up after a successful transfer (Stan Hu)
  - Redirect to sign in page after signing out.
  - Fix "Hello @username." references not working by no longer allowing usernames to end in period.
  - Fix "Revspec not found" errors when viewing diffs in a forked project with submodules (Stan Hu)
  - Improve project page UI
  - Fix broken file browsing with relative submodule in personal projects (Stan Hu)
  - Add "Reply quoting selected text" shortcut key (`r`)
  - Fix bug causing `@whatever` inside an issue's first code block to be picked up as a user mention.
  - Fix bug causing `@whatever` inside an inline code snippet (backtick-style) to be picked up as a user mention.
  - When use change branches link at MR form - save source branch selection instead of target one
  - Improve handling of large diffs
  - Added GitLab Event header for project hooks
  - Add Two-factor authentication (2FA) for GitLab logins
  - Show Atom feed buttons everywhere where applicable.
  - Add project activity atom feed.
  - Don't crash when an MR from a fork has a cross-reference comment from the target project on one of its commits.
  - Explain how to get a new password reset token in welcome emails
  - Include commit comments in MR from a forked project.
  - Group milestones by title in the dashboard and all other issue views.
  - Query issues, merge requests and milestones with their IID through API (Julien Bianchi)
  - Add default project and snippet visibility settings to the admin web UI.
  - Show incompatible projects in Google Code import status (Stan Hu)
  - Fix bug where commit data would not appear in some subdirectories (Stan Hu)
  - Task lists are now usable in comments, and will show up in Markdown previews.
  - Fix bug where avatar filenames were not actually deleted from the database during removal (Stan Hu)
  - Fix bug where Slack service channel was not saved in admin template settings. (Stan Hu)
  - Protect OmniAuth request phase against CSRF.
  - Don't send notifications to mentioned users that don't have access to the project in question.
  - Add search issues/MR by number
  - Change plots to bar graphs in commit statistics screen
  - Move snippets UI to fluid layout
  - Improve UI for sidebar. Increase separation between navigation and content
  - Improve new project command options (Ben Bodenmiller)
  - Add common method to force UTF-8 and use it to properly handle non-ascii OAuth user properties (Onur Küçük)
  - Prevent sending empty messages to HipChat (Chulki Lee)
  - Improve UI for mobile phones on dashboard and project pages
  - Add room notification and message color option for HipChat
  - Allow to use non-ASCII letters and dashes in project and namespace name. (Jakub Jirutka)
  - Add footnotes support to Markdown (Guillaume Delbergue)
  - Add current_sign_in_at to UserFull REST api.
  - Make Sidekiq MemoryKiller shutdown signal configurable
  - Add "Create Merge Request" buttons to commits and branches pages and push event.
  - Show user roles by comments.
  - Fix automatic blocking of auto-created users from Active Directory.
  - Call merge request webhook for each new commits (Arthur Gautier)
  - Use SIGKILL by default in Sidekiq::MemoryKiller
  - Fix mentioning of private groups.
  - Add style for <kbd> element in markdown
  - Spin spinner icon next to "Checking for CI status..." on MR page.
  - Fix reference links in dashboard activity and ATOM feeds.
  - Ensure that the first added admin performs repository imports

v 7.10.4
  - Fix migrations broken in 7.10.2
  - Make tags for GitLab installations running on MySQL case sensitive
  - Get Gitorious importer to work again.
  - Fix adding new group members from admin area
  - Fix DB error when trying to tag a repository (Stan Hu)
  - Fix Error 500 when searching Wiki pages (Stan Hu)
  - Unescape branch names in compare commit (Stan Hu)
  - Order commit comments chronologically in API.

v 7.10.2
  - Fix CI links on MR page

v 7.10.0
  - Ignore submodules that are defined in .gitmodules but are checked in as directories.
  - Allow projects to be imported from Google Code.
  - Remove access control for uploaded images to fix broken images in emails (Hannes Rosenögger)
  - Allow users to be invited by email to join a group or project.
  - Don't crash when project repository doesn't exist.
  - Add config var to block auto-created LDAP users.
  - Don't use HTML ellipsis in EmailsOnPush subject truncated commit message.
  - Set EmailsOnPush reply-to address to committer email when enabled.
  - Fix broken file browsing with a submodule that contains a relative link (Stan Hu)
  - Fix persistent XSS vulnerability around profile website URLs.
  - Fix project import URL regex to prevent arbitary local repos from being imported.
  - Fix directory traversal vulnerability around uploads routes.
  - Fix directory traversal vulnerability around help pages.
  - Don't leak existence of project via search autocomplete.
  - Don't leak existence of group or project via search.
  - Fix bug where Wiki pages that included a '/' were no longer accessible (Stan Hu)
  - Fix bug where error messages from Dropzone would not be displayed on the issues page (Stan Hu)
  - Add a rake task to check repository integrity with `git fsck`
  - Add ability to configure Reply-To address in gitlab.yml (Stan Hu)
  - Move current user to the top of the list in assignee/author filters (Stan Hu)
  - Fix broken side-by-side diff view on merge request page (Stan Hu)
  - Set Application controller default URL options to ensure all url_for calls are consistent (Stan Hu)
  - Allow HTML tags in Markdown input
  - Fix code unfold not working on Compare commits page (Stan Hu)
  - Fix generating SSH key fingerprints with OpenSSH 6.8. (Sašo Stanovnik)
  - Fix "Import projects from" button to show the correct instructions (Stan Hu)
  - Fix dots in Wiki slugs causing errors (Stan Hu)
  - Make maximum attachment size configurable via Application Settings (Stan Hu)
  - Update poltergeist to version 1.6.0 to support PhantomJS 2.0 (Zeger-Jan van de Weg)
  - Fix cross references when usernames, milestones, or project names contain underscores (Stan Hu)
  - Disable reference creation for comments surrounded by code/preformatted blocks (Stan Hu)
  - Reduce Rack Attack false positives causing 403 errors during HTTP authentication (Stan Hu)
  - enable line wrapping per default and remove the checkbox to toggle it (Hannes Rosenögger)
  - Fix a link in the patch update guide
  - Add a service to support external wikis (Hannes Rosenögger)
  - Omit the "email patches" link and fix plain diff view for merge commits
  - List new commits for newly pushed branch in activity view.
  - Add sidetiq gem dependency to match EE
  - Add changelog, license and contribution guide links to project tab bar.
  - Improve diff UI
  - Fix alignment of navbar toggle button (Cody Mize)
  - Fix checkbox rendering for nested task lists
  - Identical look of selectboxes in UI
  - Upgrade the gitlab_git gem to version 7.1.3
  - Move "Import existing repository by URL" option to button.
  - Improve error message when save profile has error.
  - Passing the name of pushed ref to CI service (requires GitLab CI 7.9+)
  - Add location field to user profile
  - Fix print view for markdown files and wiki pages
  - Fix errors when deleting old backups
  - Improve GitLab performance when working with git repositories
  - Add tag message and last commit to tag hook (Kamil Trzciński)
  - Restrict permissions on backup files
  - Improve oauth accounts UI in profile page
  - Add ability to unlink connected accounts
  - Replace commits calendar with faster contribution calendar that includes issues and merge requests
  - Add inifinite scroll to user page activity
  - Don't include system notes in issue/MR comment count.
  - Don't mark merge request as updated when merge status relative to target branch changes.
  - Link note avatar to user.
  - Make Git-over-SSH errors more descriptive.
  - Fix EmailsOnPush.
  - Refactor issue filtering
  - AJAX selectbox for issue assignee and author filters
  - Fix issue with missing options in issue filtering dropdown if selected one
  - Prevent holding Control-Enter or Command-Enter from posting comment multiple times.
  - Prevent note form from being cleared when submitting failed.
  - Improve file icons rendering on tree (Sullivan Sénéchal)
  - API: Add pagination to project events
  - Get issue links in notification mail to work again.
  - Don't show commit comment button when user is not signed in.
  - Fix admin user projects lists.
  - Don't leak private group existence by redirecting from namespace controller to group controller.
  - Ability to skip some items from backup (database, respositories or uploads)
  - Archive repositories in background worker.
  - Import GitHub, Bitbucket or GitLab.com projects owned by authenticated user into current namespace.
  - Project labels are now available over the API under the "tag_list" field (Cristian Medina)
  - Fixed link paths for HTTP and SSH on the admin project view (Jeremy Maziarz)
  - Fix and improve help rendering (Sullivan Sénéchal)
  - Fix final line in EmailsOnPush email diff being rendered as error.
  - Prevent duplicate Buildkite service creation.
  - Fix git over ssh errors 'fatal: protocol error: bad line length character'
  - Automatically setup GitLab CI project for forks if origin project has GitLab CI enabled
  - Bust group page project list cache when namespace name or path changes.
  - Explicitly set image alt-attribute to prevent graphical glitches if gravatars could not be loaded
  - Allow user to choose a public email to show on public profile
  - Remove truncation from issue titles on milestone page (Jason Blanchard)
  - Fix stuck Merge Request merging events from old installations (Ben Bodenmiller)
  - Fix merge request comments on files with multiple commits
  - Fix Resource Owner Password Authentication Flow

v 7.9.4
  - Security: Fix project import URL regex to prevent arbitary local repos from being imported
  - Fixed issue where only 25 commits would load in file listings
  - Fix LDAP identities  after config update

v 7.9.3
  - Contains no changes
  - Add icons to Add dropdown items.
  - Allow admin to create public deploy keys that are accessible to any project.
  - Warn when gitlab-shell version doesn't match requirement.
  - Skip email confirmation when set by admin or via LDAP.
  - Only allow users to reference groups, projects, issues, MRs, commits they have access to.

v 7.9.3
  - Contains no changes

v 7.9.2
  - Contains no changes

v 7.9.1
  - Include missing events and fix save functionality in admin service template settings form (Stan Hu)
  - Fix "Import projects from" button to show the correct instructions (Stan Hu)
  - Fix OAuth2 issue importing a new project from GitHub and GitLab (Stan Hu)
  - Fix for LDAP with commas in DN
  - Fix missing events and in admin Slack service template settings form (Stan Hu)
  - Don't show commit comment button when user is not signed in.
  - Downgrade gemnasium-gitlab-service gem

v 7.9.0
  - Add HipChat integration documentation (Stan Hu)
  - Update documentation for object_kind field in Webhook push and tag push Webhooks (Stan Hu)
  - Fix broken email images (Hannes Rosenögger)
  - Automatically config git if user forgot, where possible (Zeger-Jan van de Weg)
  - Fix mass SQL statements on initial push (Hannes Rosenögger)
  - Add tag push notifications and normalize HipChat and Slack messages to be consistent (Stan Hu)
  - Add comment notification events to HipChat and Slack services (Stan Hu)
  - Add issue and merge request events to HipChat and Slack services (Stan Hu)
  - Fix merge request URL passed to Webhooks. (Stan Hu)
  - Fix bug that caused a server error when editing a comment to "+1" or "-1" (Stan Hu)
  - Fix code preview theme setting for comments, issues, merge requests, and snippets (Stan Hu)
  - Move labels/milestones tabs to sidebar
  - Upgrade Rails gem to version 4.1.9.
  - Improve error messages for file edit failures
  - Improve UI for commits, issues and merge request lists
  - Fix commit comments on first line of diff not rendering in Merge Request Discussion view.
  - Allow admins to override restricted project visibility settings.
  - Move restricted visibility settings from gitlab.yml into the web UI.
  - Improve trigger merge request hook when source project branch has been updated (Kirill Zaitsev)
  - Save web edit in new branch
  - Fix ordering of imported but unchanged projects (Marco Wessel)
  - Mobile UI improvements: make aside content expandable
  - Expose avatar_url in projects API
  - Fix checkbox alignment on the application settings page.
  - Generalize image upload in drag and drop in markdown to all files (Hannes Rosenögger)
  - Fix mass-unassignment of issues (Robert Speicher)
  - Fix hidden diff comments in merge request discussion view
  - Allow user confirmation to be skipped for new users via API
  - Add a service to send updates to an Irker gateway (Romain Coltel)
  - Add brakeman (security scanner for Ruby on Rails)
  - Slack username and channel options
  - Add grouped milestones from all projects to dashboard.
  - Webhook sends pusher email as well as commiter
  - Add Bitbucket omniauth provider.
  - Add Bitbucket importer.
  - Support referencing issues to a project whose name starts with a digit
  - Condense commits already in target branch when updating merge request source branch.
  - Send notifications and leave system comments when bulk updating issues.
  - Automatically link commit ranges to compare page: sha1...sha4 or sha1..sha4 (includes sha1 in comparison)
  - Move groups page from profile to dashboard
  - Starred projects page at dashboard
  - Blocking user does not remove him/her from project/groups but show blocked label
  - Change subject of EmailsOnPush emails to include namespace, project and branch.
  - Change subject of EmailsOnPush emails to include first commit message when multiple were pushed.
  - Remove confusing footer from EmailsOnPush mail body.
  - Add list of changed files to EmailsOnPush emails.
  - Add option to send EmailsOnPush emails from committer email if domain matches.
  - Add option to disable code diffs in EmailOnPush emails.
  - Wrap commit message in EmailsOnPush email.
  - Send EmailsOnPush emails when deleting commits using force push.
  - Fix EmailsOnPush email comparison link to include first commit.
  - Fix highliht of selected lines in file
  - Reject access to group/project avatar if the user doesn't have access.
  - Add database migration to clean group duplicates with same path and name (Make sure you have a backup before update)
  - Add GitLab active users count to rake gitlab:check
  - Starred projects page at dashboard
  - Make email display name configurable
  - Improve json validation in hook data
  - Use Emoji One
  - Updated emoji help documentation to properly reference EmojiOne.
  - Fix missing GitHub organisation repositories on import page.
  - Added blue theme
  - Remove annoying notice messages when create/update merge request
  - Allow smb:// links in Markdown text.
  - Filter merge request by title or description at Merge Requests page
  - Block user if he/she was blocked in Active Directory
  - Fix import pages not working after first load.
  - Use custom LDAP label in LDAP signin form.
  - Execute hooks and services when branch or tag is created or deleted through web interface.
  - Block and unblock user if he/she was blocked/unblocked in Active Directory
  - Raise recommended number of unicorn workers from 2 to 3
  - Use same layout and interactivity for project members as group members.
  - Prevent gitlab-shell character encoding issues by receiving its changes as raw data.
  - Ability to unsubscribe/subscribe to issue or merge request
  - Delete deploy key when last connection to a project is destroyed.
  - Fix invalid Atom feeds when using emoji, horizontal rules, or images (Christian Walther)
  - Backup of repositories with tar instead of git bundle (only now are git-annex files included in the backup)
  - Add canceled status for CI
  - Send EmailsOnPush email when branch or tag is created or deleted.
  - Faster merge request processing for large repository
  - Prevent doubling AJAX request with each commit visit via Turbolink
  - Prevent unnecessary doubling of js events on import pages and user calendar

v 7.8.4
  - Fix issue_tracker_id substitution in custom issue trackers
  - Fix path and name duplication in namespaces

v 7.8.3
  - Bump version of gitlab_git fixing annotated tags without message

v 7.8.2
  - Fix service migration issue when upgrading from versions prior to 7.3
  - Fix setting of the default use project limit via admin UI
  - Fix showing of already imported projects for GitLab and Gitorious importers
  - Fix response of push to repository to return "Not found" if user doesn't have access
  - Fix check if user is allowed to view the file attachment
  - Fix import check for case sensetive namespaces
  - Increase timeout for Git-over-HTTP requests to 1 hour since large pulls/pushes can take a long time.
  - Properly handle autosave local storage exceptions.
  - Escape wildcards when searching LDAP by username.

v 7.8.1
  - Fix run of custom post receive hooks
  - Fix migration that caused issues when upgrading to version 7.8 from versions prior to 7.3
  - Fix the warning for LDAP users about need to set password
  - Fix avatars which were not shown for non logged in users
  - Fix urls for the issues when relative url was enabled

v 7.8.0
  - Fix access control and protection against XSS for note attachments and other uploads.
  - Replace highlight.js with rouge-fork rugments (Stefan Tatschner)
  - Make project search case insensitive (Hannes Rosenögger)
  - Include issue/mr participants in list of recipients for reassign/close/reopen emails
  - Expose description in groups API
  - Better UI for project services page
  - Cleaner UI for web editor
  - Add diff syntax highlighting in email-on-push service notifications (Hannes Rosenögger)
  - Add API endpoint to fetch all changes on a MergeRequest (Jeroen van Baarsen)
  - View note image attachments in new tab when clicked instead of downloading them
  - Improve sorting logic in UI and API. Explicitly define what sorting method is used by default
  - Fix overflow at sidebar when have several items
  - Add notes for label changes in issue and merge requests
  - Show tags in commit view (Hannes Rosenögger)
  - Only count a user's vote once on a merge request or issue (Michael Clarke)
  - Increase font size when browse source files and diffs
  - Service Templates now let you set default values for all services
  - Create new file in empty repository using GitLab UI
  - Ability to clone project using oauth2 token
  - Upgrade Sidekiq gem to version 3.3.0
  - Stop git zombie creation during force push check
  - Show success/error messages for test setting button in services
  - Added Rubocop for code style checks
  - Fix commits pagination
  - Async load a branch information at the commit page
  - Disable blacklist validation for project names
  - Allow configuring protection of the default branch upon first push (Marco Wessel)
  - Add gitlab.com importer
  - Add an ability to login with gitlab.com
  - Add a commit calendar to the user profile (Hannes Rosenögger)
  - Submit comment on command-enter
  - Notify all members of a group when that group is mentioned in a comment, for example: `@gitlab-org` or `@sales`.
  - Extend issue clossing pattern to include "Resolve", "Resolves", "Resolved", "Resolving" and "Close" (Julien Bianchi and Hannes Rosenögger)
  - Fix long broadcast message cut-off on left sidebar (Visay Keo)
  - Add Project Avatars (Steven Thonus and Hannes Rosenögger)
  - Password reset token validity increased from 2 hours to 2 days since it is also send on account creation.
  - Edit group members via API
  - Enable raw image paste from clipboard, currently Chrome only (Marco Cyriacks)
  - Add action property to merge request hook (Julien Bianchi)
  - Remove duplicates from group milestone participants list.
  - Add a new API function that retrieves all issues assigned to a single milestone (Justin Whear and Hannes Rosenögger)
  - API: Access groups with their path (Julien Bianchi)
  - Added link to milestone and keeping resource context on smaller viewports for issues and merge requests (Jason Blanchard)
  - Allow notification email to be set separately from primary email.
  - API: Add support for editing an existing project (Mika Mäenpää and Hannes Rosenögger)
  - Don't have Markdown preview fail for long comments/wiki pages.
  - When test webhook - show error message instead of 500 error page if connection to hook url was reset
  - Added support for firing system hooks on group create/destroy and adding/removing users to group (Boyan Tabakov)
  - Added persistent collapse button for left side nav bar (Jason Blanchard)
  - Prevent losing unsaved comments by automatically restoring them when comment page is loaded again.
  - Don't allow page to be scaled on mobile.
  - Clean the username acquired from OAuth/LDAP so it doesn't fail username validation and block signing up.
  - Show assignees in merge request index page (Kelvin Mutuma)
  - Link head panel titles to relevant root page.
  - Allow users that signed up via OAuth to set their password in order to use Git over HTTP(S).
  - Show users button to share their newly created public or internal projects on twitter
  - Add quick help links to the GitLab pricing and feature comparison pages.
  - Fix duplicate authorized applications in user profile and incorrect application client count in admin area.
  - Make sure Markdown previews always use the same styling as the eventual destination.
  - Remove deprecated Group#owner_id from API
  - Show projects user contributed to on user page. Show stars near project on user page.
  - Improve database performance for GitLab
  - Add Asana service (Jeremy Benoist)
  - Improve project webhooks with extra data

v 7.7.2
  - Update GitLab Shell to version 2.4.2 that fixes a bug when developers can push to protected branch
  - Fix issue when LDAP user can't login with existing GitLab account

v 7.7.1
  - Improve mention autocomplete performance
  - Show setup instructions for GitHub import if disabled
  - Allow use http for OAuth applications

v 7.7.0
  - Import from GitHub.com feature
  - Add Jetbrains Teamcity CI service (Jason Lippert)
  - Mention notification level
  - Markdown preview in wiki (Yuriy Glukhov)
  - Raise group avatar filesize limit to 200kb
  - OAuth applications feature
  - Show user SSH keys in admin area
  - Developer can push to protected branches option
  - Set project path instead of project name in create form
  - Block Git HTTP access after 10 failed authentication attempts
  - Updates to the messages returned by API (sponsored by O'Reilly Media)
  - New UI layout with side navigation
  - Add alert message in case of outdated browser (IE < 10)
  - Added API support for sorting projects
  - Update gitlab_git to version 7.0.0.rc14
  - Add API project search filter option for authorized projects
  - Fix File blame not respecting branch selection
  - Change some of application settings on fly in admin area UI
  - Redesign signin/signup pages
  - Close standard input in Gitlab::Popen.popen
  - Trigger GitLab CI when push tags
  - When accept merge request - do merge using sidaekiq job
  - Enable web signups by default
  - Fixes for diff comments: drag-n-drop images, selecting images
  - Fixes for edit comments: drag-n-drop images, preview mode, selecting images, save & update
  - Remove password strength indicator



v 7.6.0
  - Fork repository to groups
  - New rugged version
  - Add CRON=1 backup setting for quiet backups
  - Fix failing wiki restore
  - Add optional Sidekiq MemoryKiller middleware (enabled via SIDEKIQ_MAX_RSS env variable)
  - Monokai highlighting style now more faithful to original design (Mark Riedesel)
  - Create project with repository in synchrony
  - Added ability to create empty repo or import existing one if project does not have repository
  - Reactivate highlight.js language autodetection
  - Mobile UI improvements
  - Change maximum avatar file size from 100KB to 200KB
  - Strict validation for snippet file names
  - Enable Markdown preview for issues, merge requests, milestones, and notes (Vinnie Okada)
  - In the docker directory is a container template based on the Omnibus packages.
  - Update Sidekiq to version 2.17.8
  - Add author filter to project issues and merge requests pages
  - Atom feed for user activity
  - Support multiple omniauth providers for the same user
  - Rendering cross reference in issue title and tooltip for merge request
  - Show username in comments
  - Possibility to create Milestones or Labels when Issues are disabled
  - Fix bug with showing gpg signature in tag

v 7.5.3
  - Bump gitlab_git to 7.0.0.rc12 (includes Rugged 0.21.2)

v 7.5.2
  - Don't log Sidekiq arguments by default
  - Fix restore of wiki repositories from backups

v 7.5.1
  - Add missing timestamps to 'members' table

v 7.5.0
  - API: Add support for Hipchat (Kevin Houdebert)
  - Add time zone configuration in gitlab.yml (Sullivan Senechal)
  - Fix LDAP authentication for Git HTTP access
  - Run 'GC.start' after every EmailsOnPushWorker job
  - Fix LDAP config lookup for provider 'ldap'
  - Drop all sequences during Postgres database restore
  - Project title links to project homepage (Ben Bodenmiller)
  - Add Atlassian Bamboo CI service (Drew Blessing)
  - Mentioned @user will receive email even if he is not participating in issue or commit
  - Session API: Use case-insensitive authentication like in UI (Andrey Krivko)
  - Tie up loose ends with annotated tags: API & UI (Sean Edge)
  - Return valid json for deleting branch via API (sponsored by O'Reilly Media)
  - Expose username in project events API (sponsored by O'Reilly Media)
  - Adds comments to commits in the API
  - Performance improvements
  - Fix post-receive issue for projects with deleted forks
  - New gitlab-shell version with custom hooks support
  - Improve code
  - GitLab CI 5.2+ support (does not support older versions)
  - Fixed bug when you can not push commits starting with 000000 to protected branches
  - Added a password strength indicator
  - Change project name and path in one form
  - Display renamed files in diff views (Vinnie Okada)
  - Fix raw view for public snippets
  - Use secret token with GitLab internal API.
  - Add missing timestamps to 'members' table

v 7.4.5
  - Bump gitlab_git to 7.0.0.rc12 (includes Rugged 0.21.2)

v 7.4.4
  - No changes

v 7.4.3
  - Fix raw snippets view
  - Fix security issue for member api
  - Fix buildbox integration

v 7.4.2
  - Fix internal snippet exposing for unauthenticated users

v 7.4.1
  - Fix LDAP authentication for Git HTTP access
  - Fix LDAP config lookup for provider 'ldap'
  - Fix public snippets
  - Fix 500 error on projects with nested submodules

v 7.4.0
  - Refactored membership logic
  - Improve error reporting on users API (Julien Bianchi)
  - Refactor test coverage tools usage. Use SIMPLECOV=true to generate it locally
  - Default branch is protected by default
  - Increase unicorn timeout to 60 seconds
  - Sort search autocomplete projects by stars count so most popular go first
  - Add README to tab on project show page
  - Do not delete tmp/repositories itself during clean-up, only its contents
  - Support for backup uploads to remote storage
  - Prevent notes polling when there are not notes
  - Internal ForkService: Prepare support for fork to a given namespace
  - API: Add support for forking a project via the API (Bernhard Kaindl)
  - API: filter project issues by milestone (Julien Bianchi)
  - Fail harder in the backup script
  - Changes to Slack service structure, only webhook url needed
  - Zen mode for wiki and milestones (Robert Schilling)
  - Move Emoji parsing to html-pipeline-gitlab (Robert Schilling)
  - Font Awesome 4.2 integration (Sullivan Senechal)
  - Add Pushover service integration (Sullivan Senechal)
  - Add select field type for services options (Sullivan Senechal)
  - Add cross-project references to the Markdown parser (Vinnie Okada)
  - Add task lists to issue and merge request descriptions (Vinnie Okada)
  - Snippets can be public, internal or private
  - Improve danger zone: ask project path to confirm data-loss action
  - Raise exception on forgery
  - Show build coverage in Merge Requests (requires GitLab CI v5.1)
  - New milestone and label links on issue edit form
  - Improved repository graphs
  - Improve event note display in dashboard and project activity views (Vinnie Okada)
  - Add users sorting to admin area
  - UI improvements
  - Fix ambiguous sha problem with mentioned commit
  - Fixed bug with apostrophe when at mentioning users
  - Add active directory ldap option
  - Developers can push to wiki repo. Protected branches does not affect wiki repo any more
  - Faster rev list
  - Fix branch removal

v 7.3.2
  - Fix creating new file via web editor
  - Use gitlab-shell v2.0.1

v 7.3.1
  - Fix ref parsing in Gitlab::GitAccess
  - Fix error 500 when viewing diff on a file with changed permissions
  - Fix adding comments to MR when source branch is master
  - Fix error 500 when searching description contains relative link

v 7.3.0
  - Always set the 'origin' remote in satellite actions
  - Write authorized_keys in tmp/ during tests
  - Use sockets to connect to Redis
  - Add dormant New Relic gem (can be enabled via environment variables)
  - Expire Rack sessions after 1 week
  - Cleaner signin/signup pages
  - Improved comments UI
  - Better search with filtering, pagination etc
  - Added a checkbox to toggle line wrapping in diff (Yuriy Glukhov)
  - Prevent project stars duplication when fork project
  - Use the default Unicorn socket backlog value of 1024
  - Support Unix domain sockets for Redis
  - Store session Redis keys in 'session:gitlab:' namespace
  - Deprecate LDAP account takeover based on partial LDAP email / GitLab username match
  - Use /bin/sh instead of Bash in bin/web, bin/background_jobs (Pavel Novitskiy)
  - Keyboard shortcuts for productivity (Robert Schilling)
  - API: filter issues by state (Julien Bianchi)
  - API: filter issues by labels (Julien Bianchi)
  - Add system hook for ssh key changes
  - Add blob permalink link (Ciro Santilli)
  - Create annotated tags through UI and API (Sean Edge)
  - Snippets search (Charles Bushong)
  - Comment new push to existing MR
  - Add 'ci' to the blacklist of forbidden names
  - Improve text filtering on issues page
  - Comment & Close button
  - Process git push --all much faster
  - Don't allow edit of system notes
  - Project wiki search (Ralf Seidler)
  - Enabled Shibboleth authentication support (Matus Banas)
  - Zen mode (fullscreen) for issues/MR/notes (Robert Schilling)
  - Add ability to configure webhook timeout via gitlab.yml (Wes Gurney)
  - Sort project merge requests in asc or desc order for updated_at or created_at field (sponsored by O'Reilly Media)
  - Add Redis socket support to 'rake gitlab:shell:install'

v 7.2.1
  - Delete orphaned labels during label migration (James Brooks)
  - Security: prevent XSS with stricter MIME types for raw repo files

v 7.2.0
  - Explore page
  - Add project stars (Ciro Santilli)
  - Log Sidekiq arguments
  - Better labels: colors, ability to rename and remove
  - Improve the way merge request collects diffs
  - Improve compare page for large diffs
  - Expose the full commit message via API
  - Fix 500 error on repository rename
  - Fix bug when MR download patch return invalid diff
  - Test gitlab-shell integration
  - Repository import timeout increased from 2 to 4 minutes allowing larger repos to be imported
  - API for labels (Robert Schilling)
  - API: ability to set an import url when creating project for specific user

v 7.1.1
  - Fix cpu usage issue in Firefox
  - Fix redirect loop when changing password by new user
  - Fix 500 error on new merge request page

v 7.1.0
  - Remove observers
  - Improve MR discussions
  - Filter by description on Issues#index page
  - Fix bug with namespace select when create new project page
  - Show README link after description for non-master members
  - Add @all mention for comments
  - Dont show reply button if user is not signed in
  - Expose more information for issues with webhook
  - Add a mention of the merge request into the default merge request commit message
  - Improve code highlight, introduce support for more languages like Go, Clojure, Erlang etc
  - Fix concurrency issue in repository download
  - Dont allow repository name start with ?
  - Improve email threading (Pierre de La Morinerie)
  - Cleaner help page
  - Group milestones
  - Improved email notifications
  - Contributors API (sponsored by Mobbr)
  - Fix LDAP TLS authentication (Boris HUISGEN)
  - Show VERSION information on project sidebar
  - Improve branch removal logic when accept MR
  - Fix bug where comment form is spawned inside the Reply button
  - Remove Dir.chdir from Satellite#lock for thread-safety
  - Increased default git max_size value from 5MB to 20MB in gitlab.yml. Please update your configs!
  - Show error message in case of timeout in satellite when create MR
  - Show first 100 files for huge diff instead of hiding all
  - Change default admin email from admin@local.host to admin@example.com

v 7.0.0
  - The CPU no longer overheats when you hold down the spacebar
  - Improve edit file UI
  - Add ability to upload group avatar when create
  - Protected branch cannot be removed
  - Developers can remove normal branches with UI
  - Remove branch via API (sponsored by O'Reilly Media)
  - Move protected branches page to Project settings area
  - Redirect to Files view when create new branch via UI
  - Drag and drop upload of image in every markdown-area (Earle Randolph Bunao and Neil Francis Calabroso)
  - Refactor the markdown relative links processing
  - Make it easier to implement other CI services for GitLab
  - Group masters can create projects in group
  - Deprecate ruby 1.9.3 support
  - Only masters can rewrite/remove git tags
  - Add X-Frame-Options SAMEORIGIN to Nginx config so Sidekiq admin is visible
  - UI improvements
  - Case-insensetive search for issues
  - Update to rails 4.1
  - Improve performance of application for projects and groups with a lot of members
  - Formally support Ruby 2.1
  - Include Nginx gitlab-ssl config
  - Add manual language detection for highlight.js
  - Added example.com/:username routing
  - Show notice if your profile is public
  - UI improvements for mobile devices
  - Improve diff rendering performance
  - Drag-n-drop for issues and merge requests between states at milestone page
  - Fix '0 commits' message for huge repositories on project home page
  - Prevent 500 error page when visit commit page from large repo
  - Add notice about huge push over http to unicorn config
  - File action in satellites uses default 30 seconds timeout instead of old 10 seconds one
  - Overall performance improvements
  - Skip init script check on omnibus-gitlab
  - Be more selective when killing stray Sidekiqs
  - Check LDAP user filter during sign-in
  - Remove wall feature (no data loss - you can take it from database)
  - Dont expose user emails via API unless you are admin
  - Detect issues closed by Merge Request description
  - Better email subject lines from email on push service (Alex Elman)
  - Enable identicon for gravatar be default

v 6.9.2
  - Revert the commit that broke the LDAP user filter

v 6.9.1
  - Fix scroll to highlighted line
  - Fix the pagination on load for commits page

v 6.9.0
  - Store Rails cache data in the Redis `cache:gitlab` namespace
  - Adjust MySQL limits for existing installations
  - Add db index on project_id+iid column. This prevents duplicate on iid (During migration duplicates will be removed)
  - Markdown preview or diff during editing via web editor (Evgeniy Sokovikov)
  - Give the Rails cache its own Redis namespace
  - Add ability to set different ssh host, if different from http/https
  - Fix syntax highlighting for code comments blocks
  - Improve comments loading logic
  - Stop refreshing comments when the tab is hidden
  - Improve issue and merge request mobile UI (Drew Blessing)
  - Document how to convert a backup to PostgreSQL
  - Fix locale bug in backup manager
  - Fix can not automerge when MR description is too long
  - Fix wiki backup skip bug
  - Two Step MR creation process
  - Remove unwanted files from satellite working directory with git clean -fdx
  - Accept merge request via API (sponsored by O'Reilly Media)
  - Add more access checks during API calls
  - Block SSH access for 'disabled' Active Directory users
  - Labels for merge requests (Drew Blessing)
  - Threaded emails by setting a Message-ID (Philip Blatter)

v 6.8.0
  - Ability to at mention users that are participating in issue and merge req. discussion
  - Enabled GZip Compression for assets in example Nginx, make sure that Nginx is compiled with --with-http_gzip_static_module flag (this is default in Ubuntu)
  - Make user search case-insensitive (Christopher Arnold)
  - Remove omniauth-ldap nickname bug workaround
  - Drop all tables before restoring a Postgres backup
  - Make the repository downloads path configurable
  - Create branches via API (sponsored by O'Reilly Media)
  - Changed permission of gitlab-satellites directory not to be world accessible
  - Protected branch does not allow force push
  - Fix popen bug in `rake gitlab:satellites:create`
  - Disable connection reaping for MySQL
  - Allow oauth signup without email for twitter and github
  - Fix faulty namespace names that caused 500 on user creation
  - Option to disable standard login
  - Clean old created archives from repository downloads directory
  - Fix download link for huge MR diffs
  - Expose event and mergerequest timestamps in API
  - Fix emails on push service when only one commit is pushed

v 6.7.3
  - Fix the merge notification email not being sent (Pierre de La Morinerie)
  - Drop all tables before restoring a Postgres backup
  - Remove yanked modernizr gem

v 6.7.2
  - Fix upgrader script

v 6.7.1
  - Fix GitLab CI integration

v 6.7.0
  - Increased the example Nginx client_max_body_size from 5MB to 20MB, consider updating it manually on existing installations
  - Add support for Gemnasium as a Project Service (Olivier Gonzalez)
  - Add edit file button to MergeRequest diff
  - Public groups (Jason Hollingsworth)
  - Cleaner headers in Notification Emails (Pierre de La Morinerie)
  - Blob and tree gfm links to anchors work
  - Piwik Integration (Sebastian Winkler)
  - Show contribution guide link for new issue form (Jeroen van Baarsen)
  - Fix CI status for merge requests from fork
  - Added option to remove issue assignee on project issue page and issue edit page (Jason Blanchard)
  - New page load indicator that includes a spinner that scrolls with the page
  - Converted all the help sections into markdown
  - LDAP user filters
  - Streamline the content of notification emails (Pierre de La Morinerie)
  - Fixes a bug with group member administration (Matt DeTullio)
  - Sort tag names using VersionSorter (Robert Speicher)
  - Add GFM autocompletion for MergeRequests (Robert Speicher)
  - Add webhook when a new tag is pushed (Jeroen van Baarsen)
  - Add button for toggling inline comments in diff view
  - Add retry feature for repository import
  - Reuse the GitLab LDAP connection within each request
  - Changed markdown new line behaviour to conform to markdown standards
  - Fix global search
  - Faster authorized_keys rebuilding in `rake gitlab:shell:setup` (requires gitlab-shell 1.8.5)
  - Create and Update MR calls now support the description parameter (Greg Messner)
  - Markdown relative links in the wiki link to wiki pages, markdown relative links in repositories link to files in the repository
  - Added Slack service integration (Federico Ravasio)
  - Better API responses for access_levels (sponsored by O'Reilly Media)
  - Requires at least 2 unicorn workers
  - Requires gitlab-shell v1.9+
  - Replaced gemoji(due to closed licencing problem) with Phantom Open Emoji library(combined SIL Open Font License, MIT License and the CC 3.0 License)
  - Fix `/:username.keys` response content type (Dmitry Medvinsky)

v 6.6.5
  - Added option to remove issue assignee on project issue page and issue edit page (Jason Blanchard)
  - Hide mr close button for comment form if merge request was closed or inline comment
  - Adds ability to reopen closed merge request

v 6.6.4
  - Add missing html escape for highlighted code blocks in comments, issues

v 6.6.3
  - Fix 500 error when edit yourself from admin area
  - Hide private groups for public profiles

v 6.6.2
  - Fix 500 error on branch/tag create or remove via UI

v 6.6.1
  - Fix 500 error on files tab if submodules presents

v 6.6.0
  - Retrieving user ssh keys publically(github style): http://__HOST__/__USERNAME__.keys
  - Permissions: Developer now can manage issue tracker (modify any issue)
  - Improve Code Compare page performance
  - Group avatar
  - Pygments.rb replaced with highlight.js
  - Improve Merge request diff store logic
  - Improve render performnace for MR show page
  - Fixed Assembla hardcoded project name
  - Jira integration documentation
  - Refactored app/services
  - Remove snippet expiration
  - Mobile UI improvements (Drew Blessing)
  - Fix block/remove UI for admin::users#show page
  - Show users' group membership on users' activity page (Robert Djurasaj)
  - User pages are visible without login if user is authorized to a public project
  - Markdown rendered headers have id derived from their name and link to their id
  - Improve application to work faster with large groups (100+ members)
  - Multiple emails per user
  - Show last commit for file when view file source
  - Restyle Issue#show page and MR#show page
  - Ability to filter by multiple labels for Issues page
  - Rails version to 4.0.3
  - Fixed attachment identifier displaying underneath note text (Jason Blanchard)

v 6.5.1
  - Fix branch selectbox when create merge request from fork

v 6.5.0
  - Dropdown menus on issue#show page for assignee and milestone (Jason Blanchard)
  - Add color custimization and previewing to broadcast messages
  - Fixed notes anchors
  - Load new comments in issues dynamically
  - Added sort options to Public page
  - New filters (assigned/authored/all) for Dashboard#issues/merge_requests (sponsored by Say Media)
  - Add project visibility icons to dashboard
  - Enable secure cookies if https used
  - Protect users/confirmation with rack_attack
  - Default HTTP headers to protect against MIME-sniffing, force https if enabled
  - Bootstrap 3 with responsive UI
  - New repository download formats: tar.bz2, zip, tar (Jason Hollingsworth)
  - Restyled accept widgets for MR
  - SCSS refactored
  - Use jquery timeago plugin
  - Fix 500 error for rdoc files
  - Ability to customize merge commit message (sponsored by Say Media)
  - Search autocomplete via ajax
  - Add website url to user profile
  - Files API supports base64 encoded content (sponsored by O'Reilly Media)
  - Added support for Go's repository retrieval (Bruno Albuquerque)

v6.4.3
  - Don't use unicorn worker killer if PhusionPassenger is defined

v6.4.2
  - Fixed wrong behaviour of script/upgrade.rb

v6.4.1
  - Fixed bug with repository rename
  - Fixed bug with project transfer

v 6.4.0
  - Added sorting to project issues page (Jason Blanchard)
  - Assembla integration (Carlos Paramio)
  - Fixed another 500 error with submodules
  - UI: More compact issues page
  - Minimal password length increased to 8 symbols
  - Side-by-side diff view (Steven Thonus)
  - Internal projects (Jason Hollingsworth)
  - Allow removal of avatar (Drew Blessing)
  - Project webhooks now support issues and merge request events
  - Visiting project page while not logged in will redirect to sign-in instead of 404 (Jason Hollingsworth)
  - Expire event cache on avatar creation/removal (Drew Blessing)
  - Archiving old projects (Steven Thonus)
  - Rails 4
  - Add time ago tooltips to show actual date/time
  - UI: Fixed UI for admin system hooks
  - Ruby script for easier GitLab upgrade
  - Do not remove Merge requests if fork project was removed
  - Improve sign-in/signup UX
  - Add resend confirmation link to sign-in page
  - Set noreply@HOSTNAME for reply_to field in all emails
  - Show GitLab API version on Admin#dashboard
  - API Cross-origin resource sharing
  - Show READMe link at project home page
  - Show repo size for projects in Admin area

v 6.3.0
  - API for adding gitlab-ci service
  - Init script now waits for pids to appear after (re)starting before reporting status (Rovanion Luckey)
  - Restyle project home page
  - Grammar fixes
  - Show branches list (which branches contains commit) on commit page (Andrew Kumanyaev)
  - Security improvements
  - Added support for GitLab CI 4.0
  - Fixed issue with 500 error when group did not exist
  - Ability to leave project
  - You can create file in repo using UI
  - You can remove file from repo using UI
  - API: dropped default_branch attribute from project during creation
  - Project default_branch is not stored in db any more. It takes from repo now.
  - Admin broadcast messages
  - UI improvements
  - Dont show last push widget if user removed this branch
  - Fix 500 error for repos with newline in file name
  - Extended html titles
  - API: create/update/delete repo files
  - Admin can transfer project to any namespace
  - API: projects/all for admin users
  - Fix recent branches order

v 6.2.4
  - Security: Cast API private_token to string (CVE-2013-4580)
  - Security: Require gitlab-shell 1.7.8 (CVE-2013-4581, CVE-2013-4582, CVE-2013-4583)
  - Fix for Git SSH access for LDAP users

v 6.2.3
  - Security: More protection against CVE-2013-4489
  - Security: Require gitlab-shell 1.7.4 (CVE-2013-4490, CVE-2013-4546)
  - Fix sidekiq rake tasks

v 6.2.2
  - Security: Update gitlab_git (CVE-2013-4489)

v 6.2.1
  - Security: Fix issue with generated passwords for new users

v 6.2.0
  - Public project pages are now visible to everyone (files, issues, wik, etc.)
    THIS MEANS YOUR ISSUES AND WIKI FOR PUBLIC PROJECTS ARE PUBLICLY VISIBLE AFTER THE UPGRADE
  - Add group access to permissions page
  - Require current password to change one
  - Group owner or admin can remove other group owners
  - Remove group transfer since we have multiple owners
  - Respect authorization in Repository API
  - Improve UI for Project#files page
  - Add more security specs
  - Added search for projects by name to api (Izaak Alpert)
  - Make default user theme configurable (Izaak Alpert)
  - Update logic for validates_merge_request for tree of MR (Andrew Kumanyaev)
  - Rake tasks for webhooks management (Jonhnny Weslley)
  - Extended User API to expose admin and can_create_group for user creation/updating (Boyan Tabakov)
  - API: Remove group
  - API: Remove project
  - Avatar upload on profile page with a maximum of 100KB (Steven Thonus)
  - Store the sessions in Redis instead of the cookie store
  - Fixed relative links in markdown
  - User must confirm their email if signup enabled
  - User must confirm changed email

v 6.1.0
  - Project specific IDs for issues, mr, milestones
    Above items will get a new id and for example all bookmarked issue urls will change.
    Old issue urls are redirected to the new one if the issue id is too high for an internal id.
  - Description field added to Merge Request
  - API: Sudo api calls (Izaak Alpert)
  - API: Group membership api (Izaak Alpert)
  - Improved commit diff
  - Improved large commit handling (Boyan Tabakov)
  - Rewrite: Init script now less prone to errors and keeps better track of the service (Rovanion Luckey)
  - Link issues, merge requests, and commits when they reference each other with GFM (Ash Wilson)
  - Close issues automatically when pushing commits with a special message
  - Improve user removal from admin area
  - Invalidate events cache when project was moved
  - Remove deprecated classes and rake tasks
  - Add event filter for group and project show pages
  - Add links to create branch/tag from project home page
  - Add public-project? checkbox to new-project view
  - Improved compare page. Added link to proceed into Merge Request
  - Send an email to a user when they are added to group
  - New landing page when you have 0 projects

v 6.0.0
  - Feature: Replace teams with group membership
    We introduce group membership in 6.0 as a replacement for teams.
    The old combination of groups and teams was confusing for a lot of people.
    And when the members of a team where changed this wasn't reflected in the project permissions.
    In GitLab 6.0 you will be able to add members to a group with a permission level for each member.
    These group members will have access to the projects in that group.
    Any changes to group members will immediately be reflected in the project permissions.
    You can even have multiple owners for a group, greatly simplifying administration.
  - Feature: Ability to have multiple owners for group
  - Feature: Merge Requests between fork and project (Izaak Alpert)
  - Feature: Generate fingerprint for ssh keys
  - Feature: Ability to create and remove branches with UI
  - Feature: Ability to create and remove git tags with UI
  - Feature: Groups page in profile. You can leave group there
  - API: Allow login with LDAP credentials
  - Redesign: project settings navigation
  - Redesign: snippets area
  - Redesign: ssh keys page
  - Redesign: buttons, blocks and other ui elements
  - Add comment title to rss feed
  - You can use arrows to navigate at tree view
  - Add project filter on dashboard
  - Cache project graph
  - Drop support of root namespaces
  - Default theme is classic now
  - Cache result of methods like authorize_projects, project.team.members etc
  - Remove $.ready events
  - Fix onclick events being double binded
  - Add notification level to group membership
  - Move all project controllers/views under Projects:: module
  - Move all profile controllers/views under Profiles:: module
  - Apply user project limit only for personal projects
  - Unicorn is default web server again
  - Store satellites lock files inside satellites dir
  - Disabled threadsafety mode in rails
  - Fixed bug with loosing MR comments
  - Improved MR comments logic
  - Render readme file for projects in public area

v 5.4.2
  - Security: Cast API private_token to string (CVE-2013-4580)
  - Security: Require gitlab-shell 1.7.8 (CVE-2013-4581, CVE-2013-4582, CVE-2013-4583)

v 5.4.1
  - Security: Fixes for CVE-2013-4489
  - Security: Require gitlab-shell 1.7.4 (CVE-2013-4490, CVE-2013-4546)

v 5.4.0
  - Ability to edit own comments
  - Documentation improvements
  - Improve dashboard projects page
  - Fixed nav for empty repos
  - GitLab Markdown help page
  - Misspelling fixes
  - Added support of unicorn and fog gems
  - Added client list to API doc
  - Fix PostgreSQL database restoration problem
  - Increase snippet content column size
  - allow project import via git:// url
  - Show participants on issues, including mentions
  - Notify mentioned users with email

v 5.3.0
  - Refactored services
  - Campfire service added
  - HipChat service added
  - Fixed bug with LDAP + git over http
  - Fixed bug with google analytics code being ignored
  - Improve sign-in page if ldap enabled
  - Respect newlines in wall messages
  - Generate the Rails secret token on first run
  - Rename repo feature
  - Init.d: remove gitlab.socket on service start
  - Api: added teams api
  - Api: Prevent blob content being escaped
  - Api: Smart deploy key add behaviour
  - Api: projects/owned.json return user owned project
  - Fix bug with team assignation on project from #4109
  - Advanced snippets: public/private, project/personal (Andrew Kulakov)
  - Repository Graphs (Karlo Nicholas T. Soriano)
  - Fix dashboard lost if comment on commit
  - Update gitlab-grack. Fixes issue with --depth option
  - Fix project events duplicate on project page
  - Fix postgres error when displaying network graph.
  - Fix dashboard event filter when navigate via turbolinks
  - init.d: Ensure socket is removed before starting service
  - Admin area: Style teams:index, group:show pages
  - Own page for failed forking
  - Scrum view for milestone

v 5.2.0
  - Turbolinks
  - Git over http with ldap credentials
  - Diff with better colors and some spacing on the corners
  - Default values for project features
  - Fixed huge_commit view
  - Restyle project clone panel
  - Move Gitlab::Git code to gitlab_git gem
  - Move update docs in repo
  - Requires gitlab-shell v1.4.0
  - Fixed submodules listing under file tab
  - Fork feature (Angus MacArthur)
  - git version check in gitlab:check
  - Shared deploy keys feature
  - Ability to generate default labels set for issues
  - Improve gfm autocomplete (Harold Luo)
  - Added support for Google Analytics
  - Code search feature (Javier Castro)

v 5.1.0
  - You can login with email or username now
  - Corrected project transfer rollback when repository cannot be moved
  - Move both repo and wiki when project transfer requested
  - Admin area: project editing was removed from admin namespace
  - Access: admin user has now access to any project.
  - Notification settings
  - Gitlab::Git set of objects to abstract from grit library
  - Replace Unicorn web server with Puma
  - Backup/Restore refactored. Backup dump project wiki too now
  - Restyled Issues list. Show milestone version in issue row
  - Restyled Merge Request list
  - Backup now dump/restore uploads
  - Improved performance of dashboard (Andrew Kumanyaev)
  - File history now tracks renames (Akzhan Abdulin)
  - Drop wiki migration tools
  - Drop sqlite migration tools
  - project tagging
  - Paginate users in API
  - Restyled network graph (Hiroyuki Sato)

v 5.0.1
  - Fixed issue with gitlab-grit being overridden by grit

v 5.0.0
  - Replaced gitolite with gitlab-shell
  - Removed gitolite-related libraries
  - State machine added
  - Setup gitlab as git user
  - Internal API
  - Show team tab for empty projects
  - Import repository feature
  - Updated rails
  - Use lambda for scopes
  - Redesign admin area -> users
  - Redesign admin area -> user
  - Secure link to file attachments
  - Add validations for Group and Team names
  - Restyle team page for project
  - Update capybara, rspec-rails, poltergeist to recent versions
  - Wiki on git using Gollum
  - Added Solarized Dark theme for code review
  - Don't show user emails in autocomplete lists, profile pages
  - Added settings tab for group, team, project
  - Replace user popup with icons in header
  - Handle project moving with gitlab-shell
  - Added select2-rails for selectboxes with ajax data load
  - Fixed search field on projects page
  - Added teams to search autocomplete
  - Move groups and teams on dashboard sidebar to sub-tabs
  - API: improved return codes and docs. (Felix Gilcher, Sebastian Ziebell)
  - Redesign wall to be more like chat
  - Snippets, Wall features are disabled by default for new projects

v 4.2.0
  - Teams
  - User show page. Via /u/username
  - Show help contents on pages for better navigation
  - Async gitolite calls
  - added satellites logs
  - can_create_group, can_create_team booleans for User
  - Process webhooks async
  - GFM: Fix images escaped inside links
  - Network graph improved
  - Switchable branches for network graph
  - API: Groups
  - Fixed project download

v 4.1.0
  - Optional Sign-Up
  - Discussions
  - Satellites outside of tmp
  - Line numbers for blame
  - Project public mode
  - Public area with unauthorized access
  - Load dashboard events with ajax
  - remember dashboard filter in cookies
  - replace resque with sidekiq
  - fix routing issues
  - cleanup rake tasks
  - fix backup/restore
  - scss cleanup
  - show preview for note images
  - improved network-graph
  - get rid of app/roles/
  - added new classes Team, Repository
  - Reduce amount of gitolite calls
  - Ability to add user in all group projects
  - remove deprecated configs
  - replaced Korolev font with open font
  - restyled admin/dashboard page
  - restyled admin/projects page

v 4.0.0
  - Remove project code and path from API. Use id instead
  - Return valid cloneable url to repo for webhook
  - Fixed backup issue
  - Reorganized settings
  - Fixed commits compare
  - Refactored scss
  - Improve status checks
  - Validates presence of User#name
  - Fixed postgres support
  - Removed sqlite support
  - Modified post-receive hook
  - Milestones can be closed now
  - Show comment events on dashboard
  - Quick add team members via group#people page
  - [API] expose created date for hooks and SSH keys
  - [API] list, create issue notes
  - [API] list, create snippet notes
  - [API] list, create wall notes
  - Remove project code - use path instead
  - added username field to user
  - rake task to fill usernames based on emails create namespaces for users
  - STI Group < Namespace
  - Project has namespace_id
  - Projects with namespaces also namespaced in gitolite and stored in subdir
  - Moving project to group will move it under group namespace
  - Ability to move project from namespaces to another
  - Fixes commit patches getting escaped (see #2036)
  - Support diff and patch generation for commits and merge request
  - MergeReqest doesn't generate a temporary file for the patch any more
  - Update the UI to allow downloading Patch or Diff

v 3.1.0
  - Updated gems
  - Services: Gitlab CI integration
  - Events filter on dashboard
  - Own namespace for redis/resque
  - Optimized commit diff views
  - add alphabetical order for projects admin page
  - Improved web editor
  - Commit stats page
  - Documentation split and cleanup
  - Link to commit authors everywhere
  - Restyled milestones list
  - added Milestone to Merge Request
  - Restyled Top panel
  - Refactored Satellite Code
  - Added file line links
  - moved from capybara-webkit to poltergeist + phantomjs

v 3.0.3
  - Fixed bug with issues list in Chrome
  - New Feature: Import team from another project

v 3.0.2
  - Fixed gitlab:app:setup
  - Fixed application error on empty project in admin area
  - Restyled last push widget

v 3.0.1
  - Fixed git over http

v 3.0.0
  - Projects groups
  - Web Editor
  - Fixed bug with gitolite keys
  - UI improved
  - Increased performance of application
  - Show user avatar in last commit when browsing Files
  - Refactored Gitlab::Merge
  - Use Font Awesome for icons
  - Separate observing of Note and MergeRequests
  - Milestone "All Issues" filter
  - Fix issue close and reopen button text and styles
  - Fix forward/back while browsing Tree hierarchy
  - Show number of notes for commits and merge requests
  - Added support pg from box and update installation doc
  - Reject ssh keys that break gitolite
  - [API] list one project hook
  - [API] edit project hook
  - [API] list project snippets
  - [API] allow to authorize using private token in HTTP header
  - [API] add user creation

v 2.9.1
  - Fixed resque custom config init

v 2.9.0
  - fixed inline notes bugs
  - refactored rspecs
  - refactored gitolite backend
  - added factory_girl
  - restyled projects list on dashboard
  - ssh keys validation to prevent gitolite crash
  - send notifications if changed permission in project
  - scss refactoring. gitlab_bootstrap/ dir
  - fix git push http body bigger than 112k problem
  - list of labels  page under issues tab
  - API for milestones, keys
  - restyled buttons
  - OAuth
  - Comment order changed

v 2.8.1
  - ability to disable gravatars
  - improved MR diff logic
  - ssh key help page

v 2.8.0
  - Gitlab Flavored Markdown
  - Bulk issues update
  - Issues API
  - Cucumber coverage increased
  - Post-receive files fixed
  - UI improved
  - Application cleanup
  - more cucumber
  - capybara-webkit + headless

v 2.7.0
  - Issue Labels
  - Inline diff
  - Git HTTP
  - API
  - UI improved
  - System hooks
  - UI improved
  - Dashboard events endless scroll
  - Source performance increased

v 2.6.0
  - UI polished
  - Improved network graph + keyboard nav
  - Handle huge commits
  - Last Push widget
  - Bugfix
  - Better performance
  - Email in resque
  - Increased test coverage
  - Ability to remove branch with MR accept
  - a lot of code refactored

v 2.5.0
  - UI polished
  - Git blame for file
  - Bugfix
  - Email in resque
  - Better test coverage

v 2.4.0
  - Admin area stats page
  - Ability to block user
  - Simplified dashboard area
  - Improved admin area
  - Bootstrap 2.0
  - Responsive layout
  - Big commits handling
  - Performance improved
  - Milestones

v 2.3.1
  - Issues pagination
  - ssl fixes
  - Merge Request pagination

v 2.3.0
  - Dashboard r1
  - Search r1
  - Project page
  - Close merge request on push
  - Persist MR diff after merge
  - mysql support
  - Documentation

v 2.2.0
  - We’ve added support of LDAP auth
  - Improved permission logic (4 roles system)
  - Protected branches (now only masters can push to protected branches)
  - Usability improved
  - twitter bootstrap integrated
  - compare view between commits
  - wiki feature
  - now you can enable/disable issues, wiki, wall features per project
  - security fixes
  - improved code browsing (ajax branch switch etc)
  - improved per-line commenting
  - git submodules displayed
  - moved to rails 3.2
  - help section improved

v 2.1.0
  - Project tab r1
  - List branches/tags
  - per line comments
  - mass user import

v 2.0.0
  - gitolite as main git host system
  - merge requests
  - project/repo access
  - link to commit/issue feed
  - design tab
  - improved email notifications
  - restyled dashboard
  - bugfix

v 1.2.2
  - common config file gitlab.yml
  - issues restyle
  - snippets restyle
  - clickable news feed header on dashboard
  - bugfix

v 1.2.1
  - bugfix

v 1.2.0
  - new design
  - user dashboard
  - network graph
  - markdown support for comments
  - encoding issues
  - wall like twitter timeline

v 1.1.0
  - project dashboard
  - wall redesigned
  - feature: code snippets
  - fixed horizontal scroll on file preview
  - fixed app crash if commit message has invalid chars
  - bugfix & code cleaning

v 1.0.2
  - fixed bug with empty project
  - added adv validation for project path & code
  - feature: issues can be sortable
  - bugfix
  - username displayed on top panel

v 1.0.1
  - fixed: with invalid source code for commit
  - fixed: lose branch/tag selection when use tree navigation
  - when history clicked - display path
  - bug fix & code cleaning

v 1.0.0
  - bug fix
  - projects preview mode

v 0.9.6
  - css fix
  - new repo empty tree until restart server - fixed

v 0.9.4
  - security improved
  - authorization improved
  - html escaping
  - bug fix
  - increased test coverage
  - design improvements

v 0.9.1
  - increased test coverage
  - design improvements
  - new issue email notification
  - updated app name
  - issue redesigned
  - issue can be edit

v 0.8.0
  - syntax highlight for main file types
  - redesign
  - stability
  - security fixes
  - increased test coverage
  - email notification<|MERGE_RESOLUTION|>--- conflicted
+++ resolved
@@ -1,14 +1,11 @@
 Please view this file on the master branch, on stable branches it's out of date.
 
 v 8.8.0 (unreleased)
-<<<<<<< HEAD
   - Assign labels and milestone to target project when moving issue. !3934 (Long Nguyen)
-=======
   - Project#open_branches has been cleaned up and no longer loads entire records into memory.
   - Log to application.log when an admin starts and stops impersonating a user
   - Make build status canceled if any of the jobs was canceled and none failed
   - Sanitize repo paths in new project error message
->>>>>>> f5ae92d8
   - Remove future dates from contribution calendar graph.
   - Support e-mail notifications for comments on project snippets
   - Use ActionDispatch Remote IP for Akismet checking
