--- conflicted
+++ resolved
@@ -133,12 +133,9 @@
   - Render only commit message title in builds (Katarzyna Kobierska Ula Budziszewska)
   - Allow bulk (un)subscription from issues in issue index
   - Fix MR diff encoding issues exporting GitLab projects
-<<<<<<< HEAD
   - Move builds settings out of project settings and rename Pipelines
   - Add builds badge to Pipelines settings page
-=======
   - Export and import avatar as part of project import/export
->>>>>>> b9ed9d65
 
 v 8.9.6
   - Fix importing of events under notes for GitLab projects. !5154
