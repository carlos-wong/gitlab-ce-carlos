Please view this file on the master branch, on stable branches it's out of date.

v 8.5.0 (unreleased)
  - Ensure rake tasks that don't need a DB connection can be run without one
  - Update New Relic gem to 3.14.1.311 (Stan Hu)
  - Add "visibility" flag to GET /projects api endpoint
  - Ignore binary files in code search to prevent Error 500 (Stan Hu)
  - Render sanitized SVG images (Stan Hu)
  - Support download access by PRIVATE-TOKEN header (Stan Hu)
  - Upgrade gitlab_git to 7.2.23 to fix commit message mentions in first branch push
  - New UI for pagination
  - Don't prevent sign out when 2FA enforcement is enabled and user hasn't yet
    set it up
  - Fix diff comments loaded by AJAX to load comment with diff in discussion tab
  - Whitelist raw "abbr" elements when parsing Markdown (Benedict Etzel)
  - Don't vendor minified JS
  - Display 404 error on group not found
  - Track project import failure
  - Fix visibility level text in admin area (Zeger-Jan van de Weg)
  - Warn admin during OAuth of granting admin rights (Zeger-Jan van de Weg)
  - Update the ExternalIssue regex pattern (Blake Hitchcock)
  - Optimized performance of finding issues to be closed by a merge request
  - Revert "Add IP check against DNSBLs at account sign-up"
  - Fix API to keep request parameters in Link header (Michael Potthoff)
  - Deprecate API "merge_request/:merge_request_id/comments". Use "merge_requests/:merge_request_id/notes" instead
  - Deprecate API "merge_request/:merge_request_id/...". Use "merge_requests/:merge_request_id/..." instead
  - Mark inline difference between old and new paths when a file is renamed
  - Support Akismet spam checking for creation of issues via API (Stan Hu)
  - Improve UI consistency between projects and groups lists
  - Add sort dropdown to dashboard projects page
<<<<<<< HEAD
  - Hide remove source branch button when the MR is merged but new commits are pushed (Zeger-Jan van de Weg)
=======
  - In seach autocomplete show only groups and projects you are member of
>>>>>>> 70e44d63

v 8.4.3
  - Increase lfs_objects size column to 8-byte integer to allow files larger
    than 2.1GB
  - Correctly highlight MR diff when MR has merge conflicts
  - Fix highlighting in blame view
  - Update sentry-raven gem to prevent "Not a git repository" console output
    when running certain commands
  - Add instrumentation to additional Gitlab::Git and Rugged methods for
    performance monitoring
  - Allow autosize textareas to also be manually resized

v 8.4.2
  - Bump required gitlab-workhorse version to bring in a fix for missing
    artifacts in the build artifacts browser
  - Get rid of those ugly borders on the file tree view
  - Fix updating the runner information when asking for builds
  - Bump gitlab_git version to 7.2.24 in order to bring in a performance
    improvement when checking if a repository was empty
  - Add instrumentation for Gitlab::Git::Repository instance methods so we can
    track them in Performance Monitoring.
  - Increase contrast between highlighted code comments and inline diff marker
  - Fix method undefined when using external commit status in builds
  - Fix highlighting in blame view.

v 8.4.1
  - Apply security updates for Rails (4.2.5.1), rails-html-sanitizer (1.0.3),
    and Nokogiri (1.6.7.2)
  - Fix redirect loop during import
  - Fix diff highlighting for all syntax themes
  - Delete project and associations in a background worker

v 8.4.0
  - Allow LDAP users to change their email if it was not set by the LDAP server
  - Ensure Gravatar host looks like an actual host
  - Consider re-assign as a mention from a notification point of view
  - Add pagination headers to already paginated API resources
  - Properly generate diff of orphan commits, like the first commit in a repository
  - Improve the consistency of commit titles, branch names, tag names, issue/MR titles, on their respective project pages
  - Autocomplete data is now always loaded, instead of when focusing a comment text area
  - Improved performance of finding issues for an entire group
  - Added custom application performance measuring system powered by InfluxDB
  - Add syntax highlighting to diffs
  - Gracefully handle invalid UTF-8 sequences in Markdown links (Stan Hu)
  - Bump fog to 1.36.0 (Stan Hu)
  - Add user's last used IP addresses to admin page (Stan Hu)
  - Add housekeeping function to project settings page
  - The default GitLab logo now acts as a loading indicator
  - Fix caching issue where build status was not updating in project dashboard (Stan Hu)
  - Accept 2xx status codes for successful Web hook triggers (Stan Hu)
  - Fix missing date of month in network graph when commits span a month (Stan Hu)
  - Expire view caches when application settings change (e.g. Gravatar disabled) (Stan Hu)
  - Don't notify users twice if they are both project watchers and subscribers (Stan Hu)
  - Remove gray background from layout in UI
  - Fix signup for OAuth providers that don't provide a name
  - Implement new UI for group page
  - Implement search inside emoji picker
  - Let the CI runner know about builds that this build depends on
  - Add API support for looking up a user by username (Stan Hu)
  - Add project permissions to all project API endpoints (Stan Hu)
  - Link to milestone in "Milestone changed" system note
  - Only allow group/project members to mention `@all`
  - Expose Git's version in the admin area (Trey Davis)
  - Add "Frequently used" category to emoji picker
  - Add CAS support (tduehr)
  - Add link to merge request on build detail page
  - Fix: Problem with projects ending with .keys (Jose Corcuera)
  - Revert back upvote and downvote button to the issue and MR pages
  - Swap position of Assignee and Author selector on Issuables (Zeger-Jan van de Weg)
  - Add system hook messages for project rename and transfer (Steve Norman)
  - Fix version check image in Safari
  - Show 'All' tab by default in the builds page
  - Add Open Graph and Twitter Card data to all pages
  - Fix API project lookups when querying with a namespace with dots (Stan Hu)
  - Enable forcing Two-factor authentication sitewide, with optional grace period
  - Import GitHub Pull Requests into GitLab
  - Change single user API endpoint to return more detailed data (Michael Potthoff)
  - Update version check images to use SVG
  - Validate README format before displaying
  - Enable Microsoft Azure OAuth2 support (Janis Meybohm)
  - Properly set task-list class on single item task lists
  - Add file finder feature in tree view (Kyungchul Shin)
  - Ajax filter by message for commits page
  - API: Add support for deleting a tag via the API (Robert Schilling)
  - Allow subsequent validations in CI Linter
  - Show referenced MRs & Issues only when the current viewer can access them
  - Fix Encoding::CompatibilityError bug when markdown content has some complex URL (Jason Lee)
  - Add API support for managing project's builds
  - Add API support for managing project's build triggers
  - Add API support for managing project's build variables
  - Allow broadcast messages to be edited
  - Autosize Markdown textareas
  - Import GitHub wiki into GitLab
  - Add reporters ability to download and browse build artifacts (Andrew Johnson)
  - Autofill referring url in message box when reporting user abuse.
  - Remove leading comma on award emoji when the user is the first to award the emoji (Zeger-Jan van de Weg)
  - Add build artifacts browser
  - Improve UX in builds artifacts browser
  - Increase default size of `data` column in `events` table when using MySQL
  - Expose button to CI Lint tool on project builds page
  - Fix: Creator should be added as a master of the project on creation
  - Added X-GitLab-... headers to emails from CI and Email On Push services (Anton Baklanov)
  - Add IP check against DNSBLs at account sign-up
  - Added cache:key to .gitlab-ci.yml allowing to fine tune the caching

v 8.3.4
  - Use gitlab-workhorse 0.5.4 (fixes API routing bug)

v 8.3.3
  - Preserve CE behavior with JIRA integration by only calling API if URL is set
  - Fix duplicated branch creation/deletion events when using Web UI (Stan Hu)
  - Add configurable LDAP server query timeout
  - Get "Merge when build succeeds" to work when commits were pushed to MR target branch while builds were running
  - Suppress e-mails on failed builds if allow_failure is set (Stan Hu)
  - Fix project transfer e-mail sending incorrect paths in e-mail notification (Stan Hu)
  - Better support for referencing and closing issues in Asana service (Mike Wyatt)
  - Enable "Add key" button when user fills in a proper key (Stan Hu)
  - Fix error in processing reply-by-email messages (Jason Lee)
  - Fix Error 500 when visiting build page of project with nil runners_token (Stan Hu)
  - Use WOFF versions of SourceSansPro fonts
  - Fix regression when builds were not generated for tags created through web/api interface
  - Fix: maintain milestone filter between Open and Closed tabs (Greg Smethells)
  - Fix missing artifacts and build traces for build created before 8.3

v 8.3.2
  - Disable --follow in `git log` to avoid loading duplicate commit data in infinite scroll (Stan Hu)
  - Add support for Google reCAPTCHA in user registration

v 8.3.1
  - Fix Error 500 when global milestones have slashes (Stan Hu)
  - Fix Error 500 when doing a search in dashboard before visiting any project (Stan Hu)
  - Fix LDAP identity and user retrieval when special characters are used
  - Move Sidekiq-cron configuration to gitlab.yml

v 8.3.0
  - Bump rack-attack to 4.3.1 for security fix (Stan Hu)
  - API support for starred projects for authorized user (Zeger-Jan van de Weg)
  - Add open_issues_count to project API (Stan Hu)
  - Expand character set of usernames created by Omniauth (Corey Hinshaw)
  - Add button to automatically merge a merge request when the build succeeds (Zeger-Jan van de Weg)
  - Add unsubscribe link in the email footer (Zeger-Jan van de Weg)
  - Provide better diagnostic message upon project creation errors (Stan Hu)
  - Bump devise to 3.5.3 to fix reset token expiring after account creation (Stan Hu)
  - Remove api credentials from link to build_page
  - Deprecate GitLabCiService making it to always be inactive
  - Bump gollum-lib to 4.1.0 (Stan Hu)
  - Fix broken group avatar upload under "New group" (Stan Hu)
  - Update project repositorize size and commit count during import:repos task (Stan Hu)
  - Fix API setting of 'public' attribute to false will make a project private (Stan Hu)
  - Handle and report SSL errors in Web hook test (Stan Hu)
  - Bump Redis requirement to 2.8 for Sidekiq 4 (Stan Hu)
  - Fix: Assignee selector is empty when 'Unassigned' is selected (Jose Corcuera)
  - WIP identifier on merge requests no longer requires trailing space
  - Add rake tasks for git repository maintainance (Zeger-Jan van de Weg)
  - Fix 500 error when update group member permission
  - Fix: As an admin, cannot add oneself as a member to a group/project
  - Trim leading and trailing whitespace of milestone and issueable titles (Jose Corcuera)
  - Recognize issue/MR/snippet/commit links as references
  - Backport JIRA features from EE to CE
  - Add ignore whitespace change option to commit view
  - Fire update hook from GitLab
  - Allow account unlock via email
  - Style warning about mentioning many people in a comment
  - Fix: sort milestones by due date once again (Greg Smethells)
  - Migrate all CI::Services and CI::WebHooks to Services and WebHooks
  - Don't show project fork event as "imported"
  - Add API endpoint to fetch merge request commits list
  - Don't create CI status for refs that doesn't have .gitlab-ci.yml, even if the builds are enabled
  - Expose events API with comment information and author info
  - Fix: Ensure "Remove Source Branch" button is not shown when branch is being deleted. #3583
  - Run custom Git hooks when branch is created or deleted.
  - Fix bug when simultaneously accepting multiple MRs results in MRs that are of "merged" status, but not merged to the target branch
  - Add languages page to graphs
  - Block LDAP user when they are no longer found in the LDAP server
  - Improve wording on project visibility levels (Zeger-Jan van de Weg)
  - Fix editing notes on a merge request diff
  - Automatically select default clone protocol based on user preferences (Eirik Lygre)
  - Make Network page as sub tab of Commits
  - Add copy-to-clipboard button for Snippets
  - Add indication to merge request list item that MR cannot be merged automatically
  - Default target branch to patch-n when editing file in protected branch
  - Add Builds tab to merge request detail page
  - Allow milestones, issues and MRs to be created from dashboard and group indexes
  - Use new style for wiki
  - Use new style for milestone detail page
  - Fix sidebar tooltips when collapsed
  - Prevent possible XSS attack with award-emoji
  - Upgraded Sidekiq to 4.x
  - Accept COPYING,COPYING.lesser, and licence as license file (Zeger-Jan van de Weg)
  - Fix emoji aliases problem
  - Fix award-emojis Flash alert's width
  - Fix deleting notes on a merge request diff
  - Display referenced merge request statuses in the issue description (Greg Smethells)
  - Implement new sidebar for issue and merge request pages
  - Emoji picker improvements
  - Suppress warning about missing `.gitlab-ci.yml` if builds are disabled
  - Do not show build status unless builds are enabled and `.gitlab-ci.yml` is present
  - Persist runners registration token in database
  - Fix online editor should not remove newlines at the end of the file
  - Expose Git's version in the admin area
  - Show "New Merge Request" buttons on canonical repos when you have a fork (Josh Frye)

v 8.2.3
  - Fix application settings cache not expiring after changes (Stan Hu)
  - Fix Error 500s when creating global milestones with Unicode characters (Stan Hu)
  - Update documentation for "Guest" permissions
  - Properly convert Emoji-only comments into Award Emojis
  - Enable devise paranoid mode to prevent user enumeration attack
  - Webhook payload has an added, modified and removed properties for each commit
  - Fix 500 error when creating a merge request that removes a submodule

v 8.2.2
  - Fix 404 in redirection after removing a project (Stan Hu)
  - Ensure cached application settings are refreshed at startup (Stan Hu)
  - Fix Error 500 when viewing user's personal projects from admin page (Stan Hu)
  - Fix: Raw private snippets access workflow
  - Prevent "413 Request entity too large" errors when pushing large files with LFS
  - Fix invalid links within projects dashboard header
  - Make current user the first user in assignee dropdown in issues detail page (Stan Hu)
  - Fix: duplicate email notifications on issue comments

v 8.2.1
  - Forcefully update builds that didn't want to update with state machine
  - Fix: saving GitLabCiService as Admin Template

v 8.2.0
  - Improved performance of finding projects and groups in various places
  - Improved performance of rendering user profile pages and Atom feeds
  - Expose build artifacts path as config option
  - Fix grouping of contributors by email in graph.
  - Improved performance of finding issues with/without labels
  - Fix Drone CI service template not saving properly (Stan Hu)
  - Fix avatars not showing in Atom feeds and project issues when Gravatar disabled (Stan Hu)
  - Added a GitLab specific profiling tool called "Sherlock" (see GitLab CE merge request #1749)
  - Upgrade gitlab_git to 7.2.20 and rugged to 0.23.3 (Stan Hu)
  - Improved performance of finding users by one of their Email addresses
  - Add allow_failure field to commit status API (Stan Hu)
  - Commits without .gitlab-ci.yml are marked as skipped
  - Save detailed error when YAML syntax is invalid
  - Since GitLab CI is enabled by default, remove enabling it by pushing .gitlab-ci.yml
  - Added build artifacts
  - Improved performance of replacing references in comments
  - Show last project commit to default branch on project home page
  - Highlight comment based on anchor in URL
  - Adds ability to remove the forked relationship from project settings screen. (Han Loong Liauw)
  - Improved performance of sorting milestone issues
  - Allow users to select the Files view as default project view (Cristian Bica)
  - Show "Empty Repository Page" for repository without branches (Artem V. Navrotskiy)
  - Fix: Inability to reply to code comments in the MR view, if the MR comes from a fork
  - Use git follow flag for commits page when retrieve history for file or directory
  - Show merge request CI status on merge requests index page
  - Send build name and stage in CI notification e-mail
  - Extend yml syntax for only and except to support specifying repository path
  - Enable shared runners to all new projects
  - Bump GitLab-Workhorse to 0.4.1
  - Allow to define cache in `.gitlab-ci.yml`
  - Fix: 500 error returned if destroy request without HTTP referer (Kazuki Shimizu)
  - Remove deprecated CI events from project settings page
  - Use issue editor as cross reference comment author when issue is edited with a new mention.
  - Add graphs of commits ahead and behind default branch (Jeff Stubler)
  - Improve personal snippet access workflow (Douglas Alexandre)
  - [API] Add ability to fetch the commit ID of the last commit that actually touched a file
  - Fix omniauth documentation setting for omnibus configuration (Jon Cairns)
  - Add "New file" link to dropdown on project page
  - Include commit logs in project search
  - Add "added", "modified" and "removed" properties to commit object in webhook
  - Rename "Back to" links to "Go to" because its not always a case it point to place user come from
  - Allow groups to appear in the search results if the group owner allows it
  - Add email notification to former assignee upon unassignment (Adam Lieskovský)
  - New design for project graphs page
  - Remove deprecated dumped yaml file generated from previous job definitions
  - Show specific runners from projects where user is master or owner
  - MR target branch is now visible on a list view when it is different from project's default one
  - Improve Continuous Integration graphs page
  - Make color of "Accept Merge Request" button consistent with current build status
  - Add ignore white space option in merge request diff and commit and compare view
  - Ability to add release notes (markdown text and attachments) to git tags (aka Releases)
  - Relative links from a repositories README.md now link to the default branch
  - Fix trailing whitespace issue in merge request/issue title
  - Fix bug when milestone/label filter was empty for dashboard issues page
  - Add ability to create milestone in group projects from single form
  - Add option to create merge request when editing/creating a file (Dirceu Tiegs)
  - Prevent the last owner of a group from being able to delete themselves by 'adding' themselves as a master (James Lopez)
  - Add Award Emoji to issue and merge request pages

v 8.1.4
  - Fix bug where manually merged branches in a MR would end up with an empty diff (Stan Hu)
  - Prevent redirect loop when home_page_url is set to the root URL
  - Fix incoming email config defaults
  - Remove CSS property preventing hard tabs from rendering in Chromium 45 (Stan Hu)

v 8.1.3
  - Force update refs/merge-requests/X/head upon a push to the source branch of a merge request (Stan Hu)
  - Spread out runner contacted_at updates
  - Use issue editor as cross reference comment author when issue is edited with a new mention
  - Add Facebook authentication

v 8.1.2
  - Fix cloning Wiki repositories via HTTP (Stan Hu)
  - Add migration to remove satellites directory
  - Fix specific runners visibility
  - Fix 500 when editing CI service
  - Require CI jobs to be named
  - Fix CSS for runner status
  - Fix CI badge
  - Allow developer to manage builds

v 8.1.1
  - Removed, see 8.1.2

v 8.1.0
  - Ensure MySQL CI limits DB migrations occur after the fields have been created (Stan Hu)
  - Fix duplicate repositories in GitHub import page (Stan Hu)
  - Redirect to a default path if HTTP_REFERER is not set (Stan Hu)
  - Adds ability to create directories using the web editor (Ben Ford)
  - Cleanup stuck CI builds
  - Send an email to admin email when a user is reported for spam (Jonathan Rochkind)
  - Show notifications button when user is member of group rather than project (Grzegorz Bizon)
  - Fix bug preventing mentioned issued from being closed when MR is merged using fast-forward merge.
  - Fix nonatomic database update potentially causing project star counts to go negative (Stan Hu)
  - Don't show "Add README" link in an empty repository if user doesn't have access to push (Stan Hu)
  - Fix error preventing displaying of commit data for a directory with a leading dot (Stan Hu)
  - Speed up load times of issue detail pages by roughly 1.5x
  - Fix CI rendering regressions
  - If a merge request is to close an issue, show this on the issue page (Zeger-Jan van de Weg)
  - Add a system note and update relevant merge requests when a branch is deleted or re-added (Stan Hu)
  - Make diff file view easier to use on mobile screens (Stan Hu)
  - Improved performance of finding users by username or Email address
  - Fix bug where merge request comments created by API would not trigger notifications (Stan Hu)
  - Add support for creating directories from Files page (Stan Hu)
  - Allow removing of project without confirmation when JavaScript is disabled (Stan Hu)
  - Support filtering by "Any" milestone or issue and fix "No Milestone" and "No Label" filters (Stan Hu)
  - Improved performance of the trending projects page
  - Remove CI migration task
  - Improved performance of finding projects by their namespace
  - Fix bug where transferring a project would result in stale commit links (Stan Hu)
  - Fix build trace updating
  - Include full path of source and target branch names in New Merge Request page (Stan Hu)
  - Add user preference to view activities as default dashboard (Stan Hu)
  - Add option to admin area to sign in as a specific user (Pavel Forkert)
  - Show CI status on all pages where commits list is rendered
  - Automatically enable CI when push .gitlab-ci.yml file to repository
  - Move CI charts to project graphs area
  - Fix cases where Markdown did not render links in activity feed (Stan Hu)
  - Add first and last to pagination (Zeger-Jan van de Weg)
  - Added Commit Status API
  - Added Builds View
  - Added when to .gitlab-ci.yml
  - Show CI status on commit page
  - Added CI_BUILD_TAG, _STAGE, _NAME and _TRIGGERED to CI builds
  - Show CI status on Your projects page and Starred projects page
  - Remove "Continuous Integration" page from dashboard
  - Add notes and SSL verification entries to hook APIs (Ben Boeckel)
  - Fix grammar in admin area "labels" .nothing-here-block when no labels exist.
  - Move CI runners page to project settings area
  - Move CI variables page to project settings area
  - Move CI triggers page to project settings area
  - Move CI project settings page to CE project settings area
  - Fix bug when removed file was not appearing in merge request diff
  - Show warning when build cannot be served by any of the available CI runners
  - Note the original location of a moved project when notifying users of the move
  - Improve error message when merging fails
  - Add support of multibyte characters in LDAP UID (Roman Petrov)
  - Show additions/deletions stats on merge request diff
  - Remove footer text in emails (Zeger-Jan van de Weg)
  - Ensure code blocks are properly highlighted after a note is updated
  - Fix wrong access level badge on MR comments
  - Hide password in the service settings form
  - Move CI web hooks page to project settings area
  - Fix User Identities API. It now allows you to properly create or update user's identities.
  - Add user preference to change layout width (Peter Göbel)
  - Use commit status in merge request widget as preferred source of CI status
  - Integrate CI commit and build pages into project pages
  - Move CI services page to project settings area
  - Add "Quick Submit" behavior to input fields throughout the application. Use
    Cmd+Enter on Mac and Ctrl+Enter on Windows/Linux.
  - Fix position of hamburger in header for smaller screens (Han Loong Liauw)
  - Fix bug where Emojis in Markdown would truncate remaining text (Sakata Sinji)
  - Persist filters when sorting on admin user page (Jerry Lukins)
  - Update style of snippets pages (Han Loong Liauw)
  - Allow dashboard and group issues/MRs to be filtered by label
  - Add spellcheck=false to certain input fields
  - Invalidate stored service password if the endpoint URL is changed
  - Project names are not fully shown if group name is too big, even on group page view
  - Apply new design for Files page
  - Add "New Page" button to Wiki Pages tab (Stan Hu)
  - Only render 404 page from /public
  - Hide passwords from services API (Alex Lossent)
  - Fix: Images cannot show when projects' path was changed
  - Let gitlab-git-http-server generate and serve 'git archive' downloads
  - Optimize query when filtering on issuables (Zeger-Jan van de Weg)
  - Fix padding of outdated discussion item.
  - Animate the logo on hover

v 8.0.5
  - Correct lookup-by-email for LDAP logins
  - Fix loading spinner sometimes not being hidden on Merge Request tab switches

v 8.0.4
  - Fix Message-ID header to be RFC 2111-compliant to prevent e-mails being dropped (Stan Hu)
  - Fix referrals for :back and relative URL installs
  - Fix anchors to comments in diffs
  - Remove CI token from build traces
  - Fix "Assign All" button on Runner admin page
  - Fix search in Files
  - Add full project namespace to payload of system webhooks (Ricardo Band)

v 8.0.3
  - Fix URL shown in Slack notifications
  - Fix bug where projects would appear to be stuck in the forked import state (Stan Hu)
  - Fix Error 500 in creating merge requests with > 1000 diffs (Stan Hu)
  - Add work_in_progress key to MR web hooks (Ben Boeckel)

v 8.0.2
  - Fix default avatar not rendering in network graph (Stan Hu)
  - Skip check_initd_configured_correctly on omnibus installs
  - Prevent double-prefixing of help page paths
  - Clarify confirmation text on user deletion
  - Make commit graphs responsive to window width changes (Stan Hu)
  - Fix top margin for sign-in button on public pages
  - Fix LDAP attribute mapping
  - Remove git refs used internally by GitLab from network graph (Stan Hu)
  - Use standard Markdown font in Markdown preview instead of fixed-width font (Stan Hu)
  - Fix Reply by email for non-UTF-8 messages.
  - Add option to use StartTLS with Reply by email IMAP server.
  - Allow AWS S3 Server-Side Encryption with Amazon S3-Managed Keys for backups (Paul Beattie)

v 8.0.1
  - Improve CI migration procedure and documentation

v 8.0.0
  - Fix Markdown links not showing up in dashboard activity feed (Stan Hu)
  - Remove milestones from merge requests when milestones are deleted (Stan Hu)
  - Fix HTML link that was improperly escaped in new user e-mail (Stan Hu)
  - Fix broken sort in merge request API (Stan Hu)
  - Bump rouge to 1.10.1 to remove warning noise and fix other syntax highlighting bugs (Stan Hu)
  - Gracefully handle errors in syntax highlighting by leaving the block unformatted (Stan Hu)
  - Add "replace" and "upload" functionalities to allow user replace existing file and upload new file into current repository
  - Fix URL construction for merge requests, issues, notes, and commits for relative URL config (Stan Hu)
  - Fix emoji URLs in Markdown when relative_url_root is used (Stan Hu)
  - Omit filename in Content-Disposition header in raw file download to avoid RFC 6266 encoding issues (Stan HU)
  - Fix broken Wiki Page History (Stan Hu)
  - Import forked repositories asynchronously to prevent large repositories from timing out (Stan Hu)
  - Prevent anchors from being hidden by header (Stan Hu)
  - Fix bug where only the first 15 Bitbucket issues would be imported (Stan Hu)
  - Sort issues by creation date in Bitbucket importer (Stan Hu)
  - Prevent too many redirects upon login when home page URL is set to external_url (Stan Hu)
  - Improve dropdown positioning on the project home page (Hannes Rosenögger)
  - Upgrade browser gem to 1.0.0 to avoid warning in IE11 compatibilty mode (Stan Hu)
  - Remove user OAuth tokens from the database and request new tokens each session (Stan Hu)
  - Restrict users API endpoints to use integer IDs (Stan Hu)
  - Only show recent push event if the branch still exists or a recent merge request has not been created (Stan Hu)
  - Remove satellites
  - Better performance for web editor (switched from satellites to rugged)
  - Faster merge
  - Ability to fetch merge requests from refs/merge-requests/:id
  - Allow displaying of archived projects in the admin interface (Artem Sidorenko)
  - Allow configuration of import sources for new projects (Artem Sidorenko)
  - Search for comments should be case insensetive
  - Create cross-reference for closing references on commits pushed to non-default branches (Maël Valais)
  - Ability to search milestones
  - Gracefully handle SMTP user input errors (e.g. incorrect email addresses) to prevent Sidekiq retries (Stan Hu)
  - Move dashboard activity to separate page (for your projects and starred projects)
  - Improve performance of git blame
  - Limit content width to 1200px for most of pages to improve readability on big screens
  - Fix 500 error when submit project snippet without body
  - Improve search page usability
  - Bring more UI consistency in way how projects, snippets and groups lists are rendered
  - Make all profiles and group public
  - Fixed login failure when extern_uid changes (Joel Koglin)
  - Don't notify users without access to the project when they are (accidentally) mentioned in a note.
  - Retrieving oauth token with LDAP credentials
  - Load Application settings from running database unless env var USE_DB=false
  - Added Drone CI integration (Kirill Zaitsev)
  - Allow developers to retry builds
  - Hide advanced project options for non-admin users
  - Fail builds if no .gitlab-ci.yml is found
  - Refactored service API and added automatically service docs generator (Kirill Zaitsev)
  - Added web_url key project hook_attrs (Kirill Zaitsev)
  - Add ability to get user information by ID of an SSH key via the API
  - Fix bug which IE cannot show image at markdown when the image is raw file of gitlab
  - Add support for Crowd
  - Global Labels that are available to all projects
  - Fix highlighting of deleted lines in diffs.
  - Project notification level can be set on the project page itself
  - Added service API endpoint to retrieve service parameters (Petheő Bence)
  - Add FogBugz project import (Jared Szechy)
  - Sort users autocomplete lists by user (Allister Antosik)
  - Webhook for issue now contains repository field (Jungkook Park)
  - Add ability to add custom text to the help page (Jeroen van Baarsen)
  - Add pg_schema to backup config
  - Fix references to target project issues in Merge Requests markdown preview and textareas (Francesco Levorato)
  - Redirect from incorrectly cased group or project path to correct one (Francesco Levorato)
  - Removed API calls from CE to CI

v 7.14.3
  - No changes

v 7.14.2
  - Upgrade gitlab_git to 7.2.15 to fix `git blame` errors with ISO-encoded files (Stan Hu)
  - Allow configuration of LDAP attributes GitLab will use for the new user account.

v 7.14.1
  - Improve abuse reports management from admin area
  - Fix "Reload with full diff" URL button in compare branch view (Stan Hu)
  - Disabled DNS lookups for SSH in docker image (Rowan Wookey)
  - Only include base URL in OmniAuth full_host parameter (Stan Hu)
  - Fix Error 500 in API when accessing a group that has an avatar (Stan Hu)
  - Ability to enable SSL verification for Webhooks

v 7.14.0
  - Fix bug where non-project members of the target project could set labels on new merge requests.
  - Update default robots.txt rules to disallow crawling of irrelevant pages (Ben Bodenmiller)
  - Fix redirection after sign in when using auto_sign_in_with_provider
  - Upgrade gitlab_git to 7.2.14 to ignore CRLFs in .gitmodules (Stan Hu)
  - Clear cache to prevent listing deleted branches after MR removes source branch (Stan Hu)
  - Provide more feedback what went wrong if HipChat service failed test (Stan Hu)
  - Fix bug where backslashes in inline diffs could be dropped (Stan Hu)
  - Disable turbolinks when linking to Bitbucket import status (Stan Hu)
  - Fix broken code import and display error messages if something went wrong with creating project (Stan Hu)
  - Fix corrupted binary files when using API files endpoint (Stan Hu)
  - Bump Haml to 4.0.7 to speed up textarea rendering (Stan Hu)
  - Show incompatible projects in Bitbucket import status (Stan Hu)
  - Fix coloring of diffs on MR Discussion-tab (Gert Goet)
  - Fix "Network" and "Graphs" pages for branches with encoded slashes (Stan Hu)
  - Fix errors deleting and creating branches with encoded slashes (Stan Hu)
  - Always add current user to autocomplete controller to support filter by "Me" (Stan Hu)
  - Fix multi-line syntax highlighting (Stan Hu)
  - Fix network graph when branch name has single quotes (Stan Hu)
  - Add "Confirm user" button in user admin page (Stan Hu)
  - Upgrade gitlab_git to version 7.2.6 to fix Error 500 when creating network graphs (Stan Hu)
  - Add support for Unicode filenames in relative links (Hiroyuki Sato)
  - Fix URL used for refreshing notes if relative_url is present (Bartłomiej Święcki)
  - Fix commit data retrieval when branch name has single quotes (Stan Hu)
  - Check that project was actually created rather than just validated in import:repos task (Stan Hu)
  - Fix full screen mode for snippet comments (Daniel Gerhardt)
  - Fix 404 error in files view after deleting the last file in a repository (Stan Hu)
  - Fix the "Reload with full diff" URL button (Stan Hu)
  - Fix label read access for unauthenticated users (Daniel Gerhardt)
  - Fix access to disabled features for unauthenticated users (Daniel Gerhardt)
  - Fix OAuth provider bug where GitLab would not go return to the redirect_uri after sign-in (Stan Hu)
  - Fix file upload dialog for comment editing (Daniel Gerhardt)
  - Set OmniAuth full_host parameter to ensure redirect URIs are correct (Stan Hu)
  - Return comments in created order in merge request API (Stan Hu)
  - Disable internal issue tracker controller if external tracker is used (Stan Hu)
  - Expire Rails cache entries after two weeks to prevent endless Redis growth
  - Add support for destroying project milestones (Stan Hu)
  - Allow custom backup archive permissions
  - Add project star and fork count, group avatar URL and user/group web URL attributes to API
  - Show who last edited a comment if it wasn't the original author
  - Send notification to all participants when MR is merged.
  - Add ability to manage user email addresses via the API.
  - Show buttons to add license, changelog and contribution guide if they're missing.
  - Tweak project page buttons.
  - Disabled autocapitalize and autocorrect on login field (Daryl Chan)
  - Mention group and project name in creation, update and deletion notices (Achilleas Pipinellis)
  - Update gravatar link on profile page to link to configured gravatar host (Ben Bodenmiller)
  - Remove redis-store TTL monkey patch
  - Add support for CI skipped status
  - Fetch code from forks to refs/merge-requests/:id/head when merge request created
  - Remove comments and email addresses when publicly exposing ssh keys (Zeger-Jan van de Weg)
  - Add "Check out branch" button to the MR page.
  - Improve MR merge widget text and UI consistency.
  - Improve text in MR "How To Merge" modal.
  - Cache all events
  - Order commits by date when comparing branches
  - Fix bug causing error when the target branch of a symbolic ref was deleted
  - Include branch/tag name in archive file and directory name
  - Add dropzone upload progress
  - Add a label for merged branches on branches page (Florent Baldino)
  - Detect .mkd and .mkdn files as markdown (Ben Boeckel)
  - Fix: User search feature in admin area does not respect filters
  - Set max-width for README, issue and merge request description for easier read on big screens
  - Update Flowdock integration to support new Flowdock API (Boyan Tabakov)
  - Remove author from files view (Sven Strickroth)
  - Fix infinite loop when SAML was incorrectly configured.

v 7.13.5
  - Satellites reverted

v 7.13.4
  - Allow users to send abuse reports

v 7.13.3
  - Fix bug causing Bitbucket importer to crash when OAuth application had been removed.
  - Allow users to send abuse reports
  - Remove satellites
  - Link username to profile on Group Members page (Tom Webster)

v 7.13.2
  - Fix randomly failed spec
  - Create project services on Project creation
  - Add admin_merge_request ability to Developer level and up
  - Fix Error 500 when browsing projects with no HEAD (Stan Hu)
  - Fix labels / assignee / milestone for the merge requests when issues are disabled
  - Show the first tab automatically on MergeRequests#new
  - Add rake task 'gitlab:update_commit_count' (Daniel Gerhardt)
  - Fix Gmail Actions

v 7.13.1
  - Fix: Label modifications are not reflected in existing notes and in the issue list
  - Fix: Label not shown in the Issue list, although it's set through web interface
  - Fix: Group/project references are linked incorrectly
  - Improve documentation
  - Fix of migration: Check if session_expire_delay column exists before adding the column
  - Fix: ActionView::Template::Error
  - Fix: "Create Merge Request" isn't always shown in event for newly pushed branch
  - Fix bug causing "Remove source-branch" option not to work for merge requests from the same project.
  - Render Note field hints consistently for "new" and "edit" forms

v 7.13.0
  - Remove repository graph log to fix slow cache updates after push event (Stan Hu)
  - Only enable HSTS header for HTTPS and port 443 (Stan Hu)
  - Fix user autocomplete for unauthenticated users accessing public projects (Stan Hu)
  - Fix redirection to home page URL for unauthorized users (Daniel Gerhardt)
  - Add branch switching support for graphs (Daniel Gerhardt)
  - Fix external issue tracker hook/test for HTTPS URLs (Daniel Gerhardt)
  - Remove link leading to a 404 error in Deploy Keys page (Stan Hu)
  - Add support for unlocking users in admin settings (Stan Hu)
  - Add Irker service configuration options (Stan Hu)
  - Fix order of issues imported from GitHub (Hiroyuki Sato)
  - Bump rugments to 1.0.0beta8 to fix C prototype function highlighting (Jonathon Reinhart)
  - Fix Merge Request webhook to properly fire "merge" action when accepted from the web UI
  - Add `two_factor_enabled` field to admin user API (Stan Hu)
  - Fix invalid timestamps in RSS feeds (Rowan Wookey)
  - Fix downloading of patches on public merge requests when user logged out (Stan Hu)
  - Fix Error 500 when relative submodule resolves to a namespace that has a different name from its path (Stan Hu)
  - Extract the longest-matching ref from a commit path when multiple matches occur (Stan Hu)
  - Update maintenance documentation to explain no need to recompile asssets for omnibus installations (Stan Hu)
  - Support commenting on diffs in side-by-side mode (Stan Hu)
  - Fix JavaScript error when clicking on the comment button on a diff line that has a comment already (Stan Hu)
  - Return 40x error codes if branch could not be deleted in UI (Stan Hu)
  - Remove project visibility icons from dashboard projects list
  - Rename "Design" profile settings page to "Preferences".
  - Allow users to customize their default Dashboard page.
  - Update ssl_ciphers in Nginx example to remove DHE settings. This will deny forward secrecy for Android 2.3.7, Java 6 and OpenSSL 0.9.8
  - Admin can edit and remove user identities
  - Convert CRLF newlines to LF when committing using the web editor.
  - API request /projects/:project_id/merge_requests?state=closed will return only closed merge requests without merged one. If you need ones that were merged - use state=merged.
  - Allow Administrators to filter the user list by those with or without Two-factor Authentication enabled.
  - Show a user's Two-factor Authentication status in the administration area.
  - Explicit error when commit not found in the CI
  - Improve performance for issue and merge request pages
  - Users with guest access level can not set assignee, labels or milestones for issue and merge request
  - Reporter role can manage issue tracker now: edit any issue, set assignee or milestone and manage labels
  - Better performance for pages with events list, issues list and commits list
  - Faster automerge check and merge itself when source and target branches are in same repository
  - Correctly show anonymous authorized applications under Profile > Applications.
  - Query Optimization in MySQL.
  - Allow users to be blocked and unblocked via the API
  - Use native Postgres database cleaning during backup restore
  - Redesign project page. Show README as default instead of activity. Move project activity to separate page
  - Make left menu more hierarchical and less contextual by adding back item at top
  - A fork can’t have a visibility level that is greater than the original project.
  - Faster code search in repository and wiki. Fixes search page timeout for big repositories
  - Allow administrators to disable 2FA for a specific user
  - Add error message for SSH key linebreaks
  - Store commits count in database (will populate with valid values only after first push)
  - Rebuild cache after push to repository in background job
  - Fix transferring of project to another group using the API.

v 7.12.2
  - Correctly show anonymous authorized applications under Profile > Applications.
  - Faster automerge check and merge itself when source and target branches are in same repository
  - Audit log for user authentication
  - Allow custom label to be set for authentication providers.

v 7.12.1
  - Fix error when deleting a user who has projects (Stan Hu)
  - Fix post-receive errors on a push when an external issue tracker is configured (Stan Hu)
  - Add SAML to list of social_provider (Matt Firtion)
  - Fix merge requests API scope to keep compatibility in 7.12.x patch release (Dmitriy Zaporozhets)
  - Fix closed merge request scope at milestone page (Dmitriy Zaporozhets)
  - Revert merge request states renaming
  - Fix hooks for web based events with external issue references (Daniel Gerhardt)
  - Improve performance for issue and merge request pages
  - Compress database dumps to reduce backup size

v 7.12.0
  - Fix Error 500 when one user attempts to access a personal, internal snippet (Stan Hu)
  - Disable changing of target branch in new merge request page when a branch has already been specified (Stan Hu)
  - Fix post-receive errors on a push when an external issue tracker is configured (Stan Hu)
  - Update oauth button logos for Twitter and Google to recommended assets
  - Update browser gem to version 0.8.0 for IE11 support (Stan Hu)
  - Fix timeout when rendering file with thousands of lines.
  - Add "Remember me" checkbox to LDAP signin form.
  - Add session expiration delay configuration through UI application settings
  - Don't notify users mentioned in code blocks or blockquotes.
  - Omit link to generate labels if user does not have access to create them (Stan Hu)
  - Show warning when a comment will add 10 or more people to the discussion.
  - Disable changing of the source branch in merge request update API (Stan Hu)
  - Shorten merge request WIP text.
  - Add option to disallow users from registering any application to use GitLab as an OAuth provider
  - Support editing target branch of merge request (Stan Hu)
  - Refactor permission checks with issues and merge requests project settings (Stan Hu)
  - Fix Markdown preview not working in Edit Milestone page (Stan Hu)
  - Fix Zen Mode not closing with ESC key (Stan Hu)
  - Allow HipChat API version to be blank and default to v2 (Stan Hu)
  - Add file attachment support in Milestone description (Stan Hu)
  - Fix milestone "Browse Issues" button.
  - Set milestone on new issue when creating issue from index with milestone filter active.
  - Make namespace API available to all users (Stan Hu)
  - Add web hook support for note events (Stan Hu)
  - Disable "New Issue" and "New Merge Request" buttons when features are disabled in project settings (Stan Hu)
  - Remove Rack Attack monkey patches and bump to version 4.3.0 (Stan Hu)
  - Fix clone URL losing selection after a single click in Safari and Chrome (Stan Hu)
  - Fix git blame syntax highlighting when different commits break up lines (Stan Hu)
  - Add "Resend confirmation e-mail" link in profile settings (Stan Hu)
  - Allow to configure location of the `.gitlab_shell_secret` file. (Jakub Jirutka)
  - Disabled expansion of top/bottom blobs for new file diffs
  - Update Asciidoctor gem to version 1.5.2. (Jakub Jirutka)
  - Fix resolving of relative links to repository files in AsciiDoc documents. (Jakub Jirutka)
  - Use the user list from the target project in a merge request (Stan Hu)
  - Default extention for wiki pages is now .md instead of .markdown (Jeroen van Baarsen)
  - Add validation to wiki page creation (only [a-zA-Z0-9/_-] are allowed) (Jeroen van Baarsen)
  - Fix new/empty milestones showing 100% completion value (Jonah Bishop)
  - Add a note when an Issue or Merge Request's title changes
  - Consistently refer to MRs as either Merged or Closed.
  - Add Merged tab to MR lists.
  - Prefix EmailsOnPush email subject with `[Git]`.
  - Group project contributions by both name and email.
  - Clarify navigation labels for Project Settings and Group Settings.
  - Move user avatar and logout button to sidebar
  - You can not remove user if he/she is an only owner of group
  - User should be able to leave group. If not - show him proper message
  - User has ability to leave project
  - Add SAML support as an omniauth provider
  - Allow to configure a URL to show after sign out
  - Add an option to automatically sign-in with an Omniauth provider
  - GitLab CI service sends .gitlab-ci.yml in each push call
  - When remove project - move repository and schedule it removal
  - Improve group removing logic
  - Trigger create-hooks on backup restore task
  - Add option to automatically link omniauth and LDAP identities
  - Allow special character in users bio. I.e.: I <3 GitLab

v 7.11.4
  - Fix missing bullets when creating lists
  - Set rel="nofollow" on external links

v 7.11.3
  - no changes
  - Fix upgrader script (Martins Polakovs)

v 7.11.2
  - no changes

v 7.11.1
  - no changes

v 7.11.0
  - Fall back to Plaintext when Syntaxhighlighting doesn't work. Fixes some buggy lexers (Hannes Rosenögger)
  - Get editing comments to work in Chrome 43 again.
  - Fix broken view when viewing history of a file that includes a path that used to be another file (Stan Hu)
  - Don't show duplicate deploy keys
  - Fix commit time being displayed in the wrong timezone in some cases (Hannes Rosenögger)
  - Make the first branch pushed to an empty repository the default HEAD (Stan Hu)
  - Fix broken view when using a tag to display a tree that contains git submodules (Stan Hu)
  - Make Reply-To config apply to change e-mail confirmation and other Devise notifications (Stan Hu)
  - Add application setting to restrict user signups to e-mail domains (Stan Hu)
  - Don't allow a merge request to be merged when its title starts with "WIP".
  - Add a page title to every page.
  - Allow primary email to be set to an email that you've already added.
  - Fix clone URL field and X11 Primary selection (Dmitry Medvinsky)
  - Ignore invalid lines in .gitmodules
  - Fix "Cannot move project" error message from popping up after a successful transfer (Stan Hu)
  - Redirect to sign in page after signing out.
  - Fix "Hello @username." references not working by no longer allowing usernames to end in period.
  - Fix "Revspec not found" errors when viewing diffs in a forked project with submodules (Stan Hu)
  - Improve project page UI
  - Fix broken file browsing with relative submodule in personal projects (Stan Hu)
  - Add "Reply quoting selected text" shortcut key (`r`)
  - Fix bug causing `@whatever` inside an issue's first code block to be picked up as a user mention.
  - Fix bug causing `@whatever` inside an inline code snippet (backtick-style) to be picked up as a user mention.
  - When use change branches link at MR form - save source branch selection instead of target one
  - Improve handling of large diffs
  - Added GitLab Event header for project hooks
  - Add Two-factor authentication (2FA) for GitLab logins
  - Show Atom feed buttons everywhere where applicable.
  - Add project activity atom feed.
  - Don't crash when an MR from a fork has a cross-reference comment from the target project on one of its commits.
  - Explain how to get a new password reset token in welcome emails
  - Include commit comments in MR from a forked project.
  - Group milestones by title in the dashboard and all other issue views.
  - Query issues, merge requests and milestones with their IID through API (Julien Bianchi)
  - Add default project and snippet visibility settings to the admin web UI.
  - Show incompatible projects in Google Code import status (Stan Hu)
  - Fix bug where commit data would not appear in some subdirectories (Stan Hu)
  - Task lists are now usable in comments, and will show up in Markdown previews.
  - Fix bug where avatar filenames were not actually deleted from the database during removal (Stan Hu)
  - Fix bug where Slack service channel was not saved in admin template settings. (Stan Hu)
  - Protect OmniAuth request phase against CSRF.
  - Don't send notifications to mentioned users that don't have access to the project in question.
  - Add search issues/MR by number
  - Change plots to bar graphs in commit statistics screen
  - Move snippets UI to fluid layout
  - Improve UI for sidebar. Increase separation between navigation and content
  - Improve new project command options (Ben Bodenmiller)
  - Add common method to force UTF-8 and use it to properly handle non-ascii OAuth user properties (Onur Küçük)
  - Prevent sending empty messages to HipChat (Chulki Lee)
  - Improve UI for mobile phones on dashboard and project pages
  - Add room notification and message color option for HipChat
  - Allow to use non-ASCII letters and dashes in project and namespace name. (Jakub Jirutka)
  - Add footnotes support to Markdown (Guillaume Delbergue)
  - Add current_sign_in_at to UserFull REST api.
  - Make Sidekiq MemoryKiller shutdown signal configurable
  - Add "Create Merge Request" buttons to commits and branches pages and push event.
  - Show user roles by comments.
  - Fix automatic blocking of auto-created users from Active Directory.
  - Call merge request web hook for each new commits (Arthur Gautier)
  - Use SIGKILL by default in Sidekiq::MemoryKiller
  - Fix mentioning of private groups.
  - Add style for <kbd> element in markdown
  - Spin spinner icon next to "Checking for CI status..." on MR page.
  - Fix reference links in dashboard activity and ATOM feeds.
  - Ensure that the first added admin performs repository imports

v 7.10.4
  - Fix migrations broken in 7.10.2
  - Make tags for GitLab installations running on MySQL case sensitive
  - Get Gitorious importer to work again.
  - Fix adding new group members from admin area
  - Fix DB error when trying to tag a repository (Stan Hu)
  - Fix Error 500 when searching Wiki pages (Stan Hu)
  - Unescape branch names in compare commit (Stan Hu)
  - Order commit comments chronologically in API.

v 7.10.2
  - Fix CI links on MR page

v 7.10.0
  - Ignore submodules that are defined in .gitmodules but are checked in as directories.
  - Allow projects to be imported from Google Code.
  - Remove access control for uploaded images to fix broken images in emails (Hannes Rosenögger)
  - Allow users to be invited by email to join a group or project.
  - Don't crash when project repository doesn't exist.
  - Add config var to block auto-created LDAP users.
  - Don't use HTML ellipsis in EmailsOnPush subject truncated commit message.
  - Set EmailsOnPush reply-to address to committer email when enabled.
  - Fix broken file browsing with a submodule that contains a relative link (Stan Hu)
  - Fix persistent XSS vulnerability around profile website URLs.
  - Fix project import URL regex to prevent arbitary local repos from being imported.
  - Fix directory traversal vulnerability around uploads routes.
  - Fix directory traversal vulnerability around help pages.
  - Don't leak existence of project via search autocomplete.
  - Don't leak existence of group or project via search.
  - Fix bug where Wiki pages that included a '/' were no longer accessible (Stan Hu)
  - Fix bug where error messages from Dropzone would not be displayed on the issues page (Stan Hu)
  - Add a rake task to check repository integrity with `git fsck`
  - Add ability to configure Reply-To address in gitlab.yml (Stan Hu)
  - Move current user to the top of the list in assignee/author filters (Stan Hu)
  - Fix broken side-by-side diff view on merge request page (Stan Hu)
  - Set Application controller default URL options to ensure all url_for calls are consistent (Stan Hu)
  - Allow HTML tags in Markdown input
  - Fix code unfold not working on Compare commits page (Stan Hu)
  - Fix generating SSH key fingerprints with OpenSSH 6.8. (Sašo Stanovnik)
  - Fix "Import projects from" button to show the correct instructions (Stan Hu)
  - Fix dots in Wiki slugs causing errors (Stan Hu)
  - Make maximum attachment size configurable via Application Settings (Stan Hu)
  - Update poltergeist to version 1.6.0 to support PhantomJS 2.0 (Zeger-Jan van de Weg)
  - Fix cross references when usernames, milestones, or project names contain underscores (Stan Hu)
  - Disable reference creation for comments surrounded by code/preformatted blocks (Stan Hu)
  - Reduce Rack Attack false positives causing 403 errors during HTTP authentication (Stan Hu)
  - enable line wrapping per default and remove the checkbox to toggle it (Hannes Rosenögger)
  - Fix a link in the patch update guide
  - Add a service to support external wikis (Hannes Rosenögger)
  - Omit the "email patches" link and fix plain diff view for merge commits
  - List new commits for newly pushed branch in activity view.
  - Add sidetiq gem dependency to match EE
  - Add changelog, license and contribution guide links to project tab bar.
  - Improve diff UI
  - Fix alignment of navbar toggle button (Cody Mize)
  - Fix checkbox rendering for nested task lists
  - Identical look of selectboxes in UI
  - Upgrade the gitlab_git gem to version 7.1.3
  - Move "Import existing repository by URL" option to button.
  - Improve error message when save profile has error.
  - Passing the name of pushed ref to CI service (requires GitLab CI 7.9+)
  - Add location field to user profile
  - Fix print view for markdown files and wiki pages
  - Fix errors when deleting old backups
  - Improve GitLab performance when working with git repositories
  - Add tag message and last commit to tag hook (Kamil Trzciński)
  - Restrict permissions on backup files
  - Improve oauth accounts UI in profile page
  - Add ability to unlink connected accounts
  - Replace commits calendar with faster contribution calendar that includes issues and merge requests
  - Add inifinite scroll to user page activity
  - Don't include system notes in issue/MR comment count.
  - Don't mark merge request as updated when merge status relative to target branch changes.
  - Link note avatar to user.
  - Make Git-over-SSH errors more descriptive.
  - Fix EmailsOnPush.
  - Refactor issue filtering
  - AJAX selectbox for issue assignee and author filters
  - Fix issue with missing options in issue filtering dropdown if selected one
  - Prevent holding Control-Enter or Command-Enter from posting comment multiple times.
  - Prevent note form from being cleared when submitting failed.
  - Improve file icons rendering on tree (Sullivan Sénéchal)
  - API: Add pagination to project events
  - Get issue links in notification mail to work again.
  - Don't show commit comment button when user is not signed in.
  - Fix admin user projects lists.
  - Don't leak private group existence by redirecting from namespace controller to group controller.
  - Ability to skip some items from backup (database, respositories or uploads)
  - Archive repositories in background worker.
  - Import GitHub, Bitbucket or GitLab.com projects owned by authenticated user into current namespace.
  - Project labels are now available over the API under the "tag_list" field (Cristian Medina)
  - Fixed link paths for HTTP and SSH on the admin project view (Jeremy Maziarz)
  - Fix and improve help rendering (Sullivan Sénéchal)
  - Fix final line in EmailsOnPush email diff being rendered as error.
  - Prevent duplicate Buildkite service creation.
  - Fix git over ssh errors 'fatal: protocol error: bad line length character'
  - Automatically setup GitLab CI project for forks if origin project has GitLab CI enabled
  - Bust group page project list cache when namespace name or path changes.
  - Explicitly set image alt-attribute to prevent graphical glitches if gravatars could not be loaded
  - Allow user to choose a public email to show on public profile
  - Remove truncation from issue titles on milestone page (Jason Blanchard)
  - Fix stuck Merge Request merging events from old installations (Ben Bodenmiller)
  - Fix merge request comments on files with multiple commits
  - Fix Resource Owner Password Authentication Flow

v 7.9.4
  - Security: Fix project import URL regex to prevent arbitary local repos from being imported
  - Fixed issue where only 25 commits would load in file listings
  - Fix LDAP identities  after config update

v 7.9.3
  - Contains no changes
  - Add icons to Add dropdown items.
  - Allow admin to create public deploy keys that are accessible to any project.
  - Warn when gitlab-shell version doesn't match requirement.
  - Skip email confirmation when set by admin or via LDAP.
  - Only allow users to reference groups, projects, issues, MRs, commits they have access to.

v 7.9.3
  - Contains no changes

v 7.9.2
  - Contains no changes

v 7.9.1
  - Include missing events and fix save functionality in admin service template settings form (Stan Hu)
  - Fix "Import projects from" button to show the correct instructions (Stan Hu)
  - Fix OAuth2 issue importing a new project from GitHub and GitLab (Stan Hu)
  - Fix for LDAP with commas in DN
  - Fix missing events and in admin Slack service template settings form (Stan Hu)
  - Don't show commit comment button when user is not signed in.
  - Downgrade gemnasium-gitlab-service gem

v 7.9.0
  - Add HipChat integration documentation (Stan Hu)
  - Update documentation for object_kind field in Webhook push and tag push Webhooks (Stan Hu)
  - Fix broken email images (Hannes Rosenögger)
  - Automatically config git if user forgot, where possible (Zeger-Jan van de Weg)
  - Fix mass SQL statements on initial push (Hannes Rosenögger)
  - Add tag push notifications and normalize HipChat and Slack messages to be consistent (Stan Hu)
  - Add comment notification events to HipChat and Slack services (Stan Hu)
  - Add issue and merge request events to HipChat and Slack services (Stan Hu)
  - Fix merge request URL passed to Webhooks. (Stan Hu)
  - Fix bug that caused a server error when editing a comment to "+1" or "-1" (Stan Hu)
  - Fix code preview theme setting for comments, issues, merge requests, and snippets (Stan Hu)
  - Move labels/milestones tabs to sidebar
  - Upgrade Rails gem to version 4.1.9.
  - Improve error messages for file edit failures
  - Improve UI for commits, issues and merge request lists
  - Fix commit comments on first line of diff not rendering in Merge Request Discussion view.
  - Allow admins to override restricted project visibility settings.
  - Move restricted visibility settings from gitlab.yml into the web UI.
  - Improve trigger merge request hook when source project branch has been updated (Kirill Zaitsev)
  - Save web edit in new branch
  - Fix ordering of imported but unchanged projects (Marco Wessel)
  - Mobile UI improvements: make aside content expandable
  - Expose avatar_url in projects API
  - Fix checkbox alignment on the application settings page.
  - Generalize image upload in drag and drop in markdown to all files (Hannes Rosenögger)
  - Fix mass-unassignment of issues (Robert Speicher)
  - Fix hidden diff comments in merge request discussion view
  - Allow user confirmation to be skipped for new users via API
  - Add a service to send updates to an Irker gateway (Romain Coltel)
  - Add brakeman (security scanner for Ruby on Rails)
  - Slack username and channel options
  - Add grouped milestones from all projects to dashboard.
  - Web hook sends pusher email as well as commiter
  - Add Bitbucket omniauth provider.
  - Add Bitbucket importer.
  - Support referencing issues to a project whose name starts with a digit
  - Condense commits already in target branch when updating merge request source branch.
  - Send notifications and leave system comments when bulk updating issues.
  - Automatically link commit ranges to compare page: sha1...sha4 or sha1..sha4 (includes sha1 in comparison)
  - Move groups page from profile to dashboard
  - Starred projects page at dashboard
  - Blocking user does not remove him/her from project/groups but show blocked label
  - Change subject of EmailsOnPush emails to include namespace, project and branch.
  - Change subject of EmailsOnPush emails to include first commit message when multiple were pushed.
  - Remove confusing footer from EmailsOnPush mail body.
  - Add list of changed files to EmailsOnPush emails.
  - Add option to send EmailsOnPush emails from committer email if domain matches.
  - Add option to disable code diffs in EmailOnPush emails.
  - Wrap commit message in EmailsOnPush email.
  - Send EmailsOnPush emails when deleting commits using force push.
  - Fix EmailsOnPush email comparison link to include first commit.
  - Fix highliht of selected lines in file
  - Reject access to group/project avatar if the user doesn't have access.
  - Add database migration to clean group duplicates with same path and name (Make sure you have a backup before update)
  - Add GitLab active users count to rake gitlab:check
  - Starred projects page at dashboard
  - Make email display name configurable
  - Improve json validation in hook data
  - Use Emoji One
  - Updated emoji help documentation to properly reference EmojiOne.
  - Fix missing GitHub organisation repositories on import page.
  - Added blue theme
  - Remove annoying notice messages when create/update merge request
  - Allow smb:// links in Markdown text.
  - Filter merge request by title or description at Merge Requests page
  - Block user if he/she was blocked in Active Directory
  - Fix import pages not working after first load.
  - Use custom LDAP label in LDAP signin form.
  - Execute hooks and services when branch or tag is created or deleted through web interface.
  - Block and unblock user if he/she was blocked/unblocked in Active Directory
  - Raise recommended number of unicorn workers from 2 to 3
  - Use same layout and interactivity for project members as group members.
  - Prevent gitlab-shell character encoding issues by receiving its changes as raw data.
  - Ability to unsubscribe/subscribe to issue or merge request
  - Delete deploy key when last connection to a project is destroyed.
  - Fix invalid Atom feeds when using emoji, horizontal rules, or images (Christian Walther)
  - Backup of repositories with tar instead of git bundle (only now are git-annex files included in the backup)
  - Add canceled status for CI
  - Send EmailsOnPush email when branch or tag is created or deleted.
  - Faster merge request processing for large repository
  - Prevent doubling AJAX request with each commit visit via Turbolink
  - Prevent unnecessary doubling of js events on import pages and user calendar

v 7.8.4
  - Fix issue_tracker_id substitution in custom issue trackers
  - Fix path and name duplication in namespaces

v 7.8.3
  - Bump version of gitlab_git fixing annotated tags without message

v 7.8.2
  - Fix service migration issue when upgrading from versions prior to 7.3
  - Fix setting of the default use project limit via admin UI
  - Fix showing of already imported projects for GitLab and Gitorious importers
  - Fix response of push to repository to return "Not found" if user doesn't have access
  - Fix check if user is allowed to view the file attachment
  - Fix import check for case sensetive namespaces
  - Increase timeout for Git-over-HTTP requests to 1 hour since large pulls/pushes can take a long time.
  - Properly handle autosave local storage exceptions.
  - Escape wildcards when searching LDAP by username.

v 7.8.1
  - Fix run of custom post receive hooks
  - Fix migration that caused issues when upgrading to version 7.8 from versions prior to 7.3
  - Fix the warning for LDAP users about need to set password
  - Fix avatars which were not shown for non logged in users
  - Fix urls for the issues when relative url was enabled

v 7.8.0
  - Fix access control and protection against XSS for note attachments and other uploads.
  - Replace highlight.js with rouge-fork rugments (Stefan Tatschner)
  - Make project search case insensitive (Hannes Rosenögger)
  - Include issue/mr participants in list of recipients for reassign/close/reopen emails
  - Expose description in groups API
  - Better UI for project services page
  - Cleaner UI for web editor
  - Add diff syntax highlighting in email-on-push service notifications (Hannes Rosenögger)
  - Add API endpoint to fetch all changes on a MergeRequest (Jeroen van Baarsen)
  - View note image attachments in new tab when clicked instead of downloading them
  - Improve sorting logic in UI and API. Explicitly define what sorting method is used by default
  - Fix overflow at sidebar when have several items
  - Add notes for label changes in issue and merge requests
  - Show tags in commit view (Hannes Rosenögger)
  - Only count a user's vote once on a merge request or issue (Michael Clarke)
  - Increase font size when browse source files and diffs
  - Service Templates now let you set default values for all services
  - Create new file in empty repository using GitLab UI
  - Ability to clone project using oauth2 token
  - Upgrade Sidekiq gem to version 3.3.0
  - Stop git zombie creation during force push check
  - Show success/error messages for test setting button in services
  - Added Rubocop for code style checks
  - Fix commits pagination
  - Async load a branch information at the commit page
  - Disable blacklist validation for project names
  - Allow configuring protection of the default branch upon first push (Marco Wessel)
  - Add gitlab.com importer
  - Add an ability to login with gitlab.com
  - Add a commit calendar to the user profile (Hannes Rosenögger)
  - Submit comment on command-enter
  - Notify all members of a group when that group is mentioned in a comment, for example: `@gitlab-org` or `@sales`.
  - Extend issue clossing pattern to include "Resolve", "Resolves", "Resolved", "Resolving" and "Close" (Julien Bianchi and Hannes Rosenögger)
  - Fix long broadcast message cut-off on left sidebar (Visay Keo)
  - Add Project Avatars (Steven Thonus and Hannes Rosenögger)
  - Password reset token validity increased from 2 hours to 2 days since it is also send on account creation.
  - Edit group members via API
  - Enable raw image paste from clipboard, currently Chrome only (Marco Cyriacks)
  - Add action property to merge request hook (Julien Bianchi)
  - Remove duplicates from group milestone participants list.
  - Add a new API function that retrieves all issues assigned to a single milestone (Justin Whear and Hannes Rosenögger)
  - API: Access groups with their path (Julien Bianchi)
  - Added link to milestone and keeping resource context on smaller viewports for issues and merge requests (Jason Blanchard)
  - Allow notification email to be set separately from primary email.
  - API: Add support for editing an existing project (Mika Mäenpää and Hannes Rosenögger)
  - Don't have Markdown preview fail for long comments/wiki pages.
  - When test web hook - show error message instead of 500 error page if connection to hook url was reset
  - Added support for firing system hooks on group create/destroy and adding/removing users to group (Boyan Tabakov)
  - Added persistent collapse button for left side nav bar (Jason Blanchard)
  - Prevent losing unsaved comments by automatically restoring them when comment page is loaded again.
  - Don't allow page to be scaled on mobile.
  - Clean the username acquired from OAuth/LDAP so it doesn't fail username validation and block signing up.
  - Show assignees in merge request index page (Kelvin Mutuma)
  - Link head panel titles to relevant root page.
  - Allow users that signed up via OAuth to set their password in order to use Git over HTTP(S).
  - Show users button to share their newly created public or internal projects on twitter
  - Add quick help links to the GitLab pricing and feature comparison pages.
  - Fix duplicate authorized applications in user profile and incorrect application client count in admin area.
  - Make sure Markdown previews always use the same styling as the eventual destination.
  - Remove deprecated Group#owner_id from API
  - Show projects user contributed to on user page. Show stars near project on user page.
  - Improve database performance for GitLab
  - Add Asana service (Jeremy Benoist)
  - Improve project web hooks with extra data

v 7.7.2
  - Update GitLab Shell to version 2.4.2 that fixes a bug when developers can push to protected branch
  - Fix issue when LDAP user can't login with existing GitLab account

v 7.7.1
  - Improve mention autocomplete performance
  - Show setup instructions for GitHub import if disabled
  - Allow use http for OAuth applications

v 7.7.0
  - Import from GitHub.com feature
  - Add Jetbrains Teamcity CI service (Jason Lippert)
  - Mention notification level
  - Markdown preview in wiki (Yuriy Glukhov)
  - Raise group avatar filesize limit to 200kb
  - OAuth applications feature
  - Show user SSH keys in admin area
  - Developer can push to protected branches option
  - Set project path instead of project name in create form
  - Block Git HTTP access after 10 failed authentication attempts
  - Updates to the messages returned by API (sponsored by O'Reilly Media)
  - New UI layout with side navigation
  - Add alert message in case of outdated browser (IE < 10)
  - Added API support for sorting projects
  - Update gitlab_git to version 7.0.0.rc14
  - Add API project search filter option for authorized projects
  - Fix File blame not respecting branch selection
  - Change some of application settings on fly in admin area UI
  - Redesign signin/signup pages
  - Close standard input in Gitlab::Popen.popen
  - Trigger GitLab CI when push tags
  - When accept merge request - do merge using sidaekiq job
  - Enable web signups by default
  - Fixes for diff comments: drag-n-drop images, selecting images
  - Fixes for edit comments: drag-n-drop images, preview mode, selecting images, save & update
  - Remove password strength indicator



v 7.6.0
  - Fork repository to groups
  - New rugged version
  - Add CRON=1 backup setting for quiet backups
  - Fix failing wiki restore
  - Add optional Sidekiq MemoryKiller middleware (enabled via SIDEKIQ_MAX_RSS env variable)
  - Monokai highlighting style now more faithful to original design (Mark Riedesel)
  - Create project with repository in synchrony
  - Added ability to create empty repo or import existing one if project does not have repository
  - Reactivate highlight.js language autodetection
  - Mobile UI improvements
  - Change maximum avatar file size from 100KB to 200KB
  - Strict validation for snippet file names
  - Enable Markdown preview for issues, merge requests, milestones, and notes (Vinnie Okada)
  - In the docker directory is a container template based on the Omnibus packages.
  - Update Sidekiq to version 2.17.8
  - Add author filter to project issues and merge requests pages
  - Atom feed for user activity
  - Support multiple omniauth providers for the same user
  - Rendering cross reference in issue title and tooltip for merge request
  - Show username in comments
  - Possibility to create Milestones or Labels when Issues are disabled
  - Fix bug with showing gpg signature in tag

v 7.5.3
  - Bump gitlab_git to 7.0.0.rc12 (includes Rugged 0.21.2)

v 7.5.2
  - Don't log Sidekiq arguments by default
  - Fix restore of wiki repositories from backups

v 7.5.1
  - Add missing timestamps to 'members' table

v 7.5.0
  - API: Add support for Hipchat (Kevin Houdebert)
  - Add time zone configuration in gitlab.yml (Sullivan Senechal)
  - Fix LDAP authentication for Git HTTP access
  - Run 'GC.start' after every EmailsOnPushWorker job
  - Fix LDAP config lookup for provider 'ldap'
  - Drop all sequences during Postgres database restore
  - Project title links to project homepage (Ben Bodenmiller)
  - Add Atlassian Bamboo CI service (Drew Blessing)
  - Mentioned @user will receive email even if he is not participating in issue or commit
  - Session API: Use case-insensitive authentication like in UI (Andrey Krivko)
  - Tie up loose ends with annotated tags: API & UI (Sean Edge)
  - Return valid json for deleting branch via API (sponsored by O'Reilly Media)
  - Expose username in project events API (sponsored by O'Reilly Media)
  - Adds comments to commits in the API
  - Performance improvements
  - Fix post-receive issue for projects with deleted forks
  - New gitlab-shell version with custom hooks support
  - Improve code
  - GitLab CI 5.2+ support (does not support older versions)
  - Fixed bug when you can not push commits starting with 000000 to protected branches
  - Added a password strength indicator
  - Change project name and path in one form
  - Display renamed files in diff views (Vinnie Okada)
  - Fix raw view for public snippets
  - Use secret token with GitLab internal API.
  - Add missing timestamps to 'members' table

v 7.4.5
  - Bump gitlab_git to 7.0.0.rc12 (includes Rugged 0.21.2)

v 7.4.4
  - No changes

v 7.4.3
  - Fix raw snippets view
  - Fix security issue for member api
  - Fix buildbox integration

v 7.4.2
  - Fix internal snippet exposing for unauthenticated users

v 7.4.1
  - Fix LDAP authentication for Git HTTP access
  - Fix LDAP config lookup for provider 'ldap'
  - Fix public snippets
  - Fix 500 error on projects with nested submodules

v 7.4.0
  - Refactored membership logic
  - Improve error reporting on users API (Julien Bianchi)
  - Refactor test coverage tools usage. Use SIMPLECOV=true to generate it locally
  - Default branch is protected by default
  - Increase unicorn timeout to 60 seconds
  - Sort search autocomplete projects by stars count so most popular go first
  - Add README to tab on project show page
  - Do not delete tmp/repositories itself during clean-up, only its contents
  - Support for backup uploads to remote storage
  - Prevent notes polling when there are not notes
  - Internal ForkService: Prepare support for fork to a given namespace
  - API: Add support for forking a project via the API (Bernhard Kaindl)
  - API: filter project issues by milestone (Julien Bianchi)
  - Fail harder in the backup script
  - Changes to Slack service structure, only webhook url needed
  - Zen mode for wiki and milestones (Robert Schilling)
  - Move Emoji parsing to html-pipeline-gitlab (Robert Schilling)
  - Font Awesome 4.2 integration (Sullivan Senechal)
  - Add Pushover service integration (Sullivan Senechal)
  - Add select field type for services options (Sullivan Senechal)
  - Add cross-project references to the Markdown parser (Vinnie Okada)
  - Add task lists to issue and merge request descriptions (Vinnie Okada)
  - Snippets can be public, internal or private
  - Improve danger zone: ask project path to confirm data-loss action
  - Raise exception on forgery
  - Show build coverage in Merge Requests (requires GitLab CI v5.1)
  - New milestone and label links on issue edit form
  - Improved repository graphs
  - Improve event note display in dashboard and project activity views (Vinnie Okada)
  - Add users sorting to admin area
  - UI improvements
  - Fix ambiguous sha problem with mentioned commit
  - Fixed bug with apostrophe when at mentioning users
  - Add active directory ldap option
  - Developers can push to wiki repo. Protected branches does not affect wiki repo any more
  - Faster rev list
  - Fix branch removal

v 7.3.2
  - Fix creating new file via web editor
  - Use gitlab-shell v2.0.1

v 7.3.1
  - Fix ref parsing in Gitlab::GitAccess
  - Fix error 500 when viewing diff on a file with changed permissions
  - Fix adding comments to MR when source branch is master
  - Fix error 500 when searching description contains relative link

v 7.3.0
  - Always set the 'origin' remote in satellite actions
  - Write authorized_keys in tmp/ during tests
  - Use sockets to connect to Redis
  - Add dormant New Relic gem (can be enabled via environment variables)
  - Expire Rack sessions after 1 week
  - Cleaner signin/signup pages
  - Improved comments UI
  - Better search with filtering, pagination etc
  - Added a checkbox to toggle line wrapping in diff (Yuriy Glukhov)
  - Prevent project stars duplication when fork project
  - Use the default Unicorn socket backlog value of 1024
  - Support Unix domain sockets for Redis
  - Store session Redis keys in 'session:gitlab:' namespace
  - Deprecate LDAP account takeover based on partial LDAP email / GitLab username match
  - Use /bin/sh instead of Bash in bin/web, bin/background_jobs (Pavel Novitskiy)
  - Keyboard shortcuts for productivity (Robert Schilling)
  - API: filter issues by state (Julien Bianchi)
  - API: filter issues by labels (Julien Bianchi)
  - Add system hook for ssh key changes
  - Add blob permalink link (Ciro Santilli)
  - Create annotated tags through UI and API (Sean Edge)
  - Snippets search (Charles Bushong)
  - Comment new push to existing MR
  - Add 'ci' to the blacklist of forbidden names
  - Improve text filtering on issues page
  - Comment & Close button
  - Process git push --all much faster
  - Don't allow edit of system notes
  - Project wiki search (Ralf Seidler)
  - Enabled Shibboleth authentication support (Matus Banas)
  - Zen mode (fullscreen) for issues/MR/notes (Robert Schilling)
  - Add ability to configure webhook timeout via gitlab.yml (Wes Gurney)
  - Sort project merge requests in asc or desc order for updated_at or created_at field (sponsored by O'Reilly Media)
  - Add Redis socket support to 'rake gitlab:shell:install'

v 7.2.1
  - Delete orphaned labels during label migration (James Brooks)
  - Security: prevent XSS with stricter MIME types for raw repo files

v 7.2.0
  - Explore page
  - Add project stars (Ciro Santilli)
  - Log Sidekiq arguments
  - Better labels: colors, ability to rename and remove
  - Improve the way merge request collects diffs
  - Improve compare page for large diffs
  - Expose the full commit message via API
  - Fix 500 error on repository rename
  - Fix bug when MR download patch return invalid diff
  - Test gitlab-shell integration
  - Repository import timeout increased from 2 to 4 minutes allowing larger repos to be imported
  - API for labels (Robert Schilling)
  - API: ability to set an import url when creating project for specific user

v 7.1.1
  - Fix cpu usage issue in Firefox
  - Fix redirect loop when changing password by new user
  - Fix 500 error on new merge request page

v 7.1.0
  - Remove observers
  - Improve MR discussions
  - Filter by description on Issues#index page
  - Fix bug with namespace select when create new project page
  - Show README link after description for non-master members
  - Add @all mention for comments
  - Dont show reply button if user is not signed in
  - Expose more information for issues with webhook
  - Add a mention of the merge request into the default merge request commit message
  - Improve code highlight, introduce support for more languages like Go, Clojure, Erlang etc
  - Fix concurrency issue in repository download
  - Dont allow repository name start with ?
  - Improve email threading (Pierre de La Morinerie)
  - Cleaner help page
  - Group milestones
  - Improved email notifications
  - Contributors API (sponsored by Mobbr)
  - Fix LDAP TLS authentication (Boris HUISGEN)
  - Show VERSION information on project sidebar
  - Improve branch removal logic when accept MR
  - Fix bug where comment form is spawned inside the Reply button
  - Remove Dir.chdir from Satellite#lock for thread-safety
  - Increased default git max_size value from 5MB to 20MB in gitlab.yml. Please update your configs!
  - Show error message in case of timeout in satellite when create MR
  - Show first 100 files for huge diff instead of hiding all
  - Change default admin email from admin@local.host to admin@example.com

v 7.0.0
  - The CPU no longer overheats when you hold down the spacebar
  - Improve edit file UI
  - Add ability to upload group avatar when create
  - Protected branch cannot be removed
  - Developers can remove normal branches with UI
  - Remove branch via API (sponsored by O'Reilly Media)
  - Move protected branches page to Project settings area
  - Redirect to Files view when create new branch via UI
  - Drag and drop upload of image in every markdown-area (Earle Randolph Bunao and Neil Francis Calabroso)
  - Refactor the markdown relative links processing
  - Make it easier to implement other CI services for GitLab
  - Group masters can create projects in group
  - Deprecate ruby 1.9.3 support
  - Only masters can rewrite/remove git tags
  - Add X-Frame-Options SAMEORIGIN to Nginx config so Sidekiq admin is visible
  - UI improvements
  - Case-insensetive search for issues
  - Update to rails 4.1
  - Improve performance of application for projects and groups with a lot of members
  - Formally support Ruby 2.1
  - Include Nginx gitlab-ssl config
  - Add manual language detection for highlight.js
  - Added example.com/:username routing
  - Show notice if your profile is public
  - UI improvements for mobile devices
  - Improve diff rendering performance
  - Drag-n-drop for issues and merge requests between states at milestone page
  - Fix '0 commits' message for huge repositories on project home page
  - Prevent 500 error page when visit commit page from large repo
  - Add notice about huge push over http to unicorn config
  - File action in satellites uses default 30 seconds timeout instead of old 10 seconds one
  - Overall performance improvements
  - Skip init script check on omnibus-gitlab
  - Be more selective when killing stray Sidekiqs
  - Check LDAP user filter during sign-in
  - Remove wall feature (no data loss - you can take it from database)
  - Dont expose user emails via API unless you are admin
  - Detect issues closed by Merge Request description
  - Better email subject lines from email on push service (Alex Elman)
  - Enable identicon for gravatar be default

v 6.9.2
  - Revert the commit that broke the LDAP user filter

v 6.9.1
  - Fix scroll to highlighted line
  - Fix the pagination on load for commits page

v 6.9.0
  - Store Rails cache data in the Redis `cache:gitlab` namespace
  - Adjust MySQL limits for existing installations
  - Add db index on project_id+iid column. This prevents duplicate on iid (During migration duplicates will be removed)
  - Markdown preview or diff during editing via web editor (Evgeniy Sokovikov)
  - Give the Rails cache its own Redis namespace
  - Add ability to set different ssh host, if different from http/https
  - Fix syntax highlighting for code comments blocks
  - Improve comments loading logic
  - Stop refreshing comments when the tab is hidden
  - Improve issue and merge request mobile UI (Drew Blessing)
  - Document how to convert a backup to PostgreSQL
  - Fix locale bug in backup manager
  - Fix can not automerge when MR description is too long
  - Fix wiki backup skip bug
  - Two Step MR creation process
  - Remove unwanted files from satellite working directory with git clean -fdx
  - Accept merge request via API (sponsored by O'Reilly Media)
  - Add more access checks during API calls
  - Block SSH access for 'disabled' Active Directory users
  - Labels for merge requests (Drew Blessing)
  - Threaded emails by setting a Message-ID (Philip Blatter)

v 6.8.0
  - Ability to at mention users that are participating in issue and merge req. discussion
  - Enabled GZip Compression for assets in example Nginx, make sure that Nginx is compiled with --with-http_gzip_static_module flag (this is default in Ubuntu)
  - Make user search case-insensitive (Christopher Arnold)
  - Remove omniauth-ldap nickname bug workaround
  - Drop all tables before restoring a Postgres backup
  - Make the repository downloads path configurable
  - Create branches via API (sponsored by O'Reilly Media)
  - Changed permission of gitlab-satellites directory not to be world accessible
  - Protected branch does not allow force push
  - Fix popen bug in `rake gitlab:satellites:create`
  - Disable connection reaping for MySQL
  - Allow oauth signup without email for twitter and github
  - Fix faulty namespace names that caused 500 on user creation
  - Option to disable standard login
  - Clean old created archives from repository downloads directory
  - Fix download link for huge MR diffs
  - Expose event and mergerequest timestamps in API
  - Fix emails on push service when only one commit is pushed

v 6.7.3
  - Fix the merge notification email not being sent (Pierre de La Morinerie)
  - Drop all tables before restoring a Postgres backup
  - Remove yanked modernizr gem

v 6.7.2
  - Fix upgrader script

v 6.7.1
  - Fix GitLab CI integration

v 6.7.0
  - Increased the example Nginx client_max_body_size from 5MB to 20MB, consider updating it manually on existing installations
  - Add support for Gemnasium as a Project Service (Olivier Gonzalez)
  - Add edit file button to MergeRequest diff
  - Public groups (Jason Hollingsworth)
  - Cleaner headers in Notification Emails (Pierre de La Morinerie)
  - Blob and tree gfm links to anchors work
  - Piwik Integration (Sebastian Winkler)
  - Show contribution guide link for new issue form (Jeroen van Baarsen)
  - Fix CI status for merge requests from fork
  - Added option to remove issue assignee on project issue page and issue edit page (Jason Blanchard)
  - New page load indicator that includes a spinner that scrolls with the page
  - Converted all the help sections into markdown
  - LDAP user filters
  - Streamline the content of notification emails (Pierre de La Morinerie)
  - Fixes a bug with group member administration (Matt DeTullio)
  - Sort tag names using VersionSorter (Robert Speicher)
  - Add GFM autocompletion for MergeRequests (Robert Speicher)
  - Add webhook when a new tag is pushed (Jeroen van Baarsen)
  - Add button for toggling inline comments in diff view
  - Add retry feature for repository import
  - Reuse the GitLab LDAP connection within each request
  - Changed markdown new line behaviour to conform to markdown standards
  - Fix global search
  - Faster authorized_keys rebuilding in `rake gitlab:shell:setup` (requires gitlab-shell 1.8.5)
  - Create and Update MR calls now support the description parameter (Greg Messner)
  - Markdown relative links in the wiki link to wiki pages, markdown relative links in repositories link to files in the repository
  - Added Slack service integration (Federico Ravasio)
  - Better API responses for access_levels (sponsored by O'Reilly Media)
  - Requires at least 2 unicorn workers
  - Requires gitlab-shell v1.9+
  - Replaced gemoji(due to closed licencing problem) with Phantom Open Emoji library(combined SIL Open Font License, MIT License and the CC 3.0 License)
  - Fix `/:username.keys` response content type (Dmitry Medvinsky)

v 6.6.5
  - Added option to remove issue assignee on project issue page and issue edit page (Jason Blanchard)
  - Hide mr close button for comment form if merge request was closed or inline comment
  - Adds ability to reopen closed merge request

v 6.6.4
  - Add missing html escape for highlighted code blocks in comments, issues

v 6.6.3
  - Fix 500 error when edit yourself from admin area
  - Hide private groups for public profiles

v 6.6.2
  - Fix 500 error on branch/tag create or remove via UI

v 6.6.1
  - Fix 500 error on files tab if submodules presents

v 6.6.0
  - Retrieving user ssh keys publically(github style): http://__HOST__/__USERNAME__.keys
  - Permissions: Developer now can manage issue tracker (modify any issue)
  - Improve Code Compare page performance
  - Group avatar
  - Pygments.rb replaced with highlight.js
  - Improve Merge request diff store logic
  - Improve render performnace for MR show page
  - Fixed Assembla hardcoded project name
  - Jira integration documentation
  - Refactored app/services
  - Remove snippet expiration
  - Mobile UI improvements (Drew Blessing)
  - Fix block/remove UI for admin::users#show page
  - Show users' group membership on users' activity page (Robert Djurasaj)
  - User pages are visible without login if user is authorized to a public project
  - Markdown rendered headers have id derived from their name and link to their id
  - Improve application to work faster with large groups (100+ members)
  - Multiple emails per user
  - Show last commit for file when view file source
  - Restyle Issue#show page and MR#show page
  - Ability to filter by multiple labels for Issues page
  - Rails version to 4.0.3
  - Fixed attachment identifier displaying underneath note text (Jason Blanchard)

v 6.5.1
  - Fix branch selectbox when create merge request from fork

v 6.5.0
  - Dropdown menus on issue#show page for assignee and milestone (Jason Blanchard)
  - Add color custimization and previewing to broadcast messages
  - Fixed notes anchors
  - Load new comments in issues dynamically
  - Added sort options to Public page
  - New filters (assigned/authored/all) for Dashboard#issues/merge_requests (sponsored by Say Media)
  - Add project visibility icons to dashboard
  - Enable secure cookies if https used
  - Protect users/confirmation with rack_attack
  - Default HTTP headers to protect against MIME-sniffing, force https if enabled
  - Bootstrap 3 with responsive UI
  - New repository download formats: tar.bz2, zip, tar (Jason Hollingsworth)
  - Restyled accept widgets for MR
  - SCSS refactored
  - Use jquery timeago plugin
  - Fix 500 error for rdoc files
  - Ability to customize merge commit message (sponsored by Say Media)
  - Search autocomplete via ajax
  - Add website url to user profile
  - Files API supports base64 encoded content (sponsored by O'Reilly Media)
  - Added support for Go's repository retrieval (Bruno Albuquerque)

v6.4.3
  - Don't use unicorn worker killer if PhusionPassenger is defined

v6.4.2
  - Fixed wrong behaviour of script/upgrade.rb

v6.4.1
  - Fixed bug with repository rename
  - Fixed bug with project transfer

v 6.4.0
  - Added sorting to project issues page (Jason Blanchard)
  - Assembla integration (Carlos Paramio)
  - Fixed another 500 error with submodules
  - UI: More compact issues page
  - Minimal password length increased to 8 symbols
  - Side-by-side diff view (Steven Thonus)
  - Internal projects (Jason Hollingsworth)
  - Allow removal of avatar (Drew Blessing)
  - Project web hooks now support issues and merge request events
  - Visiting project page while not logged in will redirect to sign-in instead of 404 (Jason Hollingsworth)
  - Expire event cache on avatar creation/removal (Drew Blessing)
  - Archiving old projects (Steven Thonus)
  - Rails 4
  - Add time ago tooltips to show actual date/time
  - UI: Fixed UI for admin system hooks
  - Ruby script for easier GitLab upgrade
  - Do not remove Merge requests if fork project was removed
  - Improve sign-in/signup UX
  - Add resend confirmation link to sign-in page
  - Set noreply@HOSTNAME for reply_to field in all emails
  - Show GitLab API version on Admin#dashboard
  - API Cross-origin resource sharing
  - Show READMe link at project home page
  - Show repo size for projects in Admin area

v 6.3.0
  - API for adding gitlab-ci service
  - Init script now waits for pids to appear after (re)starting before reporting status (Rovanion Luckey)
  - Restyle project home page
  - Grammar fixes
  - Show branches list (which branches contains commit) on commit page (Andrew Kumanyaev)
  - Security improvements
  - Added support for GitLab CI 4.0
  - Fixed issue with 500 error when group did not exist
  - Ability to leave project
  - You can create file in repo using UI
  - You can remove file from repo using UI
  - API: dropped default_branch attribute from project during creation
  - Project default_branch is not stored in db any more. It takes from repo now.
  - Admin broadcast messages
  - UI improvements
  - Dont show last push widget if user removed this branch
  - Fix 500 error for repos with newline in file name
  - Extended html titles
  - API: create/update/delete repo files
  - Admin can transfer project to any namespace
  - API: projects/all for admin users
  - Fix recent branches order

v 6.2.4
  - Security: Cast API private_token to string (CVE-2013-4580)
  - Security: Require gitlab-shell 1.7.8 (CVE-2013-4581, CVE-2013-4582, CVE-2013-4583)
  - Fix for Git SSH access for LDAP users

v 6.2.3
  - Security: More protection against CVE-2013-4489
  - Security: Require gitlab-shell 1.7.4 (CVE-2013-4490, CVE-2013-4546)
  - Fix sidekiq rake tasks

v 6.2.2
  - Security: Update gitlab_git (CVE-2013-4489)

v 6.2.1
  - Security: Fix issue with generated passwords for new users

v 6.2.0
  - Public project pages are now visible to everyone (files, issues, wik, etc.)
    THIS MEANS YOUR ISSUES AND WIKI FOR PUBLIC PROJECTS ARE PUBLICLY VISIBLE AFTER THE UPGRADE
  - Add group access to permissions page
  - Require current password to change one
  - Group owner or admin can remove other group owners
  - Remove group transfer since we have multiple owners
  - Respect authorization in Repository API
  - Improve UI for Project#files page
  - Add more security specs
  - Added search for projects by name to api (Izaak Alpert)
  - Make default user theme configurable (Izaak Alpert)
  - Update logic for validates_merge_request for tree of MR (Andrew Kumanyaev)
  - Rake tasks for web hooks management (Jonhnny Weslley)
  - Extended User API to expose admin and can_create_group for user creation/updating (Boyan Tabakov)
  - API: Remove group
  - API: Remove project
  - Avatar upload on profile page with a maximum of 100KB (Steven Thonus)
  - Store the sessions in Redis instead of the cookie store
  - Fixed relative links in markdown
  - User must confirm their email if signup enabled
  - User must confirm changed email

v 6.1.0
  - Project specific IDs for issues, mr, milestones
    Above items will get a new id and for example all bookmarked issue urls will change.
    Old issue urls are redirected to the new one if the issue id is too high for an internal id.
  - Description field added to Merge Request
  - API: Sudo api calls (Izaak Alpert)
  - API: Group membership api (Izaak Alpert)
  - Improved commit diff
  - Improved large commit handling (Boyan Tabakov)
  - Rewrite: Init script now less prone to errors and keeps better track of the service (Rovanion Luckey)
  - Link issues, merge requests, and commits when they reference each other with GFM (Ash Wilson)
  - Close issues automatically when pushing commits with a special message
  - Improve user removal from admin area
  - Invalidate events cache when project was moved
  - Remove deprecated classes and rake tasks
  - Add event filter for group and project show pages
  - Add links to create branch/tag from project home page
  - Add public-project? checkbox to new-project view
  - Improved compare page. Added link to proceed into Merge Request
  - Send an email to a user when they are added to group
  - New landing page when you have 0 projects

v 6.0.0
  - Feature: Replace teams with group membership
    We introduce group membership in 6.0 as a replacement for teams.
    The old combination of groups and teams was confusing for a lot of people.
    And when the members of a team where changed this wasn't reflected in the project permissions.
    In GitLab 6.0 you will be able to add members to a group with a permission level for each member.
    These group members will have access to the projects in that group.
    Any changes to group members will immediately be reflected in the project permissions.
    You can even have multiple owners for a group, greatly simplifying administration.
  - Feature: Ability to have multiple owners for group
  - Feature: Merge Requests between fork and project (Izaak Alpert)
  - Feature: Generate fingerprint for ssh keys
  - Feature: Ability to create and remove branches with UI
  - Feature: Ability to create and remove git tags with UI
  - Feature: Groups page in profile. You can leave group there
  - API: Allow login with LDAP credentials
  - Redesign: project settings navigation
  - Redesign: snippets area
  - Redesign: ssh keys page
  - Redesign: buttons, blocks and other ui elements
  - Add comment title to rss feed
  - You can use arrows to navigate at tree view
  - Add project filter on dashboard
  - Cache project graph
  - Drop support of root namespaces
  - Default theme is classic now
  - Cache result of methods like authorize_projects, project.team.members etc
  - Remove $.ready events
  - Fix onclick events being double binded
  - Add notification level to group membership
  - Move all project controllers/views under Projects:: module
  - Move all profile controllers/views under Profiles:: module
  - Apply user project limit only for personal projects
  - Unicorn is default web server again
  - Store satellites lock files inside satellites dir
  - Disabled threadsafety mode in rails
  - Fixed bug with loosing MR comments
  - Improved MR comments logic
  - Render readme file for projects in public area

v 5.4.2
  - Security: Cast API private_token to string (CVE-2013-4580)
  - Security: Require gitlab-shell 1.7.8 (CVE-2013-4581, CVE-2013-4582, CVE-2013-4583)

v 5.4.1
  - Security: Fixes for CVE-2013-4489
  - Security: Require gitlab-shell 1.7.4 (CVE-2013-4490, CVE-2013-4546)

v 5.4.0
  - Ability to edit own comments
  - Documentation improvements
  - Improve dashboard projects page
  - Fixed nav for empty repos
  - GitLab Markdown help page
  - Misspelling fixes
  - Added support of unicorn and fog gems
  - Added client list to API doc
  - Fix PostgreSQL database restoration problem
  - Increase snippet content column size
  - allow project import via git:// url
  - Show participants on issues, including mentions
  - Notify mentioned users with email

v 5.3.0
  - Refactored services
  - Campfire service added
  - HipChat service added
  - Fixed bug with LDAP + git over http
  - Fixed bug with google analytics code being ignored
  - Improve sign-in page if ldap enabled
  - Respect newlines in wall messages
  - Generate the Rails secret token on first run
  - Rename repo feature
  - Init.d: remove gitlab.socket on service start
  - Api: added teams api
  - Api: Prevent blob content being escaped
  - Api: Smart deploy key add behaviour
  - Api: projects/owned.json return user owned project
  - Fix bug with team assignation on project from #4109
  - Advanced snippets: public/private, project/personal (Andrew Kulakov)
  - Repository Graphs (Karlo Nicholas T. Soriano)
  - Fix dashboard lost if comment on commit
  - Update gitlab-grack. Fixes issue with --depth option
  - Fix project events duplicate on project page
  - Fix postgres error when displaying network graph.
  - Fix dashboard event filter when navigate via turbolinks
  - init.d: Ensure socket is removed before starting service
  - Admin area: Style teams:index, group:show pages
  - Own page for failed forking
  - Scrum view for milestone

v 5.2.0
  - Turbolinks
  - Git over http with ldap credentials
  - Diff with better colors and some spacing on the corners
  - Default values for project features
  - Fixed huge_commit view
  - Restyle project clone panel
  - Move Gitlab::Git code to gitlab_git gem
  - Move update docs in repo
  - Requires gitlab-shell v1.4.0
  - Fixed submodules listing under file tab
  - Fork feature (Angus MacArthur)
  - git version check in gitlab:check
  - Shared deploy keys feature
  - Ability to generate default labels set for issues
  - Improve gfm autocomplete (Harold Luo)
  - Added support for Google Analytics
  - Code search feature (Javier Castro)

v 5.1.0
  - You can login with email or username now
  - Corrected project transfer rollback when repository cannot be moved
  - Move both repo and wiki when project transfer requested
  - Admin area: project editing was removed from admin namespace
  - Access: admin user has now access to any project.
  - Notification settings
  - Gitlab::Git set of objects to abstract from grit library
  - Replace Unicorn web server with Puma
  - Backup/Restore refactored. Backup dump project wiki too now
  - Restyled Issues list. Show milestone version in issue row
  - Restyled Merge Request list
  - Backup now dump/restore uploads
  - Improved performance of dashboard (Andrew Kumanyaev)
  - File history now tracks renames (Akzhan Abdulin)
  - Drop wiki migration tools
  - Drop sqlite migration tools
  - project tagging
  - Paginate users in API
  - Restyled network graph (Hiroyuki Sato)

v 5.0.1
  - Fixed issue with gitlab-grit being overridden by grit

v 5.0.0
  - Replaced gitolite with gitlab-shell
  - Removed gitolite-related libraries
  - State machine added
  - Setup gitlab as git user
  - Internal API
  - Show team tab for empty projects
  - Import repository feature
  - Updated rails
  - Use lambda for scopes
  - Redesign admin area -> users
  - Redesign admin area -> user
  - Secure link to file attachments
  - Add validations for Group and Team names
  - Restyle team page for project
  - Update capybara, rspec-rails, poltergeist to recent versions
  - Wiki on git using Gollum
  - Added Solarized Dark theme for code review
  - Don't show user emails in autocomplete lists, profile pages
  - Added settings tab for group, team, project
  - Replace user popup with icons in header
  - Handle project moving with gitlab-shell
  - Added select2-rails for selectboxes with ajax data load
  - Fixed search field on projects page
  - Added teams to search autocomplete
  - Move groups and teams on dashboard sidebar to sub-tabs
  - API: improved return codes and docs. (Felix Gilcher, Sebastian Ziebell)
  - Redesign wall to be more like chat
  - Snippets, Wall features are disabled by default for new projects

v 4.2.0
  - Teams
  - User show page. Via /u/username
  - Show help contents on pages for better navigation
  - Async gitolite calls
  - added satellites logs
  - can_create_group, can_create_team booleans for User
  - Process web hooks async
  - GFM: Fix images escaped inside links
  - Network graph improved
  - Switchable branches for network graph
  - API: Groups
  - Fixed project download

v 4.1.0
  - Optional Sign-Up
  - Discussions
  - Satellites outside of tmp
  - Line numbers for blame
  - Project public mode
  - Public area with unauthorized access
  - Load dashboard events with ajax
  - remember dashboard filter in cookies
  - replace resque with sidekiq
  - fix routing issues
  - cleanup rake tasks
  - fix backup/restore
  - scss cleanup
  - show preview for note images
  - improved network-graph
  - get rid of app/roles/
  - added new classes Team, Repository
  - Reduce amount of gitolite calls
  - Ability to add user in all group projects
  - remove deprecated configs
  - replaced Korolev font with open font
  - restyled admin/dashboard page
  - restyled admin/projects page

v 4.0.0
  - Remove project code and path from API. Use id instead
  - Return valid cloneable url to repo for web hook
  - Fixed backup issue
  - Reorganized settings
  - Fixed commits compare
  - Refactored scss
  - Improve status checks
  - Validates presence of User#name
  - Fixed postgres support
  - Removed sqlite support
  - Modified post-receive hook
  - Milestones can be closed now
  - Show comment events on dashboard
  - Quick add team members via group#people page
  - [API] expose created date for hooks and SSH keys
  - [API] list, create issue notes
  - [API] list, create snippet notes
  - [API] list, create wall notes
  - Remove project code - use path instead
  - added username field to user
  - rake task to fill usernames based on emails create namespaces for users
  - STI Group < Namespace
  - Project has namespace_id
  - Projects with namespaces also namespaced in gitolite and stored in subdir
  - Moving project to group will move it under group namespace
  - Ability to move project from namespaces to another
  - Fixes commit patches getting escaped (see #2036)
  - Support diff and patch generation for commits and merge request
  - MergeReqest doesn't generate a temporary file for the patch any more
  - Update the UI to allow downloading Patch or Diff

v 3.1.0
  - Updated gems
  - Services: Gitlab CI integration
  - Events filter on dashboard
  - Own namespace for redis/resque
  - Optimized commit diff views
  - add alphabetical order for projects admin page
  - Improved web editor
  - Commit stats page
  - Documentation split and cleanup
  - Link to commit authors everywhere
  - Restyled milestones list
  - added Milestone to Merge Request
  - Restyled Top panel
  - Refactored Satellite Code
  - Added file line links
  - moved from capybara-webkit to poltergeist + phantomjs

v 3.0.3
  - Fixed bug with issues list in Chrome
  - New Feature: Import team from another project

v 3.0.2
  - Fixed gitlab:app:setup
  - Fixed application error on empty project in admin area
  - Restyled last push widget

v 3.0.1
  - Fixed git over http

v 3.0.0
  - Projects groups
  - Web Editor
  - Fixed bug with gitolite keys
  - UI improved
  - Increased performance of application
  - Show user avatar in last commit when browsing Files
  - Refactored Gitlab::Merge
  - Use Font Awesome for icons
  - Separate observing of Note and MergeRequests
  - Milestone "All Issues" filter
  - Fix issue close and reopen button text and styles
  - Fix forward/back while browsing Tree hierarchy
  - Show number of notes for commits and merge requests
  - Added support pg from box and update installation doc
  - Reject ssh keys that break gitolite
  - [API] list one project hook
  - [API] edit project hook
  - [API] list project snippets
  - [API] allow to authorize using private token in HTTP header
  - [API] add user creation

v 2.9.1
  - Fixed resque custom config init

v 2.9.0
  - fixed inline notes bugs
  - refactored rspecs
  - refactored gitolite backend
  - added factory_girl
  - restyled projects list on dashboard
  - ssh keys validation to prevent gitolite crash
  - send notifications if changed permission in project
  - scss refactoring. gitlab_bootstrap/ dir
  - fix git push http body bigger than 112k problem
  - list of labels  page under issues tab
  - API for milestones, keys
  - restyled buttons
  - OAuth
  - Comment order changed

v 2.8.1
  - ability to disable gravatars
  - improved MR diff logic
  - ssh key help page

v 2.8.0
  - Gitlab Flavored Markdown
  - Bulk issues update
  - Issues API
  - Cucumber coverage increased
  - Post-receive files fixed
  - UI improved
  - Application cleanup
  - more cucumber
  - capybara-webkit + headless

v 2.7.0
  - Issue Labels
  - Inline diff
  - Git HTTP
  - API
  - UI improved
  - System hooks
  - UI improved
  - Dashboard events endless scroll
  - Source performance increased

v 2.6.0
  - UI polished
  - Improved network graph + keyboard nav
  - Handle huge commits
  - Last Push widget
  - Bugfix
  - Better performance
  - Email in resque
  - Increased test coverage
  - Ability to remove branch with MR accept
  - a lot of code refactored

v 2.5.0
  - UI polished
  - Git blame for file
  - Bugfix
  - Email in resque
  - Better test coverage

v 2.4.0
  - Admin area stats page
  - Ability to block user
  - Simplified dashboard area
  - Improved admin area
  - Bootstrap 2.0
  - Responsive layout
  - Big commits handling
  - Performance improved
  - Milestones

v 2.3.1
  - Issues pagination
  - ssl fixes
  - Merge Request pagination

v 2.3.0
  - Dashboard r1
  - Search r1
  - Project page
  - Close merge request on push
  - Persist MR diff after merge
  - mysql support
  - Documentation

v 2.2.0
  - We’ve added support of LDAP auth
  - Improved permission logic (4 roles system)
  - Protected branches (now only masters can push to protected branches)
  - Usability improved
  - twitter bootstrap integrated
  - compare view between commits
  - wiki feature
  - now you can enable/disable issues, wiki, wall features per project
  - security fixes
  - improved code browsing (ajax branch switch etc)
  - improved per-line commenting
  - git submodules displayed
  - moved to rails 3.2
  - help section improved

v 2.1.0
  - Project tab r1
  - List branches/tags
  - per line comments
  - mass user import

v 2.0.0
  - gitolite as main git host system
  - merge requests
  - project/repo access
  - link to commit/issue feed
  - design tab
  - improved email notifications
  - restyled dashboard
  - bugfix

v 1.2.2
  - common config file gitlab.yml
  - issues restyle
  - snippets restyle
  - clickable news feed header on dashboard
  - bugfix

v 1.2.1
  - bugfix

v 1.2.0
  - new design
  - user dashboard
  - network graph
  - markdown support for comments
  - encoding issues
  - wall like twitter timeline

v 1.1.0
  - project dashboard
  - wall redesigned
  - feature: code snippets
  - fixed horizontal scroll on file preview
  - fixed app crash if commit message has invalid chars
  - bugfix & code cleaning

v 1.0.2
  - fixed bug with empty project
  - added adv validation for project path & code
  - feature: issues can be sortable
  - bugfix
  - username displayed on top panel

v 1.0.1
  - fixed: with invalid source code for commit
  - fixed: lose branch/tag selection when use tree navigation
  - when history clicked - display path
  - bug fix & code cleaning

v 1.0.0
  - bug fix
  - projects preview mode

v 0.9.6
  - css fix
  - new repo empty tree until restart server - fixed

v 0.9.4
  - security improved
  - authorization improved
  - html escaping
  - bug fix
  - increased test coverage
  - design improvements

v 0.9.1
  - increased test coverage
  - design improvements
  - new issue email notification
  - updated app name
  - issue redesigned
  - issue can be edit

v 0.8.0
  - syntax highlight for main file types
  - redesign
  - stability
  - security fixes
  - increased test coverage
  - email notification<|MERGE_RESOLUTION|>--- conflicted
+++ resolved
@@ -28,11 +28,8 @@
   - Support Akismet spam checking for creation of issues via API (Stan Hu)
   - Improve UI consistency between projects and groups lists
   - Add sort dropdown to dashboard projects page
-<<<<<<< HEAD
   - Hide remove source branch button when the MR is merged but new commits are pushed (Zeger-Jan van de Weg)
-=======
   - In seach autocomplete show only groups and projects you are member of
->>>>>>> 70e44d63
 
 v 8.4.3
   - Increase lfs_objects size column to 8-byte integer to allow files larger
