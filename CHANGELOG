Please view this file on the master branch, on stable branches it's out of date.

v 7.10.0 (unreleased)
  - Fix broken side-by-side diff view on merge request page (Stan Hu)
  - Set Application controller default URL options to ensure all url_for calls are consistent (Stan Hu)
  - Allow HTML tags in Markdown input
  - Fix code unfold not working on Compare commits page (Stan Hu)
  - Fix dots in Wiki slugs causing errors (Stan Hu)
  - Update poltergeist to version 1.6.0 to support PhantomJS 2.0 (Zeger-Jan van de Weg)
  - Fix cross references when usernames, milestones, or project names contain underscores (Stan Hu)
  - Disable reference creation for comments surrounded by code/preformatted blocks (Stan Hu)
  - Reduce Rack Attack false positives causing 403 errors during HTTP authentication (Stan Hu)
  - enable line wrapping per default and remove the checkbox to toggle it (Hannes Rosenögger)
  - extend the commit calendar to show the actual commits made on a date (Hannes Rosenögger)
  - Fix a link in the patch update guide
  - Add a service to support external wikis (Hannes Rosenögger)
  - Omit the "email patches" link and fix plain diff view for merge commits
  - List new commits for newly pushed branch in activity view.
  - Add sidetiq gem dependency to match EE
  - Add changelog, license and contribution guide links to project sidebar.
  - Improve diff UI
  - Fix alignment of navbar toggle button (Cody Mize)
  - Fix checkbox rendering for nested task lists
  - Identical look of selectboxes in UI
  - Upgrade the gitlab_git gem to version 7.1.3
  - Move "Import existing repository by URL" option to button.
  - Improve error message when save profile has error.
  - Passing the name of pushed ref to CI service (requires GitLab CI 7.9+)
  - Add location field to user profile
  - Fix print view for markdown files and wiki pages
  - Fix errors when deleting old backups
  - Improve GitLab performance when working with git repositories
  - Add tag message and last commit to tag hook (Kamil Trzciński)
  - Restrict permissions on backup files
  - Improve oauth accounts UI in profile page
  - Add ability to unlink connected accounts
  - Replace commits calendar with faster contribution calendar that includes issues and merge requests
  - Add inifinite scroll to user page activity
  - Don't include system notes in issue/MR comment count.
  - Don't mark merge request as updated when merge status relative to target branch changes.
  - Link note avatar to user.
  - Make Git-over-SSH errors more descriptive.
  - Fix EmailsOnPush.
  - Refactor issue filtering
  - AJAX selectbox for issue assignee and author filters
  - Fix issue with missing options in issue filtering dropdown if selected one
  - Prevent holding Control-Enter or Command-Enter from posting comment multiple times.
  - Prevent note form from being cleared when submitting failed.
  - Improve file icons rendering on tree (Sullivan Sénéchal)
  - API: Add pagination to project events
<<<<<<< HEAD
  - Get issue links in notification mail to work again.
=======
  - Don't show commit comment button when user is not signed in.
  - Fix admin user projects lists.
  - Don't leak private group existence by redirecting from namespace controller to group controller.
>>>>>>> c14c03a8

v 7.9.0
  - Send EmailsOnPush email when branch or tag is created or deleted.
  - Faster merge request processing for large repository
  - Prevent doubling AJAX request with each commit visit via Turbolink
  - Prevent unnecessary doubling of js events on import pages and user calendar

v 7.9.1
  - Include missing events and fix save functionality in admin service template settings form (Stan Hu)
  - Fix "Import projects from" button to show the correct instructions (Stan Hu)
  - Fix OAuth2 issue importing a new project from GitHub and GitLab (Stan Hu)
  - Fix for LDAP with commas in DN
  - Fix missing events and in admin Slack service template settings form (Stan Hu)
  - Don't show commit comment button when user is not signed in.
  - Downgrade gemnasium-gitlab-service gem

v 7.9.0
  - Add HipChat integration documentation (Stan Hu)
  - Update documentation for object_kind field in Webhook push and tag push Webhooks (Stan Hu)
  - Fix broken email images (Hannes Rosenögger)
  - Automatically config git if user forgot, where possible (Zeger-Jan van de Weg)
  - Fix mass SQL statements on initial push (Hannes Rosenögger)
  - Add tag push notifications and normalize HipChat and Slack messages to be consistent (Stan Hu)
  - Add comment notification events to HipChat and Slack services (Stan Hu)
  - Add issue and merge request events to HipChat and Slack services (Stan Hu)
  - Fix merge request URL passed to Webhooks. (Stan Hu)
  - Fix bug that caused a server error when editing a comment to "+1" or "-1" (Stan Hu)
  - Fix code preview theme setting for comments, issues, merge requests, and snippets (Stan Hu)
  - Move labels/milestones tabs to sidebar
  - Upgrade Rails gem to version 4.1.9.
  - Improve error messages for file edit failures
  - Improve UI for commits, issues and merge request lists
  - Fix commit comments on first line of diff not rendering in Merge Request Discussion view.
  - Allow admins to override restricted project visibility settings.
  - Move restricted visibility settings from gitlab.yml into the web UI.
  - Improve trigger merge request hook when source project branch has been updated (Kirill Zaitsev)
  - Save web edit in new branch
  - Fix ordering of imported but unchanged projects (Marco Wessel)
  - Mobile UI improvements: make aside content expandable
  - Expose avatar_url in projects API
  - Fix checkbox alignment on the application settings page.
  - Generalize image upload in drag and drop in markdown to all files (Hannes Rosenögger)
  - Fix mass-unassignment of issues (Robert Speicher)
  - Fix hidden diff comments in merge request discussion view
  - Allow user confirmation to be skipped for new users via API
  - Add a service to send updates to an Irker gateway (Romain Coltel)
  - Add brakeman (security scanner for Ruby on Rails)
  - Slack username and channel options
  - Add grouped milestones from all projects to dashboard.
  - Web hook sends pusher email as well as commiter
  - Add Bitbucket omniauth provider.
  - Add Bitbucket importer.
  - Support referencing issues to a project whose name starts with a digit
  - Condense commits already in target branch when updating merge request source branch.
  - Send notifications and leave system comments when bulk updating issues.
  - Automatically link commit ranges to compare page: sha1...sha4 or sha1..sha4 (includes sha1 in comparison)
  - Move groups page from profile to dashboard
  - Starred projects page at dashboard
  - Blocking user does not remove him/her from project/groups but show blocked label
  - Change subject of EmailsOnPush emails to include namespace, project and branch.
  - Change subject of EmailsOnPush emails to include first commit message when multiple were pushed.
  - Remove confusing footer from EmailsOnPush mail body.
  - Add list of changed files to EmailsOnPush emails.
  - Add option to send EmailsOnPush emails from committer email if domain matches.
  - Add option to disable code diffs in EmailOnPush emails.
  - Wrap commit message in EmailsOnPush email.
  - Send EmailsOnPush emails when deleting commits using force push.
  - Fix EmailsOnPush email comparison link to include first commit.
  - Fix highliht of selected lines in file
  - Reject access to group/project avatar if the user doesn't have access.
  - Add database migration to clean group duplicates with same path and name (Make sure you have a backup before update)
  - Add GitLab active users count to rake gitlab:check
  - Starred projects page at dashboard
  - Make email display name configurable
  - Improve json validation in hook data
  - Use Emoji One
  - Updated emoji help documentation to properly reference EmojiOne.
  - Fix missing GitHub organisation repositories on import page.
  - Added blue theme
  - Remove annoying notice messages when create/update merge request
  - Allow smb:// links in Markdown text.
  - Filter merge request by title or description at Merge Requests page
  - Block user if he/she was blocked in Active Directory
  - Fix import pages not working after first load.
  - Use custom LDAP label in LDAP signin form.
  - Execute hooks and services when branch or tag is created or deleted through web interface.
  - Block and unblock user if he/she was blocked/unblocked in Active Directory
  - Raise recommended number of unicorn workers from 2 to 3
  - Use same layout and interactivity for project members as group members.
  - Prevent gitlab-shell character encoding issues by receiving its changes as raw data.
  - Ability to unsubscribe/subscribe to issue or merge request
  - Delete deploy key when last connection to a project is destroyed.
  - Fix invalid Atom feeds when using emoji, horizontal rules, or images (Christian Walther)
  - Backup of repositories with tar instead of git bundle (only now are git-annex files included in the backup)
  - Add canceled status for CI

v 7.8.4
  - Fix issue_tracker_id substitution in custom issue trackers
  - Fix path and name duplication in namespaces

v 7.8.3
  - Bump version of gitlab_git fixing annotated tags without message

v 7.8.2
  - Fix service migration issue when upgrading from versions prior to 7.3
  - Fix setting of the default use project limit via admin UI
  - Fix showing of already imported projects for GitLab and Gitorious importers
  - Fix response of push to repository to return "Not found" if user doesn't have access
  - Fix check if user is allowed to view the file attachment
  - Fix import check for case sensetive namespaces
  - Increase timeout for Git-over-HTTP requests to 1 hour since large pulls/pushes can take a long time.
  - Properly handle autosave local storage exceptions.
  - Escape wildcards when searching LDAP by username.

v 7.8.1
  - Fix run of custom post receive hooks
  - Fix migration that caused issues when upgrading to version 7.8 from versions prior to 7.3
  - Fix the warning for LDAP users about need to set password
  - Fix avatars which were not shown for non logged in users
  - Fix urls for the issues when relative url was enabled

v 7.8.0
  - Fix access control and protection against XSS for note attachments and other uploads.
  - Replace highlight.js with rouge-fork rugments (Stefan Tatschner)
  - Make project search case insensitive (Hannes Rosenögger)
  - Include issue/mr participants in list of recipients for reassign/close/reopen emails
  - Expose description in groups API
  - Better UI for project services page
  - Cleaner UI for web editor
  - Add diff syntax highlighting in email-on-push service notifications (Hannes Rosenögger)
  - Add API endpoint to fetch all changes on a MergeRequest (Jeroen van Baarsen)
  - View note image attachments in new tab when clicked instead of downloading them
  - Improve sorting logic in UI and API. Explicitly define what sorting method is used by default
  - Fix overflow at sidebar when have several items
  - Add notes for label changes in issue and merge requests
  - Show tags in commit view (Hannes Rosenögger)
  - Only count a user's vote once on a merge request or issue (Michael Clarke)
  - Increase font size when browse source files and diffs
  - Service Templates now let you set default values for all services
  - Create new file in empty repository using GitLab UI
  - Ability to clone project using oauth2 token
  - Upgrade Sidekiq gem to version 3.3.0
  - Stop git zombie creation during force push check
  - Show success/error messages for test setting button in services
  - Added Rubocop for code style checks
  - Fix commits pagination
  - Async load a branch information at the commit page
  - Disable blacklist validation for project names
  - Allow configuring protection of the default branch upon first push (Marco Wessel)
  - Add gitlab.com importer
  - Add an ability to login with gitlab.com
  - Add a commit calendar to the user profile (Hannes Rosenögger)
  - Submit comment on command-enter
  - Notify all members of a group when that group is mentioned in a comment, for example: `@gitlab-org` or `@sales`.
  - Extend issue clossing pattern to include "Resolve", "Resolves", "Resolved", "Resolving" and "Close" (Julien Bianchi and Hannes Rosenögger)
  - Fix long broadcast message cut-off on left sidebar (Visay Keo)
  - Add Project Avatars (Steven Thonus and Hannes Rosenögger)
  - Password reset token validity increased from 2 hours to 2 days since it is also send on account creation.
  - Edit group members via API
  - Enable raw image paste from clipboard, currently Chrome only (Marco Cyriacks)
  - Add action property to merge request hook (Julien Bianchi)
  - Remove duplicates from group milestone participants list.
  - Add a new API function that retrieves all issues assigned to a single milestone (Justin Whear and Hannes Rosenögger)
  - API: Access groups with their path (Julien Bianchi)
  - Added link to milestone and keeping resource context on smaller viewports for issues and merge requests (Jason Blanchard)
  - Allow notification email to be set separately from primary email.
  - API: Add support for editing an existing project (Mika Mäenpää and Hannes Rosenögger)
  - Don't have Markdown preview fail for long comments/wiki pages.
  - When test web hook - show error message instead of 500 error page if connection to hook url was reset
  - Added support for firing system hooks on group create/destroy and adding/removing users to group (Boyan Tabakov)
  - Added persistent collapse button for left side nav bar (Jason Blanchard)
  - Prevent losing unsaved comments by automatically restoring them when comment page is loaded again.
  - Don't allow page to be scaled on mobile.
  - Clean the username acquired from OAuth/LDAP so it doesn't fail username validation and block signing up.
  - Show assignees in merge request index page (Kelvin Mutuma)
  - Link head panel titles to relevant root page.
  - Allow users that signed up via OAuth to set their password in order to use Git over HTTP(S).
  - Show users button to share their newly created public or internal projects on twitter
  - Add quick help links to the GitLab pricing and feature comparison pages.
  - Fix duplicate authorized applications in user profile and incorrect application client count in admin area.
  - Make sure Markdown previews always use the same styling as the eventual destination.
  - Remove deprecated Group#owner_id from API
  - Show projects user contributed to on user page. Show stars near project on user page.
  - Improve database performance for GitLab
  - Add Asana service (Jeremy Benoist)
  - Improve project web hooks with extra data

v 7.7.2
  - Update GitLab Shell to version 2.4.2 that fixes a bug when developers can push to protected branch
  - Fix issue when LDAP user can't login with existing GitLab account

v 7.7.1
  - Improve mention autocomplete performance
  - Show setup instructions for GitHub import if disabled
  - Allow use http for OAuth applications

v 7.7.0
  - Import from GitHub.com feature
  - Add Jetbrains Teamcity CI service (Jason Lippert)
  - Mention notification level
  - Markdown preview in wiki (Yuriy Glukhov)
  - Raise group avatar filesize limit to 200kb
  - OAuth applications feature
  - Show user SSH keys in admin area
  - Developer can push to protected branches option
  - Set project path instead of project name in create form
  - Block Git HTTP access after 10 failed authentication attempts
  - Updates to the messages returned by API (sponsored by O'Reilly Media)
  - New UI layout with side navigation
  - Add alert message in case of outdated browser (IE < 10)
  - Added API support for sorting projects
  - Update gitlab_git to version 7.0.0.rc14
  - Add API project search filter option for authorized projects
  - Fix File blame not respecting branch selection
  - Change some of application settings on fly in admin area UI
  - Redesign signin/signup pages
  - Close standard input in Gitlab::Popen.popen
  - Trigger GitLab CI when push tags
  - When accept merge request - do merge using sidaekiq job
  - Enable web signups by default
  - Fixes for diff comments: drag-n-drop images, selecting images
  - Fixes for edit comments: drag-n-drop images, preview mode, selecting images, save & update
  - Remove password strength indicator



v 7.6.0
  - Fork repository to groups
  - New rugged version
  - Add CRON=1 backup setting for quiet backups
  - Fix failing wiki restore
  - Add optional Sidekiq MemoryKiller middleware (enabled via SIDEKIQ_MAX_RSS env variable)
  - Monokai highlighting style now more faithful to original design (Mark Riedesel)
  - Create project with repository in synchrony
  - Added ability to create empty repo or import existing one if project does not have repository
  - Reactivate highlight.js language autodetection
  - Mobile UI improvements
  - Change maximum avatar file size from 100KB to 200KB
  - Strict validation for snippet file names
  - Enable Markdown preview for issues, merge requests, milestones, and notes (Vinnie Okada)
  - In the docker directory is a container template based on the Omnibus packages.
  - Update Sidekiq to version 2.17.8
  - Add author filter to project issues and merge requests pages
  - Atom feed for user activity
  - Support multiple omniauth providers for the same user
  - Rendering cross reference in issue title and tooltip for merge request
  - Show username in comments
  - Possibility to create Milestones or Labels when Issues are disabled
  - Fix bug with showing gpg signature in tag

v 7.5.3
  - Bump gitlab_git to 7.0.0.rc12 (includes Rugged 0.21.2)

v 7.5.2
  - Don't log Sidekiq arguments by default
  - Fix restore of wiki repositories from backups

v 7.5.1
  - Add missing timestamps to 'members' table

v 7.5.0
  - API: Add support for Hipchat (Kevin Houdebert)
  - Add time zone configuration in gitlab.yml (Sullivan Senechal)
  - Fix LDAP authentication for Git HTTP access
  - Run 'GC.start' after every EmailsOnPushWorker job
  - Fix LDAP config lookup for provider 'ldap'
  - Drop all sequences during Postgres database restore
  - Project title links to project homepage (Ben Bodenmiller)
  - Add Atlassian Bamboo CI service (Drew Blessing)
  - Mentioned @user will receive email even if he is not participating in issue or commit
  - Session API: Use case-insensitive authentication like in UI (Andrey Krivko)
  - Tie up loose ends with annotated tags: API & UI (Sean Edge)
  - Return valid json for deleting branch via API (sponsored by O'Reilly Media)
  - Expose username in project events API (sponsored by O'Reilly Media)
  - Adds comments to commits in the API
  - Performance improvements
  - Fix post-receive issue for projects with deleted forks
  - New gitlab-shell version with custom hooks support
  - Improve code
  - GitLab CI 5.2+ support (does not support older versions)
  - Fixed bug when you can not push commits starting with 000000 to protected branches
  - Added a password strength indicator
  - Change project name and path in one form
  - Display renamed files in diff views (Vinnie Okada)
  - Fix raw view for public snippets
  - Use secret token with GitLab internal API.
  - Add missing timestamps to 'members' table

v 7.4.3
  - Fix raw snippets view
  - Fix security issue for member api
  - Fix buildbox integration

v 7.4.2
  - Fix internal snippet exposing for unauthenticated users

v 7.4.1
  - Fix LDAP authentication for Git HTTP access
  - Fix LDAP config lookup for provider 'ldap'
  - Fix public snippets
  - Fix 500 error on projects with nested submodules

v 7.4.0
  - Refactored membership logic
  - Improve error reporting on users API (Julien Bianchi)
  - Refactor test coverage tools usage. Use SIMPLECOV=true to generate it locally
  - Default branch is protected by default
  - Increase unicorn timeout to 60 seconds
  - Sort search autocomplete projects by stars count so most popular go first
  - Add README to tab on project show page
  - Do not delete tmp/repositories itself during clean-up, only its contents
  - Support for backup uploads to remote storage
  - Prevent notes polling when there are not notes
  - Internal ForkService: Prepare support for fork to a given namespace
  - API: Add support for forking a project via the API (Bernhard Kaindl)
  - API: filter project issues by milestone (Julien Bianchi)
  - Fail harder in the backup script
  - Changes to Slack service structure, only webhook url needed
  - Zen mode for wiki and milestones (Robert Schilling)
  - Move Emoji parsing to html-pipeline-gitlab (Robert Schilling)
  - Font Awesome 4.2 integration (Sullivan Senechal)
  - Add Pushover service integration (Sullivan Senechal)
  - Add select field type for services options (Sullivan Senechal)
  - Add cross-project references to the Markdown parser (Vinnie Okada)
  - Add task lists to issue and merge request descriptions (Vinnie Okada)
  - Snippets can be public, internal or private
  - Improve danger zone: ask project path to confirm data-loss action
  - Raise exception on forgery
  - Show build coverage in Merge Requests (requires GitLab CI v5.1)
  - New milestone and label links on issue edit form
  - Improved repository graphs
  - Improve event note display in dashboard and project activity views (Vinnie Okada)
  - Add users sorting to admin area
  - UI improvements
  - Fix ambiguous sha problem with mentioned commit
  - Fixed bug with apostrophe when at mentioning users
  - Add active directory ldap option
  - Developers can push to wiki repo. Protected branches does not affect wiki repo any more
  - Faster rev list
  - Fix branch removal

v 7.3.2
  - Fix creating new file via web editor
  - Use gitlab-shell v2.0.1

v 7.3.1
  - Fix ref parsing in Gitlab::GitAccess
  - Fix error 500 when viewing diff on a file with changed permissions
  - Fix adding comments to MR when source branch is master
  - Fix error 500 when searching description contains relative link

v 7.3.0
  - Always set the 'origin' remote in satellite actions
  - Write authorized_keys in tmp/ during tests
  - Use sockets to connect to Redis
  - Add dormant New Relic gem (can be enabled via environment variables)
  - Expire Rack sessions after 1 week
  - Cleaner signin/signup pages
  - Improved comments UI
  - Better search with filtering, pagination etc
  - Added a checkbox to toggle line wrapping in diff (Yuriy Glukhov)
  - Prevent project stars duplication when fork project
  - Use the default Unicorn socket backlog value of 1024
  - Support Unix domain sockets for Redis
  - Store session Redis keys in 'session:gitlab:' namespace
  - Deprecate LDAP account takeover based on partial LDAP email / GitLab username match
  - Use /bin/sh instead of Bash in bin/web, bin/background_jobs (Pavel Novitskiy)
  - Keyboard shortcuts for productivity (Robert Schilling)
  - API: filter issues by state (Julien Bianchi)
  - API: filter issues by labels (Julien Bianchi)
  - Add system hook for ssh key changes
  - Add blob permalink link (Ciro Santilli)
  - Create annotated tags through UI and API (Sean Edge)
  - Snippets search (Charles Bushong)
  - Comment new push to existing MR
  - Add 'ci' to the blacklist of forbidden names
  - Improve text filtering on issues page
  - Comment & Close button
  - Process git push --all much faster
  - Don't allow edit of system notes
  - Project wiki search (Ralf Seidler)
  - Enabled Shibboleth authentication support (Matus Banas)
  - Zen mode (fullscreen) for issues/MR/notes (Robert Schilling)
  - Add ability to configure webhook timeout via gitlab.yml (Wes Gurney)
  - Sort project merge requests in asc or desc order for updated_at or created_at field (sponsored by O'Reilly Media)
  - Add Redis socket support to 'rake gitlab:shell:install'

v 7.2.1
  - Delete orphaned labels during label migration (James Brooks)
  - Security: prevent XSS with stricter MIME types for raw repo files

v 7.2.0
  - Explore page
  - Add project stars (Ciro Santilli)
  - Log Sidekiq arguments
  - Better labels: colors, ability to rename and remove
  - Improve the way merge request collects diffs
  - Improve compare page for large diffs
  - Expose the full commit message via API
  - Fix 500 error on repository rename
  - Fix bug when MR download patch return invalid diff
  - Test gitlab-shell integration
  - Repository import timeout increased from 2 to 4 minutes allowing larger repos to be imported
  - API for labels (Robert Schilling)
  - API: ability to set an import url when creating project for specific user

v 7.1.1
  - Fix cpu usage issue in Firefox
  - Fix redirect loop when changing password by new user
  - Fix 500 error on new merge request page

v 7.1.0
  - Remove observers
  - Improve MR discussions
  - Filter by description on Issues#index page
  - Fix bug with namespace select when create new project page
  - Show README link after description for non-master members
  - Add @all mention for comments
  - Dont show reply button if user is not signed in
  - Expose more information for issues with webhook
  - Add a mention of the merge request into the default merge request commit message
  - Improve code highlight, introduce support for more languages like Go, Clojure, Erlang etc
  - Fix concurrency issue in repository download
  - Dont allow repository name start with ?
  - Improve email threading (Pierre de La Morinerie)
  - Cleaner help page
  - Group milestones
  - Improved email notifications
  - Contributors API (sponsored by Mobbr)
  - Fix LDAP TLS authentication (Boris HUISGEN)
  - Show VERSION information on project sidebar
  - Improve branch removal logic when accept MR
  - Fix bug where comment form is spawned inside the Reply button
  - Remove Dir.chdir from Satellite#lock for thread-safety
  - Increased default git max_size value from 5MB to 20MB in gitlab.yml. Please update your configs!
  - Show error message in case of timeout in satellite when create MR
  - Show first 100 files for huge diff instead of hiding all
  - Change default admin email from admin@local.host to admin@example.com

v 7.0.0
  - The CPU no longer overheats when you hold down the spacebar
  - Improve edit file UI
  - Add ability to upload group avatar when create
  - Protected branch cannot be removed
  - Developers can remove normal branches with UI
  - Remove branch via API (sponsored by O'Reilly Media)
  - Move protected branches page to Project settings area
  - Redirect to Files view when create new branch via UI
  - Drag and drop upload of image in every markdown-area (Earle Randolph Bunao and Neil Francis Calabroso)
  - Refactor the markdown relative links processing
  - Make it easier to implement other CI services for GitLab
  - Group masters can create projects in group
  - Deprecate ruby 1.9.3 support
  - Only masters can rewrite/remove git tags
  - Add X-Frame-Options SAMEORIGIN to Nginx config so Sidekiq admin is visible
  - UI improvements
  - Case-insensetive search for issues
  - Update to rails 4.1
  - Improve performance of application for projects and groups with a lot of members
  - Formally support Ruby 2.1
  - Include Nginx gitlab-ssl config
  - Add manual language detection for highlight.js
  - Added example.com/:username routing
  - Show notice if your profile is public
  - UI improvements for mobile devices
  - Improve diff rendering performance
  - Drag-n-drop for issues and merge requests between states at milestone page
  - Fix '0 commits' message for huge repositories on project home page
  - Prevent 500 error page when visit commit page from large repo
  - Add notice about huge push over http to unicorn config
  - File action in satellites uses default 30 seconds timeout instead of old 10 seconds one
  - Overall performance improvements
  - Skip init script check on omnibus-gitlab
  - Be more selective when killing stray Sidekiqs
  - Check LDAP user filter during sign-in
  - Remove wall feature (no data loss - you can take it from database)
  - Dont expose user emails via API unless you are admin
  - Detect issues closed by Merge Request description
  - Better email subject lines from email on push service (Alex Elman)
  - Enable identicon for gravatar be default

v 6.9.2
  - Revert the commit that broke the LDAP user filter

v 6.9.1
  - Fix scroll to highlighted line
  - Fix the pagination on load for commits page

v 6.9.0
  - Store Rails cache data in the Redis `cache:gitlab` namespace
  - Adjust MySQL limits for existing installations
  - Add db index on project_id+iid column. This prevents duplicate on iid (During migration duplicates will be removed)
  - Markdown preview or diff during editing via web editor (Evgeniy Sokovikov)
  - Give the Rails cache its own Redis namespace
  - Add ability to set different ssh host, if different from http/https
  - Fix syntax highlighting for code comments blocks
  - Improve comments loading logic
  - Stop refreshing comments when the tab is hidden
  - Improve issue and merge request mobile UI (Drew Blessing)
  - Document how to convert a backup to PostgreSQL
  - Fix locale bug in backup manager
  - Fix can not automerge when MR description is too long
  - Fix wiki backup skip bug
  - Two Step MR creation process
  - Remove unwanted files from satellite working directory with git clean -fdx
  - Accept merge request via API (sponsored by O'Reilly Media)
  - Add more access checks during API calls
  - Block SSH access for 'disabled' Active Directory users
  - Labels for merge requests (Drew Blessing)
  - Threaded emails by setting a Message-ID (Philip Blatter)

v 6.8.0
  - Ability to at mention users that are participating in issue and merge req. discussion
  - Enabled GZip Compression for assets in example Nginx, make sure that Nginx is compiled with --with-http_gzip_static_module flag (this is default in Ubuntu)
  - Make user search case-insensitive (Christopher Arnold)
  - Remove omniauth-ldap nickname bug workaround
  - Drop all tables before restoring a Postgres backup
  - Make the repository downloads path configurable
  - Create branches via API (sponsored by O'Reilly Media)
  - Changed permission of gitlab-satellites directory not to be world accessible
  - Protected branch does not allow force push
  - Fix popen bug in `rake gitlab:satellites:create`
  - Disable connection reaping for MySQL
  - Allow oauth signup without email for twitter and github
  - Fix faulty namespace names that caused 500 on user creation
  - Option to disable standard login
  - Clean old created archives from repository downloads directory
  - Fix download link for huge MR diffs
  - Expose event and mergerequest timestamps in API
  - Fix emails on push service when only one commit is pushed

v 6.7.3
  - Fix the merge notification email not being sent (Pierre de La Morinerie)
  - Drop all tables before restoring a Postgres backup
  - Remove yanked modernizr gem

v 6.7.2
  - Fix upgrader script

v 6.7.1
  - Fix GitLab CI integration

v 6.7.0
  - Increased the example Nginx client_max_body_size from 5MB to 20MB, consider updating it manually on existing installations
  - Add support for Gemnasium as a Project Service (Olivier Gonzalez)
  - Add edit file button to MergeRequest diff
  - Public groups (Jason Hollingsworth)
  - Cleaner headers in Notification Emails (Pierre de La Morinerie)
  - Blob and tree gfm links to anchors work
  - Piwik Integration (Sebastian Winkler)
  - Show contribution guide link for new issue form (Jeroen van Baarsen)
  - Fix CI status for merge requests from fork
  - Added option to remove issue assignee on project issue page and issue edit page (Jason Blanchard)
  - New page load indicator that includes a spinner that scrolls with the page
  - Converted all the help sections into markdown
  - LDAP user filters
  - Streamline the content of notification emails (Pierre de La Morinerie)
  - Fixes a bug with group member administration (Matt DeTullio)
  - Sort tag names using VersionSorter (Robert Speicher)
  - Add GFM autocompletion for MergeRequests (Robert Speicher)
  - Add webhook when a new tag is pushed (Jeroen van Baarsen)
  - Add button for toggling inline comments in diff view
  - Add retry feature for repository import
  - Reuse the GitLab LDAP connection within each request
  - Changed markdown new line behaviour to conform to markdown standards
  - Fix global search
  - Faster authorized_keys rebuilding in `rake gitlab:shell:setup` (requires gitlab-shell 1.8.5)
  - Create and Update MR calls now support the description parameter (Greg Messner)
  - Markdown relative links in the wiki link to wiki pages, markdown relative links in repositories link to files in the repository
  - Added Slack service integration (Federico Ravasio)
  - Better API responses for access_levels (sponsored by O'Reilly Media)
  - Requires at least 2 unicorn workers
  - Requires gitlab-shell v1.9+
  - Replaced gemoji(due to closed licencing problem) with Phantom Open Emoji library(combined SIL Open Font License, MIT License and the CC 3.0 License)
  - Fix `/:username.keys` response content type (Dmitry Medvinsky)

v 6.6.5
  - Added option to remove issue assignee on project issue page and issue edit page (Jason Blanchard)
  - Hide mr close button for comment form if merge request was closed or inline comment
  - Adds ability to reopen closed merge request

v 6.6.4
  - Add missing html escape for highlighted code blocks in comments, issues

v 6.6.3
  - Fix 500 error when edit yourself from admin area
  - Hide private groups for public profiles

v 6.6.2
  - Fix 500 error on branch/tag create or remove via UI

v 6.6.1
  - Fix 500 error on files tab if submodules presents

v 6.6.0
  - Retrieving user ssh keys publically(github style): http://__HOST__/__USERNAME__.keys
  - Permissions: Developer now can manage issue tracker (modify any issue)
  - Improve Code Compare page performance
  - Group avatar
  - Pygments.rb replaced with highlight.js
  - Improve Merge request diff store logic
  - Improve render performnace for MR show page
  - Fixed Assembla hardcoded project name
  - Jira integration documentation
  - Refactored app/services
  - Remove snippet expiration
  - Mobile UI improvements (Drew Blessing)
  - Fix block/remove UI for admin::users#show page
  - Show users' group membership on users' activity page (Robert Djurasaj)
  - User pages are visible without login if user is authorized to a public project
  - Markdown rendered headers have id derived from their name and link to their id
  - Improve application to work faster with large groups (100+ members)
  - Multiple emails per user
  - Show last commit for file when view file source
  - Restyle Issue#show page and MR#show page
  - Ability to filter by multiple labels for Issues page
  - Rails version to 4.0.3
  - Fixed attachment identifier displaying underneath note text (Jason Blanchard)

v 6.5.1
  - Fix branch selectbox when create merge request from fork

v 6.5.0
  - Dropdown menus on issue#show page for assignee and milestone (Jason Blanchard)
  - Add color custimization and previewing to broadcast messages
  - Fixed notes anchors
  - Load new comments in issues dynamically
  - Added sort options to Public page
  - New filters (assigned/authored/all) for Dashboard#issues/merge_requests (sponsored by Say Media)
  - Add project visibility icons to dashboard
  - Enable secure cookies if https used
  - Protect users/confirmation with rack_attack
  - Default HTTP headers to protect against MIME-sniffing, force https if enabled
  - Bootstrap 3 with responsive UI
  - New repository download formats: tar.bz2, zip, tar (Jason Hollingsworth)
  - Restyled accept widgets for MR
  - SCSS refactored
  - Use jquery timeago plugin
  - Fix 500 error for rdoc files
  - Ability to customize merge commit message (sponsored by Say Media)
  - Search autocomplete via ajax
  - Add website url to user profile
  - Files API supports base64 encoded content (sponsored by O'Reilly Media)
  - Added support for Go's repository retrieval (Bruno Albuquerque)

v6.4.3
  - Don't use unicorn worker killer if PhusionPassenger is defined

v6.4.2
  - Fixed wrong behaviour of script/upgrade.rb

v6.4.1
  - Fixed bug with repository rename
  - Fixed bug with project transfer

v 6.4.0
  - Added sorting to project issues page (Jason Blanchard)
  - Assembla integration (Carlos Paramio)
  - Fixed another 500 error with submodules
  - UI: More compact issues page
  - Minimal password length increased to 8 symbols
  - Side-by-side diff view (Steven Thonus)
  - Internal projects (Jason Hollingsworth)
  - Allow removal of avatar (Drew Blessing)
  - Project web hooks now support issues and merge request events
  - Visiting project page while not logged in will redirect to sign-in instead of 404 (Jason Hollingsworth)
  - Expire event cache on avatar creation/removal (Drew Blessing)
  - Archiving old projects (Steven Thonus)
  - Rails 4
  - Add time ago tooltips to show actual date/time
  - UI: Fixed UI for admin system hooks
  - Ruby script for easier GitLab upgrade
  - Do not remove Merge requests if fork project was removed
  - Improve sign-in/signup UX
  - Add resend confirmation link to sign-in page
  - Set noreply@HOSTNAME for reply_to field in all emails
  - Show GitLab API version on Admin#dashboard
  - API Cross-origin resource sharing
  - Show READMe link at project home page
  - Show repo size for projects in Admin area

v 6.3.0
  - API for adding gitlab-ci service
  - Init script now waits for pids to appear after (re)starting before reporting status (Rovanion Luckey)
  - Restyle project home page
  - Grammar fixes
  - Show branches list (which branches contains commit) on commit page (Andrew Kumanyaev)
  - Security improvements
  - Added support for GitLab CI 4.0
  - Fixed issue with 500 error when group did not exist
  - Ability to leave project
  - You can create file in repo using UI
  - You can remove file from repo using UI
  - API: dropped default_branch attribute from project during creation
  - Project default_branch is not stored in db any more. It takes from repo now.
  - Admin broadcast messages
  - UI improvements
  - Dont show last push widget if user removed this branch
  - Fix 500 error for repos with newline in file name
  - Extended html titles
  - API: create/update/delete repo files
  - Admin can transfer project to any namespace
  - API: projects/all for admin users
  - Fix recent branches order

v 6.2.4
  - Security: Cast API private_token to string (CVE-2013-4580)
  - Security: Require gitlab-shell 1.7.8 (CVE-2013-4581, CVE-2013-4582, CVE-2013-4583)
  - Fix for Git SSH access for LDAP users

v 6.2.3
  - Security: More protection against CVE-2013-4489
  - Security: Require gitlab-shell 1.7.4 (CVE-2013-4490, CVE-2013-4546)
  - Fix sidekiq rake tasks

v 6.2.2
  - Security: Update gitlab_git (CVE-2013-4489)

v 6.2.1
  - Security: Fix issue with generated passwords for new users

v 6.2.0
  - Public project pages are now visible to everyone (files, issues, wik, etc.)
    THIS MEANS YOUR ISSUES AND WIKI FOR PUBLIC PROJECTS ARE PUBLICLY VISIBLE AFTER THE UPGRADE
  - Add group access to permissions page
  - Require current password to change one
  - Group owner or admin can remove other group owners
  - Remove group transfer since we have multiple owners
  - Respect authorization in Repository API
  - Improve UI for Project#files page
  - Add more security specs
  - Added search for projects by name to api (Izaak Alpert)
  - Make default user theme configurable (Izaak Alpert)
  - Update logic for validates_merge_request for tree of MR (Andrew Kumanyaev)
  - Rake tasks for web hooks management (Jonhnny Weslley)
  - Extended User API to expose admin and can_create_group for user creation/updating (Boyan Tabakov)
  - API: Remove group
  - API: Remove project
  - Avatar upload on profile page with a maximum of 100KB (Steven Thonus)
  - Store the sessions in Redis instead of the cookie store
  - Fixed relative links in markdown
  - User must confirm their email if signup enabled
  - User must confirm changed email

v 6.1.0
  - Project specific IDs for issues, mr, milestones
    Above items will get a new id and for example all bookmarked issue urls will change.
    Old issue urls are redirected to the new one if the issue id is too high for an internal id.
  - Description field added to Merge Request
  - API: Sudo api calls (Izaak Alpert)
  - API: Group membership api (Izaak Alpert)
  - Improved commit diff
  - Improved large commit handling (Boyan Tabakov)
  - Rewrite: Init script now less prone to errors and keeps better track of the service (Rovanion Luckey)
  - Link issues, merge requests, and commits when they reference each other with GFM (Ash Wilson)
  - Close issues automatically when pushing commits with a special message
  - Improve user removal from admin area
  - Invalidate events cache when project was moved
  - Remove deprecated classes and rake tasks
  - Add event filter for group and project show pages
  - Add links to create branch/tag from project home page
  - Add public-project? checkbox to new-project view
  - Improved compare page. Added link to proceed into Merge Request
  - Send an email to a user when they are added to group
  - New landing page when you have 0 projects

v 6.0.0
  - Feature: Replace teams with group membership
    We introduce group membership in 6.0 as a replacement for teams.
    The old combination of groups and teams was confusing for a lot of people.
    And when the members of a team where changed this wasn't reflected in the project permissions.
    In GitLab 6.0 you will be able to add members to a group with a permission level for each member.
    These group members will have access to the projects in that group.
    Any changes to group members will immediately be reflected in the project permissions.
    You can even have multiple owners for a group, greatly simplifying administration.
  - Feature: Ability to have multiple owners for group
  - Feature: Merge Requests between fork and project (Izaak Alpert)
  - Feature: Generate fingerprint for ssh keys
  - Feature: Ability to create and remove branches with UI
  - Feature: Ability to create and remove git tags with UI
  - Feature: Groups page in profile. You can leave group there
  - API: Allow login with LDAP credentials
  - Redesign: project settings navigation
  - Redesign: snippets area
  - Redesign: ssh keys page
  - Redesign: buttons, blocks and other ui elements
  - Add comment title to rss feed
  - You can use arrows to navigate at tree view
  - Add project filter on dashboard
  - Cache project graph
  - Drop support of root namespaces
  - Default theme is classic now
  - Cache result of methods like authorize_projects, project.team.members etc
  - Remove $.ready events
  - Fix onclick events being double binded
  - Add notification level to group membership
  - Move all project controllers/views under Projects:: module
  - Move all profile controllers/views under Profiles:: module
  - Apply user project limit only for personal projects
  - Unicorn is default web server again
  - Store satellites lock files inside satellites dir
  - Disabled threadsafety mode in rails
  - Fixed bug with loosing MR comments
  - Improved MR comments logic
  - Render readme file for projects in public area

v 5.4.2
  - Security: Cast API private_token to string (CVE-2013-4580)
  - Security: Require gitlab-shell 1.7.8 (CVE-2013-4581, CVE-2013-4582, CVE-2013-4583)

v 5.4.1
  - Security: Fixes for CVE-2013-4489
  - Security: Require gitlab-shell 1.7.4 (CVE-2013-4490, CVE-2013-4546)

v 5.4.0
  - Ability to edit own comments
  - Documentation improvements
  - Improve dashboard projects page
  - Fixed nav for empty repos
  - GitLab Markdown help page
  - Misspelling fixes
  - Added support of unicorn and fog gems
  - Added client list to API doc
  - Fix PostgreSQL database restoration problem
  - Increase snippet content column size
  - allow project import via git:// url
  - Show participants on issues, including mentions
  - Notify mentioned users with email

v 5.3.0
  - Refactored services
  - Campfire service added
  - HipChat service added
  - Fixed bug with LDAP + git over http
  - Fixed bug with google analytics code being ignored
  - Improve sign-in page if ldap enabled
  - Respect newlines in wall messages
  - Generate the Rails secret token on first run
  - Rename repo feature
  - Init.d: remove gitlab.socket on service start
  - Api: added teams api
  - Api: Prevent blob content being escaped
  - Api: Smart deploy key add behaviour
  - Api: projects/owned.json return user owned project
  - Fix bug with team assignation on project from #4109
  - Advanced snippets: public/private, project/personal (Andrew Kulakov)
  - Repository Graphs (Karlo Nicholas T. Soriano)
  - Fix dashboard lost if comment on commit
  - Update gitlab-grack. Fixes issue with --depth option
  - Fix project events duplicate on project page
  - Fix postgres error when displaying network graph.
  - Fix dashboard event filter when navigate via turbolinks
  - init.d: Ensure socket is removed before starting service
  - Admin area: Style teams:index, group:show pages
  - Own page for failed forking
  - Scrum view for milestone

v 5.2.0
  - Turbolinks
  - Git over http with ldap credentials
  - Diff with better colors and some spacing on the corners
  - Default values for project features
  - Fixed huge_commit view
  - Restyle project clone panel
  - Move Gitlab::Git code to gitlab_git gem
  - Move update docs in repo
  - Requires gitlab-shell v1.4.0
  - Fixed submodules listing under file tab
  - Fork feature (Angus MacArthur)
  - git version check in gitlab:check
  - Shared deploy keys feature
  - Ability to generate default labels set for issues
  - Improve gfm autocomplete (Harold Luo)
  - Added support for Google Analytics
  - Code search feature (Javier Castro)

v 5.1.0
  - You can login with email or username now
  - Corrected project transfer rollback when repository cannot be moved
  - Move both repo and wiki when project transfer requested
  - Admin area: project editing was removed from admin namespace
  - Access: admin user has now access to any project.
  - Notification settings
  - Gitlab::Git set of objects to abstract from grit library
  - Replace Unicorn web server with Puma
  - Backup/Restore refactored. Backup dump project wiki too now
  - Restyled Issues list. Show milestone version in issue row
  - Restyled Merge Request list
  - Backup now dump/restore uploads
  - Improved performance of dashboard (Andrew Kumanyaev)
  - File history now tracks renames (Akzhan Abdulin)
  - Drop wiki migration tools
  - Drop sqlite migration tools
  - project tagging
  - Paginate users in API
  - Restyled network graph (Hiroyuki Sato)

v 5.0.1
  - Fixed issue with gitlab-grit being overridden by grit

v 5.0.0
  - Replaced gitolite with gitlab-shell
  - Removed gitolite-related libraries
  - State machine added
  - Setup gitlab as git user
  - Internal API
  - Show team tab for empty projects
  - Import repository feature
  - Updated rails
  - Use lambda for scopes
  - Redesign admin area -> users
  - Redesign admin area -> user
  - Secure link to file attachments
  - Add validations for Group and Team names
  - Restyle team page for project
  - Update capybara, rspec-rails, poltergeist to recent versions
  - Wiki on git using Gollum
  - Added Solarized Dark theme for code review
  - Don't show user emails in autocomplete lists, profile pages
  - Added settings tab for group, team, project
  - Replace user popup with icons in header
  - Handle project moving with gitlab-shell
  - Added select2-rails for selectboxes with ajax data load
  - Fixed search field on projects page
  - Added teams to search autocomplete
  - Move groups and teams on dashboard sidebar to sub-tabs
  - API: improved return codes and docs. (Felix Gilcher, Sebastian Ziebell)
  - Redesign wall to be more like chat
  - Snippets, Wall features are disabled by default for new projects

v 4.2.0
  - Teams
  - User show page. Via /u/username
  - Show help contents on pages for better navigation
  - Async gitolite calls
  - added satellites logs
  - can_create_group, can_create_team booleans for User
  - Process web hooks async
  - GFM: Fix images escaped inside links
  - Network graph improved
  - Switchable branches for network graph
  - API: Groups
  - Fixed project download

v 4.1.0
  - Optional Sign-Up
  - Discussions
  - Satellites outside of tmp
  - Line numbers for blame
  - Project public mode
  - Public area with unauthorized access
  - Load dashboard events with ajax
  - remember dashboard filter in cookies
  - replace resque with sidekiq
  - fix routing issues
  - cleanup rake tasks
  - fix backup/restore
  - scss cleanup
  - show preview for note images
  - improved network-graph
  - get rid of app/roles/
  - added new classes Team, Repository
  - Reduce amount of gitolite calls
  - Ability to add user in all group projects
  - remove deprecated configs
  - replaced Korolev font with open font
  - restyled admin/dashboard page
  - restyled admin/projects page

v 4.0.0
  - Remove project code and path from API. Use id instead
  - Return valid cloneable url to repo for web hook
  - Fixed backup issue
  - Reorganized settings
  - Fixed commits compare
  - Refactored scss
  - Improve status checks
  - Validates presence of User#name
  - Fixed postgres support
  - Removed sqlite support
  - Modified post-receive hook
  - Milestones can be closed now
  - Show comment events on dashboard
  - Quick add team members via group#people page
  - [API] expose created date for hooks and SSH keys
  - [API] list, create issue notes
  - [API] list, create snippet notes
  - [API] list, create wall notes
  - Remove project code - use path instead
  - added username field to user
  - rake task to fill usernames based on emails create namespaces for users
  - STI Group < Namespace
  - Project has namespace_id
  - Projects with namespaces also namespaced in gitolite and stored in subdir
  - Moving project to group will move it under group namespace
  - Ability to move project from namespaces to another
  - Fixes commit patches getting escaped (see #2036)
  - Support diff and patch generation for commits and merge request
  - MergeReqest doesn't generate a temporary file for the patch any more
  - Update the UI to allow downloading Patch or Diff

v 3.1.0
  - Updated gems
  - Services: Gitlab CI integration
  - Events filter on dashboard
  - Own namespace for redis/resque
  - Optimized commit diff views
  - add alphabetical order for projects admin page
  - Improved web editor
  - Commit stats page
  - Documentation split and cleanup
  - Link to commit authors everywhere
  - Restyled milestones list
  - added Milestone to Merge Request
  - Restyled Top panel
  - Refactored Satellite Code
  - Added file line links
  - moved from capybara-webkit to poltergeist + phantomjs

v 3.0.3
  - Fixed bug with issues list in Chrome
  - New Feature: Import team from another project

v 3.0.2
  - Fixed gitlab:app:setup
  - Fixed application error on empty project in admin area
  - Restyled last push widget

v 3.0.1
  - Fixed git over http

v 3.0.0
  - Projects groups
  - Web Editor
  - Fixed bug with gitolite keys
  - UI improved
  - Increased performance of application
  - Show user avatar in last commit when browsing Files
  - Refactored Gitlab::Merge
  - Use Font Awesome for icons
  - Separate observing of Note and MergeRequests
  - Milestone "All Issues" filter
  - Fix issue close and reopen button text and styles
  - Fix forward/back while browsing Tree hierarchy
  - Show number of notes for commits and merge requests
  - Added support pg from box and update installation doc
  - Reject ssh keys that break gitolite
  - [API] list one project hook
  - [API] edit project hook
  - [API] list project snippets
  - [API] allow to authorize using private token in HTTP header
  - [API] add user creation

v 2.9.1
  - Fixed resque custom config init

v 2.9.0
  - fixed inline notes bugs
  - refactored rspecs
  - refactored gitolite backend
  - added factory_girl
  - restyled projects list on dashboard
  - ssh keys validation to prevent gitolite crash
  - send notifications if changed permission in project
  - scss refactoring. gitlab_bootstrap/ dir
  - fix git push http body bigger than 112k problem
  - list of labels  page under issues tab
  - API for milestones, keys
  - restyled buttons
  - OAuth
  - Comment order changed

v 2.8.1
  - ability to disable gravatars
  - improved MR diff logic
  - ssh key help page

v 2.8.0
  - Gitlab Flavored Markdown
  - Bulk issues update
  - Issues API
  - Cucumber coverage increased
  - Post-receive files fixed
  - UI improved
  - Application cleanup
  - more cucumber
  - capybara-webkit + headless

v 2.7.0
  - Issue Labels
  - Inline diff
  - Git HTTP
  - API
  - UI improved
  - System hooks
  - UI improved
  - Dashboard events endless scroll
  - Source performance increased

v 2.6.0
  - UI polished
  - Improved network graph + keyboard nav
  - Handle huge commits
  - Last Push widget
  - Bugfix
  - Better performance
  - Email in resque
  - Increased test coverage
  - Ability to remove branch with MR accept
  - a lot of code refactored

v 2.5.0
  - UI polished
  - Git blame for file
  - Bugfix
  - Email in resque
  - Better test coverage

v 2.4.0
  - Admin area stats page
  - Ability to block user
  - Simplified dashboard area
  - Improved admin area
  - Bootstrap 2.0
  - Responsive layout
  - Big commits handling
  - Performance improved
  - Milestones

v 2.3.1
  - Issues pagination
  - ssl fixes
  - Merge Request pagination

v 2.3.0
  - Dashboard r1
  - Search r1
  - Project page
  - Close merge request on push
  - Persist MR diff after merge
  - mysql support
  - Documentation

v 2.2.0
  - We’ve added support of LDAP auth
  - Improved permission logic (4 roles system)
  - Protected branches (now only masters can push to protected branches)
  - Usability improved
  - twitter bootstrap integrated
  - compare view between commits
  - wiki feature
  - now you can enable/disable issues, wiki, wall features per project
  - security fixes
  - improved code browsing (ajax branch switch etc)
  - improved per-line commenting
  - git submodules displayed
  - moved to rails 3.2
  - help section improved

v 2.1.0
  - Project tab r1
  - List branches/tags
  - per line comments
  - mass user import

v 2.0.0
  - gitolite as main git host system
  - merge requests
  - project/repo access
  - link to commit/issue feed
  - design tab
  - improved email notifications
  - restyled dashboard
  - bugfix

v 1.2.2
  - common config file gitlab.yml
  - issues restyle
  - snippets restyle
  - clickable news feed header on dashboard
  - bugfix

v 1.2.1
  - bugfix

v 1.2.0
  - new design
  - user dashboard
  - network graph
  - markdown support for comments
  - encoding issues
  - wall like twitter timeline

v 1.1.0
  - project dashboard
  - wall redesigned
  - feature: code snippets
  - fixed horizontal scroll on file preview
  - fixed app crash if commit message has invalid chars
  - bugfix & code cleaning

v 1.0.2
  - fixed bug with empty project
  - added adv validation for project path & code
  - feature: issues can be sortable
  - bugfix
  - username displayed on top panel

v 1.0.1
  - fixed: with invalid source code for commit
  - fixed: lose branch/tag selection when use tree navigation
  - when history clicked - display path
  - bug fix & code cleaning

v 1.0.0
  - bug fix
  - projects preview mode

v 0.9.6
  - css fix
  - new repo empty tree until restart server - fixed

v 0.9.4
  - security improved
  - authorization improved
  - html escaping
  - bug fix
  - increased test coverage
  - design improvements

v 0.9.1
  - increased test coverage
  - design improvements
  - new issue email notification
  - updated app name
  - issue redesigned
  - issue can be edit

v 0.8.0
  - syntax highlight for main file types
  - redesign
  - stability
  - security fixes
  - increased test coverage
  - email notification<|MERGE_RESOLUTION|>--- conflicted
+++ resolved
@@ -48,13 +48,10 @@
   - Prevent note form from being cleared when submitting failed.
   - Improve file icons rendering on tree (Sullivan Sénéchal)
   - API: Add pagination to project events
-<<<<<<< HEAD
   - Get issue links in notification mail to work again.
-=======
   - Don't show commit comment button when user is not signed in.
   - Fix admin user projects lists.
   - Don't leak private group existence by redirecting from namespace controller to group controller.
->>>>>>> c14c03a8
 
 v 7.9.0
   - Send EmailsOnPush email when branch or tag is created or deleted.
