Please view this file on the master branch, on stable branches it's out of date.

v 7.14.0 (unreleased)
  - Fix multi-line syntax highlighting (Stan Hu)
  - Fix network graph when branch name has single quotes (Stan Hu)
  - Upgrade gitlab_git to version 7.2.6 to fix Error 500 when creating network graphs (Stan Hu)
  - Add support for Unicode filenames in relative links (Hiroyuki Sato)
  - Fix URL used for refreshing notes if relative_url is present (Bartłomiej Święcki)
  - Fix commit data retrieval when branch name has single quotes (Stan Hu)
  - Check that project was actually created rather than just validated in import:repos task (Stan Hu)
  - Fix full screen mode for snippet comments (Daniel Gerhardt)
  - Fix 404 error in files view after deleting the last file in a repository (Stan Hu)
  - Fix the "Reload with full diff" URL button (Stan Hu)
  - Fix label read access for unauthenticated users (Daniel Gerhardt)
  - Fix access to disabled features for unauthenticated users (Daniel Gerhardt)
  - Fix OAuth provider bug where GitLab would not go return to the redirect_uri after sign-in (Stan Hu)
  - Fix file upload dialog for comment editing (Daniel Gerhardt)
  - Set OmniAuth full_host parameter to ensure redirect URIs are correct (Stan Hu)
  - Expire Rails cache entries after two weeks to prevent endless Redis growth
  - Add support for destroying project milestones (Stan Hu)
  - Add fetch command to the MR page.
  - Allow custom backup archive permissions
  - Add fetch command to the MR page
  - Add project star and fork count, group avatar URL and user/group web URL attributes to API
  - Fix bug causing Bitbucket importer to crash when OAuth application had been removed.
  - Add fetch command to the MR page.
<<<<<<< HEAD
  - Add ability to manage user email addresses via the API.
  - Show buttons to add license, changelog and contribution guide if they're missing.
=======
  - Tweak project page buttons.
>>>>>>> e9bbea70
  - Disabled autocapitalize and autocorrect on login field (Daryl Chan)
  - Mention group and project name in creation, update and deletion notices (Achilleas Pipinellis)
  - Remove redis-store TTL monkey patch

v 7.13.2
  - Fix randomly failed spec
  - Create project services on Project creation
  - Add admin_merge_request ability to Developer level and up
  - Fix Error 500 when browsing projects with no HEAD (Stan Hu)
  - Fix labels / assignee / milestone for the merge requests when issues are disabled
  - Show the first tab automatically on MergeRequests#new
  - Add rake task 'gitlab:update_commit_count' (Daniel Gerhardt)
  - Fix Gmail Actions

v 7.13.1
  - Fix: Label modifications are not reflected in existing notes and in the issue list
  - Fix: Label not shown in the Issue list, although it's set through web interface
  - Fix: Group/project references are linked incorrectly
  - Improve documentation
  - Fix of migration: Check if session_expire_delay column exists before adding the column
  - Fix: ActionView::Template::Error
  - Fix: "Create Merge Request" isn't always shown in event for newly pushed branch
  - Fix bug causing "Remove source-branch" option not to work for merge requests from the same project.
  - Render Note field hints consistently for "new" and "edit" forms

v 7.13.0
  - Remove repository graph log to fix slow cache updates after push event (Stan Hu)
  - Return comments in created order in merge request API (Stan Hu)
  - Only enable HSTS header for HTTPS and port 443 (Stan Hu)
  - Fix user autocomplete for unauthenticated users accessing public projects (Stan Hu)
  - Fix redirection to home page URL for unauthorized users (Daniel Gerhardt)
  - Add branch switching support for graphs (Daniel Gerhardt)
  - Fix external issue tracker hook/test for HTTPS URLs (Daniel Gerhardt)
  - Remove link leading to a 404 error in Deploy Keys page (Stan Hu)
  - Add support for unlocking users in admin settings (Stan Hu)
  - Add Irker service configuration options (Stan Hu)
  - Fix order of issues imported from GitHub (Hiroyuki Sato)
  - Bump rugments to 1.0.0beta8 to fix C prototype function highlighting (Jonathon Reinhart)
  - Fix Merge Request webhook to properly fire "merge" action when accepted from the web UI
  - Add `two_factor_enabled` field to admin user API (Stan Hu)
  - Fix invalid timestamps in RSS feeds (Rowan Wookey)
  - Fix downloading of patches on public merge requests when user logged out (Stan Hu)
  - Fix Error 500 when relative submodule resolves to a namespace that has a different name from its path (Stan Hu)
  - Extract the longest-matching ref from a commit path when multiple matches occur (Stan Hu)
  - Update maintenance documentation to explain no need to recompile asssets for omnibus installations (Stan Hu)
  - Support commenting on diffs in side-by-side mode (Stan Hu)
  - Fix JavaScript error when clicking on the comment button on a diff line that has a comment already (Stan Hu)
  - Return 40x error codes if branch could not be deleted in UI (Stan Hu)
  - Remove project visibility icons from dashboard projects list
  - Rename "Design" profile settings page to "Preferences".
  - Allow users to customize their default Dashboard page.
  - Update ssl_ciphers in Nginx example to remove DHE settings. This will deny forward secrecy for Android 2.3.7, Java 6 and OpenSSL 0.9.8
  - Admin can edit and remove user identities
  - Convert CRLF newlines to LF when committing using the web editor.
  - API request /projects/:project_id/merge_requests?state=closed will return only closed merge requests without merged one. If you need ones that were merged - use state=merged.  
  - Allow Administrators to filter the user list by those with or without Two-factor Authentication enabled.
  - Show a user's Two-factor Authentication status in the administration area.
  - Explicit error when commit not found in the CI
  - Improve performance for issue and merge request pages 
  - Users with guest access level can not set assignee, labels or milestones for issue and merge request
  - Reporter role can manage issue tracker now: edit any issue, set assignee or milestone and manage labels
  - Better performance for pages with events list, issues list and commits list
  - Faster automerge check and merge itself when source and target branches are in same repository 
  - Correctly show anonymous authorized applications under Profile > Applications.
  - Query Optimization in MySQL.
  - Allow users to be blocked and unblocked via the API
  - Use native Postgres database cleaning during backup restore
  - Redesign project page. Show README as default instead of activity. Move project activity to separate page
  - Make left menu more hierarchical and less contextual by adding back item at top
  - A fork can’t have a visibility level that is greater than the original project.
  - Faster code search in repository and wiki. Fixes search page timeout for big repositories 
  - Allow administrators to disable 2FA for a specific user
  - Add error message for SSH key linebreaks
  - Store commits count in database (will populate with valid values only after first push)
  - Rebuild cache after push to repository in background job

v 7.12.2
  - Correctly show anonymous authorized applications under Profile > Applications.
  - Faster automerge check and merge itself when source and target branches are in same repository
  - Audit log for user authentication
  - Fix transferring of project to another group using the API.
  - Allow custom label to be set for authentication providers.

v 7.12.1
  - Fix error when deleting a user who has projects (Stan Hu)
  - Fix post-receive errors on a push when an external issue tracker is configured (Stan Hu)
  - Add SAML to list of social_provider (Matt Firtion)
  - Fix merge requests API scope to keep compatibility in 7.12.x patch release (Dmitriy Zaporozhets)
  - Fix closed merge request scope at milestone page (Dmitriy Zaporozhets)
  - Revert merge request states renaming 
  - Fix hooks for web based events with external issue references (Daniel Gerhardt)
  - Improve performance for issue and merge request pages
  - Compress database dumps to reduce backup size

v 7.12.0
  - Fix Error 500 when one user attempts to access a personal, internal snippet (Stan Hu)
  - Disable changing of target branch in new merge request page when a branch has already been specified (Stan Hu)
  - Fix post-receive errors on a push when an external issue tracker is configured (Stan Hu)
  - Update oauth button logos for Twitter and Google to recommended assets
  - Update browser gem to version 0.8.0 for IE11 support (Stan Hu)
  - Fix timeout when rendering file with thousands of lines.
  - Add "Remember me" checkbox to LDAP signin form.
  - Add session expiration delay configuration through UI application settings
  - Don't notify users mentioned in code blocks or blockquotes.
  - Omit link to generate labels if user does not have access to create them (Stan Hu)
  - Show warning when a comment will add 10 or more people to the discussion.
  - Disable changing of the source branch in merge request update API (Stan Hu)
  - Shorten merge request WIP text.
  - Add option to disallow users from registering any application to use GitLab as an OAuth provider
  - Support editing target branch of merge request (Stan Hu)
  - Refactor permission checks with issues and merge requests project settings (Stan Hu)
  - Fix Markdown preview not working in Edit Milestone page (Stan Hu)
  - Fix Zen Mode not closing with ESC key (Stan Hu)
  - Allow HipChat API version to be blank and default to v2 (Stan Hu)
  - Add file attachment support in Milestone description (Stan Hu)
  - Fix milestone "Browse Issues" button.
  - Set milestone on new issue when creating issue from index with milestone filter active.
  - Make namespace API available to all users (Stan Hu)
  - Add web hook support for note events (Stan Hu)
  - Disable "New Issue" and "New Merge Request" buttons when features are disabled in project settings (Stan Hu)
  - Remove Rack Attack monkey patches and bump to version 4.3.0 (Stan Hu)
  - Fix clone URL losing selection after a single click in Safari and Chrome (Stan Hu)
  - Fix git blame syntax highlighting when different commits break up lines (Stan Hu)
  - Add "Resend confirmation e-mail" link in profile settings (Stan Hu)
  - Allow to configure location of the `.gitlab_shell_secret` file. (Jakub Jirutka)
  - Disabled expansion of top/bottom blobs for new file diffs
  - Update Asciidoctor gem to version 1.5.2. (Jakub Jirutka)
  - Fix resolving of relative links to repository files in AsciiDoc documents. (Jakub Jirutka)
  - Use the user list from the target project in a merge request (Stan Hu)
  - Default extention for wiki pages is now .md instead of .markdown (Jeroen van Baarsen)
  - Add validation to wiki page creation (only [a-zA-Z0-9/_-] are allowed) (Jeroen van Baarsen)
  - Fix new/empty milestones showing 100% completion value (Jonah Bishop)
  - Add a note when an Issue or Merge Request's title changes
  - Consistently refer to MRs as either Merged or Closed.
  - Add Merged tab to MR lists.
  - Prefix EmailsOnPush email subject with `[Git]`.
  - Group project contributions by both name and email.
  - Clarify navigation labels for Project Settings and Group Settings.
  - Move user avatar and logout button to sidebar
  - You can not remove user if he/she is an only owner of group
  - User should be able to leave group. If not - show him proper message
  - User has ability to leave project
  - Add SAML support as an omniauth provider
  - Allow to configure a URL to show after sign out
  - Add an option to automatically sign-in with an Omniauth provider
  - Better performance for web editor (switched from satellites to rugged)
  - GitLab CI service sends .gitlab-ci.yml in each push call
  - When remove project - move repository and schedule it removal
  - Improve group removing logic
  - Trigger create-hooks on backup restore task
  - Add option to automatically link omniauth and LDAP identities
  - Allow special character in users bio. I.e.: I <3 GitLab

v 7.11.4
  - Fix missing bullets when creating lists
  - Set rel="nofollow" on external links

v 7.11.3
  - no changes
  - Fix upgrader script (Martins Polakovs)

v 7.11.2
  - no changes

v 7.11.1
  - no changes

v 7.11.0
  - Fall back to Plaintext when Syntaxhighlighting doesn't work. Fixes some buggy lexers (Hannes Rosenögger)
  - Get editing comments to work in Chrome 43 again.
  - Fix broken view when viewing history of a file that includes a path that used to be another file (Stan Hu)
  - Don't show duplicate deploy keys
  - Fix commit time being displayed in the wrong timezone in some cases (Hannes Rosenögger)
  - Make the first branch pushed to an empty repository the default HEAD (Stan Hu)
  - Fix broken view when using a tag to display a tree that contains git submodules (Stan Hu)
  - Make Reply-To config apply to change e-mail confirmation and other Devise notifications (Stan Hu)
  - Add application setting to restrict user signups to e-mail domains (Stan Hu)
  - Don't allow a merge request to be merged when its title starts with "WIP".
  - Add a page title to every page.
  - Allow primary email to be set to an email that you've already added.
  - Fix clone URL field and X11 Primary selection (Dmitry Medvinsky)
  - Ignore invalid lines in .gitmodules
  - Fix "Cannot move project" error message from popping up after a successful transfer (Stan Hu)
  - Redirect to sign in page after signing out.
  - Fix "Hello @username." references not working by no longer allowing usernames to end in period.
  - Fix "Revspec not found" errors when viewing diffs in a forked project with submodules (Stan Hu)
  - Improve project page UI
  - Fix broken file browsing with relative submodule in personal projects (Stan Hu)
  - Add "Reply quoting selected text" shortcut key (`r`)
  - Fix bug causing `@whatever` inside an issue's first code block to be picked up as a user mention.
  - Fix bug causing `@whatever` inside an inline code snippet (backtick-style) to be picked up as a user mention.
  - When use change branches link at MR form - save source branch selection instead of target one
  - Improve handling of large diffs
  - Added GitLab Event header for project hooks
  - Add Two-factor authentication (2FA) for GitLab logins
  - Show Atom feed buttons everywhere where applicable.
  - Add project activity atom feed.
  - Don't crash when an MR from a fork has a cross-reference comment from the target project on one of its commits.
  - Explain how to get a new password reset token in welcome emails
  - Include commit comments in MR from a forked project.
  - Group milestones by title in the dashboard and all other issue views.
  - Query issues, merge requests and milestones with their IID through API (Julien Bianchi)
  - Add default project and snippet visibility settings to the admin web UI.
  - Show incompatible projects in Google Code import status (Stan Hu)
  - Fix bug where commit data would not appear in some subdirectories (Stan Hu)
  - Task lists are now usable in comments, and will show up in Markdown previews.
  - Fix bug where avatar filenames were not actually deleted from the database during removal (Stan Hu)
  - Fix bug where Slack service channel was not saved in admin template settings. (Stan Hu)
  - Protect OmniAuth request phase against CSRF.
  - Don't send notifications to mentioned users that don't have access to the project in question.
  - Add search issues/MR by number
  - Move snippets UI to fluid layout
  - Improve UI for sidebar. Increase separation between navigation and content
  - Improve new project command options (Ben Bodenmiller)
  - Add common method to force UTF-8 and use it to properly handle non-ascii OAuth user properties (Onur Küçük)
  - Prevent sending empty messages to HipChat (Chulki Lee)
  - Improve UI for mobile phones on dashboard and project pages
  - Add room notification and message color option for HipChat
  - Allow to use non-ASCII letters and dashes in project and namespace name. (Jakub Jirutka)
  - Add footnotes support to Markdown (Guillaume Delbergue)
  - Add current_sign_in_at to UserFull REST api.
  - Make Sidekiq MemoryKiller shutdown signal configurable
  - Add "Create Merge Request" buttons to commits and branches pages and push event.
  - Show user roles by comments.
  - Fix automatic blocking of auto-created users from Active Directory.
  - Call merge request web hook for each new commits (Arthur Gautier)
  - Use SIGKILL by default in Sidekiq::MemoryKiller
  - Fix mentioning of private groups.
  - Add style for <kbd> element in markdown
  - Spin spinner icon next to "Checking for CI status..." on MR page.
  - Fix reference links in dashboard activity and ATOM feeds.
  - Ensure that the first added admin performs repository imports

v 7.10.4
  - Fix migrations broken in 7.10.2
  - Make tags for GitLab installations running on MySQL case sensitive
  - Get Gitorious importer to work again.
  - Fix adding new group members from admin area
  - Fix DB error when trying to tag a repository (Stan Hu)
  - Fix Error 500 when searching Wiki pages (Stan Hu)
  - Unescape branch names in compare commit (Stan Hu)
  - Order commit comments chronologically in API.

v 7.10.2
  - Fix CI links on MR page

v 7.10.0
  - Ignore submodules that are defined in .gitmodules but are checked in as directories.
  - Allow projects to be imported from Google Code.
  - Remove access control for uploaded images to fix broken images in emails (Hannes Rosenögger)
  - Allow users to be invited by email to join a group or project.
  - Don't crash when project repository doesn't exist.
  - Add config var to block auto-created LDAP users.
  - Don't use HTML ellipsis in EmailsOnPush subject truncated commit message.
  - Set EmailsOnPush reply-to address to committer email when enabled.
  - Fix broken file browsing with a submodule that contains a relative link (Stan Hu)
  - Fix persistent XSS vulnerability around profile website URLs.
  - Fix project import URL regex to prevent arbitary local repos from being imported.
  - Fix directory traversal vulnerability around uploads routes.
  - Fix directory traversal vulnerability around help pages.
  - Don't leak existence of project via search autocomplete.
  - Don't leak existence of group or project via search.
  - Fix bug where Wiki pages that included a '/' were no longer accessible (Stan Hu)
  - Fix bug where error messages from Dropzone would not be displayed on the issues page (Stan Hu)
  - Add a rake task to check repository integrity with `git fsck`
  - Add ability to configure Reply-To address in gitlab.yml (Stan Hu)
  - Move current user to the top of the list in assignee/author filters (Stan Hu)
  - Fix broken side-by-side diff view on merge request page (Stan Hu)
  - Set Application controller default URL options to ensure all url_for calls are consistent (Stan Hu)
  - Allow HTML tags in Markdown input
  - Fix code unfold not working on Compare commits page (Stan Hu)
  - Fix generating SSH key fingerprints with OpenSSH 6.8. (Sašo Stanovnik)
  - Fix "Import projects from" button to show the correct instructions (Stan Hu)
  - Fix dots in Wiki slugs causing errors (Stan Hu)
  - Make maximum attachment size configurable via Application Settings (Stan Hu)
  - Update poltergeist to version 1.6.0 to support PhantomJS 2.0 (Zeger-Jan van de Weg)
  - Fix cross references when usernames, milestones, or project names contain underscores (Stan Hu)
  - Disable reference creation for comments surrounded by code/preformatted blocks (Stan Hu)
  - Reduce Rack Attack false positives causing 403 errors during HTTP authentication (Stan Hu)
  - enable line wrapping per default and remove the checkbox to toggle it (Hannes Rosenögger)
  - Fix a link in the patch update guide
  - Add a service to support external wikis (Hannes Rosenögger)
  - Omit the "email patches" link and fix plain diff view for merge commits
  - List new commits for newly pushed branch in activity view.
  - Add sidetiq gem dependency to match EE
  - Add changelog, license and contribution guide links to project tab bar.
  - Improve diff UI
  - Fix alignment of navbar toggle button (Cody Mize)
  - Fix checkbox rendering for nested task lists
  - Identical look of selectboxes in UI
  - Upgrade the gitlab_git gem to version 7.1.3
  - Move "Import existing repository by URL" option to button.
  - Improve error message when save profile has error.
  - Passing the name of pushed ref to CI service (requires GitLab CI 7.9+)
  - Add location field to user profile
  - Fix print view for markdown files and wiki pages
  - Fix errors when deleting old backups
  - Improve GitLab performance when working with git repositories
  - Add tag message and last commit to tag hook (Kamil Trzciński)
  - Restrict permissions on backup files
  - Improve oauth accounts UI in profile page
  - Add ability to unlink connected accounts
  - Replace commits calendar with faster contribution calendar that includes issues and merge requests
  - Add inifinite scroll to user page activity
  - Don't include system notes in issue/MR comment count.
  - Don't mark merge request as updated when merge status relative to target branch changes.
  - Link note avatar to user.
  - Make Git-over-SSH errors more descriptive.
  - Fix EmailsOnPush.
  - Refactor issue filtering
  - AJAX selectbox for issue assignee and author filters
  - Fix issue with missing options in issue filtering dropdown if selected one
  - Prevent holding Control-Enter or Command-Enter from posting comment multiple times.
  - Prevent note form from being cleared when submitting failed.
  - Improve file icons rendering on tree (Sullivan Sénéchal)
  - API: Add pagination to project events
  - Get issue links in notification mail to work again.
  - Don't show commit comment button when user is not signed in.
  - Fix admin user projects lists.
  - Don't leak private group existence by redirecting from namespace controller to group controller.
  - Ability to skip some items from backup (database, respositories or uploads)
  - Archive repositories in background worker.
  - Import GitHub, Bitbucket or GitLab.com projects owned by authenticated user into current namespace.
  - Project labels are now available over the API under the "tag_list" field (Cristian Medina)
  - Fixed link paths for HTTP and SSH on the admin project view (Jeremy Maziarz)
  - Fix and improve help rendering (Sullivan Sénéchal)
  - Fix final line in EmailsOnPush email diff being rendered as error.
  - Prevent duplicate Buildkite service creation.
  - Fix git over ssh errors 'fatal: protocol error: bad line length character'
  - Automatically setup GitLab CI project for forks if origin project has GitLab CI enabled
  - Bust group page project list cache when namespace name or path changes.
  - Explicitly set image alt-attribute to prevent graphical glitches if gravatars could not be loaded
  - Allow user to choose a public email to show on public profile
  - Remove truncation from issue titles on milestone page (Jason Blanchard)
  - Fix stuck Merge Request merging events from old installations (Ben Bodenmiller)
  - Fix merge request comments on files with multiple commits
  - Fix Resource Owner Password Authentication Flow

v 7.9.4
  - Security: Fix project import URL regex to prevent arbitary local repos from being imported
  - Fixed issue where only 25 commits would load in file listings
  - Fix LDAP identities  after config update

v 7.9.3
  - Contains no changes
  - Add icons to Add dropdown items.
  - Allow admin to create public deploy keys that are accessible to any project.
  - Warn when gitlab-shell version doesn't match requirement.
  - Skip email confirmation when set by admin or via LDAP.
  - Only allow users to reference groups, projects, issues, MRs, commits they have access to.

v 7.9.3
  - Contains no changes

v 7.9.2
  - Contains no changes

v 7.9.1
  - Include missing events and fix save functionality in admin service template settings form (Stan Hu)
  - Fix "Import projects from" button to show the correct instructions (Stan Hu)
  - Fix OAuth2 issue importing a new project from GitHub and GitLab (Stan Hu)
  - Fix for LDAP with commas in DN
  - Fix missing events and in admin Slack service template settings form (Stan Hu)
  - Don't show commit comment button when user is not signed in.
  - Downgrade gemnasium-gitlab-service gem

v 7.9.0
  - Add HipChat integration documentation (Stan Hu)
  - Update documentation for object_kind field in Webhook push and tag push Webhooks (Stan Hu)
  - Fix broken email images (Hannes Rosenögger)
  - Automatically config git if user forgot, where possible (Zeger-Jan van de Weg)
  - Fix mass SQL statements on initial push (Hannes Rosenögger)
  - Add tag push notifications and normalize HipChat and Slack messages to be consistent (Stan Hu)
  - Add comment notification events to HipChat and Slack services (Stan Hu)
  - Add issue and merge request events to HipChat and Slack services (Stan Hu)
  - Fix merge request URL passed to Webhooks. (Stan Hu)
  - Fix bug that caused a server error when editing a comment to "+1" or "-1" (Stan Hu)
  - Fix code preview theme setting for comments, issues, merge requests, and snippets (Stan Hu)
  - Move labels/milestones tabs to sidebar
  - Upgrade Rails gem to version 4.1.9.
  - Improve error messages for file edit failures
  - Improve UI for commits, issues and merge request lists
  - Fix commit comments on first line of diff not rendering in Merge Request Discussion view.
  - Allow admins to override restricted project visibility settings.
  - Move restricted visibility settings from gitlab.yml into the web UI.
  - Improve trigger merge request hook when source project branch has been updated (Kirill Zaitsev)
  - Save web edit in new branch
  - Fix ordering of imported but unchanged projects (Marco Wessel)
  - Mobile UI improvements: make aside content expandable
  - Expose avatar_url in projects API
  - Fix checkbox alignment on the application settings page.
  - Generalize image upload in drag and drop in markdown to all files (Hannes Rosenögger)
  - Fix mass-unassignment of issues (Robert Speicher)
  - Fix hidden diff comments in merge request discussion view
  - Allow user confirmation to be skipped for new users via API
  - Add a service to send updates to an Irker gateway (Romain Coltel)
  - Add brakeman (security scanner for Ruby on Rails)
  - Slack username and channel options
  - Add grouped milestones from all projects to dashboard.
  - Web hook sends pusher email as well as commiter
  - Add Bitbucket omniauth provider.
  - Add Bitbucket importer.
  - Support referencing issues to a project whose name starts with a digit
  - Condense commits already in target branch when updating merge request source branch.
  - Send notifications and leave system comments when bulk updating issues.
  - Automatically link commit ranges to compare page: sha1...sha4 or sha1..sha4 (includes sha1 in comparison)
  - Move groups page from profile to dashboard
  - Starred projects page at dashboard
  - Blocking user does not remove him/her from project/groups but show blocked label
  - Change subject of EmailsOnPush emails to include namespace, project and branch.
  - Change subject of EmailsOnPush emails to include first commit message when multiple were pushed.
  - Remove confusing footer from EmailsOnPush mail body.
  - Add list of changed files to EmailsOnPush emails.
  - Add option to send EmailsOnPush emails from committer email if domain matches.
  - Add option to disable code diffs in EmailOnPush emails.
  - Wrap commit message in EmailsOnPush email.
  - Send EmailsOnPush emails when deleting commits using force push.
  - Fix EmailsOnPush email comparison link to include first commit.
  - Fix highliht of selected lines in file
  - Reject access to group/project avatar if the user doesn't have access.
  - Add database migration to clean group duplicates with same path and name (Make sure you have a backup before update)
  - Add GitLab active users count to rake gitlab:check
  - Starred projects page at dashboard
  - Make email display name configurable
  - Improve json validation in hook data
  - Use Emoji One
  - Updated emoji help documentation to properly reference EmojiOne.
  - Fix missing GitHub organisation repositories on import page.
  - Added blue theme
  - Remove annoying notice messages when create/update merge request
  - Allow smb:// links in Markdown text.
  - Filter merge request by title or description at Merge Requests page
  - Block user if he/she was blocked in Active Directory
  - Fix import pages not working after first load.
  - Use custom LDAP label in LDAP signin form.
  - Execute hooks and services when branch or tag is created or deleted through web interface.
  - Block and unblock user if he/she was blocked/unblocked in Active Directory
  - Raise recommended number of unicorn workers from 2 to 3
  - Use same layout and interactivity for project members as group members.
  - Prevent gitlab-shell character encoding issues by receiving its changes as raw data.
  - Ability to unsubscribe/subscribe to issue or merge request
  - Delete deploy key when last connection to a project is destroyed.
  - Fix invalid Atom feeds when using emoji, horizontal rules, or images (Christian Walther)
  - Backup of repositories with tar instead of git bundle (only now are git-annex files included in the backup)
  - Add canceled status for CI
  - Send EmailsOnPush email when branch or tag is created or deleted.
  - Faster merge request processing for large repository
  - Prevent doubling AJAX request with each commit visit via Turbolink
  - Prevent unnecessary doubling of js events on import pages and user calendar

v 7.8.4
  - Fix issue_tracker_id substitution in custom issue trackers
  - Fix path and name duplication in namespaces

v 7.8.3
  - Bump version of gitlab_git fixing annotated tags without message

v 7.8.2
  - Fix service migration issue when upgrading from versions prior to 7.3
  - Fix setting of the default use project limit via admin UI
  - Fix showing of already imported projects for GitLab and Gitorious importers
  - Fix response of push to repository to return "Not found" if user doesn't have access
  - Fix check if user is allowed to view the file attachment
  - Fix import check for case sensetive namespaces
  - Increase timeout for Git-over-HTTP requests to 1 hour since large pulls/pushes can take a long time.
  - Properly handle autosave local storage exceptions.
  - Escape wildcards when searching LDAP by username.

v 7.8.1
  - Fix run of custom post receive hooks
  - Fix migration that caused issues when upgrading to version 7.8 from versions prior to 7.3
  - Fix the warning for LDAP users about need to set password
  - Fix avatars which were not shown for non logged in users
  - Fix urls for the issues when relative url was enabled

v 7.8.0
  - Fix access control and protection against XSS for note attachments and other uploads.
  - Replace highlight.js with rouge-fork rugments (Stefan Tatschner)
  - Make project search case insensitive (Hannes Rosenögger)
  - Include issue/mr participants in list of recipients for reassign/close/reopen emails
  - Expose description in groups API
  - Better UI for project services page
  - Cleaner UI for web editor
  - Add diff syntax highlighting in email-on-push service notifications (Hannes Rosenögger)
  - Add API endpoint to fetch all changes on a MergeRequest (Jeroen van Baarsen)
  - View note image attachments in new tab when clicked instead of downloading them
  - Improve sorting logic in UI and API. Explicitly define what sorting method is used by default
  - Fix overflow at sidebar when have several items
  - Add notes for label changes in issue and merge requests
  - Show tags in commit view (Hannes Rosenögger)
  - Only count a user's vote once on a merge request or issue (Michael Clarke)
  - Increase font size when browse source files and diffs
  - Service Templates now let you set default values for all services
  - Create new file in empty repository using GitLab UI
  - Ability to clone project using oauth2 token
  - Upgrade Sidekiq gem to version 3.3.0
  - Stop git zombie creation during force push check
  - Show success/error messages for test setting button in services
  - Added Rubocop for code style checks
  - Fix commits pagination
  - Async load a branch information at the commit page
  - Disable blacklist validation for project names
  - Allow configuring protection of the default branch upon first push (Marco Wessel)
  - Add gitlab.com importer
  - Add an ability to login with gitlab.com
  - Add a commit calendar to the user profile (Hannes Rosenögger)
  - Submit comment on command-enter
  - Notify all members of a group when that group is mentioned in a comment, for example: `@gitlab-org` or `@sales`.
  - Extend issue clossing pattern to include "Resolve", "Resolves", "Resolved", "Resolving" and "Close" (Julien Bianchi and Hannes Rosenögger)
  - Fix long broadcast message cut-off on left sidebar (Visay Keo)
  - Add Project Avatars (Steven Thonus and Hannes Rosenögger)
  - Password reset token validity increased from 2 hours to 2 days since it is also send on account creation.
  - Edit group members via API
  - Enable raw image paste from clipboard, currently Chrome only (Marco Cyriacks)
  - Add action property to merge request hook (Julien Bianchi)
  - Remove duplicates from group milestone participants list.
  - Add a new API function that retrieves all issues assigned to a single milestone (Justin Whear and Hannes Rosenögger)
  - API: Access groups with their path (Julien Bianchi)
  - Added link to milestone and keeping resource context on smaller viewports for issues and merge requests (Jason Blanchard)
  - Allow notification email to be set separately from primary email.
  - API: Add support for editing an existing project (Mika Mäenpää and Hannes Rosenögger)
  - Don't have Markdown preview fail for long comments/wiki pages.
  - When test web hook - show error message instead of 500 error page if connection to hook url was reset
  - Added support for firing system hooks on group create/destroy and adding/removing users to group (Boyan Tabakov)
  - Added persistent collapse button for left side nav bar (Jason Blanchard)
  - Prevent losing unsaved comments by automatically restoring them when comment page is loaded again.
  - Don't allow page to be scaled on mobile.
  - Clean the username acquired from OAuth/LDAP so it doesn't fail username validation and block signing up.
  - Show assignees in merge request index page (Kelvin Mutuma)
  - Link head panel titles to relevant root page.
  - Allow users that signed up via OAuth to set their password in order to use Git over HTTP(S).
  - Show users button to share their newly created public or internal projects on twitter
  - Add quick help links to the GitLab pricing and feature comparison pages.
  - Fix duplicate authorized applications in user profile and incorrect application client count in admin area.
  - Make sure Markdown previews always use the same styling as the eventual destination.
  - Remove deprecated Group#owner_id from API
  - Show projects user contributed to on user page. Show stars near project on user page.
  - Improve database performance for GitLab
  - Add Asana service (Jeremy Benoist)
  - Improve project web hooks with extra data

v 7.7.2
  - Update GitLab Shell to version 2.4.2 that fixes a bug when developers can push to protected branch
  - Fix issue when LDAP user can't login with existing GitLab account

v 7.7.1
  - Improve mention autocomplete performance
  - Show setup instructions for GitHub import if disabled
  - Allow use http for OAuth applications

v 7.7.0
  - Import from GitHub.com feature
  - Add Jetbrains Teamcity CI service (Jason Lippert)
  - Mention notification level
  - Markdown preview in wiki (Yuriy Glukhov)
  - Raise group avatar filesize limit to 200kb
  - OAuth applications feature
  - Show user SSH keys in admin area
  - Developer can push to protected branches option
  - Set project path instead of project name in create form
  - Block Git HTTP access after 10 failed authentication attempts
  - Updates to the messages returned by API (sponsored by O'Reilly Media)
  - New UI layout with side navigation
  - Add alert message in case of outdated browser (IE < 10)
  - Added API support for sorting projects
  - Update gitlab_git to version 7.0.0.rc14
  - Add API project search filter option for authorized projects
  - Fix File blame not respecting branch selection
  - Change some of application settings on fly in admin area UI
  - Redesign signin/signup pages
  - Close standard input in Gitlab::Popen.popen
  - Trigger GitLab CI when push tags
  - When accept merge request - do merge using sidaekiq job
  - Enable web signups by default
  - Fixes for diff comments: drag-n-drop images, selecting images
  - Fixes for edit comments: drag-n-drop images, preview mode, selecting images, save & update
  - Remove password strength indicator



v 7.6.0
  - Fork repository to groups
  - New rugged version
  - Add CRON=1 backup setting for quiet backups
  - Fix failing wiki restore
  - Add optional Sidekiq MemoryKiller middleware (enabled via SIDEKIQ_MAX_RSS env variable)
  - Monokai highlighting style now more faithful to original design (Mark Riedesel)
  - Create project with repository in synchrony
  - Added ability to create empty repo or import existing one if project does not have repository
  - Reactivate highlight.js language autodetection
  - Mobile UI improvements
  - Change maximum avatar file size from 100KB to 200KB
  - Strict validation for snippet file names
  - Enable Markdown preview for issues, merge requests, milestones, and notes (Vinnie Okada)
  - In the docker directory is a container template based on the Omnibus packages.
  - Update Sidekiq to version 2.17.8
  - Add author filter to project issues and merge requests pages
  - Atom feed for user activity
  - Support multiple omniauth providers for the same user
  - Rendering cross reference in issue title and tooltip for merge request
  - Show username in comments
  - Possibility to create Milestones or Labels when Issues are disabled
  - Fix bug with showing gpg signature in tag

v 7.5.3
  - Bump gitlab_git to 7.0.0.rc12 (includes Rugged 0.21.2)

v 7.5.2
  - Don't log Sidekiq arguments by default
  - Fix restore of wiki repositories from backups

v 7.5.1
  - Add missing timestamps to 'members' table

v 7.5.0
  - API: Add support for Hipchat (Kevin Houdebert)
  - Add time zone configuration in gitlab.yml (Sullivan Senechal)
  - Fix LDAP authentication for Git HTTP access
  - Run 'GC.start' after every EmailsOnPushWorker job
  - Fix LDAP config lookup for provider 'ldap'
  - Drop all sequences during Postgres database restore
  - Project title links to project homepage (Ben Bodenmiller)
  - Add Atlassian Bamboo CI service (Drew Blessing)
  - Mentioned @user will receive email even if he is not participating in issue or commit
  - Session API: Use case-insensitive authentication like in UI (Andrey Krivko)
  - Tie up loose ends with annotated tags: API & UI (Sean Edge)
  - Return valid json for deleting branch via API (sponsored by O'Reilly Media)
  - Expose username in project events API (sponsored by O'Reilly Media)
  - Adds comments to commits in the API
  - Performance improvements
  - Fix post-receive issue for projects with deleted forks
  - New gitlab-shell version with custom hooks support
  - Improve code
  - GitLab CI 5.2+ support (does not support older versions)
  - Fixed bug when you can not push commits starting with 000000 to protected branches
  - Added a password strength indicator
  - Change project name and path in one form
  - Display renamed files in diff views (Vinnie Okada)
  - Fix raw view for public snippets
  - Use secret token with GitLab internal API.
  - Add missing timestamps to 'members' table

v 7.4.5
  - Bump gitlab_git to 7.0.0.rc12 (includes Rugged 0.21.2)

v 7.4.4
  - No changes

v 7.4.3
  - Fix raw snippets view
  - Fix security issue for member api
  - Fix buildbox integration

v 7.4.2
  - Fix internal snippet exposing for unauthenticated users

v 7.4.1
  - Fix LDAP authentication for Git HTTP access
  - Fix LDAP config lookup for provider 'ldap'
  - Fix public snippets
  - Fix 500 error on projects with nested submodules

v 7.4.0
  - Refactored membership logic
  - Improve error reporting on users API (Julien Bianchi)
  - Refactor test coverage tools usage. Use SIMPLECOV=true to generate it locally
  - Default branch is protected by default
  - Increase unicorn timeout to 60 seconds
  - Sort search autocomplete projects by stars count so most popular go first
  - Add README to tab on project show page
  - Do not delete tmp/repositories itself during clean-up, only its contents
  - Support for backup uploads to remote storage
  - Prevent notes polling when there are not notes
  - Internal ForkService: Prepare support for fork to a given namespace
  - API: Add support for forking a project via the API (Bernhard Kaindl)
  - API: filter project issues by milestone (Julien Bianchi)
  - Fail harder in the backup script
  - Changes to Slack service structure, only webhook url needed
  - Zen mode for wiki and milestones (Robert Schilling)
  - Move Emoji parsing to html-pipeline-gitlab (Robert Schilling)
  - Font Awesome 4.2 integration (Sullivan Senechal)
  - Add Pushover service integration (Sullivan Senechal)
  - Add select field type for services options (Sullivan Senechal)
  - Add cross-project references to the Markdown parser (Vinnie Okada)
  - Add task lists to issue and merge request descriptions (Vinnie Okada)
  - Snippets can be public, internal or private
  - Improve danger zone: ask project path to confirm data-loss action
  - Raise exception on forgery
  - Show build coverage in Merge Requests (requires GitLab CI v5.1)
  - New milestone and label links on issue edit form
  - Improved repository graphs
  - Improve event note display in dashboard and project activity views (Vinnie Okada)
  - Add users sorting to admin area
  - UI improvements
  - Fix ambiguous sha problem with mentioned commit
  - Fixed bug with apostrophe when at mentioning users
  - Add active directory ldap option
  - Developers can push to wiki repo. Protected branches does not affect wiki repo any more
  - Faster rev list
  - Fix branch removal

v 7.3.2
  - Fix creating new file via web editor
  - Use gitlab-shell v2.0.1

v 7.3.1
  - Fix ref parsing in Gitlab::GitAccess
  - Fix error 500 when viewing diff on a file with changed permissions
  - Fix adding comments to MR when source branch is master
  - Fix error 500 when searching description contains relative link

v 7.3.0
  - Always set the 'origin' remote in satellite actions
  - Write authorized_keys in tmp/ during tests
  - Use sockets to connect to Redis
  - Add dormant New Relic gem (can be enabled via environment variables)
  - Expire Rack sessions after 1 week
  - Cleaner signin/signup pages
  - Improved comments UI
  - Better search with filtering, pagination etc
  - Added a checkbox to toggle line wrapping in diff (Yuriy Glukhov)
  - Prevent project stars duplication when fork project
  - Use the default Unicorn socket backlog value of 1024
  - Support Unix domain sockets for Redis
  - Store session Redis keys in 'session:gitlab:' namespace
  - Deprecate LDAP account takeover based on partial LDAP email / GitLab username match
  - Use /bin/sh instead of Bash in bin/web, bin/background_jobs (Pavel Novitskiy)
  - Keyboard shortcuts for productivity (Robert Schilling)
  - API: filter issues by state (Julien Bianchi)
  - API: filter issues by labels (Julien Bianchi)
  - Add system hook for ssh key changes
  - Add blob permalink link (Ciro Santilli)
  - Create annotated tags through UI and API (Sean Edge)
  - Snippets search (Charles Bushong)
  - Comment new push to existing MR
  - Add 'ci' to the blacklist of forbidden names
  - Improve text filtering on issues page
  - Comment & Close button
  - Process git push --all much faster
  - Don't allow edit of system notes
  - Project wiki search (Ralf Seidler)
  - Enabled Shibboleth authentication support (Matus Banas)
  - Zen mode (fullscreen) for issues/MR/notes (Robert Schilling)
  - Add ability to configure webhook timeout via gitlab.yml (Wes Gurney)
  - Sort project merge requests in asc or desc order for updated_at or created_at field (sponsored by O'Reilly Media)
  - Add Redis socket support to 'rake gitlab:shell:install'

v 7.2.1
  - Delete orphaned labels during label migration (James Brooks)
  - Security: prevent XSS with stricter MIME types for raw repo files

v 7.2.0
  - Explore page
  - Add project stars (Ciro Santilli)
  - Log Sidekiq arguments
  - Better labels: colors, ability to rename and remove
  - Improve the way merge request collects diffs
  - Improve compare page for large diffs
  - Expose the full commit message via API
  - Fix 500 error on repository rename
  - Fix bug when MR download patch return invalid diff
  - Test gitlab-shell integration
  - Repository import timeout increased from 2 to 4 minutes allowing larger repos to be imported
  - API for labels (Robert Schilling)
  - API: ability to set an import url when creating project for specific user

v 7.1.1
  - Fix cpu usage issue in Firefox
  - Fix redirect loop when changing password by new user
  - Fix 500 error on new merge request page

v 7.1.0
  - Remove observers
  - Improve MR discussions
  - Filter by description on Issues#index page
  - Fix bug with namespace select when create new project page
  - Show README link after description for non-master members
  - Add @all mention for comments
  - Dont show reply button if user is not signed in
  - Expose more information for issues with webhook
  - Add a mention of the merge request into the default merge request commit message
  - Improve code highlight, introduce support for more languages like Go, Clojure, Erlang etc
  - Fix concurrency issue in repository download
  - Dont allow repository name start with ?
  - Improve email threading (Pierre de La Morinerie)
  - Cleaner help page
  - Group milestones
  - Improved email notifications
  - Contributors API (sponsored by Mobbr)
  - Fix LDAP TLS authentication (Boris HUISGEN)
  - Show VERSION information on project sidebar
  - Improve branch removal logic when accept MR
  - Fix bug where comment form is spawned inside the Reply button
  - Remove Dir.chdir from Satellite#lock for thread-safety
  - Increased default git max_size value from 5MB to 20MB in gitlab.yml. Please update your configs!
  - Show error message in case of timeout in satellite when create MR
  - Show first 100 files for huge diff instead of hiding all
  - Change default admin email from admin@local.host to admin@example.com

v 7.0.0
  - The CPU no longer overheats when you hold down the spacebar
  - Improve edit file UI
  - Add ability to upload group avatar when create
  - Protected branch cannot be removed
  - Developers can remove normal branches with UI
  - Remove branch via API (sponsored by O'Reilly Media)
  - Move protected branches page to Project settings area
  - Redirect to Files view when create new branch via UI
  - Drag and drop upload of image in every markdown-area (Earle Randolph Bunao and Neil Francis Calabroso)
  - Refactor the markdown relative links processing
  - Make it easier to implement other CI services for GitLab
  - Group masters can create projects in group
  - Deprecate ruby 1.9.3 support
  - Only masters can rewrite/remove git tags
  - Add X-Frame-Options SAMEORIGIN to Nginx config so Sidekiq admin is visible
  - UI improvements
  - Case-insensetive search for issues
  - Update to rails 4.1
  - Improve performance of application for projects and groups with a lot of members
  - Formally support Ruby 2.1
  - Include Nginx gitlab-ssl config
  - Add manual language detection for highlight.js
  - Added example.com/:username routing
  - Show notice if your profile is public
  - UI improvements for mobile devices
  - Improve diff rendering performance
  - Drag-n-drop for issues and merge requests between states at milestone page
  - Fix '0 commits' message for huge repositories on project home page
  - Prevent 500 error page when visit commit page from large repo
  - Add notice about huge push over http to unicorn config
  - File action in satellites uses default 30 seconds timeout instead of old 10 seconds one
  - Overall performance improvements
  - Skip init script check on omnibus-gitlab
  - Be more selective when killing stray Sidekiqs
  - Check LDAP user filter during sign-in
  - Remove wall feature (no data loss - you can take it from database)
  - Dont expose user emails via API unless you are admin
  - Detect issues closed by Merge Request description
  - Better email subject lines from email on push service (Alex Elman)
  - Enable identicon for gravatar be default

v 6.9.2
  - Revert the commit that broke the LDAP user filter

v 6.9.1
  - Fix scroll to highlighted line
  - Fix the pagination on load for commits page

v 6.9.0
  - Store Rails cache data in the Redis `cache:gitlab` namespace
  - Adjust MySQL limits for existing installations
  - Add db index on project_id+iid column. This prevents duplicate on iid (During migration duplicates will be removed)
  - Markdown preview or diff during editing via web editor (Evgeniy Sokovikov)
  - Give the Rails cache its own Redis namespace
  - Add ability to set different ssh host, if different from http/https
  - Fix syntax highlighting for code comments blocks
  - Improve comments loading logic
  - Stop refreshing comments when the tab is hidden
  - Improve issue and merge request mobile UI (Drew Blessing)
  - Document how to convert a backup to PostgreSQL
  - Fix locale bug in backup manager
  - Fix can not automerge when MR description is too long
  - Fix wiki backup skip bug
  - Two Step MR creation process
  - Remove unwanted files from satellite working directory with git clean -fdx
  - Accept merge request via API (sponsored by O'Reilly Media)
  - Add more access checks during API calls
  - Block SSH access for 'disabled' Active Directory users
  - Labels for merge requests (Drew Blessing)
  - Threaded emails by setting a Message-ID (Philip Blatter)

v 6.8.0
  - Ability to at mention users that are participating in issue and merge req. discussion
  - Enabled GZip Compression for assets in example Nginx, make sure that Nginx is compiled with --with-http_gzip_static_module flag (this is default in Ubuntu)
  - Make user search case-insensitive (Christopher Arnold)
  - Remove omniauth-ldap nickname bug workaround
  - Drop all tables before restoring a Postgres backup
  - Make the repository downloads path configurable
  - Create branches via API (sponsored by O'Reilly Media)
  - Changed permission of gitlab-satellites directory not to be world accessible
  - Protected branch does not allow force push
  - Fix popen bug in `rake gitlab:satellites:create`
  - Disable connection reaping for MySQL
  - Allow oauth signup without email for twitter and github
  - Fix faulty namespace names that caused 500 on user creation
  - Option to disable standard login
  - Clean old created archives from repository downloads directory
  - Fix download link for huge MR diffs
  - Expose event and mergerequest timestamps in API
  - Fix emails on push service when only one commit is pushed

v 6.7.3
  - Fix the merge notification email not being sent (Pierre de La Morinerie)
  - Drop all tables before restoring a Postgres backup
  - Remove yanked modernizr gem

v 6.7.2
  - Fix upgrader script

v 6.7.1
  - Fix GitLab CI integration

v 6.7.0
  - Increased the example Nginx client_max_body_size from 5MB to 20MB, consider updating it manually on existing installations
  - Add support for Gemnasium as a Project Service (Olivier Gonzalez)
  - Add edit file button to MergeRequest diff
  - Public groups (Jason Hollingsworth)
  - Cleaner headers in Notification Emails (Pierre de La Morinerie)
  - Blob and tree gfm links to anchors work
  - Piwik Integration (Sebastian Winkler)
  - Show contribution guide link for new issue form (Jeroen van Baarsen)
  - Fix CI status for merge requests from fork
  - Added option to remove issue assignee on project issue page and issue edit page (Jason Blanchard)
  - New page load indicator that includes a spinner that scrolls with the page
  - Converted all the help sections into markdown
  - LDAP user filters
  - Streamline the content of notification emails (Pierre de La Morinerie)
  - Fixes a bug with group member administration (Matt DeTullio)
  - Sort tag names using VersionSorter (Robert Speicher)
  - Add GFM autocompletion for MergeRequests (Robert Speicher)
  - Add webhook when a new tag is pushed (Jeroen van Baarsen)
  - Add button for toggling inline comments in diff view
  - Add retry feature for repository import
  - Reuse the GitLab LDAP connection within each request
  - Changed markdown new line behaviour to conform to markdown standards
  - Fix global search
  - Faster authorized_keys rebuilding in `rake gitlab:shell:setup` (requires gitlab-shell 1.8.5)
  - Create and Update MR calls now support the description parameter (Greg Messner)
  - Markdown relative links in the wiki link to wiki pages, markdown relative links in repositories link to files in the repository
  - Added Slack service integration (Federico Ravasio)
  - Better API responses for access_levels (sponsored by O'Reilly Media)
  - Requires at least 2 unicorn workers
  - Requires gitlab-shell v1.9+
  - Replaced gemoji(due to closed licencing problem) with Phantom Open Emoji library(combined SIL Open Font License, MIT License and the CC 3.0 License)
  - Fix `/:username.keys` response content type (Dmitry Medvinsky)

v 6.6.5
  - Added option to remove issue assignee on project issue page and issue edit page (Jason Blanchard)
  - Hide mr close button for comment form if merge request was closed or inline comment
  - Adds ability to reopen closed merge request

v 6.6.4
  - Add missing html escape for highlighted code blocks in comments, issues

v 6.6.3
  - Fix 500 error when edit yourself from admin area
  - Hide private groups for public profiles

v 6.6.2
  - Fix 500 error on branch/tag create or remove via UI

v 6.6.1
  - Fix 500 error on files tab if submodules presents

v 6.6.0
  - Retrieving user ssh keys publically(github style): http://__HOST__/__USERNAME__.keys
  - Permissions: Developer now can manage issue tracker (modify any issue)
  - Improve Code Compare page performance
  - Group avatar
  - Pygments.rb replaced with highlight.js
  - Improve Merge request diff store logic
  - Improve render performnace for MR show page
  - Fixed Assembla hardcoded project name
  - Jira integration documentation
  - Refactored app/services
  - Remove snippet expiration
  - Mobile UI improvements (Drew Blessing)
  - Fix block/remove UI for admin::users#show page
  - Show users' group membership on users' activity page (Robert Djurasaj)
  - User pages are visible without login if user is authorized to a public project
  - Markdown rendered headers have id derived from their name and link to their id
  - Improve application to work faster with large groups (100+ members)
  - Multiple emails per user
  - Show last commit for file when view file source
  - Restyle Issue#show page and MR#show page
  - Ability to filter by multiple labels for Issues page
  - Rails version to 4.0.3
  - Fixed attachment identifier displaying underneath note text (Jason Blanchard)

v 6.5.1
  - Fix branch selectbox when create merge request from fork

v 6.5.0
  - Dropdown menus on issue#show page for assignee and milestone (Jason Blanchard)
  - Add color custimization and previewing to broadcast messages
  - Fixed notes anchors
  - Load new comments in issues dynamically
  - Added sort options to Public page
  - New filters (assigned/authored/all) for Dashboard#issues/merge_requests (sponsored by Say Media)
  - Add project visibility icons to dashboard
  - Enable secure cookies if https used
  - Protect users/confirmation with rack_attack
  - Default HTTP headers to protect against MIME-sniffing, force https if enabled
  - Bootstrap 3 with responsive UI
  - New repository download formats: tar.bz2, zip, tar (Jason Hollingsworth)
  - Restyled accept widgets for MR
  - SCSS refactored
  - Use jquery timeago plugin
  - Fix 500 error for rdoc files
  - Ability to customize merge commit message (sponsored by Say Media)
  - Search autocomplete via ajax
  - Add website url to user profile
  - Files API supports base64 encoded content (sponsored by O'Reilly Media)
  - Added support for Go's repository retrieval (Bruno Albuquerque)

v6.4.3
  - Don't use unicorn worker killer if PhusionPassenger is defined

v6.4.2
  - Fixed wrong behaviour of script/upgrade.rb

v6.4.1
  - Fixed bug with repository rename
  - Fixed bug with project transfer

v 6.4.0
  - Added sorting to project issues page (Jason Blanchard)
  - Assembla integration (Carlos Paramio)
  - Fixed another 500 error with submodules
  - UI: More compact issues page
  - Minimal password length increased to 8 symbols
  - Side-by-side diff view (Steven Thonus)
  - Internal projects (Jason Hollingsworth)
  - Allow removal of avatar (Drew Blessing)
  - Project web hooks now support issues and merge request events
  - Visiting project page while not logged in will redirect to sign-in instead of 404 (Jason Hollingsworth)
  - Expire event cache on avatar creation/removal (Drew Blessing)
  - Archiving old projects (Steven Thonus)
  - Rails 4
  - Add time ago tooltips to show actual date/time
  - UI: Fixed UI for admin system hooks
  - Ruby script for easier GitLab upgrade
  - Do not remove Merge requests if fork project was removed
  - Improve sign-in/signup UX
  - Add resend confirmation link to sign-in page
  - Set noreply@HOSTNAME for reply_to field in all emails
  - Show GitLab API version on Admin#dashboard
  - API Cross-origin resource sharing
  - Show READMe link at project home page
  - Show repo size for projects in Admin area

v 6.3.0
  - API for adding gitlab-ci service
  - Init script now waits for pids to appear after (re)starting before reporting status (Rovanion Luckey)
  - Restyle project home page
  - Grammar fixes
  - Show branches list (which branches contains commit) on commit page (Andrew Kumanyaev)
  - Security improvements
  - Added support for GitLab CI 4.0
  - Fixed issue with 500 error when group did not exist
  - Ability to leave project
  - You can create file in repo using UI
  - You can remove file from repo using UI
  - API: dropped default_branch attribute from project during creation
  - Project default_branch is not stored in db any more. It takes from repo now.
  - Admin broadcast messages
  - UI improvements
  - Dont show last push widget if user removed this branch
  - Fix 500 error for repos with newline in file name
  - Extended html titles
  - API: create/update/delete repo files
  - Admin can transfer project to any namespace
  - API: projects/all for admin users
  - Fix recent branches order

v 6.2.4
  - Security: Cast API private_token to string (CVE-2013-4580)
  - Security: Require gitlab-shell 1.7.8 (CVE-2013-4581, CVE-2013-4582, CVE-2013-4583)
  - Fix for Git SSH access for LDAP users

v 6.2.3
  - Security: More protection against CVE-2013-4489
  - Security: Require gitlab-shell 1.7.4 (CVE-2013-4490, CVE-2013-4546)
  - Fix sidekiq rake tasks

v 6.2.2
  - Security: Update gitlab_git (CVE-2013-4489)

v 6.2.1
  - Security: Fix issue with generated passwords for new users

v 6.2.0
  - Public project pages are now visible to everyone (files, issues, wik, etc.)
    THIS MEANS YOUR ISSUES AND WIKI FOR PUBLIC PROJECTS ARE PUBLICLY VISIBLE AFTER THE UPGRADE
  - Add group access to permissions page
  - Require current password to change one
  - Group owner or admin can remove other group owners
  - Remove group transfer since we have multiple owners
  - Respect authorization in Repository API
  - Improve UI for Project#files page
  - Add more security specs
  - Added search for projects by name to api (Izaak Alpert)
  - Make default user theme configurable (Izaak Alpert)
  - Update logic for validates_merge_request for tree of MR (Andrew Kumanyaev)
  - Rake tasks for web hooks management (Jonhnny Weslley)
  - Extended User API to expose admin and can_create_group for user creation/updating (Boyan Tabakov)
  - API: Remove group
  - API: Remove project
  - Avatar upload on profile page with a maximum of 100KB (Steven Thonus)
  - Store the sessions in Redis instead of the cookie store
  - Fixed relative links in markdown
  - User must confirm their email if signup enabled
  - User must confirm changed email

v 6.1.0
  - Project specific IDs for issues, mr, milestones
    Above items will get a new id and for example all bookmarked issue urls will change.
    Old issue urls are redirected to the new one if the issue id is too high for an internal id.
  - Description field added to Merge Request
  - API: Sudo api calls (Izaak Alpert)
  - API: Group membership api (Izaak Alpert)
  - Improved commit diff
  - Improved large commit handling (Boyan Tabakov)
  - Rewrite: Init script now less prone to errors and keeps better track of the service (Rovanion Luckey)
  - Link issues, merge requests, and commits when they reference each other with GFM (Ash Wilson)
  - Close issues automatically when pushing commits with a special message
  - Improve user removal from admin area
  - Invalidate events cache when project was moved
  - Remove deprecated classes and rake tasks
  - Add event filter for group and project show pages
  - Add links to create branch/tag from project home page
  - Add public-project? checkbox to new-project view
  - Improved compare page. Added link to proceed into Merge Request
  - Send an email to a user when they are added to group
  - New landing page when you have 0 projects

v 6.0.0
  - Feature: Replace teams with group membership
    We introduce group membership in 6.0 as a replacement for teams.
    The old combination of groups and teams was confusing for a lot of people.
    And when the members of a team where changed this wasn't reflected in the project permissions.
    In GitLab 6.0 you will be able to add members to a group with a permission level for each member.
    These group members will have access to the projects in that group.
    Any changes to group members will immediately be reflected in the project permissions.
    You can even have multiple owners for a group, greatly simplifying administration.
  - Feature: Ability to have multiple owners for group
  - Feature: Merge Requests between fork and project (Izaak Alpert)
  - Feature: Generate fingerprint for ssh keys
  - Feature: Ability to create and remove branches with UI
  - Feature: Ability to create and remove git tags with UI
  - Feature: Groups page in profile. You can leave group there
  - API: Allow login with LDAP credentials
  - Redesign: project settings navigation
  - Redesign: snippets area
  - Redesign: ssh keys page
  - Redesign: buttons, blocks and other ui elements
  - Add comment title to rss feed
  - You can use arrows to navigate at tree view
  - Add project filter on dashboard
  - Cache project graph
  - Drop support of root namespaces
  - Default theme is classic now
  - Cache result of methods like authorize_projects, project.team.members etc
  - Remove $.ready events
  - Fix onclick events being double binded
  - Add notification level to group membership
  - Move all project controllers/views under Projects:: module
  - Move all profile controllers/views under Profiles:: module
  - Apply user project limit only for personal projects
  - Unicorn is default web server again
  - Store satellites lock files inside satellites dir
  - Disabled threadsafety mode in rails
  - Fixed bug with loosing MR comments
  - Improved MR comments logic
  - Render readme file for projects in public area

v 5.4.2
  - Security: Cast API private_token to string (CVE-2013-4580)
  - Security: Require gitlab-shell 1.7.8 (CVE-2013-4581, CVE-2013-4582, CVE-2013-4583)

v 5.4.1
  - Security: Fixes for CVE-2013-4489
  - Security: Require gitlab-shell 1.7.4 (CVE-2013-4490, CVE-2013-4546)

v 5.4.0
  - Ability to edit own comments
  - Documentation improvements
  - Improve dashboard projects page
  - Fixed nav for empty repos
  - GitLab Markdown help page
  - Misspelling fixes
  - Added support of unicorn and fog gems
  - Added client list to API doc
  - Fix PostgreSQL database restoration problem
  - Increase snippet content column size
  - allow project import via git:// url
  - Show participants on issues, including mentions
  - Notify mentioned users with email

v 5.3.0
  - Refactored services
  - Campfire service added
  - HipChat service added
  - Fixed bug with LDAP + git over http
  - Fixed bug with google analytics code being ignored
  - Improve sign-in page if ldap enabled
  - Respect newlines in wall messages
  - Generate the Rails secret token on first run
  - Rename repo feature
  - Init.d: remove gitlab.socket on service start
  - Api: added teams api
  - Api: Prevent blob content being escaped
  - Api: Smart deploy key add behaviour
  - Api: projects/owned.json return user owned project
  - Fix bug with team assignation on project from #4109
  - Advanced snippets: public/private, project/personal (Andrew Kulakov)
  - Repository Graphs (Karlo Nicholas T. Soriano)
  - Fix dashboard lost if comment on commit
  - Update gitlab-grack. Fixes issue with --depth option
  - Fix project events duplicate on project page
  - Fix postgres error when displaying network graph.
  - Fix dashboard event filter when navigate via turbolinks
  - init.d: Ensure socket is removed before starting service
  - Admin area: Style teams:index, group:show pages
  - Own page for failed forking
  - Scrum view for milestone

v 5.2.0
  - Turbolinks
  - Git over http with ldap credentials
  - Diff with better colors and some spacing on the corners
  - Default values for project features
  - Fixed huge_commit view
  - Restyle project clone panel
  - Move Gitlab::Git code to gitlab_git gem
  - Move update docs in repo
  - Requires gitlab-shell v1.4.0
  - Fixed submodules listing under file tab
  - Fork feature (Angus MacArthur)
  - git version check in gitlab:check
  - Shared deploy keys feature
  - Ability to generate default labels set for issues
  - Improve gfm autocomplete (Harold Luo)
  - Added support for Google Analytics
  - Code search feature (Javier Castro)

v 5.1.0
  - You can login with email or username now
  - Corrected project transfer rollback when repository cannot be moved
  - Move both repo and wiki when project transfer requested
  - Admin area: project editing was removed from admin namespace
  - Access: admin user has now access to any project.
  - Notification settings
  - Gitlab::Git set of objects to abstract from grit library
  - Replace Unicorn web server with Puma
  - Backup/Restore refactored. Backup dump project wiki too now
  - Restyled Issues list. Show milestone version in issue row
  - Restyled Merge Request list
  - Backup now dump/restore uploads
  - Improved performance of dashboard (Andrew Kumanyaev)
  - File history now tracks renames (Akzhan Abdulin)
  - Drop wiki migration tools
  - Drop sqlite migration tools
  - project tagging
  - Paginate users in API
  - Restyled network graph (Hiroyuki Sato)

v 5.0.1
  - Fixed issue with gitlab-grit being overridden by grit

v 5.0.0
  - Replaced gitolite with gitlab-shell
  - Removed gitolite-related libraries
  - State machine added
  - Setup gitlab as git user
  - Internal API
  - Show team tab for empty projects
  - Import repository feature
  - Updated rails
  - Use lambda for scopes
  - Redesign admin area -> users
  - Redesign admin area -> user
  - Secure link to file attachments
  - Add validations for Group and Team names
  - Restyle team page for project
  - Update capybara, rspec-rails, poltergeist to recent versions
  - Wiki on git using Gollum
  - Added Solarized Dark theme for code review
  - Don't show user emails in autocomplete lists, profile pages
  - Added settings tab for group, team, project
  - Replace user popup with icons in header
  - Handle project moving with gitlab-shell
  - Added select2-rails for selectboxes with ajax data load
  - Fixed search field on projects page
  - Added teams to search autocomplete
  - Move groups and teams on dashboard sidebar to sub-tabs
  - API: improved return codes and docs. (Felix Gilcher, Sebastian Ziebell)
  - Redesign wall to be more like chat
  - Snippets, Wall features are disabled by default for new projects

v 4.2.0
  - Teams
  - User show page. Via /u/username
  - Show help contents on pages for better navigation
  - Async gitolite calls
  - added satellites logs
  - can_create_group, can_create_team booleans for User
  - Process web hooks async
  - GFM: Fix images escaped inside links
  - Network graph improved
  - Switchable branches for network graph
  - API: Groups
  - Fixed project download

v 4.1.0
  - Optional Sign-Up
  - Discussions
  - Satellites outside of tmp
  - Line numbers for blame
  - Project public mode
  - Public area with unauthorized access
  - Load dashboard events with ajax
  - remember dashboard filter in cookies
  - replace resque with sidekiq
  - fix routing issues
  - cleanup rake tasks
  - fix backup/restore
  - scss cleanup
  - show preview for note images
  - improved network-graph
  - get rid of app/roles/
  - added new classes Team, Repository
  - Reduce amount of gitolite calls
  - Ability to add user in all group projects
  - remove deprecated configs
  - replaced Korolev font with open font
  - restyled admin/dashboard page
  - restyled admin/projects page

v 4.0.0
  - Remove project code and path from API. Use id instead
  - Return valid cloneable url to repo for web hook
  - Fixed backup issue
  - Reorganized settings
  - Fixed commits compare
  - Refactored scss
  - Improve status checks
  - Validates presence of User#name
  - Fixed postgres support
  - Removed sqlite support
  - Modified post-receive hook
  - Milestones can be closed now
  - Show comment events on dashboard
  - Quick add team members via group#people page
  - [API] expose created date for hooks and SSH keys
  - [API] list, create issue notes
  - [API] list, create snippet notes
  - [API] list, create wall notes
  - Remove project code - use path instead
  - added username field to user
  - rake task to fill usernames based on emails create namespaces for users
  - STI Group < Namespace
  - Project has namespace_id
  - Projects with namespaces also namespaced in gitolite and stored in subdir
  - Moving project to group will move it under group namespace
  - Ability to move project from namespaces to another
  - Fixes commit patches getting escaped (see #2036)
  - Support diff and patch generation for commits and merge request
  - MergeReqest doesn't generate a temporary file for the patch any more
  - Update the UI to allow downloading Patch or Diff

v 3.1.0
  - Updated gems
  - Services: Gitlab CI integration
  - Events filter on dashboard
  - Own namespace for redis/resque
  - Optimized commit diff views
  - add alphabetical order for projects admin page
  - Improved web editor
  - Commit stats page
  - Documentation split and cleanup
  - Link to commit authors everywhere
  - Restyled milestones list
  - added Milestone to Merge Request
  - Restyled Top panel
  - Refactored Satellite Code
  - Added file line links
  - moved from capybara-webkit to poltergeist + phantomjs

v 3.0.3
  - Fixed bug with issues list in Chrome
  - New Feature: Import team from another project

v 3.0.2
  - Fixed gitlab:app:setup
  - Fixed application error on empty project in admin area
  - Restyled last push widget

v 3.0.1
  - Fixed git over http

v 3.0.0
  - Projects groups
  - Web Editor
  - Fixed bug with gitolite keys
  - UI improved
  - Increased performance of application
  - Show user avatar in last commit when browsing Files
  - Refactored Gitlab::Merge
  - Use Font Awesome for icons
  - Separate observing of Note and MergeRequests
  - Milestone "All Issues" filter
  - Fix issue close and reopen button text and styles
  - Fix forward/back while browsing Tree hierarchy
  - Show number of notes for commits and merge requests
  - Added support pg from box and update installation doc
  - Reject ssh keys that break gitolite
  - [API] list one project hook
  - [API] edit project hook
  - [API] list project snippets
  - [API] allow to authorize using private token in HTTP header
  - [API] add user creation

v 2.9.1
  - Fixed resque custom config init

v 2.9.0
  - fixed inline notes bugs
  - refactored rspecs
  - refactored gitolite backend
  - added factory_girl
  - restyled projects list on dashboard
  - ssh keys validation to prevent gitolite crash
  - send notifications if changed permission in project
  - scss refactoring. gitlab_bootstrap/ dir
  - fix git push http body bigger than 112k problem
  - list of labels  page under issues tab
  - API for milestones, keys
  - restyled buttons
  - OAuth
  - Comment order changed

v 2.8.1
  - ability to disable gravatars
  - improved MR diff logic
  - ssh key help page

v 2.8.0
  - Gitlab Flavored Markdown
  - Bulk issues update
  - Issues API
  - Cucumber coverage increased
  - Post-receive files fixed
  - UI improved
  - Application cleanup
  - more cucumber
  - capybara-webkit + headless

v 2.7.0
  - Issue Labels
  - Inline diff
  - Git HTTP
  - API
  - UI improved
  - System hooks
  - UI improved
  - Dashboard events endless scroll
  - Source performance increased

v 2.6.0
  - UI polished
  - Improved network graph + keyboard nav
  - Handle huge commits
  - Last Push widget
  - Bugfix
  - Better performance
  - Email in resque
  - Increased test coverage
  - Ability to remove branch with MR accept
  - a lot of code refactored

v 2.5.0
  - UI polished
  - Git blame for file
  - Bugfix
  - Email in resque
  - Better test coverage

v 2.4.0
  - Admin area stats page
  - Ability to block user
  - Simplified dashboard area
  - Improved admin area
  - Bootstrap 2.0
  - Responsive layout
  - Big commits handling
  - Performance improved
  - Milestones

v 2.3.1
  - Issues pagination
  - ssl fixes
  - Merge Request pagination

v 2.3.0
  - Dashboard r1
  - Search r1
  - Project page
  - Close merge request on push
  - Persist MR diff after merge
  - mysql support
  - Documentation

v 2.2.0
  - We’ve added support of LDAP auth
  - Improved permission logic (4 roles system)
  - Protected branches (now only masters can push to protected branches)
  - Usability improved
  - twitter bootstrap integrated
  - compare view between commits
  - wiki feature
  - now you can enable/disable issues, wiki, wall features per project
  - security fixes
  - improved code browsing (ajax branch switch etc)
  - improved per-line commenting
  - git submodules displayed
  - moved to rails 3.2
  - help section improved

v 2.1.0
  - Project tab r1
  - List branches/tags
  - per line comments
  - mass user import

v 2.0.0
  - gitolite as main git host system
  - merge requests
  - project/repo access
  - link to commit/issue feed
  - design tab
  - improved email notifications
  - restyled dashboard
  - bugfix

v 1.2.2
  - common config file gitlab.yml
  - issues restyle
  - snippets restyle
  - clickable news feed header on dashboard
  - bugfix

v 1.2.1
  - bugfix

v 1.2.0
  - new design
  - user dashboard
  - network graph
  - markdown support for comments
  - encoding issues
  - wall like twitter timeline

v 1.1.0
  - project dashboard
  - wall redesigned
  - feature: code snippets
  - fixed horizontal scroll on file preview
  - fixed app crash if commit message has invalid chars
  - bugfix & code cleaning

v 1.0.2
  - fixed bug with empty project
  - added adv validation for project path & code
  - feature: issues can be sortable
  - bugfix
  - username displayed on top panel

v 1.0.1
  - fixed: with invalid source code for commit
  - fixed: lose branch/tag selection when use tree navigation
  - when history clicked - display path
  - bug fix & code cleaning

v 1.0.0
  - bug fix
  - projects preview mode

v 0.9.6
  - css fix
  - new repo empty tree until restart server - fixed

v 0.9.4
  - security improved
  - authorization improved
  - html escaping
  - bug fix
  - increased test coverage
  - design improvements

v 0.9.1
  - increased test coverage
  - design improvements
  - new issue email notification
  - updated app name
  - issue redesigned
  - issue can be edit

v 0.8.0
  - syntax highlight for main file types
  - redesign
  - stability
  - security fixes
  - increased test coverage
  - email notification<|MERGE_RESOLUTION|>--- conflicted
+++ resolved
@@ -24,12 +24,9 @@
   - Add project star and fork count, group avatar URL and user/group web URL attributes to API
   - Fix bug causing Bitbucket importer to crash when OAuth application had been removed.
   - Add fetch command to the MR page.
-<<<<<<< HEAD
   - Add ability to manage user email addresses via the API.
   - Show buttons to add license, changelog and contribution guide if they're missing.
-=======
   - Tweak project page buttons.
->>>>>>> e9bbea70
   - Disabled autocapitalize and autocorrect on login field (Daryl Chan)
   - Mention group and project name in creation, update and deletion notices (Achilleas Pipinellis)
   - Remove redis-store TTL monkey patch
