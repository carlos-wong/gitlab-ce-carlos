Please view this file on the master branch, on stable branches it's out of date.

v 8.3.0 (unreleased)
  - Merge when build succeeds (Zeger-Jan van de Weg)
  - Bump gollum-lib to 4.1.0 (Stan Hu)
  - Fix broken group avatar upload under "New group" (Stan Hu)
  - Update project repositorize size and commit count during import:repos task (Stan Hu)
  - Fix API setting of 'public' attribute to false will make a project private (Stan Hu)
  - Handle and report SSL errors in Web hook test (Stan Hu)
  - Fix: Assignee selector is empty when 'Unassigned' is selected (Jose Corcuera)
  - Add rake tasks for git repository maintainance (Zeger-Jan van de Weg)
  - Fix 500 error when update group member permission
  - Trim leading and trailing whitespace of milestone and issueable titles (Jose Corcuera)
  - Recognize issue/MR/snippet/commit links as references
  - Add ignore whitespace change option to commit view
  - Fire update hook from GitLab
  - Style warning about mentioning many people in a comment
  - Fix: sort milestones by due date once again (Greg Smethells)
  - Don't show project fork event as "imported"
  - Add API endpoint to fetch merge request commits list
  - Expose events API with comment information and author info
  - Fix: Ensure "Remove Source Branch" button is not shown when branch is being deleted. #3583
  - Run custom Git hooks when branch is created or deleted.
  - Fix bug when simultaneously accepting multiple MRs results in MRs that are of "merged" status, but not merged to the target branch
  - Add languages page to graphs
  - Block LDAP user when they are no longer found in the LDAP server
  - Improve wording on project visibility levels (Zeger-Jan van de Weg)
<<<<<<< HEAD
  - Automatically select default clone protocol based on user preferences (Eirik Lygre)
=======
  - Make Network page as sub tab of Commits
>>>>>>> 2c61e3c0

v 8.2.3
  - Fix application settings cache not expiring after changes (Stan Hu)
  - Fix Error 500s when creating global milestones with Unicode characters (Stan Hu)
  - Update documentation for "Guest" permissions
  - Properly convert Emoji-only comments into Award Emojis
  - Webhook payload has an added, modified and removed properties for each commit
  - Fix 500 error when creating a merge request that removes a submodule

v 8.2.2
  - Fix 404 in redirection after removing a project (Stan Hu)
  - Ensure cached application settings are refreshed at startup (Stan Hu)
  - Fix Error 500 when viewing user's personal projects from admin page (Stan Hu)
  - Fix: Raw private snippets access workflow
  - Prevent "413 Request entity too large" errors when pushing large files with LFS
  - Fix: As an admin, cannot add oneself as a member to a group/project
  - Fix invalid links within projects dashboard header
  - Make current user the first user in assignee dropdown in issues detail page (Stan Hu)
  - Fix: duplicate email notifications on issue comments

v 8.2.1
  - Forcefully update builds that didn't want to update with state machine
  - Fix: saving GitLabCiService as Admin Template

v 8.2.0
  - Improved performance of finding projects and groups in various places
  - Improved performance of rendering user profile pages and Atom feeds
  - Expose build artifacts path as config option
  - Fix grouping of contributors by email in graph.
  - Improved performance of finding issues with/without labels
  - Fix Drone CI service template not saving properly (Stan Hu)
  - Fix avatars not showing in Atom feeds and project issues when Gravatar disabled (Stan Hu)
  - Added a GitLab specific profiling tool called "Sherlock" (see GitLab CE merge request #1749)
  - Upgrade gitlab_git to 7.2.20 and rugged to 0.23.3 (Stan Hu)
  - Improved performance of finding users by one of their Email addresses
  - Add allow_failure field to commit status API (Stan Hu)
  - Commits without .gitlab-ci.yml are marked as skipped
  - Save detailed error when YAML syntax is invalid
  - Since GitLab CI is enabled by default, remove enabling it by pushing .gitlab-ci.yml
  - Added build artifacts
  - Improved performance of replacing references in comments
  - Show last project commit to default branch on project home page
  - Highlight comment based on anchor in URL
  - Adds ability to remove the forked relationship from project settings screen. (Han Loong Liauw)
  - Improved performance of sorting milestone issues
  - Allow users to select the Files view as default project view (Cristian Bica)
  - Show "Empty Repository Page" for repository without branches (Artem V. Navrotskiy)
  - Fix: Inability to reply to code comments in the MR view, if the MR comes from a fork
  - Use git follow flag for commits page when retrieve history for file or directory
  - Show merge request CI status on merge requests index page
  - Send build name and stage in CI notification e-mail
  - Extend yml syntax for only and except to support specifying repository path
  - Enable shared runners to all new projects
  - Bump GitLab-Workhorse to 0.4.1
  - Allow to define cache in `.gitlab-ci.yml`
  - Fix: 500 error returned if destroy request without HTTP referer (Kazuki Shimizu)
  - Remove deprecated CI events from project settings page
  - Improve personal snippet access workflow (Douglas Alexandre)
  - [API] Add ability to fetch the commit ID of the last commit that actually touched a file
  - Fix omniauth documentation setting for omnibus configuration (Jon Cairns)
  - Add "New file" link to dropdown on project page
  - Include commit logs in project search
  - Add "added", "modified" and "removed" properties to commit object in webhook
  - Rename "Back to" links to "Go to" because its not always a case it point to place user come from
  - Allow groups to appear in the search results if the group owner allows it
  - Add email notification to former assignee upon unassignment (Adam Lieskovský)
  - New design for project graphs page
  - Remove deprecated dumped yaml file generated from previous job definitions
  - Show specific runners from projects where user is master or owner
  - MR target branch is now visible on a list view when it is different from project's default one
  - Improve Continuous Integration graphs page
  - Make color of "Accept Merge Request" button consistent with current build status
  - Add ignore white space option in merge request diff and commit and compare view
  - Ability to add release notes (markdown text and attachments) to git tags (aka Releases)
  - Relative links from a repositories README.md now link to the default branch
  - Fix trailing whitespace issue in merge request/issue title
  - Fix bug when milestone/label filter was empty for dashboard issues page
  - Add ability to create milestone in group projects from single form
  - Add option to create merge request when editing/creating a file (Dirceu Tiegs)
  - Prevent the last owner of a group from being able to delete themselves by 'adding' themselves as a master (James Lopez)
  - Add Award Emoji to issue and merge request pages

v 8.1.4
  - Fix bug where manually merged branches in a MR would end up with an empty diff (Stan Hu)
  - Prevent redirect loop when home_page_url is set to the root URL
  - Fix incoming email config defaults
  - Remove CSS property preventing hard tabs from rendering in Chromium 45 (Stan Hu)

v 8.1.3
  - Force update refs/merge-requests/X/head upon a push to the source branch of a merge request (Stan Hu)
  - Spread out runner contacted_at updates
  - Use issue editor as cross reference comment author when issue is edited with a new mention
  - Add Facebook authentication

v 8.1.2
  - Fix cloning Wiki repositories via HTTP (Stan Hu)
  - Add migration to remove satellites directory
  - Fix specific runners visibility
  - Fix 500 when editing CI service
  - Require CI jobs to be named
  - Fix CSS for runner status
  - Fix CI badge
  - Allow developer to manage builds

v 8.1.1
  - Removed, see 8.1.2

v 8.1.0
  - Ensure MySQL CI limits DB migrations occur after the fields have been created (Stan Hu)
  - Fix duplicate repositories in GitHub import page (Stan Hu)
  - Redirect to a default path if HTTP_REFERER is not set (Stan Hu)
  - Adds ability to create directories using the web editor (Ben Ford)
  - Cleanup stuck CI builds
  - Send an email to admin email when a user is reported for spam (Jonathan Rochkind)
  - Show notifications button when user is member of group rather than project (Grzegorz Bizon)
  - Fix bug preventing mentioned issued from being closed when MR is merged using fast-forward merge.
  - Fix nonatomic database update potentially causing project star counts to go negative (Stan Hu)
  - Don't show "Add README" link in an empty repository if user doesn't have access to push (Stan Hu)
  - Fix error preventing displaying of commit data for a directory with a leading dot (Stan Hu)
  - Speed up load times of issue detail pages by roughly 1.5x
  - Fix CI rendering regressions
  - If a merge request is to close an issue, show this on the issue page (Zeger-Jan van de Weg)
  - Add a system note and update relevant merge requests when a branch is deleted or re-added (Stan Hu)
  - Make diff file view easier to use on mobile screens (Stan Hu)
  - Improved performance of finding users by username or Email address
  - Fix bug where merge request comments created by API would not trigger notifications (Stan Hu)
  - Add support for creating directories from Files page (Stan Hu)
  - Allow removing of project without confirmation when JavaScript is disabled (Stan Hu)
  - Support filtering by "Any" milestone or issue and fix "No Milestone" and "No Label" filters (Stan Hu)
  - Improved performance of the trending projects page
  - Remove CI migration task
  - Improved performance of finding projects by their namespace
  - Fix bug where transferring a project would result in stale commit links (Stan Hu)
  - Fix build trace updating
  - Include full path of source and target branch names in New Merge Request page (Stan Hu)
  - Add user preference to view activities as default dashboard (Stan Hu)
  - Add option to admin area to sign in as a specific user (Pavel Forkert)
  - Show CI status on all pages where commits list is rendered
  - Automatically enable CI when push .gitlab-ci.yml file to repository
  - Move CI charts to project graphs area
  - Fix cases where Markdown did not render links in activity feed (Stan Hu)
  - Add first and last to pagination (Zeger-Jan van de Weg)
  - Added Commit Status API
  - Added Builds View
  - Added when to .gitlab-ci.yml
  - Show CI status on commit page
  - Added CI_BUILD_TAG, _STAGE, _NAME and _TRIGGERED to CI builds
  - Show CI status on Your projects page and Starred projects page
  - Remove "Continuous Integration" page from dashboard
  - Add notes and SSL verification entries to hook APIs (Ben Boeckel)
  - Fix grammar in admin area "labels" .nothing-here-block when no labels exist.
  - Move CI runners page to project settings area
  - Move CI variables page to project settings area
  - Move CI triggers page to project settings area
  - Move CI project settings page to CE project settings area
  - Fix bug when removed file was not appearing in merge request diff
  - Show warning when build cannot be served by any of the available CI runners
  - Note the original location of a moved project when notifying users of the move
  - Improve error message when merging fails
  - Add support of multibyte characters in LDAP UID (Roman Petrov)
  - Show additions/deletions stats on merge request diff
  - Remove footer text in emails (Zeger-Jan van de Weg)
  - Ensure code blocks are properly highlighted after a note is updated
  - Fix wrong access level badge on MR comments
  - Hide password in the service settings form
  - Move CI web hooks page to project settings area
  - Fix User Identities API. It now allows you to properly create or update user's identities.
  - Add user preference to change layout width (Peter Göbel)
  - Use commit status in merge request widget as preferred source of CI status
  - Integrate CI commit and build pages into project pages
  - Move CI services page to project settings area
  - Add "Quick Submit" behavior to input fields throughout the application. Use
    Cmd+Enter on Mac and Ctrl+Enter on Windows/Linux.
  - Fix position of hamburger in header for smaller screens (Han Loong Liauw)
  - Fix bug where Emojis in Markdown would truncate remaining text (Sakata Sinji)
  - Persist filters when sorting on admin user page (Jerry Lukins)
  - Update style of snippets pages (Han Loong Liauw)
  - Allow dashboard and group issues/MRs to be filtered by label
  - Add spellcheck=false to certain input fields
  - Invalidate stored service password if the endpoint URL is changed
  - Project names are not fully shown if group name is too big, even on group page view
  - Apply new design for Files page
  - Add "New Page" button to Wiki Pages tab (Stan Hu)
  - Only render 404 page from /public
  - Hide passwords from services API (Alex Lossent)
  - Fix: Images cannot show when projects' path was changed
  - Let gitlab-git-http-server generate and serve 'git archive' downloads
  - Optimize query when filtering on issuables (Zeger-Jan van de Weg)
  - Fix padding of outdated discussion item.
  - Animate the logo on hover

v 8.0.5
  - Correct lookup-by-email for LDAP logins
  - Fix loading spinner sometimes not being hidden on Merge Request tab switches

v 8.0.4
  - Fix Message-ID header to be RFC 2111-compliant to prevent e-mails being dropped (Stan Hu)
  - Fix referrals for :back and relative URL installs
  - Fix anchors to comments in diffs
  - Remove CI token from build traces
  - Fix "Assign All" button on Runner admin page
  - Fix search in Files
  - Add full project namespace to payload of system webhooks (Ricardo Band)

v 8.0.3
  - Fix URL shown in Slack notifications
  - Fix bug where projects would appear to be stuck in the forked import state (Stan Hu)
  - Fix Error 500 in creating merge requests with > 1000 diffs (Stan Hu)
  - Add work_in_progress key to MR web hooks (Ben Boeckel)

v 8.0.2
  - Fix default avatar not rendering in network graph (Stan Hu)
  - Skip check_initd_configured_correctly on omnibus installs
  - Prevent double-prefixing of help page paths
  - Clarify confirmation text on user deletion
  - Make commit graphs responsive to window width changes (Stan Hu)
  - Fix top margin for sign-in button on public pages
  - Fix LDAP attribute mapping
  - Remove git refs used internally by GitLab from network graph (Stan Hu)
  - Use standard Markdown font in Markdown preview instead of fixed-width font (Stan Hu)
  - Fix Reply by email for non-UTF-8 messages.
  - Add option to use StartTLS with Reply by email IMAP server.
  - Allow AWS S3 Server-Side Encryption with Amazon S3-Managed Keys for backups (Paul Beattie)

v 8.0.1
  - Improve CI migration procedure and documentation

v 8.0.0
  - Fix Markdown links not showing up in dashboard activity feed (Stan Hu)
  - Remove milestones from merge requests when milestones are deleted (Stan Hu)
  - Fix HTML link that was improperly escaped in new user e-mail (Stan Hu)
  - Fix broken sort in merge request API (Stan Hu)
  - Bump rouge to 1.10.1 to remove warning noise and fix other syntax highlighting bugs (Stan Hu)
  - Gracefully handle errors in syntax highlighting by leaving the block unformatted (Stan Hu)
  - Add "replace" and "upload" functionalities to allow user replace existing file and upload new file into current repository
  - Fix URL construction for merge requests, issues, notes, and commits for relative URL config (Stan Hu)
  - Fix emoji URLs in Markdown when relative_url_root is used (Stan Hu)
  - Omit filename in Content-Disposition header in raw file download to avoid RFC 6266 encoding issues (Stan HU)
  - Fix broken Wiki Page History (Stan Hu)
  - Import forked repositories asynchronously to prevent large repositories from timing out (Stan Hu)
  - Prevent anchors from being hidden by header (Stan Hu)
  - Fix bug where only the first 15 Bitbucket issues would be imported (Stan Hu)
  - Sort issues by creation date in Bitbucket importer (Stan Hu)
  - Prevent too many redirects upon login when home page URL is set to external_url (Stan Hu)
  - Improve dropdown positioning on the project home page (Hannes Rosenögger)
  - Upgrade browser gem to 1.0.0 to avoid warning in IE11 compatibilty mode (Stan Hu)
  - Remove user OAuth tokens from the database and request new tokens each session (Stan Hu)
  - Restrict users API endpoints to use integer IDs (Stan Hu)
  - Only show recent push event if the branch still exists or a recent merge request has not been created (Stan Hu)
  - Remove satellites
  - Better performance for web editor (switched from satellites to rugged)
  - Faster merge
  - Ability to fetch merge requests from refs/merge-requests/:id
  - Allow displaying of archived projects in the admin interface (Artem Sidorenko)
  - Allow configuration of import sources for new projects (Artem Sidorenko)
  - Search for comments should be case insensetive
  - Create cross-reference for closing references on commits pushed to non-default branches (Maël Valais)
  - Ability to search milestones
  - Gracefully handle SMTP user input errors (e.g. incorrect email addresses) to prevent Sidekiq retries (Stan Hu)
  - Move dashboard activity to separate page (for your projects and starred projects)
  - Improve performance of git blame
  - Limit content width to 1200px for most of pages to improve readability on big screens
  - Fix 500 error when submit project snippet without body
  - Improve search page usability
  - Bring more UI consistency in way how projects, snippets and groups lists are rendered
  - Make all profiles and group public
  - Fixed login failure when extern_uid changes (Joel Koglin)
  - Don't notify users without access to the project when they are (accidentally) mentioned in a note.
  - Retrieving oauth token with LDAP credentials
  - Load Application settings from running database unless env var USE_DB=false
  - Added Drone CI integration (Kirill Zaitsev)
  - Allow developers to retry builds
  - Hide advanced project options for non-admin users
  - Fail builds if no .gitlab-ci.yml is found
  - Refactored service API and added automatically service docs generator (Kirill Zaitsev)
  - Added web_url key project hook_attrs (Kirill Zaitsev)
  - Add ability to get user information by ID of an SSH key via the API
  - Fix bug which IE cannot show image at markdown when the image is raw file of gitlab
  - Add support for Crowd
  - Global Labels that are available to all projects
  - Fix highlighting of deleted lines in diffs.
  - Project notification level can be set on the project page itself
  - Added service API endpoint to retrieve service parameters (Petheő Bence)
  - Add FogBugz project import (Jared Szechy)
  - Sort users autocomplete lists by user (Allister Antosik)
  - Webhook for issue now contains repository field (Jungkook Park)
  - Add ability to add custom text to the help page (Jeroen van Baarsen)
  - Add pg_schema to backup config
  - Fix references to target project issues in Merge Requests markdown preview and textareas (Francesco Levorato)
  - Redirect from incorrectly cased group or project path to correct one (Francesco Levorato)
  - Removed API calls from CE to CI

v 7.14.3
  - No changes

v 7.14.2
  - Upgrade gitlab_git to 7.2.15 to fix `git blame` errors with ISO-encoded files (Stan Hu)
  - Allow configuration of LDAP attributes GitLab will use for the new user account.

v 7.14.1
  - Improve abuse reports management from admin area
  - Fix "Reload with full diff" URL button in compare branch view (Stan Hu)
  - Disabled DNS lookups for SSH in docker image (Rowan Wookey)
  - Only include base URL in OmniAuth full_host parameter (Stan Hu)
  - Fix Error 500 in API when accessing a group that has an avatar (Stan Hu)
  - Ability to enable SSL verification for Webhooks

v 7.14.0
  - Fix bug where non-project members of the target project could set labels on new merge requests.
  - Update default robots.txt rules to disallow crawling of irrelevant pages (Ben Bodenmiller)
  - Fix redirection after sign in when using auto_sign_in_with_provider
  - Upgrade gitlab_git to 7.2.14 to ignore CRLFs in .gitmodules (Stan Hu)
  - Clear cache to prevent listing deleted branches after MR removes source branch (Stan Hu)
  - Provide more feedback what went wrong if HipChat service failed test (Stan Hu)
  - Fix bug where backslashes in inline diffs could be dropped (Stan Hu)
  - Disable turbolinks when linking to Bitbucket import status (Stan Hu)
  - Fix broken code import and display error messages if something went wrong with creating project (Stan Hu)
  - Fix corrupted binary files when using API files endpoint (Stan Hu)
  - Bump Haml to 4.0.7 to speed up textarea rendering (Stan Hu)
  - Show incompatible projects in Bitbucket import status (Stan Hu)
  - Fix coloring of diffs on MR Discussion-tab (Gert Goet)
  - Fix "Network" and "Graphs" pages for branches with encoded slashes (Stan Hu)
  - Fix errors deleting and creating branches with encoded slashes (Stan Hu)
  - Always add current user to autocomplete controller to support filter by "Me" (Stan Hu)
  - Fix multi-line syntax highlighting (Stan Hu)
  - Fix network graph when branch name has single quotes (Stan Hu)
  - Add "Confirm user" button in user admin page (Stan Hu)
  - Upgrade gitlab_git to version 7.2.6 to fix Error 500 when creating network graphs (Stan Hu)
  - Add support for Unicode filenames in relative links (Hiroyuki Sato)
  - Fix URL used for refreshing notes if relative_url is present (Bartłomiej Święcki)
  - Fix commit data retrieval when branch name has single quotes (Stan Hu)
  - Check that project was actually created rather than just validated in import:repos task (Stan Hu)
  - Fix full screen mode for snippet comments (Daniel Gerhardt)
  - Fix 404 error in files view after deleting the last file in a repository (Stan Hu)
  - Fix the "Reload with full diff" URL button (Stan Hu)
  - Fix label read access for unauthenticated users (Daniel Gerhardt)
  - Fix access to disabled features for unauthenticated users (Daniel Gerhardt)
  - Fix OAuth provider bug where GitLab would not go return to the redirect_uri after sign-in (Stan Hu)
  - Fix file upload dialog for comment editing (Daniel Gerhardt)
  - Set OmniAuth full_host parameter to ensure redirect URIs are correct (Stan Hu)
  - Return comments in created order in merge request API (Stan Hu)
  - Disable internal issue tracker controller if external tracker is used (Stan Hu)
  - Expire Rails cache entries after two weeks to prevent endless Redis growth
  - Add support for destroying project milestones (Stan Hu)
  - Allow custom backup archive permissions
  - Add project star and fork count, group avatar URL and user/group web URL attributes to API
  - Show who last edited a comment if it wasn't the original author
  - Send notification to all participants when MR is merged.
  - Add ability to manage user email addresses via the API.
  - Show buttons to add license, changelog and contribution guide if they're missing.
  - Tweak project page buttons.
  - Disabled autocapitalize and autocorrect on login field (Daryl Chan)
  - Mention group and project name in creation, update and deletion notices (Achilleas Pipinellis)
  - Update gravatar link on profile page to link to configured gravatar host (Ben Bodenmiller)
  - Remove redis-store TTL monkey patch
  - Add support for CI skipped status
  - Fetch code from forks to refs/merge-requests/:id/head when merge request created
  - Remove comments and email addresses when publicly exposing ssh keys (Zeger-Jan van de Weg)
  - Add "Check out branch" button to the MR page.
  - Improve MR merge widget text and UI consistency.
  - Improve text in MR "How To Merge" modal.
  - Cache all events
  - Order commits by date when comparing branches
  - Fix bug causing error when the target branch of a symbolic ref was deleted
  - Include branch/tag name in archive file and directory name
  - Add dropzone upload progress
  - Add a label for merged branches on branches page (Florent Baldino)
  - Detect .mkd and .mkdn files as markdown (Ben Boeckel)
  - Fix: User search feature in admin area does not respect filters
  - Set max-width for README, issue and merge request description for easier read on big screens
  - Update Flowdock integration to support new Flowdock API (Boyan Tabakov)
  - Remove author from files view (Sven Strickroth)
  - Fix infinite loop when SAML was incorrectly configured.

v 7.13.5
  - Satellites reverted

v 7.13.4
  - Allow users to send abuse reports

v 7.13.3
  - Fix bug causing Bitbucket importer to crash when OAuth application had been removed.
  - Allow users to send abuse reports
  - Remove satellites
  - Link username to profile on Group Members page (Tom Webster)

v 7.13.2
  - Fix randomly failed spec
  - Create project services on Project creation
  - Add admin_merge_request ability to Developer level and up
  - Fix Error 500 when browsing projects with no HEAD (Stan Hu)
  - Fix labels / assignee / milestone for the merge requests when issues are disabled
  - Show the first tab automatically on MergeRequests#new
  - Add rake task 'gitlab:update_commit_count' (Daniel Gerhardt)
  - Fix Gmail Actions

v 7.13.1
  - Fix: Label modifications are not reflected in existing notes and in the issue list
  - Fix: Label not shown in the Issue list, although it's set through web interface
  - Fix: Group/project references are linked incorrectly
  - Improve documentation
  - Fix of migration: Check if session_expire_delay column exists before adding the column
  - Fix: ActionView::Template::Error
  - Fix: "Create Merge Request" isn't always shown in event for newly pushed branch
  - Fix bug causing "Remove source-branch" option not to work for merge requests from the same project.
  - Render Note field hints consistently for "new" and "edit" forms

v 7.13.0
  - Remove repository graph log to fix slow cache updates after push event (Stan Hu)
  - Only enable HSTS header for HTTPS and port 443 (Stan Hu)
  - Fix user autocomplete for unauthenticated users accessing public projects (Stan Hu)
  - Fix redirection to home page URL for unauthorized users (Daniel Gerhardt)
  - Add branch switching support for graphs (Daniel Gerhardt)
  - Fix external issue tracker hook/test for HTTPS URLs (Daniel Gerhardt)
  - Remove link leading to a 404 error in Deploy Keys page (Stan Hu)
  - Add support for unlocking users in admin settings (Stan Hu)
  - Add Irker service configuration options (Stan Hu)
  - Fix order of issues imported from GitHub (Hiroyuki Sato)
  - Bump rugments to 1.0.0beta8 to fix C prototype function highlighting (Jonathon Reinhart)
  - Fix Merge Request webhook to properly fire "merge" action when accepted from the web UI
  - Add `two_factor_enabled` field to admin user API (Stan Hu)
  - Fix invalid timestamps in RSS feeds (Rowan Wookey)
  - Fix downloading of patches on public merge requests when user logged out (Stan Hu)
  - Fix Error 500 when relative submodule resolves to a namespace that has a different name from its path (Stan Hu)
  - Extract the longest-matching ref from a commit path when multiple matches occur (Stan Hu)
  - Update maintenance documentation to explain no need to recompile asssets for omnibus installations (Stan Hu)
  - Support commenting on diffs in side-by-side mode (Stan Hu)
  - Fix JavaScript error when clicking on the comment button on a diff line that has a comment already (Stan Hu)
  - Return 40x error codes if branch could not be deleted in UI (Stan Hu)
  - Remove project visibility icons from dashboard projects list
  - Rename "Design" profile settings page to "Preferences".
  - Allow users to customize their default Dashboard page.
  - Update ssl_ciphers in Nginx example to remove DHE settings. This will deny forward secrecy for Android 2.3.7, Java 6 and OpenSSL 0.9.8
  - Admin can edit and remove user identities
  - Convert CRLF newlines to LF when committing using the web editor.
  - API request /projects/:project_id/merge_requests?state=closed will return only closed merge requests without merged one. If you need ones that were merged - use state=merged.
  - Allow Administrators to filter the user list by those with or without Two-factor Authentication enabled.
  - Show a user's Two-factor Authentication status in the administration area.
  - Explicit error when commit not found in the CI
  - Improve performance for issue and merge request pages
  - Users with guest access level can not set assignee, labels or milestones for issue and merge request
  - Reporter role can manage issue tracker now: edit any issue, set assignee or milestone and manage labels
  - Better performance for pages with events list, issues list and commits list
  - Faster automerge check and merge itself when source and target branches are in same repository
  - Correctly show anonymous authorized applications under Profile > Applications.
  - Query Optimization in MySQL.
  - Allow users to be blocked and unblocked via the API
  - Use native Postgres database cleaning during backup restore
  - Redesign project page. Show README as default instead of activity. Move project activity to separate page
  - Make left menu more hierarchical and less contextual by adding back item at top
  - A fork can’t have a visibility level that is greater than the original project.
  - Faster code search in repository and wiki. Fixes search page timeout for big repositories
  - Allow administrators to disable 2FA for a specific user
  - Add error message for SSH key linebreaks
  - Store commits count in database (will populate with valid values only after first push)
  - Rebuild cache after push to repository in background job
  - Fix transferring of project to another group using the API.

v 7.12.2
  - Correctly show anonymous authorized applications under Profile > Applications.
  - Faster automerge check and merge itself when source and target branches are in same repository
  - Audit log for user authentication
  - Allow custom label to be set for authentication providers.

v 7.12.1
  - Fix error when deleting a user who has projects (Stan Hu)
  - Fix post-receive errors on a push when an external issue tracker is configured (Stan Hu)
  - Add SAML to list of social_provider (Matt Firtion)
  - Fix merge requests API scope to keep compatibility in 7.12.x patch release (Dmitriy Zaporozhets)
  - Fix closed merge request scope at milestone page (Dmitriy Zaporozhets)
  - Revert merge request states renaming
  - Fix hooks for web based events with external issue references (Daniel Gerhardt)
  - Improve performance for issue and merge request pages
  - Compress database dumps to reduce backup size

v 7.12.0
  - Fix Error 500 when one user attempts to access a personal, internal snippet (Stan Hu)
  - Disable changing of target branch in new merge request page when a branch has already been specified (Stan Hu)
  - Fix post-receive errors on a push when an external issue tracker is configured (Stan Hu)
  - Update oauth button logos for Twitter and Google to recommended assets
  - Update browser gem to version 0.8.0 for IE11 support (Stan Hu)
  - Fix timeout when rendering file with thousands of lines.
  - Add "Remember me" checkbox to LDAP signin form.
  - Add session expiration delay configuration through UI application settings
  - Don't notify users mentioned in code blocks or blockquotes.
  - Omit link to generate labels if user does not have access to create them (Stan Hu)
  - Show warning when a comment will add 10 or more people to the discussion.
  - Disable changing of the source branch in merge request update API (Stan Hu)
  - Shorten merge request WIP text.
  - Add option to disallow users from registering any application to use GitLab as an OAuth provider
  - Support editing target branch of merge request (Stan Hu)
  - Refactor permission checks with issues and merge requests project settings (Stan Hu)
  - Fix Markdown preview not working in Edit Milestone page (Stan Hu)
  - Fix Zen Mode not closing with ESC key (Stan Hu)
  - Allow HipChat API version to be blank and default to v2 (Stan Hu)
  - Add file attachment support in Milestone description (Stan Hu)
  - Fix milestone "Browse Issues" button.
  - Set milestone on new issue when creating issue from index with milestone filter active.
  - Make namespace API available to all users (Stan Hu)
  - Add web hook support for note events (Stan Hu)
  - Disable "New Issue" and "New Merge Request" buttons when features are disabled in project settings (Stan Hu)
  - Remove Rack Attack monkey patches and bump to version 4.3.0 (Stan Hu)
  - Fix clone URL losing selection after a single click in Safari and Chrome (Stan Hu)
  - Fix git blame syntax highlighting when different commits break up lines (Stan Hu)
  - Add "Resend confirmation e-mail" link in profile settings (Stan Hu)
  - Allow to configure location of the `.gitlab_shell_secret` file. (Jakub Jirutka)
  - Disabled expansion of top/bottom blobs for new file diffs
  - Update Asciidoctor gem to version 1.5.2. (Jakub Jirutka)
  - Fix resolving of relative links to repository files in AsciiDoc documents. (Jakub Jirutka)
  - Use the user list from the target project in a merge request (Stan Hu)
  - Default extention for wiki pages is now .md instead of .markdown (Jeroen van Baarsen)
  - Add validation to wiki page creation (only [a-zA-Z0-9/_-] are allowed) (Jeroen van Baarsen)
  - Fix new/empty milestones showing 100% completion value (Jonah Bishop)
  - Add a note when an Issue or Merge Request's title changes
  - Consistently refer to MRs as either Merged or Closed.
  - Add Merged tab to MR lists.
  - Prefix EmailsOnPush email subject with `[Git]`.
  - Group project contributions by both name and email.
  - Clarify navigation labels for Project Settings and Group Settings.
  - Move user avatar and logout button to sidebar
  - You can not remove user if he/she is an only owner of group
  - User should be able to leave group. If not - show him proper message
  - User has ability to leave project
  - Add SAML support as an omniauth provider
  - Allow to configure a URL to show after sign out
  - Add an option to automatically sign-in with an Omniauth provider
  - GitLab CI service sends .gitlab-ci.yml in each push call
  - When remove project - move repository and schedule it removal
  - Improve group removing logic
  - Trigger create-hooks on backup restore task
  - Add option to automatically link omniauth and LDAP identities
  - Allow special character in users bio. I.e.: I <3 GitLab

v 7.11.4
  - Fix missing bullets when creating lists
  - Set rel="nofollow" on external links

v 7.11.3
  - no changes
  - Fix upgrader script (Martins Polakovs)

v 7.11.2
  - no changes

v 7.11.1
  - no changes

v 7.11.0
  - Fall back to Plaintext when Syntaxhighlighting doesn't work. Fixes some buggy lexers (Hannes Rosenögger)
  - Get editing comments to work in Chrome 43 again.
  - Fix broken view when viewing history of a file that includes a path that used to be another file (Stan Hu)
  - Don't show duplicate deploy keys
  - Fix commit time being displayed in the wrong timezone in some cases (Hannes Rosenögger)
  - Make the first branch pushed to an empty repository the default HEAD (Stan Hu)
  - Fix broken view when using a tag to display a tree that contains git submodules (Stan Hu)
  - Make Reply-To config apply to change e-mail confirmation and other Devise notifications (Stan Hu)
  - Add application setting to restrict user signups to e-mail domains (Stan Hu)
  - Don't allow a merge request to be merged when its title starts with "WIP".
  - Add a page title to every page.
  - Allow primary email to be set to an email that you've already added.
  - Fix clone URL field and X11 Primary selection (Dmitry Medvinsky)
  - Ignore invalid lines in .gitmodules
  - Fix "Cannot move project" error message from popping up after a successful transfer (Stan Hu)
  - Redirect to sign in page after signing out.
  - Fix "Hello @username." references not working by no longer allowing usernames to end in period.
  - Fix "Revspec not found" errors when viewing diffs in a forked project with submodules (Stan Hu)
  - Improve project page UI
  - Fix broken file browsing with relative submodule in personal projects (Stan Hu)
  - Add "Reply quoting selected text" shortcut key (`r`)
  - Fix bug causing `@whatever` inside an issue's first code block to be picked up as a user mention.
  - Fix bug causing `@whatever` inside an inline code snippet (backtick-style) to be picked up as a user mention.
  - When use change branches link at MR form - save source branch selection instead of target one
  - Improve handling of large diffs
  - Added GitLab Event header for project hooks
  - Add Two-factor authentication (2FA) for GitLab logins
  - Show Atom feed buttons everywhere where applicable.
  - Add project activity atom feed.
  - Don't crash when an MR from a fork has a cross-reference comment from the target project on one of its commits.
  - Explain how to get a new password reset token in welcome emails
  - Include commit comments in MR from a forked project.
  - Group milestones by title in the dashboard and all other issue views.
  - Query issues, merge requests and milestones with their IID through API (Julien Bianchi)
  - Add default project and snippet visibility settings to the admin web UI.
  - Show incompatible projects in Google Code import status (Stan Hu)
  - Fix bug where commit data would not appear in some subdirectories (Stan Hu)
  - Task lists are now usable in comments, and will show up in Markdown previews.
  - Fix bug where avatar filenames were not actually deleted from the database during removal (Stan Hu)
  - Fix bug where Slack service channel was not saved in admin template settings. (Stan Hu)
  - Protect OmniAuth request phase against CSRF.
  - Don't send notifications to mentioned users that don't have access to the project in question.
  - Add search issues/MR by number
  - Change plots to bar graphs in commit statistics screen
  - Move snippets UI to fluid layout
  - Improve UI for sidebar. Increase separation between navigation and content
  - Improve new project command options (Ben Bodenmiller)
  - Add common method to force UTF-8 and use it to properly handle non-ascii OAuth user properties (Onur Küçük)
  - Prevent sending empty messages to HipChat (Chulki Lee)
  - Improve UI for mobile phones on dashboard and project pages
  - Add room notification and message color option for HipChat
  - Allow to use non-ASCII letters and dashes in project and namespace name. (Jakub Jirutka)
  - Add footnotes support to Markdown (Guillaume Delbergue)
  - Add current_sign_in_at to UserFull REST api.
  - Make Sidekiq MemoryKiller shutdown signal configurable
  - Add "Create Merge Request" buttons to commits and branches pages and push event.
  - Show user roles by comments.
  - Fix automatic blocking of auto-created users from Active Directory.
  - Call merge request web hook for each new commits (Arthur Gautier)
  - Use SIGKILL by default in Sidekiq::MemoryKiller
  - Fix mentioning of private groups.
  - Add style for <kbd> element in markdown
  - Spin spinner icon next to "Checking for CI status..." on MR page.
  - Fix reference links in dashboard activity and ATOM feeds.
  - Ensure that the first added admin performs repository imports

v 7.10.4
  - Fix migrations broken in 7.10.2
  - Make tags for GitLab installations running on MySQL case sensitive
  - Get Gitorious importer to work again.
  - Fix adding new group members from admin area
  - Fix DB error when trying to tag a repository (Stan Hu)
  - Fix Error 500 when searching Wiki pages (Stan Hu)
  - Unescape branch names in compare commit (Stan Hu)
  - Order commit comments chronologically in API.

v 7.10.2
  - Fix CI links on MR page

v 7.10.0
  - Ignore submodules that are defined in .gitmodules but are checked in as directories.
  - Allow projects to be imported from Google Code.
  - Remove access control for uploaded images to fix broken images in emails (Hannes Rosenögger)
  - Allow users to be invited by email to join a group or project.
  - Don't crash when project repository doesn't exist.
  - Add config var to block auto-created LDAP users.
  - Don't use HTML ellipsis in EmailsOnPush subject truncated commit message.
  - Set EmailsOnPush reply-to address to committer email when enabled.
  - Fix broken file browsing with a submodule that contains a relative link (Stan Hu)
  - Fix persistent XSS vulnerability around profile website URLs.
  - Fix project import URL regex to prevent arbitary local repos from being imported.
  - Fix directory traversal vulnerability around uploads routes.
  - Fix directory traversal vulnerability around help pages.
  - Don't leak existence of project via search autocomplete.
  - Don't leak existence of group or project via search.
  - Fix bug where Wiki pages that included a '/' were no longer accessible (Stan Hu)
  - Fix bug where error messages from Dropzone would not be displayed on the issues page (Stan Hu)
  - Add a rake task to check repository integrity with `git fsck`
  - Add ability to configure Reply-To address in gitlab.yml (Stan Hu)
  - Move current user to the top of the list in assignee/author filters (Stan Hu)
  - Fix broken side-by-side diff view on merge request page (Stan Hu)
  - Set Application controller default URL options to ensure all url_for calls are consistent (Stan Hu)
  - Allow HTML tags in Markdown input
  - Fix code unfold not working on Compare commits page (Stan Hu)
  - Fix generating SSH key fingerprints with OpenSSH 6.8. (Sašo Stanovnik)
  - Fix "Import projects from" button to show the correct instructions (Stan Hu)
  - Fix dots in Wiki slugs causing errors (Stan Hu)
  - Make maximum attachment size configurable via Application Settings (Stan Hu)
  - Update poltergeist to version 1.6.0 to support PhantomJS 2.0 (Zeger-Jan van de Weg)
  - Fix cross references when usernames, milestones, or project names contain underscores (Stan Hu)
  - Disable reference creation for comments surrounded by code/preformatted blocks (Stan Hu)
  - Reduce Rack Attack false positives causing 403 errors during HTTP authentication (Stan Hu)
  - enable line wrapping per default and remove the checkbox to toggle it (Hannes Rosenögger)
  - Fix a link in the patch update guide
  - Add a service to support external wikis (Hannes Rosenögger)
  - Omit the "email patches" link and fix plain diff view for merge commits
  - List new commits for newly pushed branch in activity view.
  - Add sidetiq gem dependency to match EE
  - Add changelog, license and contribution guide links to project tab bar.
  - Improve diff UI
  - Fix alignment of navbar toggle button (Cody Mize)
  - Fix checkbox rendering for nested task lists
  - Identical look of selectboxes in UI
  - Upgrade the gitlab_git gem to version 7.1.3
  - Move "Import existing repository by URL" option to button.
  - Improve error message when save profile has error.
  - Passing the name of pushed ref to CI service (requires GitLab CI 7.9+)
  - Add location field to user profile
  - Fix print view for markdown files and wiki pages
  - Fix errors when deleting old backups
  - Improve GitLab performance when working with git repositories
  - Add tag message and last commit to tag hook (Kamil Trzciński)
  - Restrict permissions on backup files
  - Improve oauth accounts UI in profile page
  - Add ability to unlink connected accounts
  - Replace commits calendar with faster contribution calendar that includes issues and merge requests
  - Add inifinite scroll to user page activity
  - Don't include system notes in issue/MR comment count.
  - Don't mark merge request as updated when merge status relative to target branch changes.
  - Link note avatar to user.
  - Make Git-over-SSH errors more descriptive.
  - Fix EmailsOnPush.
  - Refactor issue filtering
  - AJAX selectbox for issue assignee and author filters
  - Fix issue with missing options in issue filtering dropdown if selected one
  - Prevent holding Control-Enter or Command-Enter from posting comment multiple times.
  - Prevent note form from being cleared when submitting failed.
  - Improve file icons rendering on tree (Sullivan Sénéchal)
  - API: Add pagination to project events
  - Get issue links in notification mail to work again.
  - Don't show commit comment button when user is not signed in.
  - Fix admin user projects lists.
  - Don't leak private group existence by redirecting from namespace controller to group controller.
  - Ability to skip some items from backup (database, respositories or uploads)
  - Archive repositories in background worker.
  - Import GitHub, Bitbucket or GitLab.com projects owned by authenticated user into current namespace.
  - Project labels are now available over the API under the "tag_list" field (Cristian Medina)
  - Fixed link paths for HTTP and SSH on the admin project view (Jeremy Maziarz)
  - Fix and improve help rendering (Sullivan Sénéchal)
  - Fix final line in EmailsOnPush email diff being rendered as error.
  - Prevent duplicate Buildkite service creation.
  - Fix git over ssh errors 'fatal: protocol error: bad line length character'
  - Automatically setup GitLab CI project for forks if origin project has GitLab CI enabled
  - Bust group page project list cache when namespace name or path changes.
  - Explicitly set image alt-attribute to prevent graphical glitches if gravatars could not be loaded
  - Allow user to choose a public email to show on public profile
  - Remove truncation from issue titles on milestone page (Jason Blanchard)
  - Fix stuck Merge Request merging events from old installations (Ben Bodenmiller)
  - Fix merge request comments on files with multiple commits
  - Fix Resource Owner Password Authentication Flow

v 7.9.4
  - Security: Fix project import URL regex to prevent arbitary local repos from being imported
  - Fixed issue where only 25 commits would load in file listings
  - Fix LDAP identities  after config update

v 7.9.3
  - Contains no changes
  - Add icons to Add dropdown items.
  - Allow admin to create public deploy keys that are accessible to any project.
  - Warn when gitlab-shell version doesn't match requirement.
  - Skip email confirmation when set by admin or via LDAP.
  - Only allow users to reference groups, projects, issues, MRs, commits they have access to.

v 7.9.3
  - Contains no changes

v 7.9.2
  - Contains no changes

v 7.9.1
  - Include missing events and fix save functionality in admin service template settings form (Stan Hu)
  - Fix "Import projects from" button to show the correct instructions (Stan Hu)
  - Fix OAuth2 issue importing a new project from GitHub and GitLab (Stan Hu)
  - Fix for LDAP with commas in DN
  - Fix missing events and in admin Slack service template settings form (Stan Hu)
  - Don't show commit comment button when user is not signed in.
  - Downgrade gemnasium-gitlab-service gem

v 7.9.0
  - Add HipChat integration documentation (Stan Hu)
  - Update documentation for object_kind field in Webhook push and tag push Webhooks (Stan Hu)
  - Fix broken email images (Hannes Rosenögger)
  - Automatically config git if user forgot, where possible (Zeger-Jan van de Weg)
  - Fix mass SQL statements on initial push (Hannes Rosenögger)
  - Add tag push notifications and normalize HipChat and Slack messages to be consistent (Stan Hu)
  - Add comment notification events to HipChat and Slack services (Stan Hu)
  - Add issue and merge request events to HipChat and Slack services (Stan Hu)
  - Fix merge request URL passed to Webhooks. (Stan Hu)
  - Fix bug that caused a server error when editing a comment to "+1" or "-1" (Stan Hu)
  - Fix code preview theme setting for comments, issues, merge requests, and snippets (Stan Hu)
  - Move labels/milestones tabs to sidebar
  - Upgrade Rails gem to version 4.1.9.
  - Improve error messages for file edit failures
  - Improve UI for commits, issues and merge request lists
  - Fix commit comments on first line of diff not rendering in Merge Request Discussion view.
  - Allow admins to override restricted project visibility settings.
  - Move restricted visibility settings from gitlab.yml into the web UI.
  - Improve trigger merge request hook when source project branch has been updated (Kirill Zaitsev)
  - Save web edit in new branch
  - Fix ordering of imported but unchanged projects (Marco Wessel)
  - Mobile UI improvements: make aside content expandable
  - Expose avatar_url in projects API
  - Fix checkbox alignment on the application settings page.
  - Generalize image upload in drag and drop in markdown to all files (Hannes Rosenögger)
  - Fix mass-unassignment of issues (Robert Speicher)
  - Fix hidden diff comments in merge request discussion view
  - Allow user confirmation to be skipped for new users via API
  - Add a service to send updates to an Irker gateway (Romain Coltel)
  - Add brakeman (security scanner for Ruby on Rails)
  - Slack username and channel options
  - Add grouped milestones from all projects to dashboard.
  - Web hook sends pusher email as well as commiter
  - Add Bitbucket omniauth provider.
  - Add Bitbucket importer.
  - Support referencing issues to a project whose name starts with a digit
  - Condense commits already in target branch when updating merge request source branch.
  - Send notifications and leave system comments when bulk updating issues.
  - Automatically link commit ranges to compare page: sha1...sha4 or sha1..sha4 (includes sha1 in comparison)
  - Move groups page from profile to dashboard
  - Starred projects page at dashboard
  - Blocking user does not remove him/her from project/groups but show blocked label
  - Change subject of EmailsOnPush emails to include namespace, project and branch.
  - Change subject of EmailsOnPush emails to include first commit message when multiple were pushed.
  - Remove confusing footer from EmailsOnPush mail body.
  - Add list of changed files to EmailsOnPush emails.
  - Add option to send EmailsOnPush emails from committer email if domain matches.
  - Add option to disable code diffs in EmailOnPush emails.
  - Wrap commit message in EmailsOnPush email.
  - Send EmailsOnPush emails when deleting commits using force push.
  - Fix EmailsOnPush email comparison link to include first commit.
  - Fix highliht of selected lines in file
  - Reject access to group/project avatar if the user doesn't have access.
  - Add database migration to clean group duplicates with same path and name (Make sure you have a backup before update)
  - Add GitLab active users count to rake gitlab:check
  - Starred projects page at dashboard
  - Make email display name configurable
  - Improve json validation in hook data
  - Use Emoji One
  - Updated emoji help documentation to properly reference EmojiOne.
  - Fix missing GitHub organisation repositories on import page.
  - Added blue theme
  - Remove annoying notice messages when create/update merge request
  - Allow smb:// links in Markdown text.
  - Filter merge request by title or description at Merge Requests page
  - Block user if he/she was blocked in Active Directory
  - Fix import pages not working after first load.
  - Use custom LDAP label in LDAP signin form.
  - Execute hooks and services when branch or tag is created or deleted through web interface.
  - Block and unblock user if he/she was blocked/unblocked in Active Directory
  - Raise recommended number of unicorn workers from 2 to 3
  - Use same layout and interactivity for project members as group members.
  - Prevent gitlab-shell character encoding issues by receiving its changes as raw data.
  - Ability to unsubscribe/subscribe to issue or merge request
  - Delete deploy key when last connection to a project is destroyed.
  - Fix invalid Atom feeds when using emoji, horizontal rules, or images (Christian Walther)
  - Backup of repositories with tar instead of git bundle (only now are git-annex files included in the backup)
  - Add canceled status for CI
  - Send EmailsOnPush email when branch or tag is created or deleted.
  - Faster merge request processing for large repository
  - Prevent doubling AJAX request with each commit visit via Turbolink
  - Prevent unnecessary doubling of js events on import pages and user calendar

v 7.8.4
  - Fix issue_tracker_id substitution in custom issue trackers
  - Fix path and name duplication in namespaces

v 7.8.3
  - Bump version of gitlab_git fixing annotated tags without message

v 7.8.2
  - Fix service migration issue when upgrading from versions prior to 7.3
  - Fix setting of the default use project limit via admin UI
  - Fix showing of already imported projects for GitLab and Gitorious importers
  - Fix response of push to repository to return "Not found" if user doesn't have access
  - Fix check if user is allowed to view the file attachment
  - Fix import check for case sensetive namespaces
  - Increase timeout for Git-over-HTTP requests to 1 hour since large pulls/pushes can take a long time.
  - Properly handle autosave local storage exceptions.
  - Escape wildcards when searching LDAP by username.

v 7.8.1
  - Fix run of custom post receive hooks
  - Fix migration that caused issues when upgrading to version 7.8 from versions prior to 7.3
  - Fix the warning for LDAP users about need to set password
  - Fix avatars which were not shown for non logged in users
  - Fix urls for the issues when relative url was enabled

v 7.8.0
  - Fix access control and protection against XSS for note attachments and other uploads.
  - Replace highlight.js with rouge-fork rugments (Stefan Tatschner)
  - Make project search case insensitive (Hannes Rosenögger)
  - Include issue/mr participants in list of recipients for reassign/close/reopen emails
  - Expose description in groups API
  - Better UI for project services page
  - Cleaner UI for web editor
  - Add diff syntax highlighting in email-on-push service notifications (Hannes Rosenögger)
  - Add API endpoint to fetch all changes on a MergeRequest (Jeroen van Baarsen)
  - View note image attachments in new tab when clicked instead of downloading them
  - Improve sorting logic in UI and API. Explicitly define what sorting method is used by default
  - Fix overflow at sidebar when have several items
  - Add notes for label changes in issue and merge requests
  - Show tags in commit view (Hannes Rosenögger)
  - Only count a user's vote once on a merge request or issue (Michael Clarke)
  - Increase font size when browse source files and diffs
  - Service Templates now let you set default values for all services
  - Create new file in empty repository using GitLab UI
  - Ability to clone project using oauth2 token
  - Upgrade Sidekiq gem to version 3.3.0
  - Stop git zombie creation during force push check
  - Show success/error messages for test setting button in services
  - Added Rubocop for code style checks
  - Fix commits pagination
  - Async load a branch information at the commit page
  - Disable blacklist validation for project names
  - Allow configuring protection of the default branch upon first push (Marco Wessel)
  - Add gitlab.com importer
  - Add an ability to login with gitlab.com
  - Add a commit calendar to the user profile (Hannes Rosenögger)
  - Submit comment on command-enter
  - Notify all members of a group when that group is mentioned in a comment, for example: `@gitlab-org` or `@sales`.
  - Extend issue clossing pattern to include "Resolve", "Resolves", "Resolved", "Resolving" and "Close" (Julien Bianchi and Hannes Rosenögger)
  - Fix long broadcast message cut-off on left sidebar (Visay Keo)
  - Add Project Avatars (Steven Thonus and Hannes Rosenögger)
  - Password reset token validity increased from 2 hours to 2 days since it is also send on account creation.
  - Edit group members via API
  - Enable raw image paste from clipboard, currently Chrome only (Marco Cyriacks)
  - Add action property to merge request hook (Julien Bianchi)
  - Remove duplicates from group milestone participants list.
  - Add a new API function that retrieves all issues assigned to a single milestone (Justin Whear and Hannes Rosenögger)
  - API: Access groups with their path (Julien Bianchi)
  - Added link to milestone and keeping resource context on smaller viewports for issues and merge requests (Jason Blanchard)
  - Allow notification email to be set separately from primary email.
  - API: Add support for editing an existing project (Mika Mäenpää and Hannes Rosenögger)
  - Don't have Markdown preview fail for long comments/wiki pages.
  - When test web hook - show error message instead of 500 error page if connection to hook url was reset
  - Added support for firing system hooks on group create/destroy and adding/removing users to group (Boyan Tabakov)
  - Added persistent collapse button for left side nav bar (Jason Blanchard)
  - Prevent losing unsaved comments by automatically restoring them when comment page is loaded again.
  - Don't allow page to be scaled on mobile.
  - Clean the username acquired from OAuth/LDAP so it doesn't fail username validation and block signing up.
  - Show assignees in merge request index page (Kelvin Mutuma)
  - Link head panel titles to relevant root page.
  - Allow users that signed up via OAuth to set their password in order to use Git over HTTP(S).
  - Show users button to share their newly created public or internal projects on twitter
  - Add quick help links to the GitLab pricing and feature comparison pages.
  - Fix duplicate authorized applications in user profile and incorrect application client count in admin area.
  - Make sure Markdown previews always use the same styling as the eventual destination.
  - Remove deprecated Group#owner_id from API
  - Show projects user contributed to on user page. Show stars near project on user page.
  - Improve database performance for GitLab
  - Add Asana service (Jeremy Benoist)
  - Improve project web hooks with extra data

v 7.7.2
  - Update GitLab Shell to version 2.4.2 that fixes a bug when developers can push to protected branch
  - Fix issue when LDAP user can't login with existing GitLab account

v 7.7.1
  - Improve mention autocomplete performance
  - Show setup instructions for GitHub import if disabled
  - Allow use http for OAuth applications

v 7.7.0
  - Import from GitHub.com feature
  - Add Jetbrains Teamcity CI service (Jason Lippert)
  - Mention notification level
  - Markdown preview in wiki (Yuriy Glukhov)
  - Raise group avatar filesize limit to 200kb
  - OAuth applications feature
  - Show user SSH keys in admin area
  - Developer can push to protected branches option
  - Set project path instead of project name in create form
  - Block Git HTTP access after 10 failed authentication attempts
  - Updates to the messages returned by API (sponsored by O'Reilly Media)
  - New UI layout with side navigation
  - Add alert message in case of outdated browser (IE < 10)
  - Added API support for sorting projects
  - Update gitlab_git to version 7.0.0.rc14
  - Add API project search filter option for authorized projects
  - Fix File blame not respecting branch selection
  - Change some of application settings on fly in admin area UI
  - Redesign signin/signup pages
  - Close standard input in Gitlab::Popen.popen
  - Trigger GitLab CI when push tags
  - When accept merge request - do merge using sidaekiq job
  - Enable web signups by default
  - Fixes for diff comments: drag-n-drop images, selecting images
  - Fixes for edit comments: drag-n-drop images, preview mode, selecting images, save & update
  - Remove password strength indicator



v 7.6.0
  - Fork repository to groups
  - New rugged version
  - Add CRON=1 backup setting for quiet backups
  - Fix failing wiki restore
  - Add optional Sidekiq MemoryKiller middleware (enabled via SIDEKIQ_MAX_RSS env variable)
  - Monokai highlighting style now more faithful to original design (Mark Riedesel)
  - Create project with repository in synchrony
  - Added ability to create empty repo or import existing one if project does not have repository
  - Reactivate highlight.js language autodetection
  - Mobile UI improvements
  - Change maximum avatar file size from 100KB to 200KB
  - Strict validation for snippet file names
  - Enable Markdown preview for issues, merge requests, milestones, and notes (Vinnie Okada)
  - In the docker directory is a container template based on the Omnibus packages.
  - Update Sidekiq to version 2.17.8
  - Add author filter to project issues and merge requests pages
  - Atom feed for user activity
  - Support multiple omniauth providers for the same user
  - Rendering cross reference in issue title and tooltip for merge request
  - Show username in comments
  - Possibility to create Milestones or Labels when Issues are disabled
  - Fix bug with showing gpg signature in tag

v 7.5.3
  - Bump gitlab_git to 7.0.0.rc12 (includes Rugged 0.21.2)

v 7.5.2
  - Don't log Sidekiq arguments by default
  - Fix restore of wiki repositories from backups

v 7.5.1
  - Add missing timestamps to 'members' table

v 7.5.0
  - API: Add support for Hipchat (Kevin Houdebert)
  - Add time zone configuration in gitlab.yml (Sullivan Senechal)
  - Fix LDAP authentication for Git HTTP access
  - Run 'GC.start' after every EmailsOnPushWorker job
  - Fix LDAP config lookup for provider 'ldap'
  - Drop all sequences during Postgres database restore
  - Project title links to project homepage (Ben Bodenmiller)
  - Add Atlassian Bamboo CI service (Drew Blessing)
  - Mentioned @user will receive email even if he is not participating in issue or commit
  - Session API: Use case-insensitive authentication like in UI (Andrey Krivko)
  - Tie up loose ends with annotated tags: API & UI (Sean Edge)
  - Return valid json for deleting branch via API (sponsored by O'Reilly Media)
  - Expose username in project events API (sponsored by O'Reilly Media)
  - Adds comments to commits in the API
  - Performance improvements
  - Fix post-receive issue for projects with deleted forks
  - New gitlab-shell version with custom hooks support
  - Improve code
  - GitLab CI 5.2+ support (does not support older versions)
  - Fixed bug when you can not push commits starting with 000000 to protected branches
  - Added a password strength indicator
  - Change project name and path in one form
  - Display renamed files in diff views (Vinnie Okada)
  - Fix raw view for public snippets
  - Use secret token with GitLab internal API.
  - Add missing timestamps to 'members' table

v 7.4.5
  - Bump gitlab_git to 7.0.0.rc12 (includes Rugged 0.21.2)

v 7.4.4
  - No changes

v 7.4.3
  - Fix raw snippets view
  - Fix security issue for member api
  - Fix buildbox integration

v 7.4.2
  - Fix internal snippet exposing for unauthenticated users

v 7.4.1
  - Fix LDAP authentication for Git HTTP access
  - Fix LDAP config lookup for provider 'ldap'
  - Fix public snippets
  - Fix 500 error on projects with nested submodules

v 7.4.0
  - Refactored membership logic
  - Improve error reporting on users API (Julien Bianchi)
  - Refactor test coverage tools usage. Use SIMPLECOV=true to generate it locally
  - Default branch is protected by default
  - Increase unicorn timeout to 60 seconds
  - Sort search autocomplete projects by stars count so most popular go first
  - Add README to tab on project show page
  - Do not delete tmp/repositories itself during clean-up, only its contents
  - Support for backup uploads to remote storage
  - Prevent notes polling when there are not notes
  - Internal ForkService: Prepare support for fork to a given namespace
  - API: Add support for forking a project via the API (Bernhard Kaindl)
  - API: filter project issues by milestone (Julien Bianchi)
  - Fail harder in the backup script
  - Changes to Slack service structure, only webhook url needed
  - Zen mode for wiki and milestones (Robert Schilling)
  - Move Emoji parsing to html-pipeline-gitlab (Robert Schilling)
  - Font Awesome 4.2 integration (Sullivan Senechal)
  - Add Pushover service integration (Sullivan Senechal)
  - Add select field type for services options (Sullivan Senechal)
  - Add cross-project references to the Markdown parser (Vinnie Okada)
  - Add task lists to issue and merge request descriptions (Vinnie Okada)
  - Snippets can be public, internal or private
  - Improve danger zone: ask project path to confirm data-loss action
  - Raise exception on forgery
  - Show build coverage in Merge Requests (requires GitLab CI v5.1)
  - New milestone and label links on issue edit form
  - Improved repository graphs
  - Improve event note display in dashboard and project activity views (Vinnie Okada)
  - Add users sorting to admin area
  - UI improvements
  - Fix ambiguous sha problem with mentioned commit
  - Fixed bug with apostrophe when at mentioning users
  - Add active directory ldap option
  - Developers can push to wiki repo. Protected branches does not affect wiki repo any more
  - Faster rev list
  - Fix branch removal

v 7.3.2
  - Fix creating new file via web editor
  - Use gitlab-shell v2.0.1

v 7.3.1
  - Fix ref parsing in Gitlab::GitAccess
  - Fix error 500 when viewing diff on a file with changed permissions
  - Fix adding comments to MR when source branch is master
  - Fix error 500 when searching description contains relative link

v 7.3.0
  - Always set the 'origin' remote in satellite actions
  - Write authorized_keys in tmp/ during tests
  - Use sockets to connect to Redis
  - Add dormant New Relic gem (can be enabled via environment variables)
  - Expire Rack sessions after 1 week
  - Cleaner signin/signup pages
  - Improved comments UI
  - Better search with filtering, pagination etc
  - Added a checkbox to toggle line wrapping in diff (Yuriy Glukhov)
  - Prevent project stars duplication when fork project
  - Use the default Unicorn socket backlog value of 1024
  - Support Unix domain sockets for Redis
  - Store session Redis keys in 'session:gitlab:' namespace
  - Deprecate LDAP account takeover based on partial LDAP email / GitLab username match
  - Use /bin/sh instead of Bash in bin/web, bin/background_jobs (Pavel Novitskiy)
  - Keyboard shortcuts for productivity (Robert Schilling)
  - API: filter issues by state (Julien Bianchi)
  - API: filter issues by labels (Julien Bianchi)
  - Add system hook for ssh key changes
  - Add blob permalink link (Ciro Santilli)
  - Create annotated tags through UI and API (Sean Edge)
  - Snippets search (Charles Bushong)
  - Comment new push to existing MR
  - Add 'ci' to the blacklist of forbidden names
  - Improve text filtering on issues page
  - Comment & Close button
  - Process git push --all much faster
  - Don't allow edit of system notes
  - Project wiki search (Ralf Seidler)
  - Enabled Shibboleth authentication support (Matus Banas)
  - Zen mode (fullscreen) for issues/MR/notes (Robert Schilling)
  - Add ability to configure webhook timeout via gitlab.yml (Wes Gurney)
  - Sort project merge requests in asc or desc order for updated_at or created_at field (sponsored by O'Reilly Media)
  - Add Redis socket support to 'rake gitlab:shell:install'

v 7.2.1
  - Delete orphaned labels during label migration (James Brooks)
  - Security: prevent XSS with stricter MIME types for raw repo files

v 7.2.0
  - Explore page
  - Add project stars (Ciro Santilli)
  - Log Sidekiq arguments
  - Better labels: colors, ability to rename and remove
  - Improve the way merge request collects diffs
  - Improve compare page for large diffs
  - Expose the full commit message via API
  - Fix 500 error on repository rename
  - Fix bug when MR download patch return invalid diff
  - Test gitlab-shell integration
  - Repository import timeout increased from 2 to 4 minutes allowing larger repos to be imported
  - API for labels (Robert Schilling)
  - API: ability to set an import url when creating project for specific user

v 7.1.1
  - Fix cpu usage issue in Firefox
  - Fix redirect loop when changing password by new user
  - Fix 500 error on new merge request page

v 7.1.0
  - Remove observers
  - Improve MR discussions
  - Filter by description on Issues#index page
  - Fix bug with namespace select when create new project page
  - Show README link after description for non-master members
  - Add @all mention for comments
  - Dont show reply button if user is not signed in
  - Expose more information for issues with webhook
  - Add a mention of the merge request into the default merge request commit message
  - Improve code highlight, introduce support for more languages like Go, Clojure, Erlang etc
  - Fix concurrency issue in repository download
  - Dont allow repository name start with ?
  - Improve email threading (Pierre de La Morinerie)
  - Cleaner help page
  - Group milestones
  - Improved email notifications
  - Contributors API (sponsored by Mobbr)
  - Fix LDAP TLS authentication (Boris HUISGEN)
  - Show VERSION information on project sidebar
  - Improve branch removal logic when accept MR
  - Fix bug where comment form is spawned inside the Reply button
  - Remove Dir.chdir from Satellite#lock for thread-safety
  - Increased default git max_size value from 5MB to 20MB in gitlab.yml. Please update your configs!
  - Show error message in case of timeout in satellite when create MR
  - Show first 100 files for huge diff instead of hiding all
  - Change default admin email from admin@local.host to admin@example.com

v 7.0.0
  - The CPU no longer overheats when you hold down the spacebar
  - Improve edit file UI
  - Add ability to upload group avatar when create
  - Protected branch cannot be removed
  - Developers can remove normal branches with UI
  - Remove branch via API (sponsored by O'Reilly Media)
  - Move protected branches page to Project settings area
  - Redirect to Files view when create new branch via UI
  - Drag and drop upload of image in every markdown-area (Earle Randolph Bunao and Neil Francis Calabroso)
  - Refactor the markdown relative links processing
  - Make it easier to implement other CI services for GitLab
  - Group masters can create projects in group
  - Deprecate ruby 1.9.3 support
  - Only masters can rewrite/remove git tags
  - Add X-Frame-Options SAMEORIGIN to Nginx config so Sidekiq admin is visible
  - UI improvements
  - Case-insensetive search for issues
  - Update to rails 4.1
  - Improve performance of application for projects and groups with a lot of members
  - Formally support Ruby 2.1
  - Include Nginx gitlab-ssl config
  - Add manual language detection for highlight.js
  - Added example.com/:username routing
  - Show notice if your profile is public
  - UI improvements for mobile devices
  - Improve diff rendering performance
  - Drag-n-drop for issues and merge requests between states at milestone page
  - Fix '0 commits' message for huge repositories on project home page
  - Prevent 500 error page when visit commit page from large repo
  - Add notice about huge push over http to unicorn config
  - File action in satellites uses default 30 seconds timeout instead of old 10 seconds one
  - Overall performance improvements
  - Skip init script check on omnibus-gitlab
  - Be more selective when killing stray Sidekiqs
  - Check LDAP user filter during sign-in
  - Remove wall feature (no data loss - you can take it from database)
  - Dont expose user emails via API unless you are admin
  - Detect issues closed by Merge Request description
  - Better email subject lines from email on push service (Alex Elman)
  - Enable identicon for gravatar be default

v 6.9.2
  - Revert the commit that broke the LDAP user filter

v 6.9.1
  - Fix scroll to highlighted line
  - Fix the pagination on load for commits page

v 6.9.0
  - Store Rails cache data in the Redis `cache:gitlab` namespace
  - Adjust MySQL limits for existing installations
  - Add db index on project_id+iid column. This prevents duplicate on iid (During migration duplicates will be removed)
  - Markdown preview or diff during editing via web editor (Evgeniy Sokovikov)
  - Give the Rails cache its own Redis namespace
  - Add ability to set different ssh host, if different from http/https
  - Fix syntax highlighting for code comments blocks
  - Improve comments loading logic
  - Stop refreshing comments when the tab is hidden
  - Improve issue and merge request mobile UI (Drew Blessing)
  - Document how to convert a backup to PostgreSQL
  - Fix locale bug in backup manager
  - Fix can not automerge when MR description is too long
  - Fix wiki backup skip bug
  - Two Step MR creation process
  - Remove unwanted files from satellite working directory with git clean -fdx
  - Accept merge request via API (sponsored by O'Reilly Media)
  - Add more access checks during API calls
  - Block SSH access for 'disabled' Active Directory users
  - Labels for merge requests (Drew Blessing)
  - Threaded emails by setting a Message-ID (Philip Blatter)

v 6.8.0
  - Ability to at mention users that are participating in issue and merge req. discussion
  - Enabled GZip Compression for assets in example Nginx, make sure that Nginx is compiled with --with-http_gzip_static_module flag (this is default in Ubuntu)
  - Make user search case-insensitive (Christopher Arnold)
  - Remove omniauth-ldap nickname bug workaround
  - Drop all tables before restoring a Postgres backup
  - Make the repository downloads path configurable
  - Create branches via API (sponsored by O'Reilly Media)
  - Changed permission of gitlab-satellites directory not to be world accessible
  - Protected branch does not allow force push
  - Fix popen bug in `rake gitlab:satellites:create`
  - Disable connection reaping for MySQL
  - Allow oauth signup without email for twitter and github
  - Fix faulty namespace names that caused 500 on user creation
  - Option to disable standard login
  - Clean old created archives from repository downloads directory
  - Fix download link for huge MR diffs
  - Expose event and mergerequest timestamps in API
  - Fix emails on push service when only one commit is pushed

v 6.7.3
  - Fix the merge notification email not being sent (Pierre de La Morinerie)
  - Drop all tables before restoring a Postgres backup
  - Remove yanked modernizr gem

v 6.7.2
  - Fix upgrader script

v 6.7.1
  - Fix GitLab CI integration

v 6.7.0
  - Increased the example Nginx client_max_body_size from 5MB to 20MB, consider updating it manually on existing installations
  - Add support for Gemnasium as a Project Service (Olivier Gonzalez)
  - Add edit file button to MergeRequest diff
  - Public groups (Jason Hollingsworth)
  - Cleaner headers in Notification Emails (Pierre de La Morinerie)
  - Blob and tree gfm links to anchors work
  - Piwik Integration (Sebastian Winkler)
  - Show contribution guide link for new issue form (Jeroen van Baarsen)
  - Fix CI status for merge requests from fork
  - Added option to remove issue assignee on project issue page and issue edit page (Jason Blanchard)
  - New page load indicator that includes a spinner that scrolls with the page
  - Converted all the help sections into markdown
  - LDAP user filters
  - Streamline the content of notification emails (Pierre de La Morinerie)
  - Fixes a bug with group member administration (Matt DeTullio)
  - Sort tag names using VersionSorter (Robert Speicher)
  - Add GFM autocompletion for MergeRequests (Robert Speicher)
  - Add webhook when a new tag is pushed (Jeroen van Baarsen)
  - Add button for toggling inline comments in diff view
  - Add retry feature for repository import
  - Reuse the GitLab LDAP connection within each request
  - Changed markdown new line behaviour to conform to markdown standards
  - Fix global search
  - Faster authorized_keys rebuilding in `rake gitlab:shell:setup` (requires gitlab-shell 1.8.5)
  - Create and Update MR calls now support the description parameter (Greg Messner)
  - Markdown relative links in the wiki link to wiki pages, markdown relative links in repositories link to files in the repository
  - Added Slack service integration (Federico Ravasio)
  - Better API responses for access_levels (sponsored by O'Reilly Media)
  - Requires at least 2 unicorn workers
  - Requires gitlab-shell v1.9+
  - Replaced gemoji(due to closed licencing problem) with Phantom Open Emoji library(combined SIL Open Font License, MIT License and the CC 3.0 License)
  - Fix `/:username.keys` response content type (Dmitry Medvinsky)

v 6.6.5
  - Added option to remove issue assignee on project issue page and issue edit page (Jason Blanchard)
  - Hide mr close button for comment form if merge request was closed or inline comment
  - Adds ability to reopen closed merge request

v 6.6.4
  - Add missing html escape for highlighted code blocks in comments, issues

v 6.6.3
  - Fix 500 error when edit yourself from admin area
  - Hide private groups for public profiles

v 6.6.2
  - Fix 500 error on branch/tag create or remove via UI

v 6.6.1
  - Fix 500 error on files tab if submodules presents

v 6.6.0
  - Retrieving user ssh keys publically(github style): http://__HOST__/__USERNAME__.keys
  - Permissions: Developer now can manage issue tracker (modify any issue)
  - Improve Code Compare page performance
  - Group avatar
  - Pygments.rb replaced with highlight.js
  - Improve Merge request diff store logic
  - Improve render performnace for MR show page
  - Fixed Assembla hardcoded project name
  - Jira integration documentation
  - Refactored app/services
  - Remove snippet expiration
  - Mobile UI improvements (Drew Blessing)
  - Fix block/remove UI for admin::users#show page
  - Show users' group membership on users' activity page (Robert Djurasaj)
  - User pages are visible without login if user is authorized to a public project
  - Markdown rendered headers have id derived from their name and link to their id
  - Improve application to work faster with large groups (100+ members)
  - Multiple emails per user
  - Show last commit for file when view file source
  - Restyle Issue#show page and MR#show page
  - Ability to filter by multiple labels for Issues page
  - Rails version to 4.0.3
  - Fixed attachment identifier displaying underneath note text (Jason Blanchard)

v 6.5.1
  - Fix branch selectbox when create merge request from fork

v 6.5.0
  - Dropdown menus on issue#show page for assignee and milestone (Jason Blanchard)
  - Add color custimization and previewing to broadcast messages
  - Fixed notes anchors
  - Load new comments in issues dynamically
  - Added sort options to Public page
  - New filters (assigned/authored/all) for Dashboard#issues/merge_requests (sponsored by Say Media)
  - Add project visibility icons to dashboard
  - Enable secure cookies if https used
  - Protect users/confirmation with rack_attack
  - Default HTTP headers to protect against MIME-sniffing, force https if enabled
  - Bootstrap 3 with responsive UI
  - New repository download formats: tar.bz2, zip, tar (Jason Hollingsworth)
  - Restyled accept widgets for MR
  - SCSS refactored
  - Use jquery timeago plugin
  - Fix 500 error for rdoc files
  - Ability to customize merge commit message (sponsored by Say Media)
  - Search autocomplete via ajax
  - Add website url to user profile
  - Files API supports base64 encoded content (sponsored by O'Reilly Media)
  - Added support for Go's repository retrieval (Bruno Albuquerque)

v6.4.3
  - Don't use unicorn worker killer if PhusionPassenger is defined

v6.4.2
  - Fixed wrong behaviour of script/upgrade.rb

v6.4.1
  - Fixed bug with repository rename
  - Fixed bug with project transfer

v 6.4.0
  - Added sorting to project issues page (Jason Blanchard)
  - Assembla integration (Carlos Paramio)
  - Fixed another 500 error with submodules
  - UI: More compact issues page
  - Minimal password length increased to 8 symbols
  - Side-by-side diff view (Steven Thonus)
  - Internal projects (Jason Hollingsworth)
  - Allow removal of avatar (Drew Blessing)
  - Project web hooks now support issues and merge request events
  - Visiting project page while not logged in will redirect to sign-in instead of 404 (Jason Hollingsworth)
  - Expire event cache on avatar creation/removal (Drew Blessing)
  - Archiving old projects (Steven Thonus)
  - Rails 4
  - Add time ago tooltips to show actual date/time
  - UI: Fixed UI for admin system hooks
  - Ruby script for easier GitLab upgrade
  - Do not remove Merge requests if fork project was removed
  - Improve sign-in/signup UX
  - Add resend confirmation link to sign-in page
  - Set noreply@HOSTNAME for reply_to field in all emails
  - Show GitLab API version on Admin#dashboard
  - API Cross-origin resource sharing
  - Show READMe link at project home page
  - Show repo size for projects in Admin area

v 6.3.0
  - API for adding gitlab-ci service
  - Init script now waits for pids to appear after (re)starting before reporting status (Rovanion Luckey)
  - Restyle project home page
  - Grammar fixes
  - Show branches list (which branches contains commit) on commit page (Andrew Kumanyaev)
  - Security improvements
  - Added support for GitLab CI 4.0
  - Fixed issue with 500 error when group did not exist
  - Ability to leave project
  - You can create file in repo using UI
  - You can remove file from repo using UI
  - API: dropped default_branch attribute from project during creation
  - Project default_branch is not stored in db any more. It takes from repo now.
  - Admin broadcast messages
  - UI improvements
  - Dont show last push widget if user removed this branch
  - Fix 500 error for repos with newline in file name
  - Extended html titles
  - API: create/update/delete repo files
  - Admin can transfer project to any namespace
  - API: projects/all for admin users
  - Fix recent branches order

v 6.2.4
  - Security: Cast API private_token to string (CVE-2013-4580)
  - Security: Require gitlab-shell 1.7.8 (CVE-2013-4581, CVE-2013-4582, CVE-2013-4583)
  - Fix for Git SSH access for LDAP users

v 6.2.3
  - Security: More protection against CVE-2013-4489
  - Security: Require gitlab-shell 1.7.4 (CVE-2013-4490, CVE-2013-4546)
  - Fix sidekiq rake tasks

v 6.2.2
  - Security: Update gitlab_git (CVE-2013-4489)

v 6.2.1
  - Security: Fix issue with generated passwords for new users

v 6.2.0
  - Public project pages are now visible to everyone (files, issues, wik, etc.)
    THIS MEANS YOUR ISSUES AND WIKI FOR PUBLIC PROJECTS ARE PUBLICLY VISIBLE AFTER THE UPGRADE
  - Add group access to permissions page
  - Require current password to change one
  - Group owner or admin can remove other group owners
  - Remove group transfer since we have multiple owners
  - Respect authorization in Repository API
  - Improve UI for Project#files page
  - Add more security specs
  - Added search for projects by name to api (Izaak Alpert)
  - Make default user theme configurable (Izaak Alpert)
  - Update logic for validates_merge_request for tree of MR (Andrew Kumanyaev)
  - Rake tasks for web hooks management (Jonhnny Weslley)
  - Extended User API to expose admin and can_create_group for user creation/updating (Boyan Tabakov)
  - API: Remove group
  - API: Remove project
  - Avatar upload on profile page with a maximum of 100KB (Steven Thonus)
  - Store the sessions in Redis instead of the cookie store
  - Fixed relative links in markdown
  - User must confirm their email if signup enabled
  - User must confirm changed email

v 6.1.0
  - Project specific IDs for issues, mr, milestones
    Above items will get a new id and for example all bookmarked issue urls will change.
    Old issue urls are redirected to the new one if the issue id is too high for an internal id.
  - Description field added to Merge Request
  - API: Sudo api calls (Izaak Alpert)
  - API: Group membership api (Izaak Alpert)
  - Improved commit diff
  - Improved large commit handling (Boyan Tabakov)
  - Rewrite: Init script now less prone to errors and keeps better track of the service (Rovanion Luckey)
  - Link issues, merge requests, and commits when they reference each other with GFM (Ash Wilson)
  - Close issues automatically when pushing commits with a special message
  - Improve user removal from admin area
  - Invalidate events cache when project was moved
  - Remove deprecated classes and rake tasks
  - Add event filter for group and project show pages
  - Add links to create branch/tag from project home page
  - Add public-project? checkbox to new-project view
  - Improved compare page. Added link to proceed into Merge Request
  - Send an email to a user when they are added to group
  - New landing page when you have 0 projects

v 6.0.0
  - Feature: Replace teams with group membership
    We introduce group membership in 6.0 as a replacement for teams.
    The old combination of groups and teams was confusing for a lot of people.
    And when the members of a team where changed this wasn't reflected in the project permissions.
    In GitLab 6.0 you will be able to add members to a group with a permission level for each member.
    These group members will have access to the projects in that group.
    Any changes to group members will immediately be reflected in the project permissions.
    You can even have multiple owners for a group, greatly simplifying administration.
  - Feature: Ability to have multiple owners for group
  - Feature: Merge Requests between fork and project (Izaak Alpert)
  - Feature: Generate fingerprint for ssh keys
  - Feature: Ability to create and remove branches with UI
  - Feature: Ability to create and remove git tags with UI
  - Feature: Groups page in profile. You can leave group there
  - API: Allow login with LDAP credentials
  - Redesign: project settings navigation
  - Redesign: snippets area
  - Redesign: ssh keys page
  - Redesign: buttons, blocks and other ui elements
  - Add comment title to rss feed
  - You can use arrows to navigate at tree view
  - Add project filter on dashboard
  - Cache project graph
  - Drop support of root namespaces
  - Default theme is classic now
  - Cache result of methods like authorize_projects, project.team.members etc
  - Remove $.ready events
  - Fix onclick events being double binded
  - Add notification level to group membership
  - Move all project controllers/views under Projects:: module
  - Move all profile controllers/views under Profiles:: module
  - Apply user project limit only for personal projects
  - Unicorn is default web server again
  - Store satellites lock files inside satellites dir
  - Disabled threadsafety mode in rails
  - Fixed bug with loosing MR comments
  - Improved MR comments logic
  - Render readme file for projects in public area

v 5.4.2
  - Security: Cast API private_token to string (CVE-2013-4580)
  - Security: Require gitlab-shell 1.7.8 (CVE-2013-4581, CVE-2013-4582, CVE-2013-4583)

v 5.4.1
  - Security: Fixes for CVE-2013-4489
  - Security: Require gitlab-shell 1.7.4 (CVE-2013-4490, CVE-2013-4546)

v 5.4.0
  - Ability to edit own comments
  - Documentation improvements
  - Improve dashboard projects page
  - Fixed nav for empty repos
  - GitLab Markdown help page
  - Misspelling fixes
  - Added support of unicorn and fog gems
  - Added client list to API doc
  - Fix PostgreSQL database restoration problem
  - Increase snippet content column size
  - allow project import via git:// url
  - Show participants on issues, including mentions
  - Notify mentioned users with email

v 5.3.0
  - Refactored services
  - Campfire service added
  - HipChat service added
  - Fixed bug with LDAP + git over http
  - Fixed bug with google analytics code being ignored
  - Improve sign-in page if ldap enabled
  - Respect newlines in wall messages
  - Generate the Rails secret token on first run
  - Rename repo feature
  - Init.d: remove gitlab.socket on service start
  - Api: added teams api
  - Api: Prevent blob content being escaped
  - Api: Smart deploy key add behaviour
  - Api: projects/owned.json return user owned project
  - Fix bug with team assignation on project from #4109
  - Advanced snippets: public/private, project/personal (Andrew Kulakov)
  - Repository Graphs (Karlo Nicholas T. Soriano)
  - Fix dashboard lost if comment on commit
  - Update gitlab-grack. Fixes issue with --depth option
  - Fix project events duplicate on project page
  - Fix postgres error when displaying network graph.
  - Fix dashboard event filter when navigate via turbolinks
  - init.d: Ensure socket is removed before starting service
  - Admin area: Style teams:index, group:show pages
  - Own page for failed forking
  - Scrum view for milestone

v 5.2.0
  - Turbolinks
  - Git over http with ldap credentials
  - Diff with better colors and some spacing on the corners
  - Default values for project features
  - Fixed huge_commit view
  - Restyle project clone panel
  - Move Gitlab::Git code to gitlab_git gem
  - Move update docs in repo
  - Requires gitlab-shell v1.4.0
  - Fixed submodules listing under file tab
  - Fork feature (Angus MacArthur)
  - git version check in gitlab:check
  - Shared deploy keys feature
  - Ability to generate default labels set for issues
  - Improve gfm autocomplete (Harold Luo)
  - Added support for Google Analytics
  - Code search feature (Javier Castro)

v 5.1.0
  - You can login with email or username now
  - Corrected project transfer rollback when repository cannot be moved
  - Move both repo and wiki when project transfer requested
  - Admin area: project editing was removed from admin namespace
  - Access: admin user has now access to any project.
  - Notification settings
  - Gitlab::Git set of objects to abstract from grit library
  - Replace Unicorn web server with Puma
  - Backup/Restore refactored. Backup dump project wiki too now
  - Restyled Issues list. Show milestone version in issue row
  - Restyled Merge Request list
  - Backup now dump/restore uploads
  - Improved performance of dashboard (Andrew Kumanyaev)
  - File history now tracks renames (Akzhan Abdulin)
  - Drop wiki migration tools
  - Drop sqlite migration tools
  - project tagging
  - Paginate users in API
  - Restyled network graph (Hiroyuki Sato)

v 5.0.1
  - Fixed issue with gitlab-grit being overridden by grit

v 5.0.0
  - Replaced gitolite with gitlab-shell
  - Removed gitolite-related libraries
  - State machine added
  - Setup gitlab as git user
  - Internal API
  - Show team tab for empty projects
  - Import repository feature
  - Updated rails
  - Use lambda for scopes
  - Redesign admin area -> users
  - Redesign admin area -> user
  - Secure link to file attachments
  - Add validations for Group and Team names
  - Restyle team page for project
  - Update capybara, rspec-rails, poltergeist to recent versions
  - Wiki on git using Gollum
  - Added Solarized Dark theme for code review
  - Don't show user emails in autocomplete lists, profile pages
  - Added settings tab for group, team, project
  - Replace user popup with icons in header
  - Handle project moving with gitlab-shell
  - Added select2-rails for selectboxes with ajax data load
  - Fixed search field on projects page
  - Added teams to search autocomplete
  - Move groups and teams on dashboard sidebar to sub-tabs
  - API: improved return codes and docs. (Felix Gilcher, Sebastian Ziebell)
  - Redesign wall to be more like chat
  - Snippets, Wall features are disabled by default for new projects

v 4.2.0
  - Teams
  - User show page. Via /u/username
  - Show help contents on pages for better navigation
  - Async gitolite calls
  - added satellites logs
  - can_create_group, can_create_team booleans for User
  - Process web hooks async
  - GFM: Fix images escaped inside links
  - Network graph improved
  - Switchable branches for network graph
  - API: Groups
  - Fixed project download

v 4.1.0
  - Optional Sign-Up
  - Discussions
  - Satellites outside of tmp
  - Line numbers for blame
  - Project public mode
  - Public area with unauthorized access
  - Load dashboard events with ajax
  - remember dashboard filter in cookies
  - replace resque with sidekiq
  - fix routing issues
  - cleanup rake tasks
  - fix backup/restore
  - scss cleanup
  - show preview for note images
  - improved network-graph
  - get rid of app/roles/
  - added new classes Team, Repository
  - Reduce amount of gitolite calls
  - Ability to add user in all group projects
  - remove deprecated configs
  - replaced Korolev font with open font
  - restyled admin/dashboard page
  - restyled admin/projects page

v 4.0.0
  - Remove project code and path from API. Use id instead
  - Return valid cloneable url to repo for web hook
  - Fixed backup issue
  - Reorganized settings
  - Fixed commits compare
  - Refactored scss
  - Improve status checks
  - Validates presence of User#name
  - Fixed postgres support
  - Removed sqlite support
  - Modified post-receive hook
  - Milestones can be closed now
  - Show comment events on dashboard
  - Quick add team members via group#people page
  - [API] expose created date for hooks and SSH keys
  - [API] list, create issue notes
  - [API] list, create snippet notes
  - [API] list, create wall notes
  - Remove project code - use path instead
  - added username field to user
  - rake task to fill usernames based on emails create namespaces for users
  - STI Group < Namespace
  - Project has namespace_id
  - Projects with namespaces also namespaced in gitolite and stored in subdir
  - Moving project to group will move it under group namespace
  - Ability to move project from namespaces to another
  - Fixes commit patches getting escaped (see #2036)
  - Support diff and patch generation for commits and merge request
  - MergeReqest doesn't generate a temporary file for the patch any more
  - Update the UI to allow downloading Patch or Diff

v 3.1.0
  - Updated gems
  - Services: Gitlab CI integration
  - Events filter on dashboard
  - Own namespace for redis/resque
  - Optimized commit diff views
  - add alphabetical order for projects admin page
  - Improved web editor
  - Commit stats page
  - Documentation split and cleanup
  - Link to commit authors everywhere
  - Restyled milestones list
  - added Milestone to Merge Request
  - Restyled Top panel
  - Refactored Satellite Code
  - Added file line links
  - moved from capybara-webkit to poltergeist + phantomjs

v 3.0.3
  - Fixed bug with issues list in Chrome
  - New Feature: Import team from another project

v 3.0.2
  - Fixed gitlab:app:setup
  - Fixed application error on empty project in admin area
  - Restyled last push widget

v 3.0.1
  - Fixed git over http

v 3.0.0
  - Projects groups
  - Web Editor
  - Fixed bug with gitolite keys
  - UI improved
  - Increased performance of application
  - Show user avatar in last commit when browsing Files
  - Refactored Gitlab::Merge
  - Use Font Awesome for icons
  - Separate observing of Note and MergeRequests
  - Milestone "All Issues" filter
  - Fix issue close and reopen button text and styles
  - Fix forward/back while browsing Tree hierarchy
  - Show number of notes for commits and merge requests
  - Added support pg from box and update installation doc
  - Reject ssh keys that break gitolite
  - [API] list one project hook
  - [API] edit project hook
  - [API] list project snippets
  - [API] allow to authorize using private token in HTTP header
  - [API] add user creation

v 2.9.1
  - Fixed resque custom config init

v 2.9.0
  - fixed inline notes bugs
  - refactored rspecs
  - refactored gitolite backend
  - added factory_girl
  - restyled projects list on dashboard
  - ssh keys validation to prevent gitolite crash
  - send notifications if changed permission in project
  - scss refactoring. gitlab_bootstrap/ dir
  - fix git push http body bigger than 112k problem
  - list of labels  page under issues tab
  - API for milestones, keys
  - restyled buttons
  - OAuth
  - Comment order changed

v 2.8.1
  - ability to disable gravatars
  - improved MR diff logic
  - ssh key help page

v 2.8.0
  - Gitlab Flavored Markdown
  - Bulk issues update
  - Issues API
  - Cucumber coverage increased
  - Post-receive files fixed
  - UI improved
  - Application cleanup
  - more cucumber
  - capybara-webkit + headless

v 2.7.0
  - Issue Labels
  - Inline diff
  - Git HTTP
  - API
  - UI improved
  - System hooks
  - UI improved
  - Dashboard events endless scroll
  - Source performance increased

v 2.6.0
  - UI polished
  - Improved network graph + keyboard nav
  - Handle huge commits
  - Last Push widget
  - Bugfix
  - Better performance
  - Email in resque
  - Increased test coverage
  - Ability to remove branch with MR accept
  - a lot of code refactored

v 2.5.0
  - UI polished
  - Git blame for file
  - Bugfix
  - Email in resque
  - Better test coverage

v 2.4.0
  - Admin area stats page
  - Ability to block user
  - Simplified dashboard area
  - Improved admin area
  - Bootstrap 2.0
  - Responsive layout
  - Big commits handling
  - Performance improved
  - Milestones

v 2.3.1
  - Issues pagination
  - ssl fixes
  - Merge Request pagination

v 2.3.0
  - Dashboard r1
  - Search r1
  - Project page
  - Close merge request on push
  - Persist MR diff after merge
  - mysql support
  - Documentation

v 2.2.0
  - We’ve added support of LDAP auth
  - Improved permission logic (4 roles system)
  - Protected branches (now only masters can push to protected branches)
  - Usability improved
  - twitter bootstrap integrated
  - compare view between commits
  - wiki feature
  - now you can enable/disable issues, wiki, wall features per project
  - security fixes
  - improved code browsing (ajax branch switch etc)
  - improved per-line commenting
  - git submodules displayed
  - moved to rails 3.2
  - help section improved

v 2.1.0
  - Project tab r1
  - List branches/tags
  - per line comments
  - mass user import

v 2.0.0
  - gitolite as main git host system
  - merge requests
  - project/repo access
  - link to commit/issue feed
  - design tab
  - improved email notifications
  - restyled dashboard
  - bugfix

v 1.2.2
  - common config file gitlab.yml
  - issues restyle
  - snippets restyle
  - clickable news feed header on dashboard
  - bugfix

v 1.2.1
  - bugfix

v 1.2.0
  - new design
  - user dashboard
  - network graph
  - markdown support for comments
  - encoding issues
  - wall like twitter timeline

v 1.1.0
  - project dashboard
  - wall redesigned
  - feature: code snippets
  - fixed horizontal scroll on file preview
  - fixed app crash if commit message has invalid chars
  - bugfix & code cleaning

v 1.0.2
  - fixed bug with empty project
  - added adv validation for project path & code
  - feature: issues can be sortable
  - bugfix
  - username displayed on top panel

v 1.0.1
  - fixed: with invalid source code for commit
  - fixed: lose branch/tag selection when use tree navigation
  - when history clicked - display path
  - bug fix & code cleaning

v 1.0.0
  - bug fix
  - projects preview mode

v 0.9.6
  - css fix
  - new repo empty tree until restart server - fixed

v 0.9.4
  - security improved
  - authorization improved
  - html escaping
  - bug fix
  - increased test coverage
  - design improvements

v 0.9.1
  - increased test coverage
  - design improvements
  - new issue email notification
  - updated app name
  - issue redesigned
  - issue can be edit

v 0.8.0
  - syntax highlight for main file types
  - redesign
  - stability
  - security fixes
  - increased test coverage
  - email notification<|MERGE_RESOLUTION|>--- conflicted
+++ resolved
@@ -25,11 +25,8 @@
   - Add languages page to graphs
   - Block LDAP user when they are no longer found in the LDAP server
   - Improve wording on project visibility levels (Zeger-Jan van de Weg)
-<<<<<<< HEAD
   - Automatically select default clone protocol based on user preferences (Eirik Lygre)
-=======
   - Make Network page as sub tab of Commits
->>>>>>> 2c61e3c0
 
 v 8.2.3
   - Fix application settings cache not expiring after changes (Stan Hu)
