--- conflicted
+++ resolved
@@ -66,11 +66,8 @@
   - Fixed link paths for HTTP and SSH on the admin project view (Jeremy Maziarz)
   - Fix and improve help rendering (Sullivan Sénéchal)
   - Fix final line in EmailsOnPush email diff being rendered as error.
-<<<<<<< HEAD
   - Authometic setup GitLab CI project for forks if origin project has GitLab CI enabled
-=======
   - Fix git over ssh errors 'fatal: protocol error: bad line length character' 
->>>>>>> eabbcf4e
 
 v 7.9.3
   - Contains no changes
