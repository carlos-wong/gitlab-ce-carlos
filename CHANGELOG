Please view this file on the master branch, on stable branches it's out of date.

v 8.2.0 (unreleased)
  - Added a GitLab specific profiling tool called "Sherlock" (see GitLab CE merge request #1749)
<<<<<<< HEAD
=======
  - Upgrade gitlab_git to 7.2.20 and rugged to 0.23.3 (Stan Hu)
  - Fix bug where manually merged branches in a MR would end up with an empty diff (Stan Hu)
  - Force update refs/merge-requests/X/head upon a push to the source branch of a merge request (Stan Hu)
>>>>>>> 4017a4fc
  - Improved performance of finding users by one of their Email addresses
  - Improved performance of replacing references in comments
  - Show last project commit to default branch on project home page
  - Highlight comment based on anchor in URL
  - Adds ability to remove the forked relationship from project settings screen. (Han Loong Liauw)
  - Improved performance of sorting milestone issues
  - Allow users to select the Files view as default project view (Cristian Bica)
  - Show "Empty Repository Page" for repository without branches (Artem V. Navrotskiy)
  - Fix: Inability to reply to code comments in the MR view, if the MR comes from a fork
  - Use git follow flag for commits page when retrieve history for file or directory
  - Show merge request CI status on merge requests index page
  - Extend yml syntax for only and except to support specifying repository path
  - Enable shared runners to all new projects
  - Fix: 500 error returned if destroy request without HTTP referer (Kazuki Shimizu)
  - Remove deprecated CI events from project settings page
  - [API] Add ability to fetch the commit ID of the last commit that actually touched a file
  - Add "New file" link to dropdown on project page
  - Include commit logs in project search
  - Add "added", "modified" and "removed" properties to commit object in webhook
  - Rename "Back to" links to "Go to" because its not always a case it point to place user come from
  - Allow groups to appear in the search results if the group owner allows it
  - New design for project graphs page
  - Fix incoming email config defaults

v 8.1.4
  - Fix bug where manually merged branches in a MR would end up with an empty diff (Stan Hu)
  - Prevent redirect loop when home_page_url is set to the root URL

v 8.1.3
  - Force update refs/merge-requests/X/head upon a push to the source branch of a merge request (Stan Hu)
  - Spread out runner contacted_at updates
  - Use issue editor as cross reference comment author when issue is edited with a new mention
  - Add Facebook authentication

v 8.1.1
  - Fix cloning Wiki repositories via HTTP (Stan Hu)
  - Add migration to remove satellites directory
  - Fix specific runners visibility
  - Fix 500 when editing CI service
  - Require CI jobs to be named
  - Fix CSS for runner status
  - Fix CI badge
  - Allow developer to manage builds

v 8.1.0
  - Ensure MySQL CI limits DB migrations occur after the fields have been created (Stan Hu)
  - Fix duplicate repositories in GitHub import page (Stan Hu)
  - Redirect to a default path if HTTP_REFERER is not set (Stan Hu)
  - Adds ability to create directories using the web editor (Ben Ford)
  - Cleanup stuck CI builds

v 8.1.0 (unreleased)
  - Send an email to admin email when a user is reported for spam (Jonathan Rochkind)
  - Show notifications button when user is member of group rather than project (Grzegorz Bizon)
  - Fix bug preventing mentioned issued from being closed when MR is merged using fast-forward merge.
  - Fix nonatomic database update potentially causing project star counts to go negative (Stan Hu)
  - Don't show "Add README" link in an empty repository if user doesn't have access to push (Stan Hu)
  - Fix error preventing displaying of commit data for a directory with a leading dot (Stan Hu)
  - Speed up load times of issue detail pages by roughly 1.5x
  - Fix CI rendering regressions
  - If a merge request is to close an issue, show this on the issue page (Zeger-Jan van de Weg)
  - Add a system note and update relevant merge requests when a branch is deleted or re-added (Stan Hu)
  - Make diff file view easier to use on mobile screens (Stan Hu)
  - Improved performance of finding users by username or Email address
  - Fix bug where merge request comments created by API would not trigger notifications (Stan Hu)
  - Add support for creating directories from Files page (Stan Hu)
  - Allow removing of project without confirmation when JavaScript is disabled (Stan Hu)
  - Support filtering by "Any" milestone or issue and fix "No Milestone" and "No Label" filters (Stan Hu)
  - Improved performance of the trending projects page
  - Remove CI migration task
  - Improved performance of finding projects by their namespace
  - Fix bug where transferring a project would result in stale commit links (Stan Hu)
  - Fix build trace updating
  - Include full path of source and target branch names in New Merge Request page (Stan Hu)
  - Add user preference to view activities as default dashboard (Stan Hu)
  - Add option to admin area to sign in as a specific user (Pavel Forkert)
  - Show CI status on all pages where commits list is rendered
  - Automatically enable CI when push .gitlab-ci.yml file to repository
  - Move CI charts to project graphs area
  - Fix cases where Markdown did not render links in activity feed (Stan Hu)
  - Add first and last to pagination (Zeger-Jan van de Weg)
  - Added Commit Status API
  - Added Builds View
  - Added when to .gitlab-ci.yml
  - Show CI status on commit page
  - Added CI_BUILD_TAG, _STAGE, _NAME and _TRIGGERED to CI builds
  - Show CI status on Your projects page and Starred projects page
  - Remove "Continuous Integration" page from dashboard
  - Add notes and SSL verification entries to hook APIs (Ben Boeckel)
  - Fix grammar in admin area "labels" .nothing-here-block when no labels exist.
  - Move CI runners page to project settings area
  - Move CI variables page to project settings area
  - Move CI triggers page to project settings area
  - Move CI project settings page to CE project settings area
  - Fix bug when removed file was not appearing in merge request diff
  - Show warning when build cannot be served by any of the available CI runners
  - Note the original location of a moved project when notifying users of the move
  - Improve error message when merging fails
  - Add support of multibyte characters in LDAP UID (Roman Petrov)
  - Show additions/deletions stats on merge request diff
  - Remove footer text in emails (Zeger-Jan van de Weg)
  - Ensure code blocks are properly highlighted after a note is updated
  - Fix wrong access level badge on MR comments
  - Hide password in the service settings form
  - Move CI web hooks page to project settings area
  - Fix User Identities API. It now allows you to properly create or update user's identities.
  - Add user preference to change layout width (Peter Göbel)
  - Use commit status in merge request widget as preferred source of CI status
  - Integrate CI commit and build pages into project pages
  - Move CI services page to project settings area
  - Add "Quick Submit" behavior to input fields throughout the application. Use
    Cmd+Enter on Mac and Ctrl+Enter on Windows/Linux.
  - Fix position of hamburger in header for smaller screens (Han Loong Liauw)
  - Fix bug where Emojis in Markdown would truncate remaining text (Sakata Sinji)
  - Persist filters when sorting on admin user page (Jerry Lukins)
  - Update style of snippets pages (Han Loong Liauw)
  - Allow dashboard and group issues/MRs to be filtered by label
  - Add spellcheck=false to certain input fields
  - Invalidate stored service password if the endpoint URL is changed
  - Project names are not fully shown if group name is too big, even on group page view
  - Apply new design for Files page
  - Add "New Page" button to Wiki Pages tab (Stan Hu)
  - Only render 404 page from /public
  - Hide passwords from services API (Alex Lossent)
  - Fix: Images cannot show when projects' path was changed
  - Let gitlab-git-http-server generate and serve 'git archive' downloads
  - Optimize query when filtering on issuables (Zeger-Jan van de Weg)
  - Fix padding of outdated discussion item.
  - Animate the logo on hover

v 8.0.5
  - Correct lookup-by-email for LDAP logins
  - Fix loading spinner sometimes not being hidden on Merge Request tab switches

v 8.0.4
  - Fix Message-ID header to be RFC 2111-compliant to prevent e-mails being dropped (Stan Hu)
  - Fix referrals for :back and relative URL installs
  - Fix anchors to comments in diffs
  - Remove CI token from build traces
  - Fix "Assign All" button on Runner admin page
  - Fix search in Files
  - Add full project namespace to payload of system webhooks (Ricardo Band)

v 8.0.3
  - Fix URL shown in Slack notifications
  - Fix bug where projects would appear to be stuck in the forked import state (Stan Hu)
  - Fix Error 500 in creating merge requests with > 1000 diffs (Stan Hu)
  - Add work_in_progress key to MR web hooks (Ben Boeckel)

v 8.0.2
  - Fix default avatar not rendering in network graph (Stan Hu)
  - Skip check_initd_configured_correctly on omnibus installs
  - Prevent double-prefixing of help page paths
  - Clarify confirmation text on user deletion
  - Make commit graphs responsive to window width changes (Stan Hu)
  - Fix top margin for sign-in button on public pages
  - Fix LDAP attribute mapping
  - Remove git refs used internally by GitLab from network graph (Stan Hu)
  - Use standard Markdown font in Markdown preview instead of fixed-width font (Stan Hu)
  - Fix Reply by email for non-UTF-8 messages.
  - Add option to use StartTLS with Reply by email IMAP server.
  - Allow AWS S3 Server-Side Encryption with Amazon S3-Managed Keys for backups (Paul Beattie)

v 8.0.1
  - Remove git refs used internally by GitLab from network graph (Stan Hu)
  - Improve CI migration procedure and documentation

v 8.0.0
  - Fix Markdown links not showing up in dashboard activity feed (Stan Hu)
  - Remove milestones from merge requests when milestones are deleted (Stan Hu)
  - Fix HTML link that was improperly escaped in new user e-mail (Stan Hu)
  - Fix broken sort in merge request API (Stan Hu)
  - Bump rouge to 1.10.1 to remove warning noise and fix other syntax highlighting bugs (Stan Hu)
  - Gracefully handle errors in syntax highlighting by leaving the block unformatted (Stan Hu)
  - Add "replace" and "upload" functionalities to allow user replace existing file and upload new file into current repository
  - Fix URL construction for merge requests, issues, notes, and commits for relative URL config (Stan Hu)
  - Fix emoji URLs in Markdown when relative_url_root is used (Stan Hu)
  - Omit filename in Content-Disposition header in raw file download to avoid RFC 6266 encoding issues (Stan HU)
  - Fix broken Wiki Page History (Stan Hu)
  - Import forked repositories asynchronously to prevent large repositories from timing out (Stan Hu)
  - Prevent anchors from being hidden by header (Stan Hu)
  - Fix bug where only the first 15 Bitbucket issues would be imported (Stan Hu)
  - Sort issues by creation date in Bitbucket importer (Stan Hu)
  - Prevent too many redirects upon login when home page URL is set to external_url (Stan Hu)
  - Improve dropdown positioning on the project home page (Hannes Rosenögger)
  - Upgrade browser gem to 1.0.0 to avoid warning in IE11 compatibilty mode (Stan Hu)
  - Remove user OAuth tokens from the database and request new tokens each session (Stan Hu)
  - Restrict users API endpoints to use integer IDs (Stan Hu)
  - Only show recent push event if the branch still exists or a recent merge request has not been created (Stan Hu)
  - Remove satellites
  - Better performance for web editor (switched from satellites to rugged)
  - Faster merge
  - Ability to fetch merge requests from refs/merge-requests/:id
  - Allow displaying of archived projects in the admin interface (Artem Sidorenko)
  - Allow configuration of import sources for new projects (Artem Sidorenko)
  - Search for comments should be case insensetive
  - Create cross-reference for closing references on commits pushed to non-default branches (Maël Valais)
  - Ability to search milestones
  - Gracefully handle SMTP user input errors (e.g. incorrect email addresses) to prevent Sidekiq retries (Stan Hu)
  - Move dashboard activity to separate page (for your projects and starred projects)
  - Improve performance of git blame
  - Limit content width to 1200px for most of pages to improve readability on big screens
  - Fix 500 error when submit project snippet without body
  - Improve search page usability
  - Bring more UI consistency in way how projects, snippets and groups lists are rendered
  - Make all profiles and group public
  - Fixed login failure when extern_uid changes (Joel Koglin)
  - Don't notify users without access to the project when they are (accidentally) mentioned in a note.
  - Retrieving oauth token with LDAP credentials
  - Load Application settings from running database unless env var USE_DB=false
  - Added Drone CI integration (Kirill Zaitsev)
  - Allow developers to retry builds
  - Hide advanced project options for non-admin users
  - Fail builds if no .gitlab-ci.yml is found
  - Refactored service API and added automatically service docs generator (Kirill Zaitsev)
  - Added web_url key project hook_attrs (Kirill Zaitsev)
  - Add ability to get user information by ID of an SSH key via the API
  - Fix bug which IE cannot show image at markdown when the image is raw file of gitlab
  - Add support for Crowd
  - Global Labels that are available to all projects
  - Fix highlighting of deleted lines in diffs.
  - Project notification level can be set on the project page itself
  - Added service API endpoint to retrieve service parameters (Petheő Bence)
  - Add FogBugz project import (Jared Szechy)
  - Sort users autocomplete lists by user (Allister Antosik)
  - Webhook for issue now contains repository field (Jungkook Park)
  - Add ability to add custom text to the help page (Jeroen van Baarsen)
  - Add pg_schema to backup config
  - Fix references to target project issues in Merge Requests markdown preview and textareas (Francesco Levorato)
  - Redirect from incorrectly cased group or project path to correct one (Francesco Levorato)
  - Removed API calls from CE to CI

v 7.14.3
  - No changes

v 7.14.2
  - Upgrade gitlab_git to 7.2.15 to fix `git blame` errors with ISO-encoded files (Stan Hu)
  - Allow configuration of LDAP attributes GitLab will use for the new user account.

v 7.14.1
  - Improve abuse reports management from admin area
  - Fix "Reload with full diff" URL button in compare branch view (Stan Hu)
  - Disabled DNS lookups for SSH in docker image (Rowan Wookey)
  - Only include base URL in OmniAuth full_host parameter (Stan Hu)
  - Fix Error 500 in API when accessing a group that has an avatar (Stan Hu)
  - Ability to enable SSL verification for Webhooks

v 7.14.0
  - Fix bug where non-project members of the target project could set labels on new merge requests.
  - Update default robots.txt rules to disallow crawling of irrelevant pages (Ben Bodenmiller)
  - Fix redirection after sign in when using auto_sign_in_with_provider
  - Upgrade gitlab_git to 7.2.14 to ignore CRLFs in .gitmodules (Stan Hu)
  - Clear cache to prevent listing deleted branches after MR removes source branch (Stan Hu)
  - Provide more feedback what went wrong if HipChat service failed test (Stan Hu)
  - Fix bug where backslashes in inline diffs could be dropped (Stan Hu)
  - Disable turbolinks when linking to Bitbucket import status (Stan Hu)
  - Fix broken code import and display error messages if something went wrong with creating project (Stan Hu)
  - Fix corrupted binary files when using API files endpoint (Stan Hu)
  - Bump Haml to 4.0.7 to speed up textarea rendering (Stan Hu)
  - Show incompatible projects in Bitbucket import status (Stan Hu)
  - Fix coloring of diffs on MR Discussion-tab (Gert Goet)
  - Fix "Network" and "Graphs" pages for branches with encoded slashes (Stan Hu)
  - Fix errors deleting and creating branches with encoded slashes (Stan Hu)
  - Always add current user to autocomplete controller to support filter by "Me" (Stan Hu)
  - Fix multi-line syntax highlighting (Stan Hu)
  - Fix network graph when branch name has single quotes (Stan Hu)
  - Add "Confirm user" button in user admin page (Stan Hu)
  - Upgrade gitlab_git to version 7.2.6 to fix Error 500 when creating network graphs (Stan Hu)
  - Add support for Unicode filenames in relative links (Hiroyuki Sato)
  - Fix URL used for refreshing notes if relative_url is present (Bartłomiej Święcki)
  - Fix commit data retrieval when branch name has single quotes (Stan Hu)
  - Check that project was actually created rather than just validated in import:repos task (Stan Hu)
  - Fix full screen mode for snippet comments (Daniel Gerhardt)
  - Fix 404 error in files view after deleting the last file in a repository (Stan Hu)
  - Fix the "Reload with full diff" URL button (Stan Hu)
  - Fix label read access for unauthenticated users (Daniel Gerhardt)
  - Fix access to disabled features for unauthenticated users (Daniel Gerhardt)
  - Fix OAuth provider bug where GitLab would not go return to the redirect_uri after sign-in (Stan Hu)
  - Fix file upload dialog for comment editing (Daniel Gerhardt)
  - Set OmniAuth full_host parameter to ensure redirect URIs are correct (Stan Hu)
  - Return comments in created order in merge request API (Stan Hu)
  - Disable internal issue tracker controller if external tracker is used (Stan Hu)
  - Expire Rails cache entries after two weeks to prevent endless Redis growth
  - Add support for destroying project milestones (Stan Hu)
  - Allow custom backup archive permissions
  - Add project star and fork count, group avatar URL and user/group web URL attributes to API
  - Show who last edited a comment if it wasn't the original author
  - Send notification to all participants when MR is merged.
  - Add ability to manage user email addresses via the API.
  - Show buttons to add license, changelog and contribution guide if they're missing.
  - Tweak project page buttons.
  - Disabled autocapitalize and autocorrect on login field (Daryl Chan)
  - Mention group and project name in creation, update and deletion notices (Achilleas Pipinellis)
  - Update gravatar link on profile page to link to configured gravatar host (Ben Bodenmiller)
  - Remove redis-store TTL monkey patch
  - Add support for CI skipped status
  - Fetch code from forks to refs/merge-requests/:id/head when merge request created
  - Remove comments and email addresses when publicly exposing ssh keys (Zeger-Jan van de Weg)
  - Add "Check out branch" button to the MR page.
  - Improve MR merge widget text and UI consistency.
  - Improve text in MR "How To Merge" modal.
  - Cache all events
  - Order commits by date when comparing branches
  - Fix bug causing error when the target branch of a symbolic ref was deleted
  - Include branch/tag name in archive file and directory name
  - Add dropzone upload progress
  - Add a label for merged branches on branches page (Florent Baldino)
  - Detect .mkd and .mkdn files as markdown (Ben Boeckel)
  - Fix: User search feature in admin area does not respect filters
  - Set max-width for README, issue and merge request description for easier read on big screens
  - Update Flowdock integration to support new Flowdock API (Boyan Tabakov)
  - Remove author from files view (Sven Strickroth)
  - Fix infinite loop when SAML was incorrectly configured.

v 7.13.5
  - Satellites reverted

v 7.13.4
  - Allow users to send abuse reports

v 7.13.3
  - Fix bug causing Bitbucket importer to crash when OAuth application had been removed.
  - Allow users to send abuse reports
  - Remove satellites
  - Link username to profile on Group Members page (Tom Webster)

v 7.13.2
  - Fix randomly failed spec
  - Create project services on Project creation
  - Add admin_merge_request ability to Developer level and up
  - Fix Error 500 when browsing projects with no HEAD (Stan Hu)
  - Fix labels / assignee / milestone for the merge requests when issues are disabled
  - Show the first tab automatically on MergeRequests#new
  - Add rake task 'gitlab:update_commit_count' (Daniel Gerhardt)
  - Fix Gmail Actions

v 7.13.1
  - Fix: Label modifications are not reflected in existing notes and in the issue list
  - Fix: Label not shown in the Issue list, although it's set through web interface
  - Fix: Group/project references are linked incorrectly
  - Improve documentation
  - Fix of migration: Check if session_expire_delay column exists before adding the column
  - Fix: ActionView::Template::Error
  - Fix: "Create Merge Request" isn't always shown in event for newly pushed branch
  - Fix bug causing "Remove source-branch" option not to work for merge requests from the same project.
  - Render Note field hints consistently for "new" and "edit" forms

v 7.13.0
  - Remove repository graph log to fix slow cache updates after push event (Stan Hu)
  - Only enable HSTS header for HTTPS and port 443 (Stan Hu)
  - Fix user autocomplete for unauthenticated users accessing public projects (Stan Hu)
  - Fix redirection to home page URL for unauthorized users (Daniel Gerhardt)
  - Add branch switching support for graphs (Daniel Gerhardt)
  - Fix external issue tracker hook/test for HTTPS URLs (Daniel Gerhardt)
  - Remove link leading to a 404 error in Deploy Keys page (Stan Hu)
  - Add support for unlocking users in admin settings (Stan Hu)
  - Add Irker service configuration options (Stan Hu)
  - Fix order of issues imported from GitHub (Hiroyuki Sato)
  - Bump rugments to 1.0.0beta8 to fix C prototype function highlighting (Jonathon Reinhart)
  - Fix Merge Request webhook to properly fire "merge" action when accepted from the web UI
  - Add `two_factor_enabled` field to admin user API (Stan Hu)
  - Fix invalid timestamps in RSS feeds (Rowan Wookey)
  - Fix downloading of patches on public merge requests when user logged out (Stan Hu)
  - Fix Error 500 when relative submodule resolves to a namespace that has a different name from its path (Stan Hu)
  - Extract the longest-matching ref from a commit path when multiple matches occur (Stan Hu)
  - Update maintenance documentation to explain no need to recompile asssets for omnibus installations (Stan Hu)
  - Support commenting on diffs in side-by-side mode (Stan Hu)
  - Fix JavaScript error when clicking on the comment button on a diff line that has a comment already (Stan Hu)
  - Return 40x error codes if branch could not be deleted in UI (Stan Hu)
  - Remove project visibility icons from dashboard projects list
  - Rename "Design" profile settings page to "Preferences".
  - Allow users to customize their default Dashboard page.
  - Update ssl_ciphers in Nginx example to remove DHE settings. This will deny forward secrecy for Android 2.3.7, Java 6 and OpenSSL 0.9.8
  - Admin can edit and remove user identities
  - Convert CRLF newlines to LF when committing using the web editor.
  - API request /projects/:project_id/merge_requests?state=closed will return only closed merge requests without merged one. If you need ones that were merged - use state=merged.
  - Allow Administrators to filter the user list by those with or without Two-factor Authentication enabled.
  - Show a user's Two-factor Authentication status in the administration area.
  - Explicit error when commit not found in the CI
  - Improve performance for issue and merge request pages
  - Users with guest access level can not set assignee, labels or milestones for issue and merge request
  - Reporter role can manage issue tracker now: edit any issue, set assignee or milestone and manage labels
  - Better performance for pages with events list, issues list and commits list
  - Faster automerge check and merge itself when source and target branches are in same repository
  - Correctly show anonymous authorized applications under Profile > Applications.
  - Query Optimization in MySQL.
  - Allow users to be blocked and unblocked via the API
  - Use native Postgres database cleaning during backup restore
  - Redesign project page. Show README as default instead of activity. Move project activity to separate page
  - Make left menu more hierarchical and less contextual by adding back item at top
  - A fork can’t have a visibility level that is greater than the original project.
  - Faster code search in repository and wiki. Fixes search page timeout for big repositories
  - Allow administrators to disable 2FA for a specific user
  - Add error message for SSH key linebreaks
  - Store commits count in database (will populate with valid values only after first push)
  - Rebuild cache after push to repository in background job
  - Fix transferring of project to another group using the API.

v 7.12.2
  - Correctly show anonymous authorized applications under Profile > Applications.
  - Faster automerge check and merge itself when source and target branches are in same repository
  - Audit log for user authentication
  - Allow custom label to be set for authentication providers.

v 7.12.1
  - Fix error when deleting a user who has projects (Stan Hu)
  - Fix post-receive errors on a push when an external issue tracker is configured (Stan Hu)
  - Add SAML to list of social_provider (Matt Firtion)
  - Fix merge requests API scope to keep compatibility in 7.12.x patch release (Dmitriy Zaporozhets)
  - Fix closed merge request scope at milestone page (Dmitriy Zaporozhets)
  - Revert merge request states renaming
  - Fix hooks for web based events with external issue references (Daniel Gerhardt)
  - Improve performance for issue and merge request pages
  - Compress database dumps to reduce backup size

v 7.12.0
  - Fix Error 500 when one user attempts to access a personal, internal snippet (Stan Hu)
  - Disable changing of target branch in new merge request page when a branch has already been specified (Stan Hu)
  - Fix post-receive errors on a push when an external issue tracker is configured (Stan Hu)
  - Update oauth button logos for Twitter and Google to recommended assets
  - Update browser gem to version 0.8.0 for IE11 support (Stan Hu)
  - Fix timeout when rendering file with thousands of lines.
  - Add "Remember me" checkbox to LDAP signin form.
  - Add session expiration delay configuration through UI application settings
  - Don't notify users mentioned in code blocks or blockquotes.
  - Omit link to generate labels if user does not have access to create them (Stan Hu)
  - Show warning when a comment will add 10 or more people to the discussion.
  - Disable changing of the source branch in merge request update API (Stan Hu)
  - Shorten merge request WIP text.
  - Add option to disallow users from registering any application to use GitLab as an OAuth provider
  - Support editing target branch of merge request (Stan Hu)
  - Refactor permission checks with issues and merge requests project settings (Stan Hu)
  - Fix Markdown preview not working in Edit Milestone page (Stan Hu)
  - Fix Zen Mode not closing with ESC key (Stan Hu)
  - Allow HipChat API version to be blank and default to v2 (Stan Hu)
  - Add file attachment support in Milestone description (Stan Hu)
  - Fix milestone "Browse Issues" button.
  - Set milestone on new issue when creating issue from index with milestone filter active.
  - Make namespace API available to all users (Stan Hu)
  - Add web hook support for note events (Stan Hu)
  - Disable "New Issue" and "New Merge Request" buttons when features are disabled in project settings (Stan Hu)
  - Remove Rack Attack monkey patches and bump to version 4.3.0 (Stan Hu)
  - Fix clone URL losing selection after a single click in Safari and Chrome (Stan Hu)
  - Fix git blame syntax highlighting when different commits break up lines (Stan Hu)
  - Add "Resend confirmation e-mail" link in profile settings (Stan Hu)
  - Allow to configure location of the `.gitlab_shell_secret` file. (Jakub Jirutka)
  - Disabled expansion of top/bottom blobs for new file diffs
  - Update Asciidoctor gem to version 1.5.2. (Jakub Jirutka)
  - Fix resolving of relative links to repository files in AsciiDoc documents. (Jakub Jirutka)
  - Use the user list from the target project in a merge request (Stan Hu)
  - Default extention for wiki pages is now .md instead of .markdown (Jeroen van Baarsen)
  - Add validation to wiki page creation (only [a-zA-Z0-9/_-] are allowed) (Jeroen van Baarsen)
  - Fix new/empty milestones showing 100% completion value (Jonah Bishop)
  - Add a note when an Issue or Merge Request's title changes
  - Consistently refer to MRs as either Merged or Closed.
  - Add Merged tab to MR lists.
  - Prefix EmailsOnPush email subject with `[Git]`.
  - Group project contributions by both name and email.
  - Clarify navigation labels for Project Settings and Group Settings.
  - Move user avatar and logout button to sidebar
  - You can not remove user if he/she is an only owner of group
  - User should be able to leave group. If not - show him proper message
  - User has ability to leave project
  - Add SAML support as an omniauth provider
  - Allow to configure a URL to show after sign out
  - Add an option to automatically sign-in with an Omniauth provider
  - GitLab CI service sends .gitlab-ci.yml in each push call
  - When remove project - move repository and schedule it removal
  - Improve group removing logic
  - Trigger create-hooks on backup restore task
  - Add option to automatically link omniauth and LDAP identities
  - Allow special character in users bio. I.e.: I <3 GitLab

v 7.11.4
  - Fix missing bullets when creating lists
  - Set rel="nofollow" on external links

v 7.11.3
  - no changes
  - Fix upgrader script (Martins Polakovs)

v 7.11.2
  - no changes

v 7.11.1
  - no changes

v 7.11.0
  - Fall back to Plaintext when Syntaxhighlighting doesn't work. Fixes some buggy lexers (Hannes Rosenögger)
  - Get editing comments to work in Chrome 43 again.
  - Fix broken view when viewing history of a file that includes a path that used to be another file (Stan Hu)
  - Don't show duplicate deploy keys
  - Fix commit time being displayed in the wrong timezone in some cases (Hannes Rosenögger)
  - Make the first branch pushed to an empty repository the default HEAD (Stan Hu)
  - Fix broken view when using a tag to display a tree that contains git submodules (Stan Hu)
  - Make Reply-To config apply to change e-mail confirmation and other Devise notifications (Stan Hu)
  - Add application setting to restrict user signups to e-mail domains (Stan Hu)
  - Don't allow a merge request to be merged when its title starts with "WIP".
  - Add a page title to every page.
  - Allow primary email to be set to an email that you've already added.
  - Fix clone URL field and X11 Primary selection (Dmitry Medvinsky)
  - Ignore invalid lines in .gitmodules
  - Fix "Cannot move project" error message from popping up after a successful transfer (Stan Hu)
  - Redirect to sign in page after signing out.
  - Fix "Hello @username." references not working by no longer allowing usernames to end in period.
  - Fix "Revspec not found" errors when viewing diffs in a forked project with submodules (Stan Hu)
  - Improve project page UI
  - Fix broken file browsing with relative submodule in personal projects (Stan Hu)
  - Add "Reply quoting selected text" shortcut key (`r`)
  - Fix bug causing `@whatever` inside an issue's first code block to be picked up as a user mention.
  - Fix bug causing `@whatever` inside an inline code snippet (backtick-style) to be picked up as a user mention.
  - When use change branches link at MR form - save source branch selection instead of target one
  - Improve handling of large diffs
  - Added GitLab Event header for project hooks
  - Add Two-factor authentication (2FA) for GitLab logins
  - Show Atom feed buttons everywhere where applicable.
  - Add project activity atom feed.
  - Don't crash when an MR from a fork has a cross-reference comment from the target project on one of its commits.
  - Explain how to get a new password reset token in welcome emails
  - Include commit comments in MR from a forked project.
  - Group milestones by title in the dashboard and all other issue views.
  - Query issues, merge requests and milestones with their IID through API (Julien Bianchi)
  - Add default project and snippet visibility settings to the admin web UI.
  - Show incompatible projects in Google Code import status (Stan Hu)
  - Fix bug where commit data would not appear in some subdirectories (Stan Hu)
  - Task lists are now usable in comments, and will show up in Markdown previews.
  - Fix bug where avatar filenames were not actually deleted from the database during removal (Stan Hu)
  - Fix bug where Slack service channel was not saved in admin template settings. (Stan Hu)
  - Protect OmniAuth request phase against CSRF.
  - Don't send notifications to mentioned users that don't have access to the project in question.
  - Add search issues/MR by number
  - Change plots to bar graphs in commit statistics screen
  - Move snippets UI to fluid layout
  - Improve UI for sidebar. Increase separation between navigation and content
  - Improve new project command options (Ben Bodenmiller)
  - Add common method to force UTF-8 and use it to properly handle non-ascii OAuth user properties (Onur Küçük)
  - Prevent sending empty messages to HipChat (Chulki Lee)
  - Improve UI for mobile phones on dashboard and project pages
  - Add room notification and message color option for HipChat
  - Allow to use non-ASCII letters and dashes in project and namespace name. (Jakub Jirutka)
  - Add footnotes support to Markdown (Guillaume Delbergue)
  - Add current_sign_in_at to UserFull REST api.
  - Make Sidekiq MemoryKiller shutdown signal configurable
  - Add "Create Merge Request" buttons to commits and branches pages and push event.
  - Show user roles by comments.
  - Fix automatic blocking of auto-created users from Active Directory.
  - Call merge request web hook for each new commits (Arthur Gautier)
  - Use SIGKILL by default in Sidekiq::MemoryKiller
  - Fix mentioning of private groups.
  - Add style for <kbd> element in markdown
  - Spin spinner icon next to "Checking for CI status..." on MR page.
  - Fix reference links in dashboard activity and ATOM feeds.
  - Ensure that the first added admin performs repository imports

v 7.10.4
  - Fix migrations broken in 7.10.2
  - Make tags for GitLab installations running on MySQL case sensitive
  - Get Gitorious importer to work again.
  - Fix adding new group members from admin area
  - Fix DB error when trying to tag a repository (Stan Hu)
  - Fix Error 500 when searching Wiki pages (Stan Hu)
  - Unescape branch names in compare commit (Stan Hu)
  - Order commit comments chronologically in API.

v 7.10.2
  - Fix CI links on MR page

v 7.10.0
  - Ignore submodules that are defined in .gitmodules but are checked in as directories.
  - Allow projects to be imported from Google Code.
  - Remove access control for uploaded images to fix broken images in emails (Hannes Rosenögger)
  - Allow users to be invited by email to join a group or project.
  - Don't crash when project repository doesn't exist.
  - Add config var to block auto-created LDAP users.
  - Don't use HTML ellipsis in EmailsOnPush subject truncated commit message.
  - Set EmailsOnPush reply-to address to committer email when enabled.
  - Fix broken file browsing with a submodule that contains a relative link (Stan Hu)
  - Fix persistent XSS vulnerability around profile website URLs.
  - Fix project import URL regex to prevent arbitary local repos from being imported.
  - Fix directory traversal vulnerability around uploads routes.
  - Fix directory traversal vulnerability around help pages.
  - Don't leak existence of project via search autocomplete.
  - Don't leak existence of group or project via search.
  - Fix bug where Wiki pages that included a '/' were no longer accessible (Stan Hu)
  - Fix bug where error messages from Dropzone would not be displayed on the issues page (Stan Hu)
  - Add a rake task to check repository integrity with `git fsck`
  - Add ability to configure Reply-To address in gitlab.yml (Stan Hu)
  - Move current user to the top of the list in assignee/author filters (Stan Hu)
  - Fix broken side-by-side diff view on merge request page (Stan Hu)
  - Set Application controller default URL options to ensure all url_for calls are consistent (Stan Hu)
  - Allow HTML tags in Markdown input
  - Fix code unfold not working on Compare commits page (Stan Hu)
  - Fix generating SSH key fingerprints with OpenSSH 6.8. (Sašo Stanovnik)
  - Fix "Import projects from" button to show the correct instructions (Stan Hu)
  - Fix dots in Wiki slugs causing errors (Stan Hu)
  - Make maximum attachment size configurable via Application Settings (Stan Hu)
  - Update poltergeist to version 1.6.0 to support PhantomJS 2.0 (Zeger-Jan van de Weg)
  - Fix cross references when usernames, milestones, or project names contain underscores (Stan Hu)
  - Disable reference creation for comments surrounded by code/preformatted blocks (Stan Hu)
  - Reduce Rack Attack false positives causing 403 errors during HTTP authentication (Stan Hu)
  - enable line wrapping per default and remove the checkbox to toggle it (Hannes Rosenögger)
  - Fix a link in the patch update guide
  - Add a service to support external wikis (Hannes Rosenögger)
  - Omit the "email patches" link and fix plain diff view for merge commits
  - List new commits for newly pushed branch in activity view.
  - Add sidetiq gem dependency to match EE
  - Add changelog, license and contribution guide links to project tab bar.
  - Improve diff UI
  - Fix alignment of navbar toggle button (Cody Mize)
  - Fix checkbox rendering for nested task lists
  - Identical look of selectboxes in UI
  - Upgrade the gitlab_git gem to version 7.1.3
  - Move "Import existing repository by URL" option to button.
  - Improve error message when save profile has error.
  - Passing the name of pushed ref to CI service (requires GitLab CI 7.9+)
  - Add location field to user profile
  - Fix print view for markdown files and wiki pages
  - Fix errors when deleting old backups
  - Improve GitLab performance when working with git repositories
  - Add tag message and last commit to tag hook (Kamil Trzciński)
  - Restrict permissions on backup files
  - Improve oauth accounts UI in profile page
  - Add ability to unlink connected accounts
  - Replace commits calendar with faster contribution calendar that includes issues and merge requests
  - Add inifinite scroll to user page activity
  - Don't include system notes in issue/MR comment count.
  - Don't mark merge request as updated when merge status relative to target branch changes.
  - Link note avatar to user.
  - Make Git-over-SSH errors more descriptive.
  - Fix EmailsOnPush.
  - Refactor issue filtering
  - AJAX selectbox for issue assignee and author filters
  - Fix issue with missing options in issue filtering dropdown if selected one
  - Prevent holding Control-Enter or Command-Enter from posting comment multiple times.
  - Prevent note form from being cleared when submitting failed.
  - Improve file icons rendering on tree (Sullivan Sénéchal)
  - API: Add pagination to project events
  - Get issue links in notification mail to work again.
  - Don't show commit comment button when user is not signed in.
  - Fix admin user projects lists.
  - Don't leak private group existence by redirecting from namespace controller to group controller.
  - Ability to skip some items from backup (database, respositories or uploads)
  - Archive repositories in background worker.
  - Import GitHub, Bitbucket or GitLab.com projects owned by authenticated user into current namespace.
  - Project labels are now available over the API under the "tag_list" field (Cristian Medina)
  - Fixed link paths for HTTP and SSH on the admin project view (Jeremy Maziarz)
  - Fix and improve help rendering (Sullivan Sénéchal)
  - Fix final line in EmailsOnPush email diff being rendered as error.
  - Prevent duplicate Buildkite service creation.
  - Fix git over ssh errors 'fatal: protocol error: bad line length character'
  - Automatically setup GitLab CI project for forks if origin project has GitLab CI enabled
  - Bust group page project list cache when namespace name or path changes.
  - Explicitly set image alt-attribute to prevent graphical glitches if gravatars could not be loaded
  - Allow user to choose a public email to show on public profile
  - Remove truncation from issue titles on milestone page (Jason Blanchard)
  - Fix stuck Merge Request merging events from old installations (Ben Bodenmiller)
  - Fix merge request comments on files with multiple commits
  - Fix Resource Owner Password Authentication Flow

v 7.9.4
  - Security: Fix project import URL regex to prevent arbitary local repos from being imported
  - Fixed issue where only 25 commits would load in file listings
  - Fix LDAP identities  after config update

v 7.9.3
  - Contains no changes
  - Add icons to Add dropdown items.
  - Allow admin to create public deploy keys that are accessible to any project.
  - Warn when gitlab-shell version doesn't match requirement.
  - Skip email confirmation when set by admin or via LDAP.
  - Only allow users to reference groups, projects, issues, MRs, commits they have access to.

v 7.9.3
  - Contains no changes

v 7.9.2
  - Contains no changes

v 7.9.1
  - Include missing events and fix save functionality in admin service template settings form (Stan Hu)
  - Fix "Import projects from" button to show the correct instructions (Stan Hu)
  - Fix OAuth2 issue importing a new project from GitHub and GitLab (Stan Hu)
  - Fix for LDAP with commas in DN
  - Fix missing events and in admin Slack service template settings form (Stan Hu)
  - Don't show commit comment button when user is not signed in.
  - Downgrade gemnasium-gitlab-service gem

v 7.9.0
  - Add HipChat integration documentation (Stan Hu)
  - Update documentation for object_kind field in Webhook push and tag push Webhooks (Stan Hu)
  - Fix broken email images (Hannes Rosenögger)
  - Automatically config git if user forgot, where possible (Zeger-Jan van de Weg)
  - Fix mass SQL statements on initial push (Hannes Rosenögger)
  - Add tag push notifications and normalize HipChat and Slack messages to be consistent (Stan Hu)
  - Add comment notification events to HipChat and Slack services (Stan Hu)
  - Add issue and merge request events to HipChat and Slack services (Stan Hu)
  - Fix merge request URL passed to Webhooks. (Stan Hu)
  - Fix bug that caused a server error when editing a comment to "+1" or "-1" (Stan Hu)
  - Fix code preview theme setting for comments, issues, merge requests, and snippets (Stan Hu)
  - Move labels/milestones tabs to sidebar
  - Upgrade Rails gem to version 4.1.9.
  - Improve error messages for file edit failures
  - Improve UI for commits, issues and merge request lists
  - Fix commit comments on first line of diff not rendering in Merge Request Discussion view.
  - Allow admins to override restricted project visibility settings.
  - Move restricted visibility settings from gitlab.yml into the web UI.
  - Improve trigger merge request hook when source project branch has been updated (Kirill Zaitsev)
  - Save web edit in new branch
  - Fix ordering of imported but unchanged projects (Marco Wessel)
  - Mobile UI improvements: make aside content expandable
  - Expose avatar_url in projects API
  - Fix checkbox alignment on the application settings page.
  - Generalize image upload in drag and drop in markdown to all files (Hannes Rosenögger)
  - Fix mass-unassignment of issues (Robert Speicher)
  - Fix hidden diff comments in merge request discussion view
  - Allow user confirmation to be skipped for new users via API
  - Add a service to send updates to an Irker gateway (Romain Coltel)
  - Add brakeman (security scanner for Ruby on Rails)
  - Slack username and channel options
  - Add grouped milestones from all projects to dashboard.
  - Web hook sends pusher email as well as commiter
  - Add Bitbucket omniauth provider.
  - Add Bitbucket importer.
  - Support referencing issues to a project whose name starts with a digit
  - Condense commits already in target branch when updating merge request source branch.
  - Send notifications and leave system comments when bulk updating issues.
  - Automatically link commit ranges to compare page: sha1...sha4 or sha1..sha4 (includes sha1 in comparison)
  - Move groups page from profile to dashboard
  - Starred projects page at dashboard
  - Blocking user does not remove him/her from project/groups but show blocked label
  - Change subject of EmailsOnPush emails to include namespace, project and branch.
  - Change subject of EmailsOnPush emails to include first commit message when multiple were pushed.
  - Remove confusing footer from EmailsOnPush mail body.
  - Add list of changed files to EmailsOnPush emails.
  - Add option to send EmailsOnPush emails from committer email if domain matches.
  - Add option to disable code diffs in EmailOnPush emails.
  - Wrap commit message in EmailsOnPush email.
  - Send EmailsOnPush emails when deleting commits using force push.
  - Fix EmailsOnPush email comparison link to include first commit.
  - Fix highliht of selected lines in file
  - Reject access to group/project avatar if the user doesn't have access.
  - Add database migration to clean group duplicates with same path and name (Make sure you have a backup before update)
  - Add GitLab active users count to rake gitlab:check
  - Starred projects page at dashboard
  - Make email display name configurable
  - Improve json validation in hook data
  - Use Emoji One
  - Updated emoji help documentation to properly reference EmojiOne.
  - Fix missing GitHub organisation repositories on import page.
  - Added blue theme
  - Remove annoying notice messages when create/update merge request
  - Allow smb:// links in Markdown text.
  - Filter merge request by title or description at Merge Requests page
  - Block user if he/she was blocked in Active Directory
  - Fix import pages not working after first load.
  - Use custom LDAP label in LDAP signin form.
  - Execute hooks and services when branch or tag is created or deleted through web interface.
  - Block and unblock user if he/she was blocked/unblocked in Active Directory
  - Raise recommended number of unicorn workers from 2 to 3
  - Use same layout and interactivity for project members as group members.
  - Prevent gitlab-shell character encoding issues by receiving its changes as raw data.
  - Ability to unsubscribe/subscribe to issue or merge request
  - Delete deploy key when last connection to a project is destroyed.
  - Fix invalid Atom feeds when using emoji, horizontal rules, or images (Christian Walther)
  - Backup of repositories with tar instead of git bundle (only now are git-annex files included in the backup)
  - Add canceled status for CI
  - Send EmailsOnPush email when branch or tag is created or deleted.
  - Faster merge request processing for large repository
  - Prevent doubling AJAX request with each commit visit via Turbolink
  - Prevent unnecessary doubling of js events on import pages and user calendar

v 7.8.4
  - Fix issue_tracker_id substitution in custom issue trackers
  - Fix path and name duplication in namespaces

v 7.8.3
  - Bump version of gitlab_git fixing annotated tags without message

v 7.8.2
  - Fix service migration issue when upgrading from versions prior to 7.3
  - Fix setting of the default use project limit via admin UI
  - Fix showing of already imported projects for GitLab and Gitorious importers
  - Fix response of push to repository to return "Not found" if user doesn't have access
  - Fix check if user is allowed to view the file attachment
  - Fix import check for case sensetive namespaces
  - Increase timeout for Git-over-HTTP requests to 1 hour since large pulls/pushes can take a long time.
  - Properly handle autosave local storage exceptions.
  - Escape wildcards when searching LDAP by username.

v 7.8.1
  - Fix run of custom post receive hooks
  - Fix migration that caused issues when upgrading to version 7.8 from versions prior to 7.3
  - Fix the warning for LDAP users about need to set password
  - Fix avatars which were not shown for non logged in users
  - Fix urls for the issues when relative url was enabled

v 7.8.0
  - Fix access control and protection against XSS for note attachments and other uploads.
  - Replace highlight.js with rouge-fork rugments (Stefan Tatschner)
  - Make project search case insensitive (Hannes Rosenögger)
  - Include issue/mr participants in list of recipients for reassign/close/reopen emails
  - Expose description in groups API
  - Better UI for project services page
  - Cleaner UI for web editor
  - Add diff syntax highlighting in email-on-push service notifications (Hannes Rosenögger)
  - Add API endpoint to fetch all changes on a MergeRequest (Jeroen van Baarsen)
  - View note image attachments in new tab when clicked instead of downloading them
  - Improve sorting logic in UI and API. Explicitly define what sorting method is used by default
  - Fix overflow at sidebar when have several items
  - Add notes for label changes in issue and merge requests
  - Show tags in commit view (Hannes Rosenögger)
  - Only count a user's vote once on a merge request or issue (Michael Clarke)
  - Increase font size when browse source files and diffs
  - Service Templates now let you set default values for all services
  - Create new file in empty repository using GitLab UI
  - Ability to clone project using oauth2 token
  - Upgrade Sidekiq gem to version 3.3.0
  - Stop git zombie creation during force push check
  - Show success/error messages for test setting button in services
  - Added Rubocop for code style checks
  - Fix commits pagination
  - Async load a branch information at the commit page
  - Disable blacklist validation for project names
  - Allow configuring protection of the default branch upon first push (Marco Wessel)
  - Add gitlab.com importer
  - Add an ability to login with gitlab.com
  - Add a commit calendar to the user profile (Hannes Rosenögger)
  - Submit comment on command-enter
  - Notify all members of a group when that group is mentioned in a comment, for example: `@gitlab-org` or `@sales`.
  - Extend issue clossing pattern to include "Resolve", "Resolves", "Resolved", "Resolving" and "Close" (Julien Bianchi and Hannes Rosenögger)
  - Fix long broadcast message cut-off on left sidebar (Visay Keo)
  - Add Project Avatars (Steven Thonus and Hannes Rosenögger)
  - Password reset token validity increased from 2 hours to 2 days since it is also send on account creation.
  - Edit group members via API
  - Enable raw image paste from clipboard, currently Chrome only (Marco Cyriacks)
  - Add action property to merge request hook (Julien Bianchi)
  - Remove duplicates from group milestone participants list.
  - Add a new API function that retrieves all issues assigned to a single milestone (Justin Whear and Hannes Rosenögger)
  - API: Access groups with their path (Julien Bianchi)
  - Added link to milestone and keeping resource context on smaller viewports for issues and merge requests (Jason Blanchard)
  - Allow notification email to be set separately from primary email.
  - API: Add support for editing an existing project (Mika Mäenpää and Hannes Rosenögger)
  - Don't have Markdown preview fail for long comments/wiki pages.
  - When test web hook - show error message instead of 500 error page if connection to hook url was reset
  - Added support for firing system hooks on group create/destroy and adding/removing users to group (Boyan Tabakov)
  - Added persistent collapse button for left side nav bar (Jason Blanchard)
  - Prevent losing unsaved comments by automatically restoring them when comment page is loaded again.
  - Don't allow page to be scaled on mobile.
  - Clean the username acquired from OAuth/LDAP so it doesn't fail username validation and block signing up.
  - Show assignees in merge request index page (Kelvin Mutuma)
  - Link head panel titles to relevant root page.
  - Allow users that signed up via OAuth to set their password in order to use Git over HTTP(S).
  - Show users button to share their newly created public or internal projects on twitter
  - Add quick help links to the GitLab pricing and feature comparison pages.
  - Fix duplicate authorized applications in user profile and incorrect application client count in admin area.
  - Make sure Markdown previews always use the same styling as the eventual destination.
  - Remove deprecated Group#owner_id from API
  - Show projects user contributed to on user page. Show stars near project on user page.
  - Improve database performance for GitLab
  - Add Asana service (Jeremy Benoist)
  - Improve project web hooks with extra data

v 7.7.2
  - Update GitLab Shell to version 2.4.2 that fixes a bug when developers can push to protected branch
  - Fix issue when LDAP user can't login with existing GitLab account

v 7.7.1
  - Improve mention autocomplete performance
  - Show setup instructions for GitHub import if disabled
  - Allow use http for OAuth applications

v 7.7.0
  - Import from GitHub.com feature
  - Add Jetbrains Teamcity CI service (Jason Lippert)
  - Mention notification level
  - Markdown preview in wiki (Yuriy Glukhov)
  - Raise group avatar filesize limit to 200kb
  - OAuth applications feature
  - Show user SSH keys in admin area
  - Developer can push to protected branches option
  - Set project path instead of project name in create form
  - Block Git HTTP access after 10 failed authentication attempts
  - Updates to the messages returned by API (sponsored by O'Reilly Media)
  - New UI layout with side navigation
  - Add alert message in case of outdated browser (IE < 10)
  - Added API support for sorting projects
  - Update gitlab_git to version 7.0.0.rc14
  - Add API project search filter option for authorized projects
  - Fix File blame not respecting branch selection
  - Change some of application settings on fly in admin area UI
  - Redesign signin/signup pages
  - Close standard input in Gitlab::Popen.popen
  - Trigger GitLab CI when push tags
  - When accept merge request - do merge using sidaekiq job
  - Enable web signups by default
  - Fixes for diff comments: drag-n-drop images, selecting images
  - Fixes for edit comments: drag-n-drop images, preview mode, selecting images, save & update
  - Remove password strength indicator



v 7.6.0
  - Fork repository to groups
  - New rugged version
  - Add CRON=1 backup setting for quiet backups
  - Fix failing wiki restore
  - Add optional Sidekiq MemoryKiller middleware (enabled via SIDEKIQ_MAX_RSS env variable)
  - Monokai highlighting style now more faithful to original design (Mark Riedesel)
  - Create project with repository in synchrony
  - Added ability to create empty repo or import existing one if project does not have repository
  - Reactivate highlight.js language autodetection
  - Mobile UI improvements
  - Change maximum avatar file size from 100KB to 200KB
  - Strict validation for snippet file names
  - Enable Markdown preview for issues, merge requests, milestones, and notes (Vinnie Okada)
  - In the docker directory is a container template based on the Omnibus packages.
  - Update Sidekiq to version 2.17.8
  - Add author filter to project issues and merge requests pages
  - Atom feed for user activity
  - Support multiple omniauth providers for the same user
  - Rendering cross reference in issue title and tooltip for merge request
  - Show username in comments
  - Possibility to create Milestones or Labels when Issues are disabled
  - Fix bug with showing gpg signature in tag

v 7.5.3
  - Bump gitlab_git to 7.0.0.rc12 (includes Rugged 0.21.2)

v 7.5.2
  - Don't log Sidekiq arguments by default
  - Fix restore of wiki repositories from backups

v 7.5.1
  - Add missing timestamps to 'members' table

v 7.5.0
  - API: Add support for Hipchat (Kevin Houdebert)
  - Add time zone configuration in gitlab.yml (Sullivan Senechal)
  - Fix LDAP authentication for Git HTTP access
  - Run 'GC.start' after every EmailsOnPushWorker job
  - Fix LDAP config lookup for provider 'ldap'
  - Drop all sequences during Postgres database restore
  - Project title links to project homepage (Ben Bodenmiller)
  - Add Atlassian Bamboo CI service (Drew Blessing)
  - Mentioned @user will receive email even if he is not participating in issue or commit
  - Session API: Use case-insensitive authentication like in UI (Andrey Krivko)
  - Tie up loose ends with annotated tags: API & UI (Sean Edge)
  - Return valid json for deleting branch via API (sponsored by O'Reilly Media)
  - Expose username in project events API (sponsored by O'Reilly Media)
  - Adds comments to commits in the API
  - Performance improvements
  - Fix post-receive issue for projects with deleted forks
  - New gitlab-shell version with custom hooks support
  - Improve code
  - GitLab CI 5.2+ support (does not support older versions)
  - Fixed bug when you can not push commits starting with 000000 to protected branches
  - Added a password strength indicator
  - Change project name and path in one form
  - Display renamed files in diff views (Vinnie Okada)
  - Fix raw view for public snippets
  - Use secret token with GitLab internal API.
  - Add missing timestamps to 'members' table

v 7.4.5
  - Bump gitlab_git to 7.0.0.rc12 (includes Rugged 0.21.2)

v 7.4.4
  - No changes

v 7.4.3
  - Fix raw snippets view
  - Fix security issue for member api
  - Fix buildbox integration

v 7.4.2
  - Fix internal snippet exposing for unauthenticated users

v 7.4.1
  - Fix LDAP authentication for Git HTTP access
  - Fix LDAP config lookup for provider 'ldap'
  - Fix public snippets
  - Fix 500 error on projects with nested submodules

v 7.4.0
  - Refactored membership logic
  - Improve error reporting on users API (Julien Bianchi)
  - Refactor test coverage tools usage. Use SIMPLECOV=true to generate it locally
  - Default branch is protected by default
  - Increase unicorn timeout to 60 seconds
  - Sort search autocomplete projects by stars count so most popular go first
  - Add README to tab on project show page
  - Do not delete tmp/repositories itself during clean-up, only its contents
  - Support for backup uploads to remote storage
  - Prevent notes polling when there are not notes
  - Internal ForkService: Prepare support for fork to a given namespace
  - API: Add support for forking a project via the API (Bernhard Kaindl)
  - API: filter project issues by milestone (Julien Bianchi)
  - Fail harder in the backup script
  - Changes to Slack service structure, only webhook url needed
  - Zen mode for wiki and milestones (Robert Schilling)
  - Move Emoji parsing to html-pipeline-gitlab (Robert Schilling)
  - Font Awesome 4.2 integration (Sullivan Senechal)
  - Add Pushover service integration (Sullivan Senechal)
  - Add select field type for services options (Sullivan Senechal)
  - Add cross-project references to the Markdown parser (Vinnie Okada)
  - Add task lists to issue and merge request descriptions (Vinnie Okada)
  - Snippets can be public, internal or private
  - Improve danger zone: ask project path to confirm data-loss action
  - Raise exception on forgery
  - Show build coverage in Merge Requests (requires GitLab CI v5.1)
  - New milestone and label links on issue edit form
  - Improved repository graphs
  - Improve event note display in dashboard and project activity views (Vinnie Okada)
  - Add users sorting to admin area
  - UI improvements
  - Fix ambiguous sha problem with mentioned commit
  - Fixed bug with apostrophe when at mentioning users
  - Add active directory ldap option
  - Developers can push to wiki repo. Protected branches does not affect wiki repo any more
  - Faster rev list
  - Fix branch removal

v 7.3.2
  - Fix creating new file via web editor
  - Use gitlab-shell v2.0.1

v 7.3.1
  - Fix ref parsing in Gitlab::GitAccess
  - Fix error 500 when viewing diff on a file with changed permissions
  - Fix adding comments to MR when source branch is master
  - Fix error 500 when searching description contains relative link

v 7.3.0
  - Always set the 'origin' remote in satellite actions
  - Write authorized_keys in tmp/ during tests
  - Use sockets to connect to Redis
  - Add dormant New Relic gem (can be enabled via environment variables)
  - Expire Rack sessions after 1 week
  - Cleaner signin/signup pages
  - Improved comments UI
  - Better search with filtering, pagination etc
  - Added a checkbox to toggle line wrapping in diff (Yuriy Glukhov)
  - Prevent project stars duplication when fork project
  - Use the default Unicorn socket backlog value of 1024
  - Support Unix domain sockets for Redis
  - Store session Redis keys in 'session:gitlab:' namespace
  - Deprecate LDAP account takeover based on partial LDAP email / GitLab username match
  - Use /bin/sh instead of Bash in bin/web, bin/background_jobs (Pavel Novitskiy)
  - Keyboard shortcuts for productivity (Robert Schilling)
  - API: filter issues by state (Julien Bianchi)
  - API: filter issues by labels (Julien Bianchi)
  - Add system hook for ssh key changes
  - Add blob permalink link (Ciro Santilli)
  - Create annotated tags through UI and API (Sean Edge)
  - Snippets search (Charles Bushong)
  - Comment new push to existing MR
  - Add 'ci' to the blacklist of forbidden names
  - Improve text filtering on issues page
  - Comment & Close button
  - Process git push --all much faster
  - Don't allow edit of system notes
  - Project wiki search (Ralf Seidler)
  - Enabled Shibboleth authentication support (Matus Banas)
  - Zen mode (fullscreen) for issues/MR/notes (Robert Schilling)
  - Add ability to configure webhook timeout via gitlab.yml (Wes Gurney)
  - Sort project merge requests in asc or desc order for updated_at or created_at field (sponsored by O'Reilly Media)
  - Add Redis socket support to 'rake gitlab:shell:install'

v 7.2.1
  - Delete orphaned labels during label migration (James Brooks)
  - Security: prevent XSS with stricter MIME types for raw repo files

v 7.2.0
  - Explore page
  - Add project stars (Ciro Santilli)
  - Log Sidekiq arguments
  - Better labels: colors, ability to rename and remove
  - Improve the way merge request collects diffs
  - Improve compare page for large diffs
  - Expose the full commit message via API
  - Fix 500 error on repository rename
  - Fix bug when MR download patch return invalid diff
  - Test gitlab-shell integration
  - Repository import timeout increased from 2 to 4 minutes allowing larger repos to be imported
  - API for labels (Robert Schilling)
  - API: ability to set an import url when creating project for specific user

v 7.1.1
  - Fix cpu usage issue in Firefox
  - Fix redirect loop when changing password by new user
  - Fix 500 error on new merge request page

v 7.1.0
  - Remove observers
  - Improve MR discussions
  - Filter by description on Issues#index page
  - Fix bug with namespace select when create new project page
  - Show README link after description for non-master members
  - Add @all mention for comments
  - Dont show reply button if user is not signed in
  - Expose more information for issues with webhook
  - Add a mention of the merge request into the default merge request commit message
  - Improve code highlight, introduce support for more languages like Go, Clojure, Erlang etc
  - Fix concurrency issue in repository download
  - Dont allow repository name start with ?
  - Improve email threading (Pierre de La Morinerie)
  - Cleaner help page
  - Group milestones
  - Improved email notifications
  - Contributors API (sponsored by Mobbr)
  - Fix LDAP TLS authentication (Boris HUISGEN)
  - Show VERSION information on project sidebar
  - Improve branch removal logic when accept MR
  - Fix bug where comment form is spawned inside the Reply button
  - Remove Dir.chdir from Satellite#lock for thread-safety
  - Increased default git max_size value from 5MB to 20MB in gitlab.yml. Please update your configs!
  - Show error message in case of timeout in satellite when create MR
  - Show first 100 files for huge diff instead of hiding all
  - Change default admin email from admin@local.host to admin@example.com

v 7.0.0
  - The CPU no longer overheats when you hold down the spacebar
  - Improve edit file UI
  - Add ability to upload group avatar when create
  - Protected branch cannot be removed
  - Developers can remove normal branches with UI
  - Remove branch via API (sponsored by O'Reilly Media)
  - Move protected branches page to Project settings area
  - Redirect to Files view when create new branch via UI
  - Drag and drop upload of image in every markdown-area (Earle Randolph Bunao and Neil Francis Calabroso)
  - Refactor the markdown relative links processing
  - Make it easier to implement other CI services for GitLab
  - Group masters can create projects in group
  - Deprecate ruby 1.9.3 support
  - Only masters can rewrite/remove git tags
  - Add X-Frame-Options SAMEORIGIN to Nginx config so Sidekiq admin is visible
  - UI improvements
  - Case-insensetive search for issues
  - Update to rails 4.1
  - Improve performance of application for projects and groups with a lot of members
  - Formally support Ruby 2.1
  - Include Nginx gitlab-ssl config
  - Add manual language detection for highlight.js
  - Added example.com/:username routing
  - Show notice if your profile is public
  - UI improvements for mobile devices
  - Improve diff rendering performance
  - Drag-n-drop for issues and merge requests between states at milestone page
  - Fix '0 commits' message for huge repositories on project home page
  - Prevent 500 error page when visit commit page from large repo
  - Add notice about huge push over http to unicorn config
  - File action in satellites uses default 30 seconds timeout instead of old 10 seconds one
  - Overall performance improvements
  - Skip init script check on omnibus-gitlab
  - Be more selective when killing stray Sidekiqs
  - Check LDAP user filter during sign-in
  - Remove wall feature (no data loss - you can take it from database)
  - Dont expose user emails via API unless you are admin
  - Detect issues closed by Merge Request description
  - Better email subject lines from email on push service (Alex Elman)
  - Enable identicon for gravatar be default

v 6.9.2
  - Revert the commit that broke the LDAP user filter

v 6.9.1
  - Fix scroll to highlighted line
  - Fix the pagination on load for commits page

v 6.9.0
  - Store Rails cache data in the Redis `cache:gitlab` namespace
  - Adjust MySQL limits for existing installations
  - Add db index on project_id+iid column. This prevents duplicate on iid (During migration duplicates will be removed)
  - Markdown preview or diff during editing via web editor (Evgeniy Sokovikov)
  - Give the Rails cache its own Redis namespace
  - Add ability to set different ssh host, if different from http/https
  - Fix syntax highlighting for code comments blocks
  - Improve comments loading logic
  - Stop refreshing comments when the tab is hidden
  - Improve issue and merge request mobile UI (Drew Blessing)
  - Document how to convert a backup to PostgreSQL
  - Fix locale bug in backup manager
  - Fix can not automerge when MR description is too long
  - Fix wiki backup skip bug
  - Two Step MR creation process
  - Remove unwanted files from satellite working directory with git clean -fdx
  - Accept merge request via API (sponsored by O'Reilly Media)
  - Add more access checks during API calls
  - Block SSH access for 'disabled' Active Directory users
  - Labels for merge requests (Drew Blessing)
  - Threaded emails by setting a Message-ID (Philip Blatter)

v 6.8.0
  - Ability to at mention users that are participating in issue and merge req. discussion
  - Enabled GZip Compression for assets in example Nginx, make sure that Nginx is compiled with --with-http_gzip_static_module flag (this is default in Ubuntu)
  - Make user search case-insensitive (Christopher Arnold)
  - Remove omniauth-ldap nickname bug workaround
  - Drop all tables before restoring a Postgres backup
  - Make the repository downloads path configurable
  - Create branches via API (sponsored by O'Reilly Media)
  - Changed permission of gitlab-satellites directory not to be world accessible
  - Protected branch does not allow force push
  - Fix popen bug in `rake gitlab:satellites:create`
  - Disable connection reaping for MySQL
  - Allow oauth signup without email for twitter and github
  - Fix faulty namespace names that caused 500 on user creation
  - Option to disable standard login
  - Clean old created archives from repository downloads directory
  - Fix download link for huge MR diffs
  - Expose event and mergerequest timestamps in API
  - Fix emails on push service when only one commit is pushed

v 6.7.3
  - Fix the merge notification email not being sent (Pierre de La Morinerie)
  - Drop all tables before restoring a Postgres backup
  - Remove yanked modernizr gem

v 6.7.2
  - Fix upgrader script

v 6.7.1
  - Fix GitLab CI integration

v 6.7.0
  - Increased the example Nginx client_max_body_size from 5MB to 20MB, consider updating it manually on existing installations
  - Add support for Gemnasium as a Project Service (Olivier Gonzalez)
  - Add edit file button to MergeRequest diff
  - Public groups (Jason Hollingsworth)
  - Cleaner headers in Notification Emails (Pierre de La Morinerie)
  - Blob and tree gfm links to anchors work
  - Piwik Integration (Sebastian Winkler)
  - Show contribution guide link for new issue form (Jeroen van Baarsen)
  - Fix CI status for merge requests from fork
  - Added option to remove issue assignee on project issue page and issue edit page (Jason Blanchard)
  - New page load indicator that includes a spinner that scrolls with the page
  - Converted all the help sections into markdown
  - LDAP user filters
  - Streamline the content of notification emails (Pierre de La Morinerie)
  - Fixes a bug with group member administration (Matt DeTullio)
  - Sort tag names using VersionSorter (Robert Speicher)
  - Add GFM autocompletion for MergeRequests (Robert Speicher)
  - Add webhook when a new tag is pushed (Jeroen van Baarsen)
  - Add button for toggling inline comments in diff view
  - Add retry feature for repository import
  - Reuse the GitLab LDAP connection within each request
  - Changed markdown new line behaviour to conform to markdown standards
  - Fix global search
  - Faster authorized_keys rebuilding in `rake gitlab:shell:setup` (requires gitlab-shell 1.8.5)
  - Create and Update MR calls now support the description parameter (Greg Messner)
  - Markdown relative links in the wiki link to wiki pages, markdown relative links in repositories link to files in the repository
  - Added Slack service integration (Federico Ravasio)
  - Better API responses for access_levels (sponsored by O'Reilly Media)
  - Requires at least 2 unicorn workers
  - Requires gitlab-shell v1.9+
  - Replaced gemoji(due to closed licencing problem) with Phantom Open Emoji library(combined SIL Open Font License, MIT License and the CC 3.0 License)
  - Fix `/:username.keys` response content type (Dmitry Medvinsky)

v 6.6.5
  - Added option to remove issue assignee on project issue page and issue edit page (Jason Blanchard)
  - Hide mr close button for comment form if merge request was closed or inline comment
  - Adds ability to reopen closed merge request

v 6.6.4
  - Add missing html escape for highlighted code blocks in comments, issues

v 6.6.3
  - Fix 500 error when edit yourself from admin area
  - Hide private groups for public profiles

v 6.6.2
  - Fix 500 error on branch/tag create or remove via UI

v 6.6.1
  - Fix 500 error on files tab if submodules presents

v 6.6.0
  - Retrieving user ssh keys publically(github style): http://__HOST__/__USERNAME__.keys
  - Permissions: Developer now can manage issue tracker (modify any issue)
  - Improve Code Compare page performance
  - Group avatar
  - Pygments.rb replaced with highlight.js
  - Improve Merge request diff store logic
  - Improve render performnace for MR show page
  - Fixed Assembla hardcoded project name
  - Jira integration documentation
  - Refactored app/services
  - Remove snippet expiration
  - Mobile UI improvements (Drew Blessing)
  - Fix block/remove UI for admin::users#show page
  - Show users' group membership on users' activity page (Robert Djurasaj)
  - User pages are visible without login if user is authorized to a public project
  - Markdown rendered headers have id derived from their name and link to their id
  - Improve application to work faster with large groups (100+ members)
  - Multiple emails per user
  - Show last commit for file when view file source
  - Restyle Issue#show page and MR#show page
  - Ability to filter by multiple labels for Issues page
  - Rails version to 4.0.3
  - Fixed attachment identifier displaying underneath note text (Jason Blanchard)

v 6.5.1
  - Fix branch selectbox when create merge request from fork

v 6.5.0
  - Dropdown menus on issue#show page for assignee and milestone (Jason Blanchard)
  - Add color custimization and previewing to broadcast messages
  - Fixed notes anchors
  - Load new comments in issues dynamically
  - Added sort options to Public page
  - New filters (assigned/authored/all) for Dashboard#issues/merge_requests (sponsored by Say Media)
  - Add project visibility icons to dashboard
  - Enable secure cookies if https used
  - Protect users/confirmation with rack_attack
  - Default HTTP headers to protect against MIME-sniffing, force https if enabled
  - Bootstrap 3 with responsive UI
  - New repository download formats: tar.bz2, zip, tar (Jason Hollingsworth)
  - Restyled accept widgets for MR
  - SCSS refactored
  - Use jquery timeago plugin
  - Fix 500 error for rdoc files
  - Ability to customize merge commit message (sponsored by Say Media)
  - Search autocomplete via ajax
  - Add website url to user profile
  - Files API supports base64 encoded content (sponsored by O'Reilly Media)
  - Added support for Go's repository retrieval (Bruno Albuquerque)

v6.4.3
  - Don't use unicorn worker killer if PhusionPassenger is defined

v6.4.2
  - Fixed wrong behaviour of script/upgrade.rb

v6.4.1
  - Fixed bug with repository rename
  - Fixed bug with project transfer

v 6.4.0
  - Added sorting to project issues page (Jason Blanchard)
  - Assembla integration (Carlos Paramio)
  - Fixed another 500 error with submodules
  - UI: More compact issues page
  - Minimal password length increased to 8 symbols
  - Side-by-side diff view (Steven Thonus)
  - Internal projects (Jason Hollingsworth)
  - Allow removal of avatar (Drew Blessing)
  - Project web hooks now support issues and merge request events
  - Visiting project page while not logged in will redirect to sign-in instead of 404 (Jason Hollingsworth)
  - Expire event cache on avatar creation/removal (Drew Blessing)
  - Archiving old projects (Steven Thonus)
  - Rails 4
  - Add time ago tooltips to show actual date/time
  - UI: Fixed UI for admin system hooks
  - Ruby script for easier GitLab upgrade
  - Do not remove Merge requests if fork project was removed
  - Improve sign-in/signup UX
  - Add resend confirmation link to sign-in page
  - Set noreply@HOSTNAME for reply_to field in all emails
  - Show GitLab API version on Admin#dashboard
  - API Cross-origin resource sharing
  - Show READMe link at project home page
  - Show repo size for projects in Admin area

v 6.3.0
  - API for adding gitlab-ci service
  - Init script now waits for pids to appear after (re)starting before reporting status (Rovanion Luckey)
  - Restyle project home page
  - Grammar fixes
  - Show branches list (which branches contains commit) on commit page (Andrew Kumanyaev)
  - Security improvements
  - Added support for GitLab CI 4.0
  - Fixed issue with 500 error when group did not exist
  - Ability to leave project
  - You can create file in repo using UI
  - You can remove file from repo using UI
  - API: dropped default_branch attribute from project during creation
  - Project default_branch is not stored in db any more. It takes from repo now.
  - Admin broadcast messages
  - UI improvements
  - Dont show last push widget if user removed this branch
  - Fix 500 error for repos with newline in file name
  - Extended html titles
  - API: create/update/delete repo files
  - Admin can transfer project to any namespace
  - API: projects/all for admin users
  - Fix recent branches order

v 6.2.4
  - Security: Cast API private_token to string (CVE-2013-4580)
  - Security: Require gitlab-shell 1.7.8 (CVE-2013-4581, CVE-2013-4582, CVE-2013-4583)
  - Fix for Git SSH access for LDAP users

v 6.2.3
  - Security: More protection against CVE-2013-4489
  - Security: Require gitlab-shell 1.7.4 (CVE-2013-4490, CVE-2013-4546)
  - Fix sidekiq rake tasks

v 6.2.2
  - Security: Update gitlab_git (CVE-2013-4489)

v 6.2.1
  - Security: Fix issue with generated passwords for new users

v 6.2.0
  - Public project pages are now visible to everyone (files, issues, wik, etc.)
    THIS MEANS YOUR ISSUES AND WIKI FOR PUBLIC PROJECTS ARE PUBLICLY VISIBLE AFTER THE UPGRADE
  - Add group access to permissions page
  - Require current password to change one
  - Group owner or admin can remove other group owners
  - Remove group transfer since we have multiple owners
  - Respect authorization in Repository API
  - Improve UI for Project#files page
  - Add more security specs
  - Added search for projects by name to api (Izaak Alpert)
  - Make default user theme configurable (Izaak Alpert)
  - Update logic for validates_merge_request for tree of MR (Andrew Kumanyaev)
  - Rake tasks for web hooks management (Jonhnny Weslley)
  - Extended User API to expose admin and can_create_group for user creation/updating (Boyan Tabakov)
  - API: Remove group
  - API: Remove project
  - Avatar upload on profile page with a maximum of 100KB (Steven Thonus)
  - Store the sessions in Redis instead of the cookie store
  - Fixed relative links in markdown
  - User must confirm their email if signup enabled
  - User must confirm changed email

v 6.1.0
  - Project specific IDs for issues, mr, milestones
    Above items will get a new id and for example all bookmarked issue urls will change.
    Old issue urls are redirected to the new one if the issue id is too high for an internal id.
  - Description field added to Merge Request
  - API: Sudo api calls (Izaak Alpert)
  - API: Group membership api (Izaak Alpert)
  - Improved commit diff
  - Improved large commit handling (Boyan Tabakov)
  - Rewrite: Init script now less prone to errors and keeps better track of the service (Rovanion Luckey)
  - Link issues, merge requests, and commits when they reference each other with GFM (Ash Wilson)
  - Close issues automatically when pushing commits with a special message
  - Improve user removal from admin area
  - Invalidate events cache when project was moved
  - Remove deprecated classes and rake tasks
  - Add event filter for group and project show pages
  - Add links to create branch/tag from project home page
  - Add public-project? checkbox to new-project view
  - Improved compare page. Added link to proceed into Merge Request
  - Send an email to a user when they are added to group
  - New landing page when you have 0 projects

v 6.0.0
  - Feature: Replace teams with group membership
    We introduce group membership in 6.0 as a replacement for teams.
    The old combination of groups and teams was confusing for a lot of people.
    And when the members of a team where changed this wasn't reflected in the project permissions.
    In GitLab 6.0 you will be able to add members to a group with a permission level for each member.
    These group members will have access to the projects in that group.
    Any changes to group members will immediately be reflected in the project permissions.
    You can even have multiple owners for a group, greatly simplifying administration.
  - Feature: Ability to have multiple owners for group
  - Feature: Merge Requests between fork and project (Izaak Alpert)
  - Feature: Generate fingerprint for ssh keys
  - Feature: Ability to create and remove branches with UI
  - Feature: Ability to create and remove git tags with UI
  - Feature: Groups page in profile. You can leave group there
  - API: Allow login with LDAP credentials
  - Redesign: project settings navigation
  - Redesign: snippets area
  - Redesign: ssh keys page
  - Redesign: buttons, blocks and other ui elements
  - Add comment title to rss feed
  - You can use arrows to navigate at tree view
  - Add project filter on dashboard
  - Cache project graph
  - Drop support of root namespaces
  - Default theme is classic now
  - Cache result of methods like authorize_projects, project.team.members etc
  - Remove $.ready events
  - Fix onclick events being double binded
  - Add notification level to group membership
  - Move all project controllers/views under Projects:: module
  - Move all profile controllers/views under Profiles:: module
  - Apply user project limit only for personal projects
  - Unicorn is default web server again
  - Store satellites lock files inside satellites dir
  - Disabled threadsafety mode in rails
  - Fixed bug with loosing MR comments
  - Improved MR comments logic
  - Render readme file for projects in public area

v 5.4.2
  - Security: Cast API private_token to string (CVE-2013-4580)
  - Security: Require gitlab-shell 1.7.8 (CVE-2013-4581, CVE-2013-4582, CVE-2013-4583)

v 5.4.1
  - Security: Fixes for CVE-2013-4489
  - Security: Require gitlab-shell 1.7.4 (CVE-2013-4490, CVE-2013-4546)

v 5.4.0
  - Ability to edit own comments
  - Documentation improvements
  - Improve dashboard projects page
  - Fixed nav for empty repos
  - GitLab Markdown help page
  - Misspelling fixes
  - Added support of unicorn and fog gems
  - Added client list to API doc
  - Fix PostgreSQL database restoration problem
  - Increase snippet content column size
  - allow project import via git:// url
  - Show participants on issues, including mentions
  - Notify mentioned users with email

v 5.3.0
  - Refactored services
  - Campfire service added
  - HipChat service added
  - Fixed bug with LDAP + git over http
  - Fixed bug with google analytics code being ignored
  - Improve sign-in page if ldap enabled
  - Respect newlines in wall messages
  - Generate the Rails secret token on first run
  - Rename repo feature
  - Init.d: remove gitlab.socket on service start
  - Api: added teams api
  - Api: Prevent blob content being escaped
  - Api: Smart deploy key add behaviour
  - Api: projects/owned.json return user owned project
  - Fix bug with team assignation on project from #4109
  - Advanced snippets: public/private, project/personal (Andrew Kulakov)
  - Repository Graphs (Karlo Nicholas T. Soriano)
  - Fix dashboard lost if comment on commit
  - Update gitlab-grack. Fixes issue with --depth option
  - Fix project events duplicate on project page
  - Fix postgres error when displaying network graph.
  - Fix dashboard event filter when navigate via turbolinks
  - init.d: Ensure socket is removed before starting service
  - Admin area: Style teams:index, group:show pages
  - Own page for failed forking
  - Scrum view for milestone

v 5.2.0
  - Turbolinks
  - Git over http with ldap credentials
  - Diff with better colors and some spacing on the corners
  - Default values for project features
  - Fixed huge_commit view
  - Restyle project clone panel
  - Move Gitlab::Git code to gitlab_git gem
  - Move update docs in repo
  - Requires gitlab-shell v1.4.0
  - Fixed submodules listing under file tab
  - Fork feature (Angus MacArthur)
  - git version check in gitlab:check
  - Shared deploy keys feature
  - Ability to generate default labels set for issues
  - Improve gfm autocomplete (Harold Luo)
  - Added support for Google Analytics
  - Code search feature (Javier Castro)

v 5.1.0
  - You can login with email or username now
  - Corrected project transfer rollback when repository cannot be moved
  - Move both repo and wiki when project transfer requested
  - Admin area: project editing was removed from admin namespace
  - Access: admin user has now access to any project.
  - Notification settings
  - Gitlab::Git set of objects to abstract from grit library
  - Replace Unicorn web server with Puma
  - Backup/Restore refactored. Backup dump project wiki too now
  - Restyled Issues list. Show milestone version in issue row
  - Restyled Merge Request list
  - Backup now dump/restore uploads
  - Improved performance of dashboard (Andrew Kumanyaev)
  - File history now tracks renames (Akzhan Abdulin)
  - Drop wiki migration tools
  - Drop sqlite migration tools
  - project tagging
  - Paginate users in API
  - Restyled network graph (Hiroyuki Sato)

v 5.0.1
  - Fixed issue with gitlab-grit being overridden by grit

v 5.0.0
  - Replaced gitolite with gitlab-shell
  - Removed gitolite-related libraries
  - State machine added
  - Setup gitlab as git user
  - Internal API
  - Show team tab for empty projects
  - Import repository feature
  - Updated rails
  - Use lambda for scopes
  - Redesign admin area -> users
  - Redesign admin area -> user
  - Secure link to file attachments
  - Add validations for Group and Team names
  - Restyle team page for project
  - Update capybara, rspec-rails, poltergeist to recent versions
  - Wiki on git using Gollum
  - Added Solarized Dark theme for code review
  - Don't show user emails in autocomplete lists, profile pages
  - Added settings tab for group, team, project
  - Replace user popup with icons in header
  - Handle project moving with gitlab-shell
  - Added select2-rails for selectboxes with ajax data load
  - Fixed search field on projects page
  - Added teams to search autocomplete
  - Move groups and teams on dashboard sidebar to sub-tabs
  - API: improved return codes and docs. (Felix Gilcher, Sebastian Ziebell)
  - Redesign wall to be more like chat
  - Snippets, Wall features are disabled by default for new projects

v 4.2.0
  - Teams
  - User show page. Via /u/username
  - Show help contents on pages for better navigation
  - Async gitolite calls
  - added satellites logs
  - can_create_group, can_create_team booleans for User
  - Process web hooks async
  - GFM: Fix images escaped inside links
  - Network graph improved
  - Switchable branches for network graph
  - API: Groups
  - Fixed project download

v 4.1.0
  - Optional Sign-Up
  - Discussions
  - Satellites outside of tmp
  - Line numbers for blame
  - Project public mode
  - Public area with unauthorized access
  - Load dashboard events with ajax
  - remember dashboard filter in cookies
  - replace resque with sidekiq
  - fix routing issues
  - cleanup rake tasks
  - fix backup/restore
  - scss cleanup
  - show preview for note images
  - improved network-graph
  - get rid of app/roles/
  - added new classes Team, Repository
  - Reduce amount of gitolite calls
  - Ability to add user in all group projects
  - remove deprecated configs
  - replaced Korolev font with open font
  - restyled admin/dashboard page
  - restyled admin/projects page

v 4.0.0
  - Remove project code and path from API. Use id instead
  - Return valid cloneable url to repo for web hook
  - Fixed backup issue
  - Reorganized settings
  - Fixed commits compare
  - Refactored scss
  - Improve status checks
  - Validates presence of User#name
  - Fixed postgres support
  - Removed sqlite support
  - Modified post-receive hook
  - Milestones can be closed now
  - Show comment events on dashboard
  - Quick add team members via group#people page
  - [API] expose created date for hooks and SSH keys
  - [API] list, create issue notes
  - [API] list, create snippet notes
  - [API] list, create wall notes
  - Remove project code - use path instead
  - added username field to user
  - rake task to fill usernames based on emails create namespaces for users
  - STI Group < Namespace
  - Project has namespace_id
  - Projects with namespaces also namespaced in gitolite and stored in subdir
  - Moving project to group will move it under group namespace
  - Ability to move project from namespaces to another
  - Fixes commit patches getting escaped (see #2036)
  - Support diff and patch generation for commits and merge request
  - MergeReqest doesn't generate a temporary file for the patch any more
  - Update the UI to allow downloading Patch or Diff

v 3.1.0
  - Updated gems
  - Services: Gitlab CI integration
  - Events filter on dashboard
  - Own namespace for redis/resque
  - Optimized commit diff views
  - add alphabetical order for projects admin page
  - Improved web editor
  - Commit stats page
  - Documentation split and cleanup
  - Link to commit authors everywhere
  - Restyled milestones list
  - added Milestone to Merge Request
  - Restyled Top panel
  - Refactored Satellite Code
  - Added file line links
  - moved from capybara-webkit to poltergeist + phantomjs

v 3.0.3
  - Fixed bug with issues list in Chrome
  - New Feature: Import team from another project

v 3.0.2
  - Fixed gitlab:app:setup
  - Fixed application error on empty project in admin area
  - Restyled last push widget

v 3.0.1
  - Fixed git over http

v 3.0.0
  - Projects groups
  - Web Editor
  - Fixed bug with gitolite keys
  - UI improved
  - Increased performance of application
  - Show user avatar in last commit when browsing Files
  - Refactored Gitlab::Merge
  - Use Font Awesome for icons
  - Separate observing of Note and MergeRequests
  - Milestone "All Issues" filter
  - Fix issue close and reopen button text and styles
  - Fix forward/back while browsing Tree hierarchy
  - Show number of notes for commits and merge requests
  - Added support pg from box and update installation doc
  - Reject ssh keys that break gitolite
  - [API] list one project hook
  - [API] edit project hook
  - [API] list project snippets
  - [API] allow to authorize using private token in HTTP header
  - [API] add user creation

v 2.9.1
  - Fixed resque custom config init

v 2.9.0
  - fixed inline notes bugs
  - refactored rspecs
  - refactored gitolite backend
  - added factory_girl
  - restyled projects list on dashboard
  - ssh keys validation to prevent gitolite crash
  - send notifications if changed permission in project
  - scss refactoring. gitlab_bootstrap/ dir
  - fix git push http body bigger than 112k problem
  - list of labels  page under issues tab
  - API for milestones, keys
  - restyled buttons
  - OAuth
  - Comment order changed

v 2.8.1
  - ability to disable gravatars
  - improved MR diff logic
  - ssh key help page

v 2.8.0
  - Gitlab Flavored Markdown
  - Bulk issues update
  - Issues API
  - Cucumber coverage increased
  - Post-receive files fixed
  - UI improved
  - Application cleanup
  - more cucumber
  - capybara-webkit + headless

v 2.7.0
  - Issue Labels
  - Inline diff
  - Git HTTP
  - API
  - UI improved
  - System hooks
  - UI improved
  - Dashboard events endless scroll
  - Source performance increased

v 2.6.0
  - UI polished
  - Improved network graph + keyboard nav
  - Handle huge commits
  - Last Push widget
  - Bugfix
  - Better performance
  - Email in resque
  - Increased test coverage
  - Ability to remove branch with MR accept
  - a lot of code refactored

v 2.5.0
  - UI polished
  - Git blame for file
  - Bugfix
  - Email in resque
  - Better test coverage

v 2.4.0
  - Admin area stats page
  - Ability to block user
  - Simplified dashboard area
  - Improved admin area
  - Bootstrap 2.0
  - Responsive layout
  - Big commits handling
  - Performance improved
  - Milestones

v 2.3.1
  - Issues pagination
  - ssl fixes
  - Merge Request pagination

v 2.3.0
  - Dashboard r1
  - Search r1
  - Project page
  - Close merge request on push
  - Persist MR diff after merge
  - mysql support
  - Documentation

v 2.2.0
  - We’ve added support of LDAP auth
  - Improved permission logic (4 roles system)
  - Protected branches (now only masters can push to protected branches)
  - Usability improved
  - twitter bootstrap integrated
  - compare view between commits
  - wiki feature
  - now you can enable/disable issues, wiki, wall features per project
  - security fixes
  - improved code browsing (ajax branch switch etc)
  - improved per-line commenting
  - git submodules displayed
  - moved to rails 3.2
  - help section improved

v 2.1.0
  - Project tab r1
  - List branches/tags
  - per line comments
  - mass user import

v 2.0.0
  - gitolite as main git host system
  - merge requests
  - project/repo access
  - link to commit/issue feed
  - design tab
  - improved email notifications
  - restyled dashboard
  - bugfix

v 1.2.2
  - common config file gitlab.yml
  - issues restyle
  - snippets restyle
  - clickable news feed header on dashboard
  - bugfix

v 1.2.1
  - bugfix

v 1.2.0
  - new design
  - user dashboard
  - network graph
  - markdown support for comments
  - encoding issues
  - wall like twitter timeline

v 1.1.0
  - project dashboard
  - wall redesigned
  - feature: code snippets
  - fixed horizontal scroll on file preview
  - fixed app crash if commit message has invalid chars
  - bugfix & code cleaning

v 1.0.2
  - fixed bug with empty project
  - added adv validation for project path & code
  - feature: issues can be sortable
  - bugfix
  - username displayed on top panel

v 1.0.1
  - fixed: with invalid source code for commit
  - fixed: lose branch/tag selection when use tree navigation
  - when history clicked - display path
  - bug fix & code cleaning

v 1.0.0
  - bug fix
  - projects preview mode

v 0.9.6
  - css fix
  - new repo empty tree until restart server - fixed

v 0.9.4
  - security improved
  - authorization improved
  - html escaping
  - bug fix
  - increased test coverage
  - design improvements

v 0.9.1
  - increased test coverage
  - design improvements
  - new issue email notification
  - updated app name
  - issue redesigned
  - issue can be edit

v 0.8.0
  - syntax highlight for main file types
  - redesign
  - stability
  - security fixes
  - increased test coverage
  - email notification<|MERGE_RESOLUTION|>--- conflicted
+++ resolved
@@ -2,12 +2,9 @@
 
 v 8.2.0 (unreleased)
   - Added a GitLab specific profiling tool called "Sherlock" (see GitLab CE merge request #1749)
-<<<<<<< HEAD
-=======
   - Upgrade gitlab_git to 7.2.20 and rugged to 0.23.3 (Stan Hu)
   - Fix bug where manually merged branches in a MR would end up with an empty diff (Stan Hu)
   - Force update refs/merge-requests/X/head upon a push to the source branch of a merge request (Stan Hu)
->>>>>>> 4017a4fc
   - Improved performance of finding users by one of their Email addresses
   - Improved performance of replacing references in comments
   - Show last project commit to default branch on project home page
