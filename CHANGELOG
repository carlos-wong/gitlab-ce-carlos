Please view this file on the master branch, on stable branches it's out of date.

v 8.5.0 (unreleased)
  - Add "visibility" flag to GET /projects api endpoint
  - Upgrade gitlab_git to 7.2.23 to fix commit message mentions in first branch push

v 8.4.0 (unreleased)
<<<<<<< HEAD
  - Fix diff comments loaded by AJAX to load comment with diff in discussion tab
=======
  - Allow LDAP users to change their email if it was not set by the LDAP server
>>>>>>> 714f95b2
  - Ensure Gravatar host looks like an actual host
  - Consider re-assign as a mention from a notification point of view
  - Add pagination headers to already paginated API resources
  - Properly generate diff of orphan commits, like the first commit in a repository
  - Improve the consistency of commit titles, branch names, tag names, issue/MR titles, on their respective project pages
  - Autocomplete data is now always loaded, instead of when focusing a comment text area
  - Improved performance of finding issues for an entire group
  - Added custom application performance measuring system powered by InfluxDB
  - Gracefully handle invalid UTF-8 sequences in Markdown links (Stan Hu)
  - Bump fog to 1.36.0 (Stan Hu)
  - Add user's last used IP addresses to admin page (Stan Hu)
  - Add housekeeping function to project settings page
  - The default GitLab logo now acts as a loading indicator
  - Fix caching issue where build status was not updating in project dashboard (Stan Hu)
  - Accept 2xx status codes for successful Web hook triggers (Stan Hu)
  - Fix missing date of month in network graph when commits span a month (Stan Hu)
  - Expire view caches when application settings change (e.g. Gravatar disabled) (Stan Hu)
  - Don't notify users twice if they are both project watchers and subscribers (Stan Hu)
  - Remove gray background from layout in UI
  - Fix signup for OAuth providers that don't provide a name
  - Implement new UI for group page
  - Implement search inside emoji picker
  - Let the CI runner know about builds that this build depends on
  - Add API support for looking up a user by username (Stan Hu)
  - Add project permissions to all project API endpoints (Stan Hu)
  - Link to milestone in "Milestone changed" system note
  - Only allow group/project members to mention `@all`
  - Expose Git's version in the admin area (Trey Davis)
  - Add "Frequently used" category to emoji picker
  - Add CAS support (tduehr)
  - Add link to merge request on build detail page
  - Fix: Problem with projects ending with .keys (Jose Corcuera)
  - Revert back upvote and downvote button to the issue and MR pages
  - Swap position of Assignee and Author selector on Issuables (Zeger-Jan van de Weg)
  - Add system hook messages for project rename and transfer (Steve Norman)
  - Fix version check image in Safari
  - Show 'All' tab by default in the builds page
  - Add Open Graph and Twitter Card data to all pages
  - Fix API project lookups when querying with a namespace with dots (Stan Hu)
  - Enable forcing Two-Factor authentication sitewide, with optional grace period
  - Import GitHub Pull Requests into GitLab
  - Change single user API endpoint to return more detailed data (Michael Potthoff)
  - Update version check images to use SVG
  - Validate README format before displaying
  - Enable Microsoft Azure OAuth2 support (Janis Meybohm)
  - Properly set task-list class on single item task lists
  - Add file finder feature in tree view (Kyungchul Shin)
  - Ajax filter by message for commits page
  - API: Add support for deleting a tag via the API (Robert Schilling)
  - Allow subsequent validations in CI Linter
  - Show referenced MRs & Issues only when the current viewer can access them
  - Fix Encoding::CompatibilityError bug when markdown content has some complex URL (Jason Lee)
  - Add API support for managing project's builds
  - Add API support for managing project's build triggers
  - Add API support for managing project's build variables
  - Allow broadcast messages to be edited
  - Autosize Markdown textareas
  - Import GitHub wiki into GitLab
  - Add reporters ability to download and browse build artifacts (Andrew Johnson)
  - Autofill referring url in message box when reporting user abuse.
  - Remove leading comma on award emoji when the user is the first to award the emoji (Zeger-Jan van de Weg)
  - Add build artifacts browser
  - Improve UX in builds artifacts browser
  - Increase default size of `data` column in `events` table when using MySQL
  - Expose button to CI Lint tool on project builds page
  - Fix: Creator should be added as a master of the project on creation
  - Added X-GitLab-... headers to emails from CI and Email On Push services (Anton Baklanov)
  - Add IP check against DNSBLs at account sign-up

v 8.3.4
  - Use gitlab-workhorse 0.5.4 (fixes API routing bug)

v 8.3.3
  - Preserve CE behavior with JIRA integration by only calling API if URL is set
  - Fix duplicated branch creation/deletion events when using Web UI (Stan Hu)
  - Add configurable LDAP server query timeout
  - Get "Merge when build succeeds" to work when commits were pushed to MR target branch while builds were running
  - Suppress e-mails on failed builds if allow_failure is set (Stan Hu)
  - Fix project transfer e-mail sending incorrect paths in e-mail notification (Stan Hu)
  - Better support for referencing and closing issues in Asana service (Mike Wyatt)
  - Enable "Add key" button when user fills in a proper key (Stan Hu)
  - Fix error in processing reply-by-email messages (Jason Lee)
  - Fix Error 500 when visiting build page of project with nil runners_token (Stan Hu)
  - Use WOFF versions of SourceSansPro fonts
  - Fix regression when builds were not generated for tags created through web/api interface
  - Fix: maintain milestone filter between Open and Closed tabs (Greg Smethells)
  - Fix missing artifacts and build traces for build created before 8.3

v 8.3.2
  - Disable --follow in `git log` to avoid loading duplicate commit data in infinite scroll (Stan Hu)
  - Add support for Google reCAPTCHA in user registration

v 8.3.1
  - Fix Error 500 when global milestones have slashes (Stan Hu)
  - Fix Error 500 when doing a search in dashboard before visiting any project (Stan Hu)
  - Fix LDAP identity and user retrieval when special characters are used
  - Move Sidekiq-cron configuration to gitlab.yml

v 8.3.0
  - Bump rack-attack to 4.3.1 for security fix (Stan Hu)
  - API support for starred projects for authorized user (Zeger-Jan van de Weg)
  - Add open_issues_count to project API (Stan Hu)
  - Expand character set of usernames created by Omniauth (Corey Hinshaw)
  - Add button to automatically merge a merge request when the build succeeds (Zeger-Jan van de Weg)
  - Add unsubscribe link in the email footer (Zeger-Jan van de Weg)
  - Provide better diagnostic message upon project creation errors (Stan Hu)
  - Bump devise to 3.5.3 to fix reset token expiring after account creation (Stan Hu)
  - Remove api credentials from link to build_page
  - Deprecate GitLabCiService making it to always be inactive
  - Bump gollum-lib to 4.1.0 (Stan Hu)
  - Fix broken group avatar upload under "New group" (Stan Hu)
  - Update project repositorize size and commit count during import:repos task (Stan Hu)
  - Fix API setting of 'public' attribute to false will make a project private (Stan Hu)
  - Handle and report SSL errors in Web hook test (Stan Hu)
  - Bump Redis requirement to 2.8 for Sidekiq 4 (Stan Hu)
  - Fix: Assignee selector is empty when 'Unassigned' is selected (Jose Corcuera)
  - Add rake tasks for git repository maintainance (Zeger-Jan van de Weg)
  - Fix 500 error when update group member permission
  - Fix: As an admin, cannot add oneself as a member to a group/project
  - Trim leading and trailing whitespace of milestone and issueable titles (Jose Corcuera)
  - Recognize issue/MR/snippet/commit links as references
  - Backport JIRA features from EE to CE
  - Add ignore whitespace change option to commit view
  - Fire update hook from GitLab
  - Allow account unlock via email
  - Style warning about mentioning many people in a comment
  - Fix: sort milestones by due date once again (Greg Smethells)
  - Migrate all CI::Services and CI::WebHooks to Services and WebHooks
  - Don't show project fork event as "imported"
  - Add API endpoint to fetch merge request commits list
  - Don't create CI status for refs that doesn't have .gitlab-ci.yml, even if the builds are enabled
  - Expose events API with comment information and author info
  - Fix: Ensure "Remove Source Branch" button is not shown when branch is being deleted. #3583
  - Run custom Git hooks when branch is created or deleted.
  - Fix bug when simultaneously accepting multiple MRs results in MRs that are of "merged" status, but not merged to the target branch
  - Add languages page to graphs
  - Block LDAP user when they are no longer found in the LDAP server
  - Improve wording on project visibility levels (Zeger-Jan van de Weg)
  - Fix editing notes on a merge request diff
  - Automatically select default clone protocol based on user preferences (Eirik Lygre)
  - Make Network page as sub tab of Commits
  - Add copy-to-clipboard button for Snippets
  - Add indication to merge request list item that MR cannot be merged automatically
  - Default target branch to patch-n when editing file in protected branch
  - Add Builds tab to merge request detail page
  - Allow milestones, issues and MRs to be created from dashboard and group indexes
  - Use new style for wiki
  - Use new style for milestone detail page
  - Fix sidebar tooltips when collapsed
  - Prevent possible XSS attack with award-emoji
  - Upgraded Sidekiq to 4.x
  - Accept COPYING,COPYING.lesser, and licence as license file (Zeger-Jan van de Weg)
  - Fix emoji aliases problem
  - Fix award-emojis Flash alert's width
  - Fix deleting notes on a merge request diff
  - Display referenced merge request statuses in the issue description (Greg Smethells)
  - Implement new sidebar for issue and merge request pages
  - Emoji picker improvements
  - Suppress warning about missing `.gitlab-ci.yml` if builds are disabled
  - Do not show build status unless builds are enabled and `.gitlab-ci.yml` is present
  - Persist runners registration token in database
  - Fix online editor should not remove newlines at the end of the file
  - Expose Git's version in the admin area
  - Show "New Merge Request" buttons on canonical repos when you have a fork (Josh Frye)

v 8.2.3
  - Fix application settings cache not expiring after changes (Stan Hu)
  - Fix Error 500s when creating global milestones with Unicode characters (Stan Hu)
  - Update documentation for "Guest" permissions
  - Properly convert Emoji-only comments into Award Emojis
  - Enable devise paranoid mode to prevent user enumeration attack
  - Webhook payload has an added, modified and removed properties for each commit
  - Fix 500 error when creating a merge request that removes a submodule

v 8.2.2
  - Fix 404 in redirection after removing a project (Stan Hu)
  - Ensure cached application settings are refreshed at startup (Stan Hu)
  - Fix Error 500 when viewing user's personal projects from admin page (Stan Hu)
  - Fix: Raw private snippets access workflow
  - Prevent "413 Request entity too large" errors when pushing large files with LFS
  - Fix invalid links within projects dashboard header
  - Make current user the first user in assignee dropdown in issues detail page (Stan Hu)
  - Fix: duplicate email notifications on issue comments

v 8.2.1
  - Forcefully update builds that didn't want to update with state machine
  - Fix: saving GitLabCiService as Admin Template

v 8.2.0
  - Improved performance of finding projects and groups in various places
  - Improved performance of rendering user profile pages and Atom feeds
  - Expose build artifacts path as config option
  - Fix grouping of contributors by email in graph.
  - Improved performance of finding issues with/without labels
  - Fix Drone CI service template not saving properly (Stan Hu)
  - Fix avatars not showing in Atom feeds and project issues when Gravatar disabled (Stan Hu)
  - Added a GitLab specific profiling tool called "Sherlock" (see GitLab CE merge request #1749)
  - Upgrade gitlab_git to 7.2.20 and rugged to 0.23.3 (Stan Hu)
  - Improved performance of finding users by one of their Email addresses
  - Add allow_failure field to commit status API (Stan Hu)
  - Commits without .gitlab-ci.yml are marked as skipped
  - Save detailed error when YAML syntax is invalid
  - Since GitLab CI is enabled by default, remove enabling it by pushing .gitlab-ci.yml
  - Added build artifacts
  - Improved performance of replacing references in comments
  - Show last project commit to default branch on project home page
  - Highlight comment based on anchor in URL
  - Adds ability to remove the forked relationship from project settings screen. (Han Loong Liauw)
  - Improved performance of sorting milestone issues
  - Allow users to select the Files view as default project view (Cristian Bica)
  - Show "Empty Repository Page" for repository without branches (Artem V. Navrotskiy)
  - Fix: Inability to reply to code comments in the MR view, if the MR comes from a fork
  - Use git follow flag for commits page when retrieve history for file or directory
  - Show merge request CI status on merge requests index page
  - Send build name and stage in CI notification e-mail
  - Extend yml syntax for only and except to support specifying repository path
  - Enable shared runners to all new projects
  - Bump GitLab-Workhorse to 0.4.1
  - Allow to define cache in `.gitlab-ci.yml`
  - Fix: 500 error returned if destroy request without HTTP referer (Kazuki Shimizu)
  - Remove deprecated CI events from project settings page
  - Use issue editor as cross reference comment author when issue is edited with a new mention.
  - Add graphs of commits ahead and behind default branch (Jeff Stubler)
  - Improve personal snippet access workflow (Douglas Alexandre)
  - [API] Add ability to fetch the commit ID of the last commit that actually touched a file
  - Fix omniauth documentation setting for omnibus configuration (Jon Cairns)
  - Add "New file" link to dropdown on project page
  - Include commit logs in project search
  - Add "added", "modified" and "removed" properties to commit object in webhook
  - Rename "Back to" links to "Go to" because its not always a case it point to place user come from
  - Allow groups to appear in the search results if the group owner allows it
  - Add email notification to former assignee upon unassignment (Adam Lieskovský)
  - New design for project graphs page
  - Remove deprecated dumped yaml file generated from previous job definitions
  - Show specific runners from projects where user is master or owner
  - MR target branch is now visible on a list view when it is different from project's default one
  - Improve Continuous Integration graphs page
  - Make color of "Accept Merge Request" button consistent with current build status
  - Add ignore white space option in merge request diff and commit and compare view
  - Ability to add release notes (markdown text and attachments) to git tags (aka Releases)
  - Relative links from a repositories README.md now link to the default branch
  - Fix trailing whitespace issue in merge request/issue title
  - Fix bug when milestone/label filter was empty for dashboard issues page
  - Add ability to create milestone in group projects from single form
  - Add option to create merge request when editing/creating a file (Dirceu Tiegs)
  - Prevent the last owner of a group from being able to delete themselves by 'adding' themselves as a master (James Lopez)
  - Add Award Emoji to issue and merge request pages

v 8.1.4
  - Fix bug where manually merged branches in a MR would end up with an empty diff (Stan Hu)
  - Prevent redirect loop when home_page_url is set to the root URL
  - Fix incoming email config defaults
  - Remove CSS property preventing hard tabs from rendering in Chromium 45 (Stan Hu)

v 8.1.3
  - Force update refs/merge-requests/X/head upon a push to the source branch of a merge request (Stan Hu)
  - Spread out runner contacted_at updates
  - Use issue editor as cross reference comment author when issue is edited with a new mention
  - Add Facebook authentication

v 8.1.2
  - Fix cloning Wiki repositories via HTTP (Stan Hu)
  - Add migration to remove satellites directory
  - Fix specific runners visibility
  - Fix 500 when editing CI service
  - Require CI jobs to be named
  - Fix CSS for runner status
  - Fix CI badge
  - Allow developer to manage builds

v 8.1.1
  - Removed, see 8.1.2

v 8.1.0
  - Ensure MySQL CI limits DB migrations occur after the fields have been created (Stan Hu)
  - Fix duplicate repositories in GitHub import page (Stan Hu)
  - Redirect to a default path if HTTP_REFERER is not set (Stan Hu)
  - Adds ability to create directories using the web editor (Ben Ford)
  - Cleanup stuck CI builds
  - Send an email to admin email when a user is reported for spam (Jonathan Rochkind)
  - Show notifications button when user is member of group rather than project (Grzegorz Bizon)
  - Fix bug preventing mentioned issued from being closed when MR is merged using fast-forward merge.
  - Fix nonatomic database update potentially causing project star counts to go negative (Stan Hu)
  - Don't show "Add README" link in an empty repository if user doesn't have access to push (Stan Hu)
  - Fix error preventing displaying of commit data for a directory with a leading dot (Stan Hu)
  - Speed up load times of issue detail pages by roughly 1.5x
  - Fix CI rendering regressions
  - If a merge request is to close an issue, show this on the issue page (Zeger-Jan van de Weg)
  - Add a system note and update relevant merge requests when a branch is deleted or re-added (Stan Hu)
  - Make diff file view easier to use on mobile screens (Stan Hu)
  - Improved performance of finding users by username or Email address
  - Fix bug where merge request comments created by API would not trigger notifications (Stan Hu)
  - Add support for creating directories from Files page (Stan Hu)
  - Allow removing of project without confirmation when JavaScript is disabled (Stan Hu)
  - Support filtering by "Any" milestone or issue and fix "No Milestone" and "No Label" filters (Stan Hu)
  - Improved performance of the trending projects page
  - Remove CI migration task
  - Improved performance of finding projects by their namespace
  - Fix bug where transferring a project would result in stale commit links (Stan Hu)
  - Fix build trace updating
  - Include full path of source and target branch names in New Merge Request page (Stan Hu)
  - Add user preference to view activities as default dashboard (Stan Hu)
  - Add option to admin area to sign in as a specific user (Pavel Forkert)
  - Show CI status on all pages where commits list is rendered
  - Automatically enable CI when push .gitlab-ci.yml file to repository
  - Move CI charts to project graphs area
  - Fix cases where Markdown did not render links in activity feed (Stan Hu)
  - Add first and last to pagination (Zeger-Jan van de Weg)
  - Added Commit Status API
  - Added Builds View
  - Added when to .gitlab-ci.yml
  - Show CI status on commit page
  - Added CI_BUILD_TAG, _STAGE, _NAME and _TRIGGERED to CI builds
  - Show CI status on Your projects page and Starred projects page
  - Remove "Continuous Integration" page from dashboard
  - Add notes and SSL verification entries to hook APIs (Ben Boeckel)
  - Fix grammar in admin area "labels" .nothing-here-block when no labels exist.
  - Move CI runners page to project settings area
  - Move CI variables page to project settings area
  - Move CI triggers page to project settings area
  - Move CI project settings page to CE project settings area
  - Fix bug when removed file was not appearing in merge request diff
  - Show warning when build cannot be served by any of the available CI runners
  - Note the original location of a moved project when notifying users of the move
  - Improve error message when merging fails
  - Add support of multibyte characters in LDAP UID (Roman Petrov)
  - Show additions/deletions stats on merge request diff
  - Remove footer text in emails (Zeger-Jan van de Weg)
  - Ensure code blocks are properly highlighted after a note is updated
  - Fix wrong access level badge on MR comments
  - Hide password in the service settings form
  - Move CI web hooks page to project settings area
  - Fix User Identities API. It now allows you to properly create or update user's identities.
  - Add user preference to change layout width (Peter Göbel)
  - Use commit status in merge request widget as preferred source of CI status
  - Integrate CI commit and build pages into project pages
  - Move CI services page to project settings area
  - Add "Quick Submit" behavior to input fields throughout the application. Use
    Cmd+Enter on Mac and Ctrl+Enter on Windows/Linux.
  - Fix position of hamburger in header for smaller screens (Han Loong Liauw)
  - Fix bug where Emojis in Markdown would truncate remaining text (Sakata Sinji)
  - Persist filters when sorting on admin user page (Jerry Lukins)
  - Update style of snippets pages (Han Loong Liauw)
  - Allow dashboard and group issues/MRs to be filtered by label
  - Add spellcheck=false to certain input fields
  - Invalidate stored service password if the endpoint URL is changed
  - Project names are not fully shown if group name is too big, even on group page view
  - Apply new design for Files page
  - Add "New Page" button to Wiki Pages tab (Stan Hu)
  - Only render 404 page from /public
  - Hide passwords from services API (Alex Lossent)
  - Fix: Images cannot show when projects' path was changed
  - Let gitlab-git-http-server generate and serve 'git archive' downloads
  - Optimize query when filtering on issuables (Zeger-Jan van de Weg)
  - Fix padding of outdated discussion item.
  - Animate the logo on hover

v 8.0.5
  - Correct lookup-by-email for LDAP logins
  - Fix loading spinner sometimes not being hidden on Merge Request tab switches

v 8.0.4
  - Fix Message-ID header to be RFC 2111-compliant to prevent e-mails being dropped (Stan Hu)
  - Fix referrals for :back and relative URL installs
  - Fix anchors to comments in diffs
  - Remove CI token from build traces
  - Fix "Assign All" button on Runner admin page
  - Fix search in Files
  - Add full project namespace to payload of system webhooks (Ricardo Band)

v 8.0.3
  - Fix URL shown in Slack notifications
  - Fix bug where projects would appear to be stuck in the forked import state (Stan Hu)
  - Fix Error 500 in creating merge requests with > 1000 diffs (Stan Hu)
  - Add work_in_progress key to MR web hooks (Ben Boeckel)

v 8.0.2
  - Fix default avatar not rendering in network graph (Stan Hu)
  - Skip check_initd_configured_correctly on omnibus installs
  - Prevent double-prefixing of help page paths
  - Clarify confirmation text on user deletion
  - Make commit graphs responsive to window width changes (Stan Hu)
  - Fix top margin for sign-in button on public pages
  - Fix LDAP attribute mapping
  - Remove git refs used internally by GitLab from network graph (Stan Hu)
  - Use standard Markdown font in Markdown preview instead of fixed-width font (Stan Hu)
  - Fix Reply by email for non-UTF-8 messages.
  - Add option to use StartTLS with Reply by email IMAP server.
  - Allow AWS S3 Server-Side Encryption with Amazon S3-Managed Keys for backups (Paul Beattie)

v 8.0.1
  - Improve CI migration procedure and documentation

v 8.0.0
  - Fix Markdown links not showing up in dashboard activity feed (Stan Hu)
  - Remove milestones from merge requests when milestones are deleted (Stan Hu)
  - Fix HTML link that was improperly escaped in new user e-mail (Stan Hu)
  - Fix broken sort in merge request API (Stan Hu)
  - Bump rouge to 1.10.1 to remove warning noise and fix other syntax highlighting bugs (Stan Hu)
  - Gracefully handle errors in syntax highlighting by leaving the block unformatted (Stan Hu)
  - Add "replace" and "upload" functionalities to allow user replace existing file and upload new file into current repository
  - Fix URL construction for merge requests, issues, notes, and commits for relative URL config (Stan Hu)
  - Fix emoji URLs in Markdown when relative_url_root is used (Stan Hu)
  - Omit filename in Content-Disposition header in raw file download to avoid RFC 6266 encoding issues (Stan HU)
  - Fix broken Wiki Page History (Stan Hu)
  - Import forked repositories asynchronously to prevent large repositories from timing out (Stan Hu)
  - Prevent anchors from being hidden by header (Stan Hu)
  - Fix bug where only the first 15 Bitbucket issues would be imported (Stan Hu)
  - Sort issues by creation date in Bitbucket importer (Stan Hu)
  - Prevent too many redirects upon login when home page URL is set to external_url (Stan Hu)
  - Improve dropdown positioning on the project home page (Hannes Rosenögger)
  - Upgrade browser gem to 1.0.0 to avoid warning in IE11 compatibilty mode (Stan Hu)
  - Remove user OAuth tokens from the database and request new tokens each session (Stan Hu)
  - Restrict users API endpoints to use integer IDs (Stan Hu)
  - Only show recent push event if the branch still exists or a recent merge request has not been created (Stan Hu)
  - Remove satellites
  - Better performance for web editor (switched from satellites to rugged)
  - Faster merge
  - Ability to fetch merge requests from refs/merge-requests/:id
  - Allow displaying of archived projects in the admin interface (Artem Sidorenko)
  - Allow configuration of import sources for new projects (Artem Sidorenko)
  - Search for comments should be case insensetive
  - Create cross-reference for closing references on commits pushed to non-default branches (Maël Valais)
  - Ability to search milestones
  - Gracefully handle SMTP user input errors (e.g. incorrect email addresses) to prevent Sidekiq retries (Stan Hu)
  - Move dashboard activity to separate page (for your projects and starred projects)
  - Improve performance of git blame
  - Limit content width to 1200px for most of pages to improve readability on big screens
  - Fix 500 error when submit project snippet without body
  - Improve search page usability
  - Bring more UI consistency in way how projects, snippets and groups lists are rendered
  - Make all profiles and group public
  - Fixed login failure when extern_uid changes (Joel Koglin)
  - Don't notify users without access to the project when they are (accidentally) mentioned in a note.
  - Retrieving oauth token with LDAP credentials
  - Load Application settings from running database unless env var USE_DB=false
  - Added Drone CI integration (Kirill Zaitsev)
  - Allow developers to retry builds
  - Hide advanced project options for non-admin users
  - Fail builds if no .gitlab-ci.yml is found
  - Refactored service API and added automatically service docs generator (Kirill Zaitsev)
  - Added web_url key project hook_attrs (Kirill Zaitsev)
  - Add ability to get user information by ID of an SSH key via the API
  - Fix bug which IE cannot show image at markdown when the image is raw file of gitlab
  - Add support for Crowd
  - Global Labels that are available to all projects
  - Fix highlighting of deleted lines in diffs.
  - Project notification level can be set on the project page itself
  - Added service API endpoint to retrieve service parameters (Petheő Bence)
  - Add FogBugz project import (Jared Szechy)
  - Sort users autocomplete lists by user (Allister Antosik)
  - Webhook for issue now contains repository field (Jungkook Park)
  - Add ability to add custom text to the help page (Jeroen van Baarsen)
  - Add pg_schema to backup config
  - Fix references to target project issues in Merge Requests markdown preview and textareas (Francesco Levorato)
  - Redirect from incorrectly cased group or project path to correct one (Francesco Levorato)
  - Removed API calls from CE to CI

v 7.14.3
  - No changes

v 7.14.2
  - Upgrade gitlab_git to 7.2.15 to fix `git blame` errors with ISO-encoded files (Stan Hu)
  - Allow configuration of LDAP attributes GitLab will use for the new user account.

v 7.14.1
  - Improve abuse reports management from admin area
  - Fix "Reload with full diff" URL button in compare branch view (Stan Hu)
  - Disabled DNS lookups for SSH in docker image (Rowan Wookey)
  - Only include base URL in OmniAuth full_host parameter (Stan Hu)
  - Fix Error 500 in API when accessing a group that has an avatar (Stan Hu)
  - Ability to enable SSL verification for Webhooks

v 7.14.0
  - Fix bug where non-project members of the target project could set labels on new merge requests.
  - Update default robots.txt rules to disallow crawling of irrelevant pages (Ben Bodenmiller)
  - Fix redirection after sign in when using auto_sign_in_with_provider
  - Upgrade gitlab_git to 7.2.14 to ignore CRLFs in .gitmodules (Stan Hu)
  - Clear cache to prevent listing deleted branches after MR removes source branch (Stan Hu)
  - Provide more feedback what went wrong if HipChat service failed test (Stan Hu)
  - Fix bug where backslashes in inline diffs could be dropped (Stan Hu)
  - Disable turbolinks when linking to Bitbucket import status (Stan Hu)
  - Fix broken code import and display error messages if something went wrong with creating project (Stan Hu)
  - Fix corrupted binary files when using API files endpoint (Stan Hu)
  - Bump Haml to 4.0.7 to speed up textarea rendering (Stan Hu)
  - Show incompatible projects in Bitbucket import status (Stan Hu)
  - Fix coloring of diffs on MR Discussion-tab (Gert Goet)
  - Fix "Network" and "Graphs" pages for branches with encoded slashes (Stan Hu)
  - Fix errors deleting and creating branches with encoded slashes (Stan Hu)
  - Always add current user to autocomplete controller to support filter by "Me" (Stan Hu)
  - Fix multi-line syntax highlighting (Stan Hu)
  - Fix network graph when branch name has single quotes (Stan Hu)
  - Add "Confirm user" button in user admin page (Stan Hu)
  - Upgrade gitlab_git to version 7.2.6 to fix Error 500 when creating network graphs (Stan Hu)
  - Add support for Unicode filenames in relative links (Hiroyuki Sato)
  - Fix URL used for refreshing notes if relative_url is present (Bartłomiej Święcki)
  - Fix commit data retrieval when branch name has single quotes (Stan Hu)
  - Check that project was actually created rather than just validated in import:repos task (Stan Hu)
  - Fix full screen mode for snippet comments (Daniel Gerhardt)
  - Fix 404 error in files view after deleting the last file in a repository (Stan Hu)
  - Fix the "Reload with full diff" URL button (Stan Hu)
  - Fix label read access for unauthenticated users (Daniel Gerhardt)
  - Fix access to disabled features for unauthenticated users (Daniel Gerhardt)
  - Fix OAuth provider bug where GitLab would not go return to the redirect_uri after sign-in (Stan Hu)
  - Fix file upload dialog for comment editing (Daniel Gerhardt)
  - Set OmniAuth full_host parameter to ensure redirect URIs are correct (Stan Hu)
  - Return comments in created order in merge request API (Stan Hu)
  - Disable internal issue tracker controller if external tracker is used (Stan Hu)
  - Expire Rails cache entries after two weeks to prevent endless Redis growth
  - Add support for destroying project milestones (Stan Hu)
  - Allow custom backup archive permissions
  - Add project star and fork count, group avatar URL and user/group web URL attributes to API
  - Show who last edited a comment if it wasn't the original author
  - Send notification to all participants when MR is merged.
  - Add ability to manage user email addresses via the API.
  - Show buttons to add license, changelog and contribution guide if they're missing.
  - Tweak project page buttons.
  - Disabled autocapitalize and autocorrect on login field (Daryl Chan)
  - Mention group and project name in creation, update and deletion notices (Achilleas Pipinellis)
  - Update gravatar link on profile page to link to configured gravatar host (Ben Bodenmiller)
  - Remove redis-store TTL monkey patch
  - Add support for CI skipped status
  - Fetch code from forks to refs/merge-requests/:id/head when merge request created
  - Remove comments and email addresses when publicly exposing ssh keys (Zeger-Jan van de Weg)
  - Add "Check out branch" button to the MR page.
  - Improve MR merge widget text and UI consistency.
  - Improve text in MR "How To Merge" modal.
  - Cache all events
  - Order commits by date when comparing branches
  - Fix bug causing error when the target branch of a symbolic ref was deleted
  - Include branch/tag name in archive file and directory name
  - Add dropzone upload progress
  - Add a label for merged branches on branches page (Florent Baldino)
  - Detect .mkd and .mkdn files as markdown (Ben Boeckel)
  - Fix: User search feature in admin area does not respect filters
  - Set max-width for README, issue and merge request description for easier read on big screens
  - Update Flowdock integration to support new Flowdock API (Boyan Tabakov)
  - Remove author from files view (Sven Strickroth)
  - Fix infinite loop when SAML was incorrectly configured.

v 7.13.5
  - Satellites reverted

v 7.13.4
  - Allow users to send abuse reports

v 7.13.3
  - Fix bug causing Bitbucket importer to crash when OAuth application had been removed.
  - Allow users to send abuse reports
  - Remove satellites
  - Link username to profile on Group Members page (Tom Webster)

v 7.13.2
  - Fix randomly failed spec
  - Create project services on Project creation
  - Add admin_merge_request ability to Developer level and up
  - Fix Error 500 when browsing projects with no HEAD (Stan Hu)
  - Fix labels / assignee / milestone for the merge requests when issues are disabled
  - Show the first tab automatically on MergeRequests#new
  - Add rake task 'gitlab:update_commit_count' (Daniel Gerhardt)
  - Fix Gmail Actions

v 7.13.1
  - Fix: Label modifications are not reflected in existing notes and in the issue list
  - Fix: Label not shown in the Issue list, although it's set through web interface
  - Fix: Group/project references are linked incorrectly
  - Improve documentation
  - Fix of migration: Check if session_expire_delay column exists before adding the column
  - Fix: ActionView::Template::Error
  - Fix: "Create Merge Request" isn't always shown in event for newly pushed branch
  - Fix bug causing "Remove source-branch" option not to work for merge requests from the same project.
  - Render Note field hints consistently for "new" and "edit" forms

v 7.13.0
  - Remove repository graph log to fix slow cache updates after push event (Stan Hu)
  - Only enable HSTS header for HTTPS and port 443 (Stan Hu)
  - Fix user autocomplete for unauthenticated users accessing public projects (Stan Hu)
  - Fix redirection to home page URL for unauthorized users (Daniel Gerhardt)
  - Add branch switching support for graphs (Daniel Gerhardt)
  - Fix external issue tracker hook/test for HTTPS URLs (Daniel Gerhardt)
  - Remove link leading to a 404 error in Deploy Keys page (Stan Hu)
  - Add support for unlocking users in admin settings (Stan Hu)
  - Add Irker service configuration options (Stan Hu)
  - Fix order of issues imported from GitHub (Hiroyuki Sato)
  - Bump rugments to 1.0.0beta8 to fix C prototype function highlighting (Jonathon Reinhart)
  - Fix Merge Request webhook to properly fire "merge" action when accepted from the web UI
  - Add `two_factor_enabled` field to admin user API (Stan Hu)
  - Fix invalid timestamps in RSS feeds (Rowan Wookey)
  - Fix downloading of patches on public merge requests when user logged out (Stan Hu)
  - Fix Error 500 when relative submodule resolves to a namespace that has a different name from its path (Stan Hu)
  - Extract the longest-matching ref from a commit path when multiple matches occur (Stan Hu)
  - Update maintenance documentation to explain no need to recompile asssets for omnibus installations (Stan Hu)
  - Support commenting on diffs in side-by-side mode (Stan Hu)
  - Fix JavaScript error when clicking on the comment button on a diff line that has a comment already (Stan Hu)
  - Return 40x error codes if branch could not be deleted in UI (Stan Hu)
  - Remove project visibility icons from dashboard projects list
  - Rename "Design" profile settings page to "Preferences".
  - Allow users to customize their default Dashboard page.
  - Update ssl_ciphers in Nginx example to remove DHE settings. This will deny forward secrecy for Android 2.3.7, Java 6 and OpenSSL 0.9.8
  - Admin can edit and remove user identities
  - Convert CRLF newlines to LF when committing using the web editor.
  - API request /projects/:project_id/merge_requests?state=closed will return only closed merge requests without merged one. If you need ones that were merged - use state=merged.
  - Allow Administrators to filter the user list by those with or without Two-factor Authentication enabled.
  - Show a user's Two-factor Authentication status in the administration area.
  - Explicit error when commit not found in the CI
  - Improve performance for issue and merge request pages
  - Users with guest access level can not set assignee, labels or milestones for issue and merge request
  - Reporter role can manage issue tracker now: edit any issue, set assignee or milestone and manage labels
  - Better performance for pages with events list, issues list and commits list
  - Faster automerge check and merge itself when source and target branches are in same repository
  - Correctly show anonymous authorized applications under Profile > Applications.
  - Query Optimization in MySQL.
  - Allow users to be blocked and unblocked via the API
  - Use native Postgres database cleaning during backup restore
  - Redesign project page. Show README as default instead of activity. Move project activity to separate page
  - Make left menu more hierarchical and less contextual by adding back item at top
  - A fork can’t have a visibility level that is greater than the original project.
  - Faster code search in repository and wiki. Fixes search page timeout for big repositories
  - Allow administrators to disable 2FA for a specific user
  - Add error message for SSH key linebreaks
  - Store commits count in database (will populate with valid values only after first push)
  - Rebuild cache after push to repository in background job
  - Fix transferring of project to another group using the API.

v 7.12.2
  - Correctly show anonymous authorized applications under Profile > Applications.
  - Faster automerge check and merge itself when source and target branches are in same repository
  - Audit log for user authentication
  - Allow custom label to be set for authentication providers.

v 7.12.1
  - Fix error when deleting a user who has projects (Stan Hu)
  - Fix post-receive errors on a push when an external issue tracker is configured (Stan Hu)
  - Add SAML to list of social_provider (Matt Firtion)
  - Fix merge requests API scope to keep compatibility in 7.12.x patch release (Dmitriy Zaporozhets)
  - Fix closed merge request scope at milestone page (Dmitriy Zaporozhets)
  - Revert merge request states renaming
  - Fix hooks for web based events with external issue references (Daniel Gerhardt)
  - Improve performance for issue and merge request pages
  - Compress database dumps to reduce backup size

v 7.12.0
  - Fix Error 500 when one user attempts to access a personal, internal snippet (Stan Hu)
  - Disable changing of target branch in new merge request page when a branch has already been specified (Stan Hu)
  - Fix post-receive errors on a push when an external issue tracker is configured (Stan Hu)
  - Update oauth button logos for Twitter and Google to recommended assets
  - Update browser gem to version 0.8.0 for IE11 support (Stan Hu)
  - Fix timeout when rendering file with thousands of lines.
  - Add "Remember me" checkbox to LDAP signin form.
  - Add session expiration delay configuration through UI application settings
  - Don't notify users mentioned in code blocks or blockquotes.
  - Omit link to generate labels if user does not have access to create them (Stan Hu)
  - Show warning when a comment will add 10 or more people to the discussion.
  - Disable changing of the source branch in merge request update API (Stan Hu)
  - Shorten merge request WIP text.
  - Add option to disallow users from registering any application to use GitLab as an OAuth provider
  - Support editing target branch of merge request (Stan Hu)
  - Refactor permission checks with issues and merge requests project settings (Stan Hu)
  - Fix Markdown preview not working in Edit Milestone page (Stan Hu)
  - Fix Zen Mode not closing with ESC key (Stan Hu)
  - Allow HipChat API version to be blank and default to v2 (Stan Hu)
  - Add file attachment support in Milestone description (Stan Hu)
  - Fix milestone "Browse Issues" button.
  - Set milestone on new issue when creating issue from index with milestone filter active.
  - Make namespace API available to all users (Stan Hu)
  - Add web hook support for note events (Stan Hu)
  - Disable "New Issue" and "New Merge Request" buttons when features are disabled in project settings (Stan Hu)
  - Remove Rack Attack monkey patches and bump to version 4.3.0 (Stan Hu)
  - Fix clone URL losing selection after a single click in Safari and Chrome (Stan Hu)
  - Fix git blame syntax highlighting when different commits break up lines (Stan Hu)
  - Add "Resend confirmation e-mail" link in profile settings (Stan Hu)
  - Allow to configure location of the `.gitlab_shell_secret` file. (Jakub Jirutka)
  - Disabled expansion of top/bottom blobs for new file diffs
  - Update Asciidoctor gem to version 1.5.2. (Jakub Jirutka)
  - Fix resolving of relative links to repository files in AsciiDoc documents. (Jakub Jirutka)
  - Use the user list from the target project in a merge request (Stan Hu)
  - Default extention for wiki pages is now .md instead of .markdown (Jeroen van Baarsen)
  - Add validation to wiki page creation (only [a-zA-Z0-9/_-] are allowed) (Jeroen van Baarsen)
  - Fix new/empty milestones showing 100% completion value (Jonah Bishop)
  - Add a note when an Issue or Merge Request's title changes
  - Consistently refer to MRs as either Merged or Closed.
  - Add Merged tab to MR lists.
  - Prefix EmailsOnPush email subject with `[Git]`.
  - Group project contributions by both name and email.
  - Clarify navigation labels for Project Settings and Group Settings.
  - Move user avatar and logout button to sidebar
  - You can not remove user if he/she is an only owner of group
  - User should be able to leave group. If not - show him proper message
  - User has ability to leave project
  - Add SAML support as an omniauth provider
  - Allow to configure a URL to show after sign out
  - Add an option to automatically sign-in with an Omniauth provider
  - GitLab CI service sends .gitlab-ci.yml in each push call
  - When remove project - move repository and schedule it removal
  - Improve group removing logic
  - Trigger create-hooks on backup restore task
  - Add option to automatically link omniauth and LDAP identities
  - Allow special character in users bio. I.e.: I <3 GitLab

v 7.11.4
  - Fix missing bullets when creating lists
  - Set rel="nofollow" on external links

v 7.11.3
  - no changes
  - Fix upgrader script (Martins Polakovs)

v 7.11.2
  - no changes

v 7.11.1
  - no changes

v 7.11.0
  - Fall back to Plaintext when Syntaxhighlighting doesn't work. Fixes some buggy lexers (Hannes Rosenögger)
  - Get editing comments to work in Chrome 43 again.
  - Fix broken view when viewing history of a file that includes a path that used to be another file (Stan Hu)
  - Don't show duplicate deploy keys
  - Fix commit time being displayed in the wrong timezone in some cases (Hannes Rosenögger)
  - Make the first branch pushed to an empty repository the default HEAD (Stan Hu)
  - Fix broken view when using a tag to display a tree that contains git submodules (Stan Hu)
  - Make Reply-To config apply to change e-mail confirmation and other Devise notifications (Stan Hu)
  - Add application setting to restrict user signups to e-mail domains (Stan Hu)
  - Don't allow a merge request to be merged when its title starts with "WIP".
  - Add a page title to every page.
  - Allow primary email to be set to an email that you've already added.
  - Fix clone URL field and X11 Primary selection (Dmitry Medvinsky)
  - Ignore invalid lines in .gitmodules
  - Fix "Cannot move project" error message from popping up after a successful transfer (Stan Hu)
  - Redirect to sign in page after signing out.
  - Fix "Hello @username." references not working by no longer allowing usernames to end in period.
  - Fix "Revspec not found" errors when viewing diffs in a forked project with submodules (Stan Hu)
  - Improve project page UI
  - Fix broken file browsing with relative submodule in personal projects (Stan Hu)
  - Add "Reply quoting selected text" shortcut key (`r`)
  - Fix bug causing `@whatever` inside an issue's first code block to be picked up as a user mention.
  - Fix bug causing `@whatever` inside an inline code snippet (backtick-style) to be picked up as a user mention.
  - When use change branches link at MR form - save source branch selection instead of target one
  - Improve handling of large diffs
  - Added GitLab Event header for project hooks
  - Add Two-factor authentication (2FA) for GitLab logins
  - Show Atom feed buttons everywhere where applicable.
  - Add project activity atom feed.
  - Don't crash when an MR from a fork has a cross-reference comment from the target project on one of its commits.
  - Explain how to get a new password reset token in welcome emails
  - Include commit comments in MR from a forked project.
  - Group milestones by title in the dashboard and all other issue views.
  - Query issues, merge requests and milestones with their IID through API (Julien Bianchi)
  - Add default project and snippet visibility settings to the admin web UI.
  - Show incompatible projects in Google Code import status (Stan Hu)
  - Fix bug where commit data would not appear in some subdirectories (Stan Hu)
  - Task lists are now usable in comments, and will show up in Markdown previews.
  - Fix bug where avatar filenames were not actually deleted from the database during removal (Stan Hu)
  - Fix bug where Slack service channel was not saved in admin template settings. (Stan Hu)
  - Protect OmniAuth request phase against CSRF.
  - Don't send notifications to mentioned users that don't have access to the project in question.
  - Add search issues/MR by number
  - Change plots to bar graphs in commit statistics screen
  - Move snippets UI to fluid layout
  - Improve UI for sidebar. Increase separation between navigation and content
  - Improve new project command options (Ben Bodenmiller)
  - Add common method to force UTF-8 and use it to properly handle non-ascii OAuth user properties (Onur Küçük)
  - Prevent sending empty messages to HipChat (Chulki Lee)
  - Improve UI for mobile phones on dashboard and project pages
  - Add room notification and message color option for HipChat
  - Allow to use non-ASCII letters and dashes in project and namespace name. (Jakub Jirutka)
  - Add footnotes support to Markdown (Guillaume Delbergue)
  - Add current_sign_in_at to UserFull REST api.
  - Make Sidekiq MemoryKiller shutdown signal configurable
  - Add "Create Merge Request" buttons to commits and branches pages and push event.
  - Show user roles by comments.
  - Fix automatic blocking of auto-created users from Active Directory.
  - Call merge request web hook for each new commits (Arthur Gautier)
  - Use SIGKILL by default in Sidekiq::MemoryKiller
  - Fix mentioning of private groups.
  - Add style for <kbd> element in markdown
  - Spin spinner icon next to "Checking for CI status..." on MR page.
  - Fix reference links in dashboard activity and ATOM feeds.
  - Ensure that the first added admin performs repository imports

v 7.10.4
  - Fix migrations broken in 7.10.2
  - Make tags for GitLab installations running on MySQL case sensitive
  - Get Gitorious importer to work again.
  - Fix adding new group members from admin area
  - Fix DB error when trying to tag a repository (Stan Hu)
  - Fix Error 500 when searching Wiki pages (Stan Hu)
  - Unescape branch names in compare commit (Stan Hu)
  - Order commit comments chronologically in API.

v 7.10.2
  - Fix CI links on MR page

v 7.10.0
  - Ignore submodules that are defined in .gitmodules but are checked in as directories.
  - Allow projects to be imported from Google Code.
  - Remove access control for uploaded images to fix broken images in emails (Hannes Rosenögger)
  - Allow users to be invited by email to join a group or project.
  - Don't crash when project repository doesn't exist.
  - Add config var to block auto-created LDAP users.
  - Don't use HTML ellipsis in EmailsOnPush subject truncated commit message.
  - Set EmailsOnPush reply-to address to committer email when enabled.
  - Fix broken file browsing with a submodule that contains a relative link (Stan Hu)
  - Fix persistent XSS vulnerability around profile website URLs.
  - Fix project import URL regex to prevent arbitary local repos from being imported.
  - Fix directory traversal vulnerability around uploads routes.
  - Fix directory traversal vulnerability around help pages.
  - Don't leak existence of project via search autocomplete.
  - Don't leak existence of group or project via search.
  - Fix bug where Wiki pages that included a '/' were no longer accessible (Stan Hu)
  - Fix bug where error messages from Dropzone would not be displayed on the issues page (Stan Hu)
  - Add a rake task to check repository integrity with `git fsck`
  - Add ability to configure Reply-To address in gitlab.yml (Stan Hu)
  - Move current user to the top of the list in assignee/author filters (Stan Hu)
  - Fix broken side-by-side diff view on merge request page (Stan Hu)
  - Set Application controller default URL options to ensure all url_for calls are consistent (Stan Hu)
  - Allow HTML tags in Markdown input
  - Fix code unfold not working on Compare commits page (Stan Hu)
  - Fix generating SSH key fingerprints with OpenSSH 6.8. (Sašo Stanovnik)
  - Fix "Import projects from" button to show the correct instructions (Stan Hu)
  - Fix dots in Wiki slugs causing errors (Stan Hu)
  - Make maximum attachment size configurable via Application Settings (Stan Hu)
  - Update poltergeist to version 1.6.0 to support PhantomJS 2.0 (Zeger-Jan van de Weg)
  - Fix cross references when usernames, milestones, or project names contain underscores (Stan Hu)
  - Disable reference creation for comments surrounded by code/preformatted blocks (Stan Hu)
  - Reduce Rack Attack false positives causing 403 errors during HTTP authentication (Stan Hu)
  - enable line wrapping per default and remove the checkbox to toggle it (Hannes Rosenögger)
  - Fix a link in the patch update guide
  - Add a service to support external wikis (Hannes Rosenögger)
  - Omit the "email patches" link and fix plain diff view for merge commits
  - List new commits for newly pushed branch in activity view.
  - Add sidetiq gem dependency to match EE
  - Add changelog, license and contribution guide links to project tab bar.
  - Improve diff UI
  - Fix alignment of navbar toggle button (Cody Mize)
  - Fix checkbox rendering for nested task lists
  - Identical look of selectboxes in UI
  - Upgrade the gitlab_git gem to version 7.1.3
  - Move "Import existing repository by URL" option to button.
  - Improve error message when save profile has error.
  - Passing the name of pushed ref to CI service (requires GitLab CI 7.9+)
  - Add location field to user profile
  - Fix print view for markdown files and wiki pages
  - Fix errors when deleting old backups
  - Improve GitLab performance when working with git repositories
  - Add tag message and last commit to tag hook (Kamil Trzciński)
  - Restrict permissions on backup files
  - Improve oauth accounts UI in profile page
  - Add ability to unlink connected accounts
  - Replace commits calendar with faster contribution calendar that includes issues and merge requests
  - Add inifinite scroll to user page activity
  - Don't include system notes in issue/MR comment count.
  - Don't mark merge request as updated when merge status relative to target branch changes.
  - Link note avatar to user.
  - Make Git-over-SSH errors more descriptive.
  - Fix EmailsOnPush.
  - Refactor issue filtering
  - AJAX selectbox for issue assignee and author filters
  - Fix issue with missing options in issue filtering dropdown if selected one
  - Prevent holding Control-Enter or Command-Enter from posting comment multiple times.
  - Prevent note form from being cleared when submitting failed.
  - Improve file icons rendering on tree (Sullivan Sénéchal)
  - API: Add pagination to project events
  - Get issue links in notification mail to work again.
  - Don't show commit comment button when user is not signed in.
  - Fix admin user projects lists.
  - Don't leak private group existence by redirecting from namespace controller to group controller.
  - Ability to skip some items from backup (database, respositories or uploads)
  - Archive repositories in background worker.
  - Import GitHub, Bitbucket or GitLab.com projects owned by authenticated user into current namespace.
  - Project labels are now available over the API under the "tag_list" field (Cristian Medina)
  - Fixed link paths for HTTP and SSH on the admin project view (Jeremy Maziarz)
  - Fix and improve help rendering (Sullivan Sénéchal)
  - Fix final line in EmailsOnPush email diff being rendered as error.
  - Prevent duplicate Buildkite service creation.
  - Fix git over ssh errors 'fatal: protocol error: bad line length character'
  - Automatically setup GitLab CI project for forks if origin project has GitLab CI enabled
  - Bust group page project list cache when namespace name or path changes.
  - Explicitly set image alt-attribute to prevent graphical glitches if gravatars could not be loaded
  - Allow user to choose a public email to show on public profile
  - Remove truncation from issue titles on milestone page (Jason Blanchard)
  - Fix stuck Merge Request merging events from old installations (Ben Bodenmiller)
  - Fix merge request comments on files with multiple commits
  - Fix Resource Owner Password Authentication Flow

v 7.9.4
  - Security: Fix project import URL regex to prevent arbitary local repos from being imported
  - Fixed issue where only 25 commits would load in file listings
  - Fix LDAP identities  after config update

v 7.9.3
  - Contains no changes
  - Add icons to Add dropdown items.
  - Allow admin to create public deploy keys that are accessible to any project.
  - Warn when gitlab-shell version doesn't match requirement.
  - Skip email confirmation when set by admin or via LDAP.
  - Only allow users to reference groups, projects, issues, MRs, commits they have access to.

v 7.9.3
  - Contains no changes

v 7.9.2
  - Contains no changes

v 7.9.1
  - Include missing events and fix save functionality in admin service template settings form (Stan Hu)
  - Fix "Import projects from" button to show the correct instructions (Stan Hu)
  - Fix OAuth2 issue importing a new project from GitHub and GitLab (Stan Hu)
  - Fix for LDAP with commas in DN
  - Fix missing events and in admin Slack service template settings form (Stan Hu)
  - Don't show commit comment button when user is not signed in.
  - Downgrade gemnasium-gitlab-service gem

v 7.9.0
  - Add HipChat integration documentation (Stan Hu)
  - Update documentation for object_kind field in Webhook push and tag push Webhooks (Stan Hu)
  - Fix broken email images (Hannes Rosenögger)
  - Automatically config git if user forgot, where possible (Zeger-Jan van de Weg)
  - Fix mass SQL statements on initial push (Hannes Rosenögger)
  - Add tag push notifications and normalize HipChat and Slack messages to be consistent (Stan Hu)
  - Add comment notification events to HipChat and Slack services (Stan Hu)
  - Add issue and merge request events to HipChat and Slack services (Stan Hu)
  - Fix merge request URL passed to Webhooks. (Stan Hu)
  - Fix bug that caused a server error when editing a comment to "+1" or "-1" (Stan Hu)
  - Fix code preview theme setting for comments, issues, merge requests, and snippets (Stan Hu)
  - Move labels/milestones tabs to sidebar
  - Upgrade Rails gem to version 4.1.9.
  - Improve error messages for file edit failures
  - Improve UI for commits, issues and merge request lists
  - Fix commit comments on first line of diff not rendering in Merge Request Discussion view.
  - Allow admins to override restricted project visibility settings.
  - Move restricted visibility settings from gitlab.yml into the web UI.
  - Improve trigger merge request hook when source project branch has been updated (Kirill Zaitsev)
  - Save web edit in new branch
  - Fix ordering of imported but unchanged projects (Marco Wessel)
  - Mobile UI improvements: make aside content expandable
  - Expose avatar_url in projects API
  - Fix checkbox alignment on the application settings page.
  - Generalize image upload in drag and drop in markdown to all files (Hannes Rosenögger)
  - Fix mass-unassignment of issues (Robert Speicher)
  - Fix hidden diff comments in merge request discussion view
  - Allow user confirmation to be skipped for new users via API
  - Add a service to send updates to an Irker gateway (Romain Coltel)
  - Add brakeman (security scanner for Ruby on Rails)
  - Slack username and channel options
  - Add grouped milestones from all projects to dashboard.
  - Web hook sends pusher email as well as commiter
  - Add Bitbucket omniauth provider.
  - Add Bitbucket importer.
  - Support referencing issues to a project whose name starts with a digit
  - Condense commits already in target branch when updating merge request source branch.
  - Send notifications and leave system comments when bulk updating issues.
  - Automatically link commit ranges to compare page: sha1...sha4 or sha1..sha4 (includes sha1 in comparison)
  - Move groups page from profile to dashboard
  - Starred projects page at dashboard
  - Blocking user does not remove him/her from project/groups but show blocked label
  - Change subject of EmailsOnPush emails to include namespace, project and branch.
  - Change subject of EmailsOnPush emails to include first commit message when multiple were pushed.
  - Remove confusing footer from EmailsOnPush mail body.
  - Add list of changed files to EmailsOnPush emails.
  - Add option to send EmailsOnPush emails from committer email if domain matches.
  - Add option to disable code diffs in EmailOnPush emails.
  - Wrap commit message in EmailsOnPush email.
  - Send EmailsOnPush emails when deleting commits using force push.
  - Fix EmailsOnPush email comparison link to include first commit.
  - Fix highliht of selected lines in file
  - Reject access to group/project avatar if the user doesn't have access.
  - Add database migration to clean group duplicates with same path and name (Make sure you have a backup before update)
  - Add GitLab active users count to rake gitlab:check
  - Starred projects page at dashboard
  - Make email display name configurable
  - Improve json validation in hook data
  - Use Emoji One
  - Updated emoji help documentation to properly reference EmojiOne.
  - Fix missing GitHub organisation repositories on import page.
  - Added blue theme
  - Remove annoying notice messages when create/update merge request
  - Allow smb:// links in Markdown text.
  - Filter merge request by title or description at Merge Requests page
  - Block user if he/she was blocked in Active Directory
  - Fix import pages not working after first load.
  - Use custom LDAP label in LDAP signin form.
  - Execute hooks and services when branch or tag is created or deleted through web interface.
  - Block and unblock user if he/she was blocked/unblocked in Active Directory
  - Raise recommended number of unicorn workers from 2 to 3
  - Use same layout and interactivity for project members as group members.
  - Prevent gitlab-shell character encoding issues by receiving its changes as raw data.
  - Ability to unsubscribe/subscribe to issue or merge request
  - Delete deploy key when last connection to a project is destroyed.
  - Fix invalid Atom feeds when using emoji, horizontal rules, or images (Christian Walther)
  - Backup of repositories with tar instead of git bundle (only now are git-annex files included in the backup)
  - Add canceled status for CI
  - Send EmailsOnPush email when branch or tag is created or deleted.
  - Faster merge request processing for large repository
  - Prevent doubling AJAX request with each commit visit via Turbolink
  - Prevent unnecessary doubling of js events on import pages and user calendar

v 7.8.4
  - Fix issue_tracker_id substitution in custom issue trackers
  - Fix path and name duplication in namespaces

v 7.8.3
  - Bump version of gitlab_git fixing annotated tags without message

v 7.8.2
  - Fix service migration issue when upgrading from versions prior to 7.3
  - Fix setting of the default use project limit via admin UI
  - Fix showing of already imported projects for GitLab and Gitorious importers
  - Fix response of push to repository to return "Not found" if user doesn't have access
  - Fix check if user is allowed to view the file attachment
  - Fix import check for case sensetive namespaces
  - Increase timeout for Git-over-HTTP requests to 1 hour since large pulls/pushes can take a long time.
  - Properly handle autosave local storage exceptions.
  - Escape wildcards when searching LDAP by username.

v 7.8.1
  - Fix run of custom post receive hooks
  - Fix migration that caused issues when upgrading to version 7.8 from versions prior to 7.3
  - Fix the warning for LDAP users about need to set password
  - Fix avatars which were not shown for non logged in users
  - Fix urls for the issues when relative url was enabled

v 7.8.0
  - Fix access control and protection against XSS for note attachments and other uploads.
  - Replace highlight.js with rouge-fork rugments (Stefan Tatschner)
  - Make project search case insensitive (Hannes Rosenögger)
  - Include issue/mr participants in list of recipients for reassign/close/reopen emails
  - Expose description in groups API
  - Better UI for project services page
  - Cleaner UI for web editor
  - Add diff syntax highlighting in email-on-push service notifications (Hannes Rosenögger)
  - Add API endpoint to fetch all changes on a MergeRequest (Jeroen van Baarsen)
  - View note image attachments in new tab when clicked instead of downloading them
  - Improve sorting logic in UI and API. Explicitly define what sorting method is used by default
  - Fix overflow at sidebar when have several items
  - Add notes for label changes in issue and merge requests
  - Show tags in commit view (Hannes Rosenögger)
  - Only count a user's vote once on a merge request or issue (Michael Clarke)
  - Increase font size when browse source files and diffs
  - Service Templates now let you set default values for all services
  - Create new file in empty repository using GitLab UI
  - Ability to clone project using oauth2 token
  - Upgrade Sidekiq gem to version 3.3.0
  - Stop git zombie creation during force push check
  - Show success/error messages for test setting button in services
  - Added Rubocop for code style checks
  - Fix commits pagination
  - Async load a branch information at the commit page
  - Disable blacklist validation for project names
  - Allow configuring protection of the default branch upon first push (Marco Wessel)
  - Add gitlab.com importer
  - Add an ability to login with gitlab.com
  - Add a commit calendar to the user profile (Hannes Rosenögger)
  - Submit comment on command-enter
  - Notify all members of a group when that group is mentioned in a comment, for example: `@gitlab-org` or `@sales`.
  - Extend issue clossing pattern to include "Resolve", "Resolves", "Resolved", "Resolving" and "Close" (Julien Bianchi and Hannes Rosenögger)
  - Fix long broadcast message cut-off on left sidebar (Visay Keo)
  - Add Project Avatars (Steven Thonus and Hannes Rosenögger)
  - Password reset token validity increased from 2 hours to 2 days since it is also send on account creation.
  - Edit group members via API
  - Enable raw image paste from clipboard, currently Chrome only (Marco Cyriacks)
  - Add action property to merge request hook (Julien Bianchi)
  - Remove duplicates from group milestone participants list.
  - Add a new API function that retrieves all issues assigned to a single milestone (Justin Whear and Hannes Rosenögger)
  - API: Access groups with their path (Julien Bianchi)
  - Added link to milestone and keeping resource context on smaller viewports for issues and merge requests (Jason Blanchard)
  - Allow notification email to be set separately from primary email.
  - API: Add support for editing an existing project (Mika Mäenpää and Hannes Rosenögger)
  - Don't have Markdown preview fail for long comments/wiki pages.
  - When test web hook - show error message instead of 500 error page if connection to hook url was reset
  - Added support for firing system hooks on group create/destroy and adding/removing users to group (Boyan Tabakov)
  - Added persistent collapse button for left side nav bar (Jason Blanchard)
  - Prevent losing unsaved comments by automatically restoring them when comment page is loaded again.
  - Don't allow page to be scaled on mobile.
  - Clean the username acquired from OAuth/LDAP so it doesn't fail username validation and block signing up.
  - Show assignees in merge request index page (Kelvin Mutuma)
  - Link head panel titles to relevant root page.
  - Allow users that signed up via OAuth to set their password in order to use Git over HTTP(S).
  - Show users button to share their newly created public or internal projects on twitter
  - Add quick help links to the GitLab pricing and feature comparison pages.
  - Fix duplicate authorized applications in user profile and incorrect application client count in admin area.
  - Make sure Markdown previews always use the same styling as the eventual destination.
  - Remove deprecated Group#owner_id from API
  - Show projects user contributed to on user page. Show stars near project on user page.
  - Improve database performance for GitLab
  - Add Asana service (Jeremy Benoist)
  - Improve project web hooks with extra data

v 7.7.2
  - Update GitLab Shell to version 2.4.2 that fixes a bug when developers can push to protected branch
  - Fix issue when LDAP user can't login with existing GitLab account

v 7.7.1
  - Improve mention autocomplete performance
  - Show setup instructions for GitHub import if disabled
  - Allow use http for OAuth applications

v 7.7.0
  - Import from GitHub.com feature
  - Add Jetbrains Teamcity CI service (Jason Lippert)
  - Mention notification level
  - Markdown preview in wiki (Yuriy Glukhov)
  - Raise group avatar filesize limit to 200kb
  - OAuth applications feature
  - Show user SSH keys in admin area
  - Developer can push to protected branches option
  - Set project path instead of project name in create form
  - Block Git HTTP access after 10 failed authentication attempts
  - Updates to the messages returned by API (sponsored by O'Reilly Media)
  - New UI layout with side navigation
  - Add alert message in case of outdated browser (IE < 10)
  - Added API support for sorting projects
  - Update gitlab_git to version 7.0.0.rc14
  - Add API project search filter option for authorized projects
  - Fix File blame not respecting branch selection
  - Change some of application settings on fly in admin area UI
  - Redesign signin/signup pages
  - Close standard input in Gitlab::Popen.popen
  - Trigger GitLab CI when push tags
  - When accept merge request - do merge using sidaekiq job
  - Enable web signups by default
  - Fixes for diff comments: drag-n-drop images, selecting images
  - Fixes for edit comments: drag-n-drop images, preview mode, selecting images, save & update
  - Remove password strength indicator



v 7.6.0
  - Fork repository to groups
  - New rugged version
  - Add CRON=1 backup setting for quiet backups
  - Fix failing wiki restore
  - Add optional Sidekiq MemoryKiller middleware (enabled via SIDEKIQ_MAX_RSS env variable)
  - Monokai highlighting style now more faithful to original design (Mark Riedesel)
  - Create project with repository in synchrony
  - Added ability to create empty repo or import existing one if project does not have repository
  - Reactivate highlight.js language autodetection
  - Mobile UI improvements
  - Change maximum avatar file size from 100KB to 200KB
  - Strict validation for snippet file names
  - Enable Markdown preview for issues, merge requests, milestones, and notes (Vinnie Okada)
  - In the docker directory is a container template based on the Omnibus packages.
  - Update Sidekiq to version 2.17.8
  - Add author filter to project issues and merge requests pages
  - Atom feed for user activity
  - Support multiple omniauth providers for the same user
  - Rendering cross reference in issue title and tooltip for merge request
  - Show username in comments
  - Possibility to create Milestones or Labels when Issues are disabled
  - Fix bug with showing gpg signature in tag

v 7.5.3
  - Bump gitlab_git to 7.0.0.rc12 (includes Rugged 0.21.2)

v 7.5.2
  - Don't log Sidekiq arguments by default
  - Fix restore of wiki repositories from backups

v 7.5.1
  - Add missing timestamps to 'members' table

v 7.5.0
  - API: Add support for Hipchat (Kevin Houdebert)
  - Add time zone configuration in gitlab.yml (Sullivan Senechal)
  - Fix LDAP authentication for Git HTTP access
  - Run 'GC.start' after every EmailsOnPushWorker job
  - Fix LDAP config lookup for provider 'ldap'
  - Drop all sequences during Postgres database restore
  - Project title links to project homepage (Ben Bodenmiller)
  - Add Atlassian Bamboo CI service (Drew Blessing)
  - Mentioned @user will receive email even if he is not participating in issue or commit
  - Session API: Use case-insensitive authentication like in UI (Andrey Krivko)
  - Tie up loose ends with annotated tags: API & UI (Sean Edge)
  - Return valid json for deleting branch via API (sponsored by O'Reilly Media)
  - Expose username in project events API (sponsored by O'Reilly Media)
  - Adds comments to commits in the API
  - Performance improvements
  - Fix post-receive issue for projects with deleted forks
  - New gitlab-shell version with custom hooks support
  - Improve code
  - GitLab CI 5.2+ support (does not support older versions)
  - Fixed bug when you can not push commits starting with 000000 to protected branches
  - Added a password strength indicator
  - Change project name and path in one form
  - Display renamed files in diff views (Vinnie Okada)
  - Fix raw view for public snippets
  - Use secret token with GitLab internal API.
  - Add missing timestamps to 'members' table

v 7.4.5
  - Bump gitlab_git to 7.0.0.rc12 (includes Rugged 0.21.2)

v 7.4.4
  - No changes

v 7.4.3
  - Fix raw snippets view
  - Fix security issue for member api
  - Fix buildbox integration

v 7.4.2
  - Fix internal snippet exposing for unauthenticated users

v 7.4.1
  - Fix LDAP authentication for Git HTTP access
  - Fix LDAP config lookup for provider 'ldap'
  - Fix public snippets
  - Fix 500 error on projects with nested submodules

v 7.4.0
  - Refactored membership logic
  - Improve error reporting on users API (Julien Bianchi)
  - Refactor test coverage tools usage. Use SIMPLECOV=true to generate it locally
  - Default branch is protected by default
  - Increase unicorn timeout to 60 seconds
  - Sort search autocomplete projects by stars count so most popular go first
  - Add README to tab on project show page
  - Do not delete tmp/repositories itself during clean-up, only its contents
  - Support for backup uploads to remote storage
  - Prevent notes polling when there are not notes
  - Internal ForkService: Prepare support for fork to a given namespace
  - API: Add support for forking a project via the API (Bernhard Kaindl)
  - API: filter project issues by milestone (Julien Bianchi)
  - Fail harder in the backup script
  - Changes to Slack service structure, only webhook url needed
  - Zen mode for wiki and milestones (Robert Schilling)
  - Move Emoji parsing to html-pipeline-gitlab (Robert Schilling)
  - Font Awesome 4.2 integration (Sullivan Senechal)
  - Add Pushover service integration (Sullivan Senechal)
  - Add select field type for services options (Sullivan Senechal)
  - Add cross-project references to the Markdown parser (Vinnie Okada)
  - Add task lists to issue and merge request descriptions (Vinnie Okada)
  - Snippets can be public, internal or private
  - Improve danger zone: ask project path to confirm data-loss action
  - Raise exception on forgery
  - Show build coverage in Merge Requests (requires GitLab CI v5.1)
  - New milestone and label links on issue edit form
  - Improved repository graphs
  - Improve event note display in dashboard and project activity views (Vinnie Okada)
  - Add users sorting to admin area
  - UI improvements
  - Fix ambiguous sha problem with mentioned commit
  - Fixed bug with apostrophe when at mentioning users
  - Add active directory ldap option
  - Developers can push to wiki repo. Protected branches does not affect wiki repo any more
  - Faster rev list
  - Fix branch removal

v 7.3.2
  - Fix creating new file via web editor
  - Use gitlab-shell v2.0.1

v 7.3.1
  - Fix ref parsing in Gitlab::GitAccess
  - Fix error 500 when viewing diff on a file with changed permissions
  - Fix adding comments to MR when source branch is master
  - Fix error 500 when searching description contains relative link

v 7.3.0
  - Always set the 'origin' remote in satellite actions
  - Write authorized_keys in tmp/ during tests
  - Use sockets to connect to Redis
  - Add dormant New Relic gem (can be enabled via environment variables)
  - Expire Rack sessions after 1 week
  - Cleaner signin/signup pages
  - Improved comments UI
  - Better search with filtering, pagination etc
  - Added a checkbox to toggle line wrapping in diff (Yuriy Glukhov)
  - Prevent project stars duplication when fork project
  - Use the default Unicorn socket backlog value of 1024
  - Support Unix domain sockets for Redis
  - Store session Redis keys in 'session:gitlab:' namespace
  - Deprecate LDAP account takeover based on partial LDAP email / GitLab username match
  - Use /bin/sh instead of Bash in bin/web, bin/background_jobs (Pavel Novitskiy)
  - Keyboard shortcuts for productivity (Robert Schilling)
  - API: filter issues by state (Julien Bianchi)
  - API: filter issues by labels (Julien Bianchi)
  - Add system hook for ssh key changes
  - Add blob permalink link (Ciro Santilli)
  - Create annotated tags through UI and API (Sean Edge)
  - Snippets search (Charles Bushong)
  - Comment new push to existing MR
  - Add 'ci' to the blacklist of forbidden names
  - Improve text filtering on issues page
  - Comment & Close button
  - Process git push --all much faster
  - Don't allow edit of system notes
  - Project wiki search (Ralf Seidler)
  - Enabled Shibboleth authentication support (Matus Banas)
  - Zen mode (fullscreen) for issues/MR/notes (Robert Schilling)
  - Add ability to configure webhook timeout via gitlab.yml (Wes Gurney)
  - Sort project merge requests in asc or desc order for updated_at or created_at field (sponsored by O'Reilly Media)
  - Add Redis socket support to 'rake gitlab:shell:install'

v 7.2.1
  - Delete orphaned labels during label migration (James Brooks)
  - Security: prevent XSS with stricter MIME types for raw repo files

v 7.2.0
  - Explore page
  - Add project stars (Ciro Santilli)
  - Log Sidekiq arguments
  - Better labels: colors, ability to rename and remove
  - Improve the way merge request collects diffs
  - Improve compare page for large diffs
  - Expose the full commit message via API
  - Fix 500 error on repository rename
  - Fix bug when MR download patch return invalid diff
  - Test gitlab-shell integration
  - Repository import timeout increased from 2 to 4 minutes allowing larger repos to be imported
  - API for labels (Robert Schilling)
  - API: ability to set an import url when creating project for specific user

v 7.1.1
  - Fix cpu usage issue in Firefox
  - Fix redirect loop when changing password by new user
  - Fix 500 error on new merge request page

v 7.1.0
  - Remove observers
  - Improve MR discussions
  - Filter by description on Issues#index page
  - Fix bug with namespace select when create new project page
  - Show README link after description for non-master members
  - Add @all mention for comments
  - Dont show reply button if user is not signed in
  - Expose more information for issues with webhook
  - Add a mention of the merge request into the default merge request commit message
  - Improve code highlight, introduce support for more languages like Go, Clojure, Erlang etc
  - Fix concurrency issue in repository download
  - Dont allow repository name start with ?
  - Improve email threading (Pierre de La Morinerie)
  - Cleaner help page
  - Group milestones
  - Improved email notifications
  - Contributors API (sponsored by Mobbr)
  - Fix LDAP TLS authentication (Boris HUISGEN)
  - Show VERSION information on project sidebar
  - Improve branch removal logic when accept MR
  - Fix bug where comment form is spawned inside the Reply button
  - Remove Dir.chdir from Satellite#lock for thread-safety
  - Increased default git max_size value from 5MB to 20MB in gitlab.yml. Please update your configs!
  - Show error message in case of timeout in satellite when create MR
  - Show first 100 files for huge diff instead of hiding all
  - Change default admin email from admin@local.host to admin@example.com

v 7.0.0
  - The CPU no longer overheats when you hold down the spacebar
  - Improve edit file UI
  - Add ability to upload group avatar when create
  - Protected branch cannot be removed
  - Developers can remove normal branches with UI
  - Remove branch via API (sponsored by O'Reilly Media)
  - Move protected branches page to Project settings area
  - Redirect to Files view when create new branch via UI
  - Drag and drop upload of image in every markdown-area (Earle Randolph Bunao and Neil Francis Calabroso)
  - Refactor the markdown relative links processing
  - Make it easier to implement other CI services for GitLab
  - Group masters can create projects in group
  - Deprecate ruby 1.9.3 support
  - Only masters can rewrite/remove git tags
  - Add X-Frame-Options SAMEORIGIN to Nginx config so Sidekiq admin is visible
  - UI improvements
  - Case-insensetive search for issues
  - Update to rails 4.1
  - Improve performance of application for projects and groups with a lot of members
  - Formally support Ruby 2.1
  - Include Nginx gitlab-ssl config
  - Add manual language detection for highlight.js
  - Added example.com/:username routing
  - Show notice if your profile is public
  - UI improvements for mobile devices
  - Improve diff rendering performance
  - Drag-n-drop for issues and merge requests between states at milestone page
  - Fix '0 commits' message for huge repositories on project home page
  - Prevent 500 error page when visit commit page from large repo
  - Add notice about huge push over http to unicorn config
  - File action in satellites uses default 30 seconds timeout instead of old 10 seconds one
  - Overall performance improvements
  - Skip init script check on omnibus-gitlab
  - Be more selective when killing stray Sidekiqs
  - Check LDAP user filter during sign-in
  - Remove wall feature (no data loss - you can take it from database)
  - Dont expose user emails via API unless you are admin
  - Detect issues closed by Merge Request description
  - Better email subject lines from email on push service (Alex Elman)
  - Enable identicon for gravatar be default

v 6.9.2
  - Revert the commit that broke the LDAP user filter

v 6.9.1
  - Fix scroll to highlighted line
  - Fix the pagination on load for commits page

v 6.9.0
  - Store Rails cache data in the Redis `cache:gitlab` namespace
  - Adjust MySQL limits for existing installations
  - Add db index on project_id+iid column. This prevents duplicate on iid (During migration duplicates will be removed)
  - Markdown preview or diff during editing via web editor (Evgeniy Sokovikov)
  - Give the Rails cache its own Redis namespace
  - Add ability to set different ssh host, if different from http/https
  - Fix syntax highlighting for code comments blocks
  - Improve comments loading logic
  - Stop refreshing comments when the tab is hidden
  - Improve issue and merge request mobile UI (Drew Blessing)
  - Document how to convert a backup to PostgreSQL
  - Fix locale bug in backup manager
  - Fix can not automerge when MR description is too long
  - Fix wiki backup skip bug
  - Two Step MR creation process
  - Remove unwanted files from satellite working directory with git clean -fdx
  - Accept merge request via API (sponsored by O'Reilly Media)
  - Add more access checks during API calls
  - Block SSH access for 'disabled' Active Directory users
  - Labels for merge requests (Drew Blessing)
  - Threaded emails by setting a Message-ID (Philip Blatter)

v 6.8.0
  - Ability to at mention users that are participating in issue and merge req. discussion
  - Enabled GZip Compression for assets in example Nginx, make sure that Nginx is compiled with --with-http_gzip_static_module flag (this is default in Ubuntu)
  - Make user search case-insensitive (Christopher Arnold)
  - Remove omniauth-ldap nickname bug workaround
  - Drop all tables before restoring a Postgres backup
  - Make the repository downloads path configurable
  - Create branches via API (sponsored by O'Reilly Media)
  - Changed permission of gitlab-satellites directory not to be world accessible
  - Protected branch does not allow force push
  - Fix popen bug in `rake gitlab:satellites:create`
  - Disable connection reaping for MySQL
  - Allow oauth signup without email for twitter and github
  - Fix faulty namespace names that caused 500 on user creation
  - Option to disable standard login
  - Clean old created archives from repository downloads directory
  - Fix download link for huge MR diffs
  - Expose event and mergerequest timestamps in API
  - Fix emails on push service when only one commit is pushed

v 6.7.3
  - Fix the merge notification email not being sent (Pierre de La Morinerie)
  - Drop all tables before restoring a Postgres backup
  - Remove yanked modernizr gem

v 6.7.2
  - Fix upgrader script

v 6.7.1
  - Fix GitLab CI integration

v 6.7.0
  - Increased the example Nginx client_max_body_size from 5MB to 20MB, consider updating it manually on existing installations
  - Add support for Gemnasium as a Project Service (Olivier Gonzalez)
  - Add edit file button to MergeRequest diff
  - Public groups (Jason Hollingsworth)
  - Cleaner headers in Notification Emails (Pierre de La Morinerie)
  - Blob and tree gfm links to anchors work
  - Piwik Integration (Sebastian Winkler)
  - Show contribution guide link for new issue form (Jeroen van Baarsen)
  - Fix CI status for merge requests from fork
  - Added option to remove issue assignee on project issue page and issue edit page (Jason Blanchard)
  - New page load indicator that includes a spinner that scrolls with the page
  - Converted all the help sections into markdown
  - LDAP user filters
  - Streamline the content of notification emails (Pierre de La Morinerie)
  - Fixes a bug with group member administration (Matt DeTullio)
  - Sort tag names using VersionSorter (Robert Speicher)
  - Add GFM autocompletion for MergeRequests (Robert Speicher)
  - Add webhook when a new tag is pushed (Jeroen van Baarsen)
  - Add button for toggling inline comments in diff view
  - Add retry feature for repository import
  - Reuse the GitLab LDAP connection within each request
  - Changed markdown new line behaviour to conform to markdown standards
  - Fix global search
  - Faster authorized_keys rebuilding in `rake gitlab:shell:setup` (requires gitlab-shell 1.8.5)
  - Create and Update MR calls now support the description parameter (Greg Messner)
  - Markdown relative links in the wiki link to wiki pages, markdown relative links in repositories link to files in the repository
  - Added Slack service integration (Federico Ravasio)
  - Better API responses for access_levels (sponsored by O'Reilly Media)
  - Requires at least 2 unicorn workers
  - Requires gitlab-shell v1.9+
  - Replaced gemoji(due to closed licencing problem) with Phantom Open Emoji library(combined SIL Open Font License, MIT License and the CC 3.0 License)
  - Fix `/:username.keys` response content type (Dmitry Medvinsky)

v 6.6.5
  - Added option to remove issue assignee on project issue page and issue edit page (Jason Blanchard)
  - Hide mr close button for comment form if merge request was closed or inline comment
  - Adds ability to reopen closed merge request

v 6.6.4
  - Add missing html escape for highlighted code blocks in comments, issues

v 6.6.3
  - Fix 500 error when edit yourself from admin area
  - Hide private groups for public profiles

v 6.6.2
  - Fix 500 error on branch/tag create or remove via UI

v 6.6.1
  - Fix 500 error on files tab if submodules presents

v 6.6.0
  - Retrieving user ssh keys publically(github style): http://__HOST__/__USERNAME__.keys
  - Permissions: Developer now can manage issue tracker (modify any issue)
  - Improve Code Compare page performance
  - Group avatar
  - Pygments.rb replaced with highlight.js
  - Improve Merge request diff store logic
  - Improve render performnace for MR show page
  - Fixed Assembla hardcoded project name
  - Jira integration documentation
  - Refactored app/services
  - Remove snippet expiration
  - Mobile UI improvements (Drew Blessing)
  - Fix block/remove UI for admin::users#show page
  - Show users' group membership on users' activity page (Robert Djurasaj)
  - User pages are visible without login if user is authorized to a public project
  - Markdown rendered headers have id derived from their name and link to their id
  - Improve application to work faster with large groups (100+ members)
  - Multiple emails per user
  - Show last commit for file when view file source
  - Restyle Issue#show page and MR#show page
  - Ability to filter by multiple labels for Issues page
  - Rails version to 4.0.3
  - Fixed attachment identifier displaying underneath note text (Jason Blanchard)

v 6.5.1
  - Fix branch selectbox when create merge request from fork

v 6.5.0
  - Dropdown menus on issue#show page for assignee and milestone (Jason Blanchard)
  - Add color custimization and previewing to broadcast messages
  - Fixed notes anchors
  - Load new comments in issues dynamically
  - Added sort options to Public page
  - New filters (assigned/authored/all) for Dashboard#issues/merge_requests (sponsored by Say Media)
  - Add project visibility icons to dashboard
  - Enable secure cookies if https used
  - Protect users/confirmation with rack_attack
  - Default HTTP headers to protect against MIME-sniffing, force https if enabled
  - Bootstrap 3 with responsive UI
  - New repository download formats: tar.bz2, zip, tar (Jason Hollingsworth)
  - Restyled accept widgets for MR
  - SCSS refactored
  - Use jquery timeago plugin
  - Fix 500 error for rdoc files
  - Ability to customize merge commit message (sponsored by Say Media)
  - Search autocomplete via ajax
  - Add website url to user profile
  - Files API supports base64 encoded content (sponsored by O'Reilly Media)
  - Added support for Go's repository retrieval (Bruno Albuquerque)

v6.4.3
  - Don't use unicorn worker killer if PhusionPassenger is defined

v6.4.2
  - Fixed wrong behaviour of script/upgrade.rb

v6.4.1
  - Fixed bug with repository rename
  - Fixed bug with project transfer

v 6.4.0
  - Added sorting to project issues page (Jason Blanchard)
  - Assembla integration (Carlos Paramio)
  - Fixed another 500 error with submodules
  - UI: More compact issues page
  - Minimal password length increased to 8 symbols
  - Side-by-side diff view (Steven Thonus)
  - Internal projects (Jason Hollingsworth)
  - Allow removal of avatar (Drew Blessing)
  - Project web hooks now support issues and merge request events
  - Visiting project page while not logged in will redirect to sign-in instead of 404 (Jason Hollingsworth)
  - Expire event cache on avatar creation/removal (Drew Blessing)
  - Archiving old projects (Steven Thonus)
  - Rails 4
  - Add time ago tooltips to show actual date/time
  - UI: Fixed UI for admin system hooks
  - Ruby script for easier GitLab upgrade
  - Do not remove Merge requests if fork project was removed
  - Improve sign-in/signup UX
  - Add resend confirmation link to sign-in page
  - Set noreply@HOSTNAME for reply_to field in all emails
  - Show GitLab API version on Admin#dashboard
  - API Cross-origin resource sharing
  - Show READMe link at project home page
  - Show repo size for projects in Admin area

v 6.3.0
  - API for adding gitlab-ci service
  - Init script now waits for pids to appear after (re)starting before reporting status (Rovanion Luckey)
  - Restyle project home page
  - Grammar fixes
  - Show branches list (which branches contains commit) on commit page (Andrew Kumanyaev)
  - Security improvements
  - Added support for GitLab CI 4.0
  - Fixed issue with 500 error when group did not exist
  - Ability to leave project
  - You can create file in repo using UI
  - You can remove file from repo using UI
  - API: dropped default_branch attribute from project during creation
  - Project default_branch is not stored in db any more. It takes from repo now.
  - Admin broadcast messages
  - UI improvements
  - Dont show last push widget if user removed this branch
  - Fix 500 error for repos with newline in file name
  - Extended html titles
  - API: create/update/delete repo files
  - Admin can transfer project to any namespace
  - API: projects/all for admin users
  - Fix recent branches order

v 6.2.4
  - Security: Cast API private_token to string (CVE-2013-4580)
  - Security: Require gitlab-shell 1.7.8 (CVE-2013-4581, CVE-2013-4582, CVE-2013-4583)
  - Fix for Git SSH access for LDAP users

v 6.2.3
  - Security: More protection against CVE-2013-4489
  - Security: Require gitlab-shell 1.7.4 (CVE-2013-4490, CVE-2013-4546)
  - Fix sidekiq rake tasks

v 6.2.2
  - Security: Update gitlab_git (CVE-2013-4489)

v 6.2.1
  - Security: Fix issue with generated passwords for new users

v 6.2.0
  - Public project pages are now visible to everyone (files, issues, wik, etc.)
    THIS MEANS YOUR ISSUES AND WIKI FOR PUBLIC PROJECTS ARE PUBLICLY VISIBLE AFTER THE UPGRADE
  - Add group access to permissions page
  - Require current password to change one
  - Group owner or admin can remove other group owners
  - Remove group transfer since we have multiple owners
  - Respect authorization in Repository API
  - Improve UI for Project#files page
  - Add more security specs
  - Added search for projects by name to api (Izaak Alpert)
  - Make default user theme configurable (Izaak Alpert)
  - Update logic for validates_merge_request for tree of MR (Andrew Kumanyaev)
  - Rake tasks for web hooks management (Jonhnny Weslley)
  - Extended User API to expose admin and can_create_group for user creation/updating (Boyan Tabakov)
  - API: Remove group
  - API: Remove project
  - Avatar upload on profile page with a maximum of 100KB (Steven Thonus)
  - Store the sessions in Redis instead of the cookie store
  - Fixed relative links in markdown
  - User must confirm their email if signup enabled
  - User must confirm changed email

v 6.1.0
  - Project specific IDs for issues, mr, milestones
    Above items will get a new id and for example all bookmarked issue urls will change.
    Old issue urls are redirected to the new one if the issue id is too high for an internal id.
  - Description field added to Merge Request
  - API: Sudo api calls (Izaak Alpert)
  - API: Group membership api (Izaak Alpert)
  - Improved commit diff
  - Improved large commit handling (Boyan Tabakov)
  - Rewrite: Init script now less prone to errors and keeps better track of the service (Rovanion Luckey)
  - Link issues, merge requests, and commits when they reference each other with GFM (Ash Wilson)
  - Close issues automatically when pushing commits with a special message
  - Improve user removal from admin area
  - Invalidate events cache when project was moved
  - Remove deprecated classes and rake tasks
  - Add event filter for group and project show pages
  - Add links to create branch/tag from project home page
  - Add public-project? checkbox to new-project view
  - Improved compare page. Added link to proceed into Merge Request
  - Send an email to a user when they are added to group
  - New landing page when you have 0 projects

v 6.0.0
  - Feature: Replace teams with group membership
    We introduce group membership in 6.0 as a replacement for teams.
    The old combination of groups and teams was confusing for a lot of people.
    And when the members of a team where changed this wasn't reflected in the project permissions.
    In GitLab 6.0 you will be able to add members to a group with a permission level for each member.
    These group members will have access to the projects in that group.
    Any changes to group members will immediately be reflected in the project permissions.
    You can even have multiple owners for a group, greatly simplifying administration.
  - Feature: Ability to have multiple owners for group
  - Feature: Merge Requests between fork and project (Izaak Alpert)
  - Feature: Generate fingerprint for ssh keys
  - Feature: Ability to create and remove branches with UI
  - Feature: Ability to create and remove git tags with UI
  - Feature: Groups page in profile. You can leave group there
  - API: Allow login with LDAP credentials
  - Redesign: project settings navigation
  - Redesign: snippets area
  - Redesign: ssh keys page
  - Redesign: buttons, blocks and other ui elements
  - Add comment title to rss feed
  - You can use arrows to navigate at tree view
  - Add project filter on dashboard
  - Cache project graph
  - Drop support of root namespaces
  - Default theme is classic now
  - Cache result of methods like authorize_projects, project.team.members etc
  - Remove $.ready events
  - Fix onclick events being double binded
  - Add notification level to group membership
  - Move all project controllers/views under Projects:: module
  - Move all profile controllers/views under Profiles:: module
  - Apply user project limit only for personal projects
  - Unicorn is default web server again
  - Store satellites lock files inside satellites dir
  - Disabled threadsafety mode in rails
  - Fixed bug with loosing MR comments
  - Improved MR comments logic
  - Render readme file for projects in public area

v 5.4.2
  - Security: Cast API private_token to string (CVE-2013-4580)
  - Security: Require gitlab-shell 1.7.8 (CVE-2013-4581, CVE-2013-4582, CVE-2013-4583)

v 5.4.1
  - Security: Fixes for CVE-2013-4489
  - Security: Require gitlab-shell 1.7.4 (CVE-2013-4490, CVE-2013-4546)

v 5.4.0
  - Ability to edit own comments
  - Documentation improvements
  - Improve dashboard projects page
  - Fixed nav for empty repos
  - GitLab Markdown help page
  - Misspelling fixes
  - Added support of unicorn and fog gems
  - Added client list to API doc
  - Fix PostgreSQL database restoration problem
  - Increase snippet content column size
  - allow project import via git:// url
  - Show participants on issues, including mentions
  - Notify mentioned users with email

v 5.3.0
  - Refactored services
  - Campfire service added
  - HipChat service added
  - Fixed bug with LDAP + git over http
  - Fixed bug with google analytics code being ignored
  - Improve sign-in page if ldap enabled
  - Respect newlines in wall messages
  - Generate the Rails secret token on first run
  - Rename repo feature
  - Init.d: remove gitlab.socket on service start
  - Api: added teams api
  - Api: Prevent blob content being escaped
  - Api: Smart deploy key add behaviour
  - Api: projects/owned.json return user owned project
  - Fix bug with team assignation on project from #4109
  - Advanced snippets: public/private, project/personal (Andrew Kulakov)
  - Repository Graphs (Karlo Nicholas T. Soriano)
  - Fix dashboard lost if comment on commit
  - Update gitlab-grack. Fixes issue with --depth option
  - Fix project events duplicate on project page
  - Fix postgres error when displaying network graph.
  - Fix dashboard event filter when navigate via turbolinks
  - init.d: Ensure socket is removed before starting service
  - Admin area: Style teams:index, group:show pages
  - Own page for failed forking
  - Scrum view for milestone

v 5.2.0
  - Turbolinks
  - Git over http with ldap credentials
  - Diff with better colors and some spacing on the corners
  - Default values for project features
  - Fixed huge_commit view
  - Restyle project clone panel
  - Move Gitlab::Git code to gitlab_git gem
  - Move update docs in repo
  - Requires gitlab-shell v1.4.0
  - Fixed submodules listing under file tab
  - Fork feature (Angus MacArthur)
  - git version check in gitlab:check
  - Shared deploy keys feature
  - Ability to generate default labels set for issues
  - Improve gfm autocomplete (Harold Luo)
  - Added support for Google Analytics
  - Code search feature (Javier Castro)

v 5.1.0
  - You can login with email or username now
  - Corrected project transfer rollback when repository cannot be moved
  - Move both repo and wiki when project transfer requested
  - Admin area: project editing was removed from admin namespace
  - Access: admin user has now access to any project.
  - Notification settings
  - Gitlab::Git set of objects to abstract from grit library
  - Replace Unicorn web server with Puma
  - Backup/Restore refactored. Backup dump project wiki too now
  - Restyled Issues list. Show milestone version in issue row
  - Restyled Merge Request list
  - Backup now dump/restore uploads
  - Improved performance of dashboard (Andrew Kumanyaev)
  - File history now tracks renames (Akzhan Abdulin)
  - Drop wiki migration tools
  - Drop sqlite migration tools
  - project tagging
  - Paginate users in API
  - Restyled network graph (Hiroyuki Sato)

v 5.0.1
  - Fixed issue with gitlab-grit being overridden by grit

v 5.0.0
  - Replaced gitolite with gitlab-shell
  - Removed gitolite-related libraries
  - State machine added
  - Setup gitlab as git user
  - Internal API
  - Show team tab for empty projects
  - Import repository feature
  - Updated rails
  - Use lambda for scopes
  - Redesign admin area -> users
  - Redesign admin area -> user
  - Secure link to file attachments
  - Add validations for Group and Team names
  - Restyle team page for project
  - Update capybara, rspec-rails, poltergeist to recent versions
  - Wiki on git using Gollum
  - Added Solarized Dark theme for code review
  - Don't show user emails in autocomplete lists, profile pages
  - Added settings tab for group, team, project
  - Replace user popup with icons in header
  - Handle project moving with gitlab-shell
  - Added select2-rails for selectboxes with ajax data load
  - Fixed search field on projects page
  - Added teams to search autocomplete
  - Move groups and teams on dashboard sidebar to sub-tabs
  - API: improved return codes and docs. (Felix Gilcher, Sebastian Ziebell)
  - Redesign wall to be more like chat
  - Snippets, Wall features are disabled by default for new projects

v 4.2.0
  - Teams
  - User show page. Via /u/username
  - Show help contents on pages for better navigation
  - Async gitolite calls
  - added satellites logs
  - can_create_group, can_create_team booleans for User
  - Process web hooks async
  - GFM: Fix images escaped inside links
  - Network graph improved
  - Switchable branches for network graph
  - API: Groups
  - Fixed project download

v 4.1.0
  - Optional Sign-Up
  - Discussions
  - Satellites outside of tmp
  - Line numbers for blame
  - Project public mode
  - Public area with unauthorized access
  - Load dashboard events with ajax
  - remember dashboard filter in cookies
  - replace resque with sidekiq
  - fix routing issues
  - cleanup rake tasks
  - fix backup/restore
  - scss cleanup
  - show preview for note images
  - improved network-graph
  - get rid of app/roles/
  - added new classes Team, Repository
  - Reduce amount of gitolite calls
  - Ability to add user in all group projects
  - remove deprecated configs
  - replaced Korolev font with open font
  - restyled admin/dashboard page
  - restyled admin/projects page

v 4.0.0
  - Remove project code and path from API. Use id instead
  - Return valid cloneable url to repo for web hook
  - Fixed backup issue
  - Reorganized settings
  - Fixed commits compare
  - Refactored scss
  - Improve status checks
  - Validates presence of User#name
  - Fixed postgres support
  - Removed sqlite support
  - Modified post-receive hook
  - Milestones can be closed now
  - Show comment events on dashboard
  - Quick add team members via group#people page
  - [API] expose created date for hooks and SSH keys
  - [API] list, create issue notes
  - [API] list, create snippet notes
  - [API] list, create wall notes
  - Remove project code - use path instead
  - added username field to user
  - rake task to fill usernames based on emails create namespaces for users
  - STI Group < Namespace
  - Project has namespace_id
  - Projects with namespaces also namespaced in gitolite and stored in subdir
  - Moving project to group will move it under group namespace
  - Ability to move project from namespaces to another
  - Fixes commit patches getting escaped (see #2036)
  - Support diff and patch generation for commits and merge request
  - MergeReqest doesn't generate a temporary file for the patch any more
  - Update the UI to allow downloading Patch or Diff

v 3.1.0
  - Updated gems
  - Services: Gitlab CI integration
  - Events filter on dashboard
  - Own namespace for redis/resque
  - Optimized commit diff views
  - add alphabetical order for projects admin page
  - Improved web editor
  - Commit stats page
  - Documentation split and cleanup
  - Link to commit authors everywhere
  - Restyled milestones list
  - added Milestone to Merge Request
  - Restyled Top panel
  - Refactored Satellite Code
  - Added file line links
  - moved from capybara-webkit to poltergeist + phantomjs

v 3.0.3
  - Fixed bug with issues list in Chrome
  - New Feature: Import team from another project

v 3.0.2
  - Fixed gitlab:app:setup
  - Fixed application error on empty project in admin area
  - Restyled last push widget

v 3.0.1
  - Fixed git over http

v 3.0.0
  - Projects groups
  - Web Editor
  - Fixed bug with gitolite keys
  - UI improved
  - Increased performance of application
  - Show user avatar in last commit when browsing Files
  - Refactored Gitlab::Merge
  - Use Font Awesome for icons
  - Separate observing of Note and MergeRequests
  - Milestone "All Issues" filter
  - Fix issue close and reopen button text and styles
  - Fix forward/back while browsing Tree hierarchy
  - Show number of notes for commits and merge requests
  - Added support pg from box and update installation doc
  - Reject ssh keys that break gitolite
  - [API] list one project hook
  - [API] edit project hook
  - [API] list project snippets
  - [API] allow to authorize using private token in HTTP header
  - [API] add user creation

v 2.9.1
  - Fixed resque custom config init

v 2.9.0
  - fixed inline notes bugs
  - refactored rspecs
  - refactored gitolite backend
  - added factory_girl
  - restyled projects list on dashboard
  - ssh keys validation to prevent gitolite crash
  - send notifications if changed permission in project
  - scss refactoring. gitlab_bootstrap/ dir
  - fix git push http body bigger than 112k problem
  - list of labels  page under issues tab
  - API for milestones, keys
  - restyled buttons
  - OAuth
  - Comment order changed

v 2.8.1
  - ability to disable gravatars
  - improved MR diff logic
  - ssh key help page

v 2.8.0
  - Gitlab Flavored Markdown
  - Bulk issues update
  - Issues API
  - Cucumber coverage increased
  - Post-receive files fixed
  - UI improved
  - Application cleanup
  - more cucumber
  - capybara-webkit + headless

v 2.7.0
  - Issue Labels
  - Inline diff
  - Git HTTP
  - API
  - UI improved
  - System hooks
  - UI improved
  - Dashboard events endless scroll
  - Source performance increased

v 2.6.0
  - UI polished
  - Improved network graph + keyboard nav
  - Handle huge commits
  - Last Push widget
  - Bugfix
  - Better performance
  - Email in resque
  - Increased test coverage
  - Ability to remove branch with MR accept
  - a lot of code refactored

v 2.5.0
  - UI polished
  - Git blame for file
  - Bugfix
  - Email in resque
  - Better test coverage

v 2.4.0
  - Admin area stats page
  - Ability to block user
  - Simplified dashboard area
  - Improved admin area
  - Bootstrap 2.0
  - Responsive layout
  - Big commits handling
  - Performance improved
  - Milestones

v 2.3.1
  - Issues pagination
  - ssl fixes
  - Merge Request pagination

v 2.3.0
  - Dashboard r1
  - Search r1
  - Project page
  - Close merge request on push
  - Persist MR diff after merge
  - mysql support
  - Documentation

v 2.2.0
  - We’ve added support of LDAP auth
  - Improved permission logic (4 roles system)
  - Protected branches (now only masters can push to protected branches)
  - Usability improved
  - twitter bootstrap integrated
  - compare view between commits
  - wiki feature
  - now you can enable/disable issues, wiki, wall features per project
  - security fixes
  - improved code browsing (ajax branch switch etc)
  - improved per-line commenting
  - git submodules displayed
  - moved to rails 3.2
  - help section improved

v 2.1.0
  - Project tab r1
  - List branches/tags
  - per line comments
  - mass user import

v 2.0.0
  - gitolite as main git host system
  - merge requests
  - project/repo access
  - link to commit/issue feed
  - design tab
  - improved email notifications
  - restyled dashboard
  - bugfix

v 1.2.2
  - common config file gitlab.yml
  - issues restyle
  - snippets restyle
  - clickable news feed header on dashboard
  - bugfix

v 1.2.1
  - bugfix

v 1.2.0
  - new design
  - user dashboard
  - network graph
  - markdown support for comments
  - encoding issues
  - wall like twitter timeline

v 1.1.0
  - project dashboard
  - wall redesigned
  - feature: code snippets
  - fixed horizontal scroll on file preview
  - fixed app crash if commit message has invalid chars
  - bugfix & code cleaning

v 1.0.2
  - fixed bug with empty project
  - added adv validation for project path & code
  - feature: issues can be sortable
  - bugfix
  - username displayed on top panel

v 1.0.1
  - fixed: with invalid source code for commit
  - fixed: lose branch/tag selection when use tree navigation
  - when history clicked - display path
  - bug fix & code cleaning

v 1.0.0
  - bug fix
  - projects preview mode

v 0.9.6
  - css fix
  - new repo empty tree until restart server - fixed

v 0.9.4
  - security improved
  - authorization improved
  - html escaping
  - bug fix
  - increased test coverage
  - design improvements

v 0.9.1
  - increased test coverage
  - design improvements
  - new issue email notification
  - updated app name
  - issue redesigned
  - issue can be edit

v 0.8.0
  - syntax highlight for main file types
  - redesign
  - stability
  - security fixes
  - increased test coverage
  - email notification<|MERGE_RESOLUTION|>--- conflicted
+++ resolved
@@ -5,11 +5,8 @@
   - Upgrade gitlab_git to 7.2.23 to fix commit message mentions in first branch push
 
 v 8.4.0 (unreleased)
-<<<<<<< HEAD
   - Fix diff comments loaded by AJAX to load comment with diff in discussion tab
-=======
   - Allow LDAP users to change their email if it was not set by the LDAP server
->>>>>>> 714f95b2
   - Ensure Gravatar host looks like an actual host
   - Consider re-assign as a mention from a notification point of view
   - Add pagination headers to already paginated API resources
