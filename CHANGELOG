Please view this file on the master branch, on stable branches it's out of date.

v 8.0.0 (unreleased)
  - Upgrade browser gem to 1.0.0 to avoid warning in IE11 compatibilty mode (Stan Hu)
  - Remove user OAuth tokens from the database and request new tokens each session (Stan Hu)
  - Only show recent push event if the branch still exists or a recent merge request has not been created (Stan Hu)
  - Remove satellites
  - Better performance for web editor (switched from satellites to rugged)
  - Faster merge
  - Ability to fetch merge requests from refs/merge-requests/:id
  - Allow displaying of archived projects in the admin interface (Artem Sidorenko)
<<<<<<< HEAD
  - Allow configuration of import sources for new projects (Artem Sidorenko)
  - Search for comments should be case insensetive
  - Create cross-reference for closing references on commits pushed to non-default branches (Maël Valais)
  - Ability to search milestones
=======
  - Gracefully handle SMTP user input errors (e.g. incorrect email addresses) to prevent Sidekiq retries (Stan Hu)
>>>>>>> 001c8cd0

v 7.14.1 (unreleased)
  - Only include base URL in OmniAuth full_host parameter (Stan Hu)
  - Fix Error 500 in API when accessing a group that has an avatar (Stan Hu)

v 7.14.0
  - Fix bug where non-project members of the target project could set labels on new merge requests.
  - Update default robots.txt rules to disallow crawling of irrelevant pages (Ben Bodenmiller)
  - Fix redirection after sign in when using auto_sign_in_with_provider
  - Upgrade gitlab_git to 7.2.14 to ignore CRLFs in .gitmodules (Stan Hu)
  - Clear cache to prevent listing deleted branches after MR removes source branch (Stan Hu)
  - Provide more feedback what went wrong if HipChat service failed test (Stan Hu)
  - Fix bug where backslashes in inline diffs could be dropped (Stan Hu)
  - Disable turbolinks when linking to Bitbucket import status (Stan Hu)
  - Fix broken code import and display error messages if something went wrong with creating project (Stan Hu)
  - Fix corrupted binary files when using API files endpoint (Stan Hu)
  - Bump Haml to 4.0.7 to speed up textarea rendering (Stan Hu)
  - Show incompatible projects in Bitbucket import status (Stan Hu)
  - Fix coloring of diffs on MR Discussion-tab (Gert Goet)
  - Fix "Network" and "Graphs" pages for branches with encoded slashes (Stan Hu)
  - Fix errors deleting and creating branches with encoded slashes (Stan Hu)
  - Always add current user to autocomplete controller to support filter by "Me" (Stan Hu)
  - Fix multi-line syntax highlighting (Stan Hu)
  - Fix network graph when branch name has single quotes (Stan Hu)
  - Add "Confirm user" button in user admin page (Stan Hu)
  - Upgrade gitlab_git to version 7.2.6 to fix Error 500 when creating network graphs (Stan Hu)
  - Add support for Unicode filenames in relative links (Hiroyuki Sato)
  - Fix URL used for refreshing notes if relative_url is present (Bartłomiej Święcki)
  - Fix commit data retrieval when branch name has single quotes (Stan Hu)
  - Check that project was actually created rather than just validated in import:repos task (Stan Hu)
  - Fix full screen mode for snippet comments (Daniel Gerhardt)
  - Fix 404 error in files view after deleting the last file in a repository (Stan Hu)
  - Fix the "Reload with full diff" URL button (Stan Hu)
  - Fix label read access for unauthenticated users (Daniel Gerhardt)
  - Fix access to disabled features for unauthenticated users (Daniel Gerhardt)
  - Fix OAuth provider bug where GitLab would not go return to the redirect_uri after sign-in (Stan Hu)
  - Fix file upload dialog for comment editing (Daniel Gerhardt)
  - Set OmniAuth full_host parameter to ensure redirect URIs are correct (Stan Hu)
  - Return comments in created order in merge request API (Stan Hu)
  - Disable internal issue tracker controller if external tracker is used (Stan Hu)
  - Expire Rails cache entries after two weeks to prevent endless Redis growth
  - Add support for destroying project milestones (Stan Hu)
  - Allow custom backup archive permissions
  - Add project star and fork count, group avatar URL and user/group web URL attributes to API
  - Show who last edited a comment if it wasn't the original author
  - Send notification to all participants when MR is merged.
  - Add ability to manage user email addresses via the API.
  - Show buttons to add license, changelog and contribution guide if they're missing.
  - Tweak project page buttons.
  - Disabled autocapitalize and autocorrect on login field (Daryl Chan)
  - Mention group and project name in creation, update and deletion notices (Achilleas Pipinellis)
  - Update gravatar link on profile page to link to configured gravatar host (Ben Bodenmiller)
  - Remove redis-store TTL monkey patch
  - Add support for CI skipped status
  - Fetch code from forks to refs/merge-requests/:id/head when merge request created
  - Remove comments and email addresses when publicly exposing ssh keys (Zeger-Jan van de Weg)
  - Add "Check out branch" button to the MR page.
  - Improve MR merge widget text and UI consistency.
  - Improve text in MR "How To Merge" modal.
  - Cache all events
  - Order commits by date when comparing branches
  - Fix bug causing error when the target branch of a symbolic ref was deleted
  - Include branch/tag name in archive file and directory name
  - Add dropzone upload progress
  - Add a label for merged branches on branches page (Florent Baldino)
  - Detect .mkd and .mkdn files as markdown (Ben Boeckel)
  - Fix: User search feature in admin area does not respect filters
  - Set max-width for README, issue and merge request description for easier read on big screens
  - Update Flowdock integration to support new Flowdock API (Boyan Tabakov)
  - Remove author from files view (Sven Strickroth)
  - Fix infinite loop when SAML was incorrectly configured.

v 7.13.5
  - Satellites reverted

v 7.13.4
  - Allow users to send abuse reports

v 7.13.3
  - Fix bug causing Bitbucket importer to crash when OAuth application had been removed.
  - Allow users to send abuse reports
  - Remove satellites 
  - Link username to profile on Group Members page (Tom Webster)

v 7.13.2
  - Fix randomly failed spec
  - Create project services on Project creation
  - Add admin_merge_request ability to Developer level and up
  - Fix Error 500 when browsing projects with no HEAD (Stan Hu)
  - Fix labels / assignee / milestone for the merge requests when issues are disabled
  - Show the first tab automatically on MergeRequests#new
  - Add rake task 'gitlab:update_commit_count' (Daniel Gerhardt)
  - Fix Gmail Actions

v 7.13.1
  - Fix: Label modifications are not reflected in existing notes and in the issue list
  - Fix: Label not shown in the Issue list, although it's set through web interface
  - Fix: Group/project references are linked incorrectly
  - Improve documentation
  - Fix of migration: Check if session_expire_delay column exists before adding the column
  - Fix: ActionView::Template::Error
  - Fix: "Create Merge Request" isn't always shown in event for newly pushed branch
  - Fix bug causing "Remove source-branch" option not to work for merge requests from the same project.
  - Render Note field hints consistently for "new" and "edit" forms

v 7.13.0
  - Remove repository graph log to fix slow cache updates after push event (Stan Hu)
  - Only enable HSTS header for HTTPS and port 443 (Stan Hu)
  - Fix user autocomplete for unauthenticated users accessing public projects (Stan Hu)
  - Fix redirection to home page URL for unauthorized users (Daniel Gerhardt)
  - Add branch switching support for graphs (Daniel Gerhardt)
  - Fix external issue tracker hook/test for HTTPS URLs (Daniel Gerhardt)
  - Remove link leading to a 404 error in Deploy Keys page (Stan Hu)
  - Add support for unlocking users in admin settings (Stan Hu)
  - Add Irker service configuration options (Stan Hu)
  - Fix order of issues imported from GitHub (Hiroyuki Sato)
  - Bump rugments to 1.0.0beta8 to fix C prototype function highlighting (Jonathon Reinhart)
  - Fix Merge Request webhook to properly fire "merge" action when accepted from the web UI
  - Add `two_factor_enabled` field to admin user API (Stan Hu)
  - Fix invalid timestamps in RSS feeds (Rowan Wookey)
  - Fix downloading of patches on public merge requests when user logged out (Stan Hu)
  - Fix Error 500 when relative submodule resolves to a namespace that has a different name from its path (Stan Hu)
  - Extract the longest-matching ref from a commit path when multiple matches occur (Stan Hu)
  - Update maintenance documentation to explain no need to recompile asssets for omnibus installations (Stan Hu)
  - Support commenting on diffs in side-by-side mode (Stan Hu)
  - Fix JavaScript error when clicking on the comment button on a diff line that has a comment already (Stan Hu)
  - Return 40x error codes if branch could not be deleted in UI (Stan Hu)
  - Remove project visibility icons from dashboard projects list
  - Rename "Design" profile settings page to "Preferences".
  - Allow users to customize their default Dashboard page.
  - Update ssl_ciphers in Nginx example to remove DHE settings. This will deny forward secrecy for Android 2.3.7, Java 6 and OpenSSL 0.9.8
  - Admin can edit and remove user identities
  - Convert CRLF newlines to LF when committing using the web editor.
  - API request /projects/:project_id/merge_requests?state=closed will return only closed merge requests without merged one. If you need ones that were merged - use state=merged.
  - Allow Administrators to filter the user list by those with or without Two-factor Authentication enabled.
  - Show a user's Two-factor Authentication status in the administration area.
  - Explicit error when commit not found in the CI
  - Improve performance for issue and merge request pages
  - Users with guest access level can not set assignee, labels or milestones for issue and merge request
  - Reporter role can manage issue tracker now: edit any issue, set assignee or milestone and manage labels
  - Better performance for pages with events list, issues list and commits list
  - Faster automerge check and merge itself when source and target branches are in same repository
  - Correctly show anonymous authorized applications under Profile > Applications.
  - Query Optimization in MySQL.
  - Allow users to be blocked and unblocked via the API
  - Use native Postgres database cleaning during backup restore
  - Redesign project page. Show README as default instead of activity. Move project activity to separate page
  - Make left menu more hierarchical and less contextual by adding back item at top
  - A fork can’t have a visibility level that is greater than the original project.
  - Faster code search in repository and wiki. Fixes search page timeout for big repositories
  - Allow administrators to disable 2FA for a specific user
  - Add error message for SSH key linebreaks
  - Store commits count in database (will populate with valid values only after first push)
  - Rebuild cache after push to repository in background job
  - Fix transferring of project to another group using the API.

v 7.12.2
  - Correctly show anonymous authorized applications under Profile > Applications.
  - Faster automerge check and merge itself when source and target branches are in same repository
  - Audit log for user authentication
  - Allow custom label to be set for authentication providers.

v 7.12.1
  - Fix error when deleting a user who has projects (Stan Hu)
  - Fix post-receive errors on a push when an external issue tracker is configured (Stan Hu)
  - Add SAML to list of social_provider (Matt Firtion)
  - Fix merge requests API scope to keep compatibility in 7.12.x patch release (Dmitriy Zaporozhets)
  - Fix closed merge request scope at milestone page (Dmitriy Zaporozhets)
  - Revert merge request states renaming
  - Fix hooks for web based events with external issue references (Daniel Gerhardt)
  - Improve performance for issue and merge request pages
  - Compress database dumps to reduce backup size

v 7.12.0
  - Fix Error 500 when one user attempts to access a personal, internal snippet (Stan Hu)
  - Disable changing of target branch in new merge request page when a branch has already been specified (Stan Hu)
  - Fix post-receive errors on a push when an external issue tracker is configured (Stan Hu)
  - Update oauth button logos for Twitter and Google to recommended assets
  - Update browser gem to version 0.8.0 for IE11 support (Stan Hu)
  - Fix timeout when rendering file with thousands of lines.
  - Add "Remember me" checkbox to LDAP signin form.
  - Add session expiration delay configuration through UI application settings
  - Don't notify users mentioned in code blocks or blockquotes.
  - Omit link to generate labels if user does not have access to create them (Stan Hu)
  - Show warning when a comment will add 10 or more people to the discussion.
  - Disable changing of the source branch in merge request update API (Stan Hu)
  - Shorten merge request WIP text.
  - Add option to disallow users from registering any application to use GitLab as an OAuth provider
  - Support editing target branch of merge request (Stan Hu)
  - Refactor permission checks with issues and merge requests project settings (Stan Hu)
  - Fix Markdown preview not working in Edit Milestone page (Stan Hu)
  - Fix Zen Mode not closing with ESC key (Stan Hu)
  - Allow HipChat API version to be blank and default to v2 (Stan Hu)
  - Add file attachment support in Milestone description (Stan Hu)
  - Fix milestone "Browse Issues" button.
  - Set milestone on new issue when creating issue from index with milestone filter active.
  - Make namespace API available to all users (Stan Hu)
  - Add web hook support for note events (Stan Hu)
  - Disable "New Issue" and "New Merge Request" buttons when features are disabled in project settings (Stan Hu)
  - Remove Rack Attack monkey patches and bump to version 4.3.0 (Stan Hu)
  - Fix clone URL losing selection after a single click in Safari and Chrome (Stan Hu)
  - Fix git blame syntax highlighting when different commits break up lines (Stan Hu)
  - Add "Resend confirmation e-mail" link in profile settings (Stan Hu)
  - Allow to configure location of the `.gitlab_shell_secret` file. (Jakub Jirutka)
  - Disabled expansion of top/bottom blobs for new file diffs
  - Update Asciidoctor gem to version 1.5.2. (Jakub Jirutka)
  - Fix resolving of relative links to repository files in AsciiDoc documents. (Jakub Jirutka)
  - Use the user list from the target project in a merge request (Stan Hu)
  - Default extention for wiki pages is now .md instead of .markdown (Jeroen van Baarsen)
  - Add validation to wiki page creation (only [a-zA-Z0-9/_-] are allowed) (Jeroen van Baarsen)
  - Fix new/empty milestones showing 100% completion value (Jonah Bishop)
  - Add a note when an Issue or Merge Request's title changes
  - Consistently refer to MRs as either Merged or Closed.
  - Add Merged tab to MR lists.
  - Prefix EmailsOnPush email subject with `[Git]`.
  - Group project contributions by both name and email.
  - Clarify navigation labels for Project Settings and Group Settings.
  - Move user avatar and logout button to sidebar
  - You can not remove user if he/she is an only owner of group
  - User should be able to leave group. If not - show him proper message
  - User has ability to leave project
  - Add SAML support as an omniauth provider
  - Allow to configure a URL to show after sign out
  - Add an option to automatically sign-in with an Omniauth provider
  - GitLab CI service sends .gitlab-ci.yml in each push call
  - When remove project - move repository and schedule it removal
  - Improve group removing logic
  - Trigger create-hooks on backup restore task
  - Add option to automatically link omniauth and LDAP identities
  - Allow special character in users bio. I.e.: I <3 GitLab

v 7.11.4
  - Fix missing bullets when creating lists
  - Set rel="nofollow" on external links

v 7.11.3
  - no changes
  - Fix upgrader script (Martins Polakovs)

v 7.11.2
  - no changes

v 7.11.1
  - no changes

v 7.11.0
  - Fall back to Plaintext when Syntaxhighlighting doesn't work. Fixes some buggy lexers (Hannes Rosenögger)
  - Get editing comments to work in Chrome 43 again.
  - Fix broken view when viewing history of a file that includes a path that used to be another file (Stan Hu)
  - Don't show duplicate deploy keys
  - Fix commit time being displayed in the wrong timezone in some cases (Hannes Rosenögger)
  - Make the first branch pushed to an empty repository the default HEAD (Stan Hu)
  - Fix broken view when using a tag to display a tree that contains git submodules (Stan Hu)
  - Make Reply-To config apply to change e-mail confirmation and other Devise notifications (Stan Hu)
  - Add application setting to restrict user signups to e-mail domains (Stan Hu)
  - Don't allow a merge request to be merged when its title starts with "WIP".
  - Add a page title to every page.
  - Allow primary email to be set to an email that you've already added.
  - Fix clone URL field and X11 Primary selection (Dmitry Medvinsky)
  - Ignore invalid lines in .gitmodules
  - Fix "Cannot move project" error message from popping up after a successful transfer (Stan Hu)
  - Redirect to sign in page after signing out.
  - Fix "Hello @username." references not working by no longer allowing usernames to end in period.
  - Fix "Revspec not found" errors when viewing diffs in a forked project with submodules (Stan Hu)
  - Improve project page UI
  - Fix broken file browsing with relative submodule in personal projects (Stan Hu)
  - Add "Reply quoting selected text" shortcut key (`r`)
  - Fix bug causing `@whatever` inside an issue's first code block to be picked up as a user mention.
  - Fix bug causing `@whatever` inside an inline code snippet (backtick-style) to be picked up as a user mention.
  - When use change branches link at MR form - save source branch selection instead of target one
  - Improve handling of large diffs
  - Added GitLab Event header for project hooks
  - Add Two-factor authentication (2FA) for GitLab logins
  - Show Atom feed buttons everywhere where applicable.
  - Add project activity atom feed.
  - Don't crash when an MR from a fork has a cross-reference comment from the target project on one of its commits.
  - Explain how to get a new password reset token in welcome emails
  - Include commit comments in MR from a forked project.
  - Group milestones by title in the dashboard and all other issue views.
  - Query issues, merge requests and milestones with their IID through API (Julien Bianchi)
  - Add default project and snippet visibility settings to the admin web UI.
  - Show incompatible projects in Google Code import status (Stan Hu)
  - Fix bug where commit data would not appear in some subdirectories (Stan Hu)
  - Task lists are now usable in comments, and will show up in Markdown previews.
  - Fix bug where avatar filenames were not actually deleted from the database during removal (Stan Hu)
  - Fix bug where Slack service channel was not saved in admin template settings. (Stan Hu)
  - Protect OmniAuth request phase against CSRF.
  - Don't send notifications to mentioned users that don't have access to the project in question.
  - Add search issues/MR by number
  - Move snippets UI to fluid layout
  - Improve UI for sidebar. Increase separation between navigation and content
  - Improve new project command options (Ben Bodenmiller)
  - Add common method to force UTF-8 and use it to properly handle non-ascii OAuth user properties (Onur Küçük)
  - Prevent sending empty messages to HipChat (Chulki Lee)
  - Improve UI for mobile phones on dashboard and project pages
  - Add room notification and message color option for HipChat
  - Allow to use non-ASCII letters and dashes in project and namespace name. (Jakub Jirutka)
  - Add footnotes support to Markdown (Guillaume Delbergue)
  - Add current_sign_in_at to UserFull REST api.
  - Make Sidekiq MemoryKiller shutdown signal configurable
  - Add "Create Merge Request" buttons to commits and branches pages and push event.
  - Show user roles by comments.
  - Fix automatic blocking of auto-created users from Active Directory.
  - Call merge request web hook for each new commits (Arthur Gautier)
  - Use SIGKILL by default in Sidekiq::MemoryKiller
  - Fix mentioning of private groups.
  - Add style for <kbd> element in markdown
  - Spin spinner icon next to "Checking for CI status..." on MR page.
  - Fix reference links in dashboard activity and ATOM feeds.
  - Ensure that the first added admin performs repository imports

v 7.10.4
  - Fix migrations broken in 7.10.2
  - Make tags for GitLab installations running on MySQL case sensitive
  - Get Gitorious importer to work again.
  - Fix adding new group members from admin area
  - Fix DB error when trying to tag a repository (Stan Hu)
  - Fix Error 500 when searching Wiki pages (Stan Hu)
  - Unescape branch names in compare commit (Stan Hu)
  - Order commit comments chronologically in API.

v 7.10.2
  - Fix CI links on MR page

v 7.10.0
  - Ignore submodules that are defined in .gitmodules but are checked in as directories.
  - Allow projects to be imported from Google Code.
  - Remove access control for uploaded images to fix broken images in emails (Hannes Rosenögger)
  - Allow users to be invited by email to join a group or project.
  - Don't crash when project repository doesn't exist.
  - Add config var to block auto-created LDAP users.
  - Don't use HTML ellipsis in EmailsOnPush subject truncated commit message.
  - Set EmailsOnPush reply-to address to committer email when enabled.
  - Fix broken file browsing with a submodule that contains a relative link (Stan Hu)
  - Fix persistent XSS vulnerability around profile website URLs.
  - Fix project import URL regex to prevent arbitary local repos from being imported.
  - Fix directory traversal vulnerability around uploads routes.
  - Fix directory traversal vulnerability around help pages.
  - Don't leak existence of project via search autocomplete.
  - Don't leak existence of group or project via search.
  - Fix bug where Wiki pages that included a '/' were no longer accessible (Stan Hu)
  - Fix bug where error messages from Dropzone would not be displayed on the issues page (Stan Hu)
  - Add a rake task to check repository integrity with `git fsck`
  - Add ability to configure Reply-To address in gitlab.yml (Stan Hu)
  - Move current user to the top of the list in assignee/author filters (Stan Hu)
  - Fix broken side-by-side diff view on merge request page (Stan Hu)
  - Set Application controller default URL options to ensure all url_for calls are consistent (Stan Hu)
  - Allow HTML tags in Markdown input
  - Fix code unfold not working on Compare commits page (Stan Hu)
  - Fix generating SSH key fingerprints with OpenSSH 6.8. (Sašo Stanovnik)
  - Fix "Import projects from" button to show the correct instructions (Stan Hu)
  - Fix dots in Wiki slugs causing errors (Stan Hu)
  - Make maximum attachment size configurable via Application Settings (Stan Hu)
  - Update poltergeist to version 1.6.0 to support PhantomJS 2.0 (Zeger-Jan van de Weg)
  - Fix cross references when usernames, milestones, or project names contain underscores (Stan Hu)
  - Disable reference creation for comments surrounded by code/preformatted blocks (Stan Hu)
  - Reduce Rack Attack false positives causing 403 errors during HTTP authentication (Stan Hu)
  - enable line wrapping per default and remove the checkbox to toggle it (Hannes Rosenögger)
  - Fix a link in the patch update guide
  - Add a service to support external wikis (Hannes Rosenögger)
  - Omit the "email patches" link and fix plain diff view for merge commits
  - List new commits for newly pushed branch in activity view.
  - Add sidetiq gem dependency to match EE
  - Add changelog, license and contribution guide links to project tab bar.
  - Improve diff UI
  - Fix alignment of navbar toggle button (Cody Mize)
  - Fix checkbox rendering for nested task lists
  - Identical look of selectboxes in UI
  - Upgrade the gitlab_git gem to version 7.1.3
  - Move "Import existing repository by URL" option to button.
  - Improve error message when save profile has error.
  - Passing the name of pushed ref to CI service (requires GitLab CI 7.9+)
  - Add location field to user profile
  - Fix print view for markdown files and wiki pages
  - Fix errors when deleting old backups
  - Improve GitLab performance when working with git repositories
  - Add tag message and last commit to tag hook (Kamil Trzciński)
  - Restrict permissions on backup files
  - Improve oauth accounts UI in profile page
  - Add ability to unlink connected accounts
  - Replace commits calendar with faster contribution calendar that includes issues and merge requests
  - Add inifinite scroll to user page activity
  - Don't include system notes in issue/MR comment count.
  - Don't mark merge request as updated when merge status relative to target branch changes.
  - Link note avatar to user.
  - Make Git-over-SSH errors more descriptive.
  - Fix EmailsOnPush.
  - Refactor issue filtering
  - AJAX selectbox for issue assignee and author filters
  - Fix issue with missing options in issue filtering dropdown if selected one
  - Prevent holding Control-Enter or Command-Enter from posting comment multiple times.
  - Prevent note form from being cleared when submitting failed.
  - Improve file icons rendering on tree (Sullivan Sénéchal)
  - API: Add pagination to project events
  - Get issue links in notification mail to work again.
  - Don't show commit comment button when user is not signed in.
  - Fix admin user projects lists.
  - Don't leak private group existence by redirecting from namespace controller to group controller.
  - Ability to skip some items from backup (database, respositories or uploads)
  - Archive repositories in background worker.
  - Import GitHub, Bitbucket or GitLab.com projects owned by authenticated user into current namespace.
  - Project labels are now available over the API under the "tag_list" field (Cristian Medina)
  - Fixed link paths for HTTP and SSH on the admin project view (Jeremy Maziarz)
  - Fix and improve help rendering (Sullivan Sénéchal)
  - Fix final line in EmailsOnPush email diff being rendered as error.
  - Prevent duplicate Buildkite service creation.
  - Fix git over ssh errors 'fatal: protocol error: bad line length character'
  - Automatically setup GitLab CI project for forks if origin project has GitLab CI enabled
  - Bust group page project list cache when namespace name or path changes.
  - Explicitly set image alt-attribute to prevent graphical glitches if gravatars could not be loaded
  - Allow user to choose a public email to show on public profile
  - Remove truncation from issue titles on milestone page (Jason Blanchard)
  - Fix stuck Merge Request merging events from old installations (Ben Bodenmiller)
  - Fix merge request comments on files with multiple commits
  - Fix Resource Owner Password Authentication Flow

v 7.9.4
  - Security: Fix project import URL regex to prevent arbitary local repos from being imported
  - Fixed issue where only 25 commits would load in file listings
  - Fix LDAP identities  after config update

v 7.9.3
  - Contains no changes
  - Add icons to Add dropdown items.
  - Allow admin to create public deploy keys that are accessible to any project.
  - Warn when gitlab-shell version doesn't match requirement.
  - Skip email confirmation when set by admin or via LDAP.
  - Only allow users to reference groups, projects, issues, MRs, commits they have access to.

v 7.9.3
  - Contains no changes

v 7.9.2
  - Contains no changes

v 7.9.1
  - Include missing events and fix save functionality in admin service template settings form (Stan Hu)
  - Fix "Import projects from" button to show the correct instructions (Stan Hu)
  - Fix OAuth2 issue importing a new project from GitHub and GitLab (Stan Hu)
  - Fix for LDAP with commas in DN
  - Fix missing events and in admin Slack service template settings form (Stan Hu)
  - Don't show commit comment button when user is not signed in.
  - Downgrade gemnasium-gitlab-service gem

v 7.9.0
  - Add HipChat integration documentation (Stan Hu)
  - Update documentation for object_kind field in Webhook push and tag push Webhooks (Stan Hu)
  - Fix broken email images (Hannes Rosenögger)
  - Automatically config git if user forgot, where possible (Zeger-Jan van de Weg)
  - Fix mass SQL statements on initial push (Hannes Rosenögger)
  - Add tag push notifications and normalize HipChat and Slack messages to be consistent (Stan Hu)
  - Add comment notification events to HipChat and Slack services (Stan Hu)
  - Add issue and merge request events to HipChat and Slack services (Stan Hu)
  - Fix merge request URL passed to Webhooks. (Stan Hu)
  - Fix bug that caused a server error when editing a comment to "+1" or "-1" (Stan Hu)
  - Fix code preview theme setting for comments, issues, merge requests, and snippets (Stan Hu)
  - Move labels/milestones tabs to sidebar
  - Upgrade Rails gem to version 4.1.9.
  - Improve error messages for file edit failures
  - Improve UI for commits, issues and merge request lists
  - Fix commit comments on first line of diff not rendering in Merge Request Discussion view.
  - Allow admins to override restricted project visibility settings.
  - Move restricted visibility settings from gitlab.yml into the web UI.
  - Improve trigger merge request hook when source project branch has been updated (Kirill Zaitsev)
  - Save web edit in new branch
  - Fix ordering of imported but unchanged projects (Marco Wessel)
  - Mobile UI improvements: make aside content expandable
  - Expose avatar_url in projects API
  - Fix checkbox alignment on the application settings page.
  - Generalize image upload in drag and drop in markdown to all files (Hannes Rosenögger)
  - Fix mass-unassignment of issues (Robert Speicher)
  - Fix hidden diff comments in merge request discussion view
  - Allow user confirmation to be skipped for new users via API
  - Add a service to send updates to an Irker gateway (Romain Coltel)
  - Add brakeman (security scanner for Ruby on Rails)
  - Slack username and channel options
  - Add grouped milestones from all projects to dashboard.
  - Web hook sends pusher email as well as commiter
  - Add Bitbucket omniauth provider.
  - Add Bitbucket importer.
  - Support referencing issues to a project whose name starts with a digit
  - Condense commits already in target branch when updating merge request source branch.
  - Send notifications and leave system comments when bulk updating issues.
  - Automatically link commit ranges to compare page: sha1...sha4 or sha1..sha4 (includes sha1 in comparison)
  - Move groups page from profile to dashboard
  - Starred projects page at dashboard
  - Blocking user does not remove him/her from project/groups but show blocked label
  - Change subject of EmailsOnPush emails to include namespace, project and branch.
  - Change subject of EmailsOnPush emails to include first commit message when multiple were pushed.
  - Remove confusing footer from EmailsOnPush mail body.
  - Add list of changed files to EmailsOnPush emails.
  - Add option to send EmailsOnPush emails from committer email if domain matches.
  - Add option to disable code diffs in EmailOnPush emails.
  - Wrap commit message in EmailsOnPush email.
  - Send EmailsOnPush emails when deleting commits using force push.
  - Fix EmailsOnPush email comparison link to include first commit.
  - Fix highliht of selected lines in file
  - Reject access to group/project avatar if the user doesn't have access.
  - Add database migration to clean group duplicates with same path and name (Make sure you have a backup before update)
  - Add GitLab active users count to rake gitlab:check
  - Starred projects page at dashboard
  - Make email display name configurable
  - Improve json validation in hook data
  - Use Emoji One
  - Updated emoji help documentation to properly reference EmojiOne.
  - Fix missing GitHub organisation repositories on import page.
  - Added blue theme
  - Remove annoying notice messages when create/update merge request
  - Allow smb:// links in Markdown text.
  - Filter merge request by title or description at Merge Requests page
  - Block user if he/she was blocked in Active Directory
  - Fix import pages not working after first load.
  - Use custom LDAP label in LDAP signin form.
  - Execute hooks and services when branch or tag is created or deleted through web interface.
  - Block and unblock user if he/she was blocked/unblocked in Active Directory
  - Raise recommended number of unicorn workers from 2 to 3
  - Use same layout and interactivity for project members as group members.
  - Prevent gitlab-shell character encoding issues by receiving its changes as raw data.
  - Ability to unsubscribe/subscribe to issue or merge request
  - Delete deploy key when last connection to a project is destroyed.
  - Fix invalid Atom feeds when using emoji, horizontal rules, or images (Christian Walther)
  - Backup of repositories with tar instead of git bundle (only now are git-annex files included in the backup)
  - Add canceled status for CI
  - Send EmailsOnPush email when branch or tag is created or deleted.
  - Faster merge request processing for large repository
  - Prevent doubling AJAX request with each commit visit via Turbolink
  - Prevent unnecessary doubling of js events on import pages and user calendar

v 7.8.4
  - Fix issue_tracker_id substitution in custom issue trackers
  - Fix path and name duplication in namespaces

v 7.8.3
  - Bump version of gitlab_git fixing annotated tags without message

v 7.8.2
  - Fix service migration issue when upgrading from versions prior to 7.3
  - Fix setting of the default use project limit via admin UI
  - Fix showing of already imported projects for GitLab and Gitorious importers
  - Fix response of push to repository to return "Not found" if user doesn't have access
  - Fix check if user is allowed to view the file attachment
  - Fix import check for case sensetive namespaces
  - Increase timeout for Git-over-HTTP requests to 1 hour since large pulls/pushes can take a long time.
  - Properly handle autosave local storage exceptions.
  - Escape wildcards when searching LDAP by username.

v 7.8.1
  - Fix run of custom post receive hooks
  - Fix migration that caused issues when upgrading to version 7.8 from versions prior to 7.3
  - Fix the warning for LDAP users about need to set password
  - Fix avatars which were not shown for non logged in users
  - Fix urls for the issues when relative url was enabled

v 7.8.0
  - Fix access control and protection against XSS for note attachments and other uploads.
  - Replace highlight.js with rouge-fork rugments (Stefan Tatschner)
  - Make project search case insensitive (Hannes Rosenögger)
  - Include issue/mr participants in list of recipients for reassign/close/reopen emails
  - Expose description in groups API
  - Better UI for project services page
  - Cleaner UI for web editor
  - Add diff syntax highlighting in email-on-push service notifications (Hannes Rosenögger)
  - Add API endpoint to fetch all changes on a MergeRequest (Jeroen van Baarsen)
  - View note image attachments in new tab when clicked instead of downloading them
  - Improve sorting logic in UI and API. Explicitly define what sorting method is used by default
  - Fix overflow at sidebar when have several items
  - Add notes for label changes in issue and merge requests
  - Show tags in commit view (Hannes Rosenögger)
  - Only count a user's vote once on a merge request or issue (Michael Clarke)
  - Increase font size when browse source files and diffs
  - Service Templates now let you set default values for all services
  - Create new file in empty repository using GitLab UI
  - Ability to clone project using oauth2 token
  - Upgrade Sidekiq gem to version 3.3.0
  - Stop git zombie creation during force push check
  - Show success/error messages for test setting button in services
  - Added Rubocop for code style checks
  - Fix commits pagination
  - Async load a branch information at the commit page
  - Disable blacklist validation for project names
  - Allow configuring protection of the default branch upon first push (Marco Wessel)
  - Add gitlab.com importer
  - Add an ability to login with gitlab.com
  - Add a commit calendar to the user profile (Hannes Rosenögger)
  - Submit comment on command-enter
  - Notify all members of a group when that group is mentioned in a comment, for example: `@gitlab-org` or `@sales`.
  - Extend issue clossing pattern to include "Resolve", "Resolves", "Resolved", "Resolving" and "Close" (Julien Bianchi and Hannes Rosenögger)
  - Fix long broadcast message cut-off on left sidebar (Visay Keo)
  - Add Project Avatars (Steven Thonus and Hannes Rosenögger)
  - Password reset token validity increased from 2 hours to 2 days since it is also send on account creation.
  - Edit group members via API
  - Enable raw image paste from clipboard, currently Chrome only (Marco Cyriacks)
  - Add action property to merge request hook (Julien Bianchi)
  - Remove duplicates from group milestone participants list.
  - Add a new API function that retrieves all issues assigned to a single milestone (Justin Whear and Hannes Rosenögger)
  - API: Access groups with their path (Julien Bianchi)
  - Added link to milestone and keeping resource context on smaller viewports for issues and merge requests (Jason Blanchard)
  - Allow notification email to be set separately from primary email.
  - API: Add support for editing an existing project (Mika Mäenpää and Hannes Rosenögger)
  - Don't have Markdown preview fail for long comments/wiki pages.
  - When test web hook - show error message instead of 500 error page if connection to hook url was reset
  - Added support for firing system hooks on group create/destroy and adding/removing users to group (Boyan Tabakov)
  - Added persistent collapse button for left side nav bar (Jason Blanchard)
  - Prevent losing unsaved comments by automatically restoring them when comment page is loaded again.
  - Don't allow page to be scaled on mobile.
  - Clean the username acquired from OAuth/LDAP so it doesn't fail username validation and block signing up.
  - Show assignees in merge request index page (Kelvin Mutuma)
  - Link head panel titles to relevant root page.
  - Allow users that signed up via OAuth to set their password in order to use Git over HTTP(S).
  - Show users button to share their newly created public or internal projects on twitter
  - Add quick help links to the GitLab pricing and feature comparison pages.
  - Fix duplicate authorized applications in user profile and incorrect application client count in admin area.
  - Make sure Markdown previews always use the same styling as the eventual destination.
  - Remove deprecated Group#owner_id from API
  - Show projects user contributed to on user page. Show stars near project on user page.
  - Improve database performance for GitLab
  - Add Asana service (Jeremy Benoist)
  - Improve project web hooks with extra data

v 7.7.2
  - Update GitLab Shell to version 2.4.2 that fixes a bug when developers can push to protected branch
  - Fix issue when LDAP user can't login with existing GitLab account

v 7.7.1
  - Improve mention autocomplete performance
  - Show setup instructions for GitHub import if disabled
  - Allow use http for OAuth applications

v 7.7.0
  - Import from GitHub.com feature
  - Add Jetbrains Teamcity CI service (Jason Lippert)
  - Mention notification level
  - Markdown preview in wiki (Yuriy Glukhov)
  - Raise group avatar filesize limit to 200kb
  - OAuth applications feature
  - Show user SSH keys in admin area
  - Developer can push to protected branches option
  - Set project path instead of project name in create form
  - Block Git HTTP access after 10 failed authentication attempts
  - Updates to the messages returned by API (sponsored by O'Reilly Media)
  - New UI layout with side navigation
  - Add alert message in case of outdated browser (IE < 10)
  - Added API support for sorting projects
  - Update gitlab_git to version 7.0.0.rc14
  - Add API project search filter option for authorized projects
  - Fix File blame not respecting branch selection
  - Change some of application settings on fly in admin area UI
  - Redesign signin/signup pages
  - Close standard input in Gitlab::Popen.popen
  - Trigger GitLab CI when push tags
  - When accept merge request - do merge using sidaekiq job
  - Enable web signups by default
  - Fixes for diff comments: drag-n-drop images, selecting images
  - Fixes for edit comments: drag-n-drop images, preview mode, selecting images, save & update
  - Remove password strength indicator



v 7.6.0
  - Fork repository to groups
  - New rugged version
  - Add CRON=1 backup setting for quiet backups
  - Fix failing wiki restore
  - Add optional Sidekiq MemoryKiller middleware (enabled via SIDEKIQ_MAX_RSS env variable)
  - Monokai highlighting style now more faithful to original design (Mark Riedesel)
  - Create project with repository in synchrony
  - Added ability to create empty repo or import existing one if project does not have repository
  - Reactivate highlight.js language autodetection
  - Mobile UI improvements
  - Change maximum avatar file size from 100KB to 200KB
  - Strict validation for snippet file names
  - Enable Markdown preview for issues, merge requests, milestones, and notes (Vinnie Okada)
  - In the docker directory is a container template based on the Omnibus packages.
  - Update Sidekiq to version 2.17.8
  - Add author filter to project issues and merge requests pages
  - Atom feed for user activity
  - Support multiple omniauth providers for the same user
  - Rendering cross reference in issue title and tooltip for merge request
  - Show username in comments
  - Possibility to create Milestones or Labels when Issues are disabled
  - Fix bug with showing gpg signature in tag

v 7.5.3
  - Bump gitlab_git to 7.0.0.rc12 (includes Rugged 0.21.2)

v 7.5.2
  - Don't log Sidekiq arguments by default
  - Fix restore of wiki repositories from backups

v 7.5.1
  - Add missing timestamps to 'members' table

v 7.5.0
  - API: Add support for Hipchat (Kevin Houdebert)
  - Add time zone configuration in gitlab.yml (Sullivan Senechal)
  - Fix LDAP authentication for Git HTTP access
  - Run 'GC.start' after every EmailsOnPushWorker job
  - Fix LDAP config lookup for provider 'ldap'
  - Drop all sequences during Postgres database restore
  - Project title links to project homepage (Ben Bodenmiller)
  - Add Atlassian Bamboo CI service (Drew Blessing)
  - Mentioned @user will receive email even if he is not participating in issue or commit
  - Session API: Use case-insensitive authentication like in UI (Andrey Krivko)
  - Tie up loose ends with annotated tags: API & UI (Sean Edge)
  - Return valid json for deleting branch via API (sponsored by O'Reilly Media)
  - Expose username in project events API (sponsored by O'Reilly Media)
  - Adds comments to commits in the API
  - Performance improvements
  - Fix post-receive issue for projects with deleted forks
  - New gitlab-shell version with custom hooks support
  - Improve code
  - GitLab CI 5.2+ support (does not support older versions)
  - Fixed bug when you can not push commits starting with 000000 to protected branches
  - Added a password strength indicator
  - Change project name and path in one form
  - Display renamed files in diff views (Vinnie Okada)
  - Fix raw view for public snippets
  - Use secret token with GitLab internal API.
  - Add missing timestamps to 'members' table

v 7.4.5
  - Bump gitlab_git to 7.0.0.rc12 (includes Rugged 0.21.2)

v 7.4.4
  - No changes

v 7.4.3
  - Fix raw snippets view
  - Fix security issue for member api
  - Fix buildbox integration

v 7.4.2
  - Fix internal snippet exposing for unauthenticated users

v 7.4.1
  - Fix LDAP authentication for Git HTTP access
  - Fix LDAP config lookup for provider 'ldap'
  - Fix public snippets
  - Fix 500 error on projects with nested submodules

v 7.4.0
  - Refactored membership logic
  - Improve error reporting on users API (Julien Bianchi)
  - Refactor test coverage tools usage. Use SIMPLECOV=true to generate it locally
  - Default branch is protected by default
  - Increase unicorn timeout to 60 seconds
  - Sort search autocomplete projects by stars count so most popular go first
  - Add README to tab on project show page
  - Do not delete tmp/repositories itself during clean-up, only its contents
  - Support for backup uploads to remote storage
  - Prevent notes polling when there are not notes
  - Internal ForkService: Prepare support for fork to a given namespace
  - API: Add support for forking a project via the API (Bernhard Kaindl)
  - API: filter project issues by milestone (Julien Bianchi)
  - Fail harder in the backup script
  - Changes to Slack service structure, only webhook url needed
  - Zen mode for wiki and milestones (Robert Schilling)
  - Move Emoji parsing to html-pipeline-gitlab (Robert Schilling)
  - Font Awesome 4.2 integration (Sullivan Senechal)
  - Add Pushover service integration (Sullivan Senechal)
  - Add select field type for services options (Sullivan Senechal)
  - Add cross-project references to the Markdown parser (Vinnie Okada)
  - Add task lists to issue and merge request descriptions (Vinnie Okada)
  - Snippets can be public, internal or private
  - Improve danger zone: ask project path to confirm data-loss action
  - Raise exception on forgery
  - Show build coverage in Merge Requests (requires GitLab CI v5.1)
  - New milestone and label links on issue edit form
  - Improved repository graphs
  - Improve event note display in dashboard and project activity views (Vinnie Okada)
  - Add users sorting to admin area
  - UI improvements
  - Fix ambiguous sha problem with mentioned commit
  - Fixed bug with apostrophe when at mentioning users
  - Add active directory ldap option
  - Developers can push to wiki repo. Protected branches does not affect wiki repo any more
  - Faster rev list
  - Fix branch removal

v 7.3.2
  - Fix creating new file via web editor
  - Use gitlab-shell v2.0.1

v 7.3.1
  - Fix ref parsing in Gitlab::GitAccess
  - Fix error 500 when viewing diff on a file with changed permissions
  - Fix adding comments to MR when source branch is master
  - Fix error 500 when searching description contains relative link

v 7.3.0
  - Always set the 'origin' remote in satellite actions
  - Write authorized_keys in tmp/ during tests
  - Use sockets to connect to Redis
  - Add dormant New Relic gem (can be enabled via environment variables)
  - Expire Rack sessions after 1 week
  - Cleaner signin/signup pages
  - Improved comments UI
  - Better search with filtering, pagination etc
  - Added a checkbox to toggle line wrapping in diff (Yuriy Glukhov)
  - Prevent project stars duplication when fork project
  - Use the default Unicorn socket backlog value of 1024
  - Support Unix domain sockets for Redis
  - Store session Redis keys in 'session:gitlab:' namespace
  - Deprecate LDAP account takeover based on partial LDAP email / GitLab username match
  - Use /bin/sh instead of Bash in bin/web, bin/background_jobs (Pavel Novitskiy)
  - Keyboard shortcuts for productivity (Robert Schilling)
  - API: filter issues by state (Julien Bianchi)
  - API: filter issues by labels (Julien Bianchi)
  - Add system hook for ssh key changes
  - Add blob permalink link (Ciro Santilli)
  - Create annotated tags through UI and API (Sean Edge)
  - Snippets search (Charles Bushong)
  - Comment new push to existing MR
  - Add 'ci' to the blacklist of forbidden names
  - Improve text filtering on issues page
  - Comment & Close button
  - Process git push --all much faster
  - Don't allow edit of system notes
  - Project wiki search (Ralf Seidler)
  - Enabled Shibboleth authentication support (Matus Banas)
  - Zen mode (fullscreen) for issues/MR/notes (Robert Schilling)
  - Add ability to configure webhook timeout via gitlab.yml (Wes Gurney)
  - Sort project merge requests in asc or desc order for updated_at or created_at field (sponsored by O'Reilly Media)
  - Add Redis socket support to 'rake gitlab:shell:install'

v 7.2.1
  - Delete orphaned labels during label migration (James Brooks)
  - Security: prevent XSS with stricter MIME types for raw repo files

v 7.2.0
  - Explore page
  - Add project stars (Ciro Santilli)
  - Log Sidekiq arguments
  - Better labels: colors, ability to rename and remove
  - Improve the way merge request collects diffs
  - Improve compare page for large diffs
  - Expose the full commit message via API
  - Fix 500 error on repository rename
  - Fix bug when MR download patch return invalid diff
  - Test gitlab-shell integration
  - Repository import timeout increased from 2 to 4 minutes allowing larger repos to be imported
  - API for labels (Robert Schilling)
  - API: ability to set an import url when creating project for specific user

v 7.1.1
  - Fix cpu usage issue in Firefox
  - Fix redirect loop when changing password by new user
  - Fix 500 error on new merge request page

v 7.1.0
  - Remove observers
  - Improve MR discussions
  - Filter by description on Issues#index page
  - Fix bug with namespace select when create new project page
  - Show README link after description for non-master members
  - Add @all mention for comments
  - Dont show reply button if user is not signed in
  - Expose more information for issues with webhook
  - Add a mention of the merge request into the default merge request commit message
  - Improve code highlight, introduce support for more languages like Go, Clojure, Erlang etc
  - Fix concurrency issue in repository download
  - Dont allow repository name start with ?
  - Improve email threading (Pierre de La Morinerie)
  - Cleaner help page
  - Group milestones
  - Improved email notifications
  - Contributors API (sponsored by Mobbr)
  - Fix LDAP TLS authentication (Boris HUISGEN)
  - Show VERSION information on project sidebar
  - Improve branch removal logic when accept MR
  - Fix bug where comment form is spawned inside the Reply button
  - Remove Dir.chdir from Satellite#lock for thread-safety
  - Increased default git max_size value from 5MB to 20MB in gitlab.yml. Please update your configs!
  - Show error message in case of timeout in satellite when create MR
  - Show first 100 files for huge diff instead of hiding all
  - Change default admin email from admin@local.host to admin@example.com

v 7.0.0
  - The CPU no longer overheats when you hold down the spacebar
  - Improve edit file UI
  - Add ability to upload group avatar when create
  - Protected branch cannot be removed
  - Developers can remove normal branches with UI
  - Remove branch via API (sponsored by O'Reilly Media)
  - Move protected branches page to Project settings area
  - Redirect to Files view when create new branch via UI
  - Drag and drop upload of image in every markdown-area (Earle Randolph Bunao and Neil Francis Calabroso)
  - Refactor the markdown relative links processing
  - Make it easier to implement other CI services for GitLab
  - Group masters can create projects in group
  - Deprecate ruby 1.9.3 support
  - Only masters can rewrite/remove git tags
  - Add X-Frame-Options SAMEORIGIN to Nginx config so Sidekiq admin is visible
  - UI improvements
  - Case-insensetive search for issues
  - Update to rails 4.1
  - Improve performance of application for projects and groups with a lot of members
  - Formally support Ruby 2.1
  - Include Nginx gitlab-ssl config
  - Add manual language detection for highlight.js
  - Added example.com/:username routing
  - Show notice if your profile is public
  - UI improvements for mobile devices
  - Improve diff rendering performance
  - Drag-n-drop for issues and merge requests between states at milestone page
  - Fix '0 commits' message for huge repositories on project home page
  - Prevent 500 error page when visit commit page from large repo
  - Add notice about huge push over http to unicorn config
  - File action in satellites uses default 30 seconds timeout instead of old 10 seconds one
  - Overall performance improvements
  - Skip init script check on omnibus-gitlab
  - Be more selective when killing stray Sidekiqs
  - Check LDAP user filter during sign-in
  - Remove wall feature (no data loss - you can take it from database)
  - Dont expose user emails via API unless you are admin
  - Detect issues closed by Merge Request description
  - Better email subject lines from email on push service (Alex Elman)
  - Enable identicon for gravatar be default

v 6.9.2
  - Revert the commit that broke the LDAP user filter

v 6.9.1
  - Fix scroll to highlighted line
  - Fix the pagination on load for commits page

v 6.9.0
  - Store Rails cache data in the Redis `cache:gitlab` namespace
  - Adjust MySQL limits for existing installations
  - Add db index on project_id+iid column. This prevents duplicate on iid (During migration duplicates will be removed)
  - Markdown preview or diff during editing via web editor (Evgeniy Sokovikov)
  - Give the Rails cache its own Redis namespace
  - Add ability to set different ssh host, if different from http/https
  - Fix syntax highlighting for code comments blocks
  - Improve comments loading logic
  - Stop refreshing comments when the tab is hidden
  - Improve issue and merge request mobile UI (Drew Blessing)
  - Document how to convert a backup to PostgreSQL
  - Fix locale bug in backup manager
  - Fix can not automerge when MR description is too long
  - Fix wiki backup skip bug
  - Two Step MR creation process
  - Remove unwanted files from satellite working directory with git clean -fdx
  - Accept merge request via API (sponsored by O'Reilly Media)
  - Add more access checks during API calls
  - Block SSH access for 'disabled' Active Directory users
  - Labels for merge requests (Drew Blessing)
  - Threaded emails by setting a Message-ID (Philip Blatter)

v 6.8.0
  - Ability to at mention users that are participating in issue and merge req. discussion
  - Enabled GZip Compression for assets in example Nginx, make sure that Nginx is compiled with --with-http_gzip_static_module flag (this is default in Ubuntu)
  - Make user search case-insensitive (Christopher Arnold)
  - Remove omniauth-ldap nickname bug workaround
  - Drop all tables before restoring a Postgres backup
  - Make the repository downloads path configurable
  - Create branches via API (sponsored by O'Reilly Media)
  - Changed permission of gitlab-satellites directory not to be world accessible
  - Protected branch does not allow force push
  - Fix popen bug in `rake gitlab:satellites:create`
  - Disable connection reaping for MySQL
  - Allow oauth signup without email for twitter and github
  - Fix faulty namespace names that caused 500 on user creation
  - Option to disable standard login
  - Clean old created archives from repository downloads directory
  - Fix download link for huge MR diffs
  - Expose event and mergerequest timestamps in API
  - Fix emails on push service when only one commit is pushed

v 6.7.3
  - Fix the merge notification email not being sent (Pierre de La Morinerie)
  - Drop all tables before restoring a Postgres backup
  - Remove yanked modernizr gem

v 6.7.2
  - Fix upgrader script

v 6.7.1
  - Fix GitLab CI integration

v 6.7.0
  - Increased the example Nginx client_max_body_size from 5MB to 20MB, consider updating it manually on existing installations
  - Add support for Gemnasium as a Project Service (Olivier Gonzalez)
  - Add edit file button to MergeRequest diff
  - Public groups (Jason Hollingsworth)
  - Cleaner headers in Notification Emails (Pierre de La Morinerie)
  - Blob and tree gfm links to anchors work
  - Piwik Integration (Sebastian Winkler)
  - Show contribution guide link for new issue form (Jeroen van Baarsen)
  - Fix CI status for merge requests from fork
  - Added option to remove issue assignee on project issue page and issue edit page (Jason Blanchard)
  - New page load indicator that includes a spinner that scrolls with the page
  - Converted all the help sections into markdown
  - LDAP user filters
  - Streamline the content of notification emails (Pierre de La Morinerie)
  - Fixes a bug with group member administration (Matt DeTullio)
  - Sort tag names using VersionSorter (Robert Speicher)
  - Add GFM autocompletion for MergeRequests (Robert Speicher)
  - Add webhook when a new tag is pushed (Jeroen van Baarsen)
  - Add button for toggling inline comments in diff view
  - Add retry feature for repository import
  - Reuse the GitLab LDAP connection within each request
  - Changed markdown new line behaviour to conform to markdown standards
  - Fix global search
  - Faster authorized_keys rebuilding in `rake gitlab:shell:setup` (requires gitlab-shell 1.8.5)
  - Create and Update MR calls now support the description parameter (Greg Messner)
  - Markdown relative links in the wiki link to wiki pages, markdown relative links in repositories link to files in the repository
  - Added Slack service integration (Federico Ravasio)
  - Better API responses for access_levels (sponsored by O'Reilly Media)
  - Requires at least 2 unicorn workers
  - Requires gitlab-shell v1.9+
  - Replaced gemoji(due to closed licencing problem) with Phantom Open Emoji library(combined SIL Open Font License, MIT License and the CC 3.0 License)
  - Fix `/:username.keys` response content type (Dmitry Medvinsky)

v 6.6.5
  - Added option to remove issue assignee on project issue page and issue edit page (Jason Blanchard)
  - Hide mr close button for comment form if merge request was closed or inline comment
  - Adds ability to reopen closed merge request

v 6.6.4
  - Add missing html escape for highlighted code blocks in comments, issues

v 6.6.3
  - Fix 500 error when edit yourself from admin area
  - Hide private groups for public profiles

v 6.6.2
  - Fix 500 error on branch/tag create or remove via UI

v 6.6.1
  - Fix 500 error on files tab if submodules presents

v 6.6.0
  - Retrieving user ssh keys publically(github style): http://__HOST__/__USERNAME__.keys
  - Permissions: Developer now can manage issue tracker (modify any issue)
  - Improve Code Compare page performance
  - Group avatar
  - Pygments.rb replaced with highlight.js
  - Improve Merge request diff store logic
  - Improve render performnace for MR show page
  - Fixed Assembla hardcoded project name
  - Jira integration documentation
  - Refactored app/services
  - Remove snippet expiration
  - Mobile UI improvements (Drew Blessing)
  - Fix block/remove UI for admin::users#show page
  - Show users' group membership on users' activity page (Robert Djurasaj)
  - User pages are visible without login if user is authorized to a public project
  - Markdown rendered headers have id derived from their name and link to their id
  - Improve application to work faster with large groups (100+ members)
  - Multiple emails per user
  - Show last commit for file when view file source
  - Restyle Issue#show page and MR#show page
  - Ability to filter by multiple labels for Issues page
  - Rails version to 4.0.3
  - Fixed attachment identifier displaying underneath note text (Jason Blanchard)

v 6.5.1
  - Fix branch selectbox when create merge request from fork

v 6.5.0
  - Dropdown menus on issue#show page for assignee and milestone (Jason Blanchard)
  - Add color custimization and previewing to broadcast messages
  - Fixed notes anchors
  - Load new comments in issues dynamically
  - Added sort options to Public page
  - New filters (assigned/authored/all) for Dashboard#issues/merge_requests (sponsored by Say Media)
  - Add project visibility icons to dashboard
  - Enable secure cookies if https used
  - Protect users/confirmation with rack_attack
  - Default HTTP headers to protect against MIME-sniffing, force https if enabled
  - Bootstrap 3 with responsive UI
  - New repository download formats: tar.bz2, zip, tar (Jason Hollingsworth)
  - Restyled accept widgets for MR
  - SCSS refactored
  - Use jquery timeago plugin
  - Fix 500 error for rdoc files
  - Ability to customize merge commit message (sponsored by Say Media)
  - Search autocomplete via ajax
  - Add website url to user profile
  - Files API supports base64 encoded content (sponsored by O'Reilly Media)
  - Added support for Go's repository retrieval (Bruno Albuquerque)

v6.4.3
  - Don't use unicorn worker killer if PhusionPassenger is defined

v6.4.2
  - Fixed wrong behaviour of script/upgrade.rb

v6.4.1
  - Fixed bug with repository rename
  - Fixed bug with project transfer

v 6.4.0
  - Added sorting to project issues page (Jason Blanchard)
  - Assembla integration (Carlos Paramio)
  - Fixed another 500 error with submodules
  - UI: More compact issues page
  - Minimal password length increased to 8 symbols
  - Side-by-side diff view (Steven Thonus)
  - Internal projects (Jason Hollingsworth)
  - Allow removal of avatar (Drew Blessing)
  - Project web hooks now support issues and merge request events
  - Visiting project page while not logged in will redirect to sign-in instead of 404 (Jason Hollingsworth)
  - Expire event cache on avatar creation/removal (Drew Blessing)
  - Archiving old projects (Steven Thonus)
  - Rails 4
  - Add time ago tooltips to show actual date/time
  - UI: Fixed UI for admin system hooks
  - Ruby script for easier GitLab upgrade
  - Do not remove Merge requests if fork project was removed
  - Improve sign-in/signup UX
  - Add resend confirmation link to sign-in page
  - Set noreply@HOSTNAME for reply_to field in all emails
  - Show GitLab API version on Admin#dashboard
  - API Cross-origin resource sharing
  - Show READMe link at project home page
  - Show repo size for projects in Admin area

v 6.3.0
  - API for adding gitlab-ci service
  - Init script now waits for pids to appear after (re)starting before reporting status (Rovanion Luckey)
  - Restyle project home page
  - Grammar fixes
  - Show branches list (which branches contains commit) on commit page (Andrew Kumanyaev)
  - Security improvements
  - Added support for GitLab CI 4.0
  - Fixed issue with 500 error when group did not exist
  - Ability to leave project
  - You can create file in repo using UI
  - You can remove file from repo using UI
  - API: dropped default_branch attribute from project during creation
  - Project default_branch is not stored in db any more. It takes from repo now.
  - Admin broadcast messages
  - UI improvements
  - Dont show last push widget if user removed this branch
  - Fix 500 error for repos with newline in file name
  - Extended html titles
  - API: create/update/delete repo files
  - Admin can transfer project to any namespace
  - API: projects/all for admin users
  - Fix recent branches order

v 6.2.4
  - Security: Cast API private_token to string (CVE-2013-4580)
  - Security: Require gitlab-shell 1.7.8 (CVE-2013-4581, CVE-2013-4582, CVE-2013-4583)
  - Fix for Git SSH access for LDAP users

v 6.2.3
  - Security: More protection against CVE-2013-4489
  - Security: Require gitlab-shell 1.7.4 (CVE-2013-4490, CVE-2013-4546)
  - Fix sidekiq rake tasks

v 6.2.2
  - Security: Update gitlab_git (CVE-2013-4489)

v 6.2.1
  - Security: Fix issue with generated passwords for new users

v 6.2.0
  - Public project pages are now visible to everyone (files, issues, wik, etc.)
    THIS MEANS YOUR ISSUES AND WIKI FOR PUBLIC PROJECTS ARE PUBLICLY VISIBLE AFTER THE UPGRADE
  - Add group access to permissions page
  - Require current password to change one
  - Group owner or admin can remove other group owners
  - Remove group transfer since we have multiple owners
  - Respect authorization in Repository API
  - Improve UI for Project#files page
  - Add more security specs
  - Added search for projects by name to api (Izaak Alpert)
  - Make default user theme configurable (Izaak Alpert)
  - Update logic for validates_merge_request for tree of MR (Andrew Kumanyaev)
  - Rake tasks for web hooks management (Jonhnny Weslley)
  - Extended User API to expose admin and can_create_group for user creation/updating (Boyan Tabakov)
  - API: Remove group
  - API: Remove project
  - Avatar upload on profile page with a maximum of 100KB (Steven Thonus)
  - Store the sessions in Redis instead of the cookie store
  - Fixed relative links in markdown
  - User must confirm their email if signup enabled
  - User must confirm changed email

v 6.1.0
  - Project specific IDs for issues, mr, milestones
    Above items will get a new id and for example all bookmarked issue urls will change.
    Old issue urls are redirected to the new one if the issue id is too high for an internal id.
  - Description field added to Merge Request
  - API: Sudo api calls (Izaak Alpert)
  - API: Group membership api (Izaak Alpert)
  - Improved commit diff
  - Improved large commit handling (Boyan Tabakov)
  - Rewrite: Init script now less prone to errors and keeps better track of the service (Rovanion Luckey)
  - Link issues, merge requests, and commits when they reference each other with GFM (Ash Wilson)
  - Close issues automatically when pushing commits with a special message
  - Improve user removal from admin area
  - Invalidate events cache when project was moved
  - Remove deprecated classes and rake tasks
  - Add event filter for group and project show pages
  - Add links to create branch/tag from project home page
  - Add public-project? checkbox to new-project view
  - Improved compare page. Added link to proceed into Merge Request
  - Send an email to a user when they are added to group
  - New landing page when you have 0 projects

v 6.0.0
  - Feature: Replace teams with group membership
    We introduce group membership in 6.0 as a replacement for teams.
    The old combination of groups and teams was confusing for a lot of people.
    And when the members of a team where changed this wasn't reflected in the project permissions.
    In GitLab 6.0 you will be able to add members to a group with a permission level for each member.
    These group members will have access to the projects in that group.
    Any changes to group members will immediately be reflected in the project permissions.
    You can even have multiple owners for a group, greatly simplifying administration.
  - Feature: Ability to have multiple owners for group
  - Feature: Merge Requests between fork and project (Izaak Alpert)
  - Feature: Generate fingerprint for ssh keys
  - Feature: Ability to create and remove branches with UI
  - Feature: Ability to create and remove git tags with UI
  - Feature: Groups page in profile. You can leave group there
  - API: Allow login with LDAP credentials
  - Redesign: project settings navigation
  - Redesign: snippets area
  - Redesign: ssh keys page
  - Redesign: buttons, blocks and other ui elements
  - Add comment title to rss feed
  - You can use arrows to navigate at tree view
  - Add project filter on dashboard
  - Cache project graph
  - Drop support of root namespaces
  - Default theme is classic now
  - Cache result of methods like authorize_projects, project.team.members etc
  - Remove $.ready events
  - Fix onclick events being double binded
  - Add notification level to group membership
  - Move all project controllers/views under Projects:: module
  - Move all profile controllers/views under Profiles:: module
  - Apply user project limit only for personal projects
  - Unicorn is default web server again
  - Store satellites lock files inside satellites dir
  - Disabled threadsafety mode in rails
  - Fixed bug with loosing MR comments
  - Improved MR comments logic
  - Render readme file for projects in public area

v 5.4.2
  - Security: Cast API private_token to string (CVE-2013-4580)
  - Security: Require gitlab-shell 1.7.8 (CVE-2013-4581, CVE-2013-4582, CVE-2013-4583)

v 5.4.1
  - Security: Fixes for CVE-2013-4489
  - Security: Require gitlab-shell 1.7.4 (CVE-2013-4490, CVE-2013-4546)

v 5.4.0
  - Ability to edit own comments
  - Documentation improvements
  - Improve dashboard projects page
  - Fixed nav for empty repos
  - GitLab Markdown help page
  - Misspelling fixes
  - Added support of unicorn and fog gems
  - Added client list to API doc
  - Fix PostgreSQL database restoration problem
  - Increase snippet content column size
  - allow project import via git:// url
  - Show participants on issues, including mentions
  - Notify mentioned users with email

v 5.3.0
  - Refactored services
  - Campfire service added
  - HipChat service added
  - Fixed bug with LDAP + git over http
  - Fixed bug with google analytics code being ignored
  - Improve sign-in page if ldap enabled
  - Respect newlines in wall messages
  - Generate the Rails secret token on first run
  - Rename repo feature
  - Init.d: remove gitlab.socket on service start
  - Api: added teams api
  - Api: Prevent blob content being escaped
  - Api: Smart deploy key add behaviour
  - Api: projects/owned.json return user owned project
  - Fix bug with team assignation on project from #4109
  - Advanced snippets: public/private, project/personal (Andrew Kulakov)
  - Repository Graphs (Karlo Nicholas T. Soriano)
  - Fix dashboard lost if comment on commit
  - Update gitlab-grack. Fixes issue with --depth option
  - Fix project events duplicate on project page
  - Fix postgres error when displaying network graph.
  - Fix dashboard event filter when navigate via turbolinks
  - init.d: Ensure socket is removed before starting service
  - Admin area: Style teams:index, group:show pages
  - Own page for failed forking
  - Scrum view for milestone

v 5.2.0
  - Turbolinks
  - Git over http with ldap credentials
  - Diff with better colors and some spacing on the corners
  - Default values for project features
  - Fixed huge_commit view
  - Restyle project clone panel
  - Move Gitlab::Git code to gitlab_git gem
  - Move update docs in repo
  - Requires gitlab-shell v1.4.0
  - Fixed submodules listing under file tab
  - Fork feature (Angus MacArthur)
  - git version check in gitlab:check
  - Shared deploy keys feature
  - Ability to generate default labels set for issues
  - Improve gfm autocomplete (Harold Luo)
  - Added support for Google Analytics
  - Code search feature (Javier Castro)

v 5.1.0
  - You can login with email or username now
  - Corrected project transfer rollback when repository cannot be moved
  - Move both repo and wiki when project transfer requested
  - Admin area: project editing was removed from admin namespace
  - Access: admin user has now access to any project.
  - Notification settings
  - Gitlab::Git set of objects to abstract from grit library
  - Replace Unicorn web server with Puma
  - Backup/Restore refactored. Backup dump project wiki too now
  - Restyled Issues list. Show milestone version in issue row
  - Restyled Merge Request list
  - Backup now dump/restore uploads
  - Improved performance of dashboard (Andrew Kumanyaev)
  - File history now tracks renames (Akzhan Abdulin)
  - Drop wiki migration tools
  - Drop sqlite migration tools
  - project tagging
  - Paginate users in API
  - Restyled network graph (Hiroyuki Sato)

v 5.0.1
  - Fixed issue with gitlab-grit being overridden by grit

v 5.0.0
  - Replaced gitolite with gitlab-shell
  - Removed gitolite-related libraries
  - State machine added
  - Setup gitlab as git user
  - Internal API
  - Show team tab for empty projects
  - Import repository feature
  - Updated rails
  - Use lambda for scopes
  - Redesign admin area -> users
  - Redesign admin area -> user
  - Secure link to file attachments
  - Add validations for Group and Team names
  - Restyle team page for project
  - Update capybara, rspec-rails, poltergeist to recent versions
  - Wiki on git using Gollum
  - Added Solarized Dark theme for code review
  - Don't show user emails in autocomplete lists, profile pages
  - Added settings tab for group, team, project
  - Replace user popup with icons in header
  - Handle project moving with gitlab-shell
  - Added select2-rails for selectboxes with ajax data load
  - Fixed search field on projects page
  - Added teams to search autocomplete
  - Move groups and teams on dashboard sidebar to sub-tabs
  - API: improved return codes and docs. (Felix Gilcher, Sebastian Ziebell)
  - Redesign wall to be more like chat
  - Snippets, Wall features are disabled by default for new projects

v 4.2.0
  - Teams
  - User show page. Via /u/username
  - Show help contents on pages for better navigation
  - Async gitolite calls
  - added satellites logs
  - can_create_group, can_create_team booleans for User
  - Process web hooks async
  - GFM: Fix images escaped inside links
  - Network graph improved
  - Switchable branches for network graph
  - API: Groups
  - Fixed project download

v 4.1.0
  - Optional Sign-Up
  - Discussions
  - Satellites outside of tmp
  - Line numbers for blame
  - Project public mode
  - Public area with unauthorized access
  - Load dashboard events with ajax
  - remember dashboard filter in cookies
  - replace resque with sidekiq
  - fix routing issues
  - cleanup rake tasks
  - fix backup/restore
  - scss cleanup
  - show preview for note images
  - improved network-graph
  - get rid of app/roles/
  - added new classes Team, Repository
  - Reduce amount of gitolite calls
  - Ability to add user in all group projects
  - remove deprecated configs
  - replaced Korolev font with open font
  - restyled admin/dashboard page
  - restyled admin/projects page

v 4.0.0
  - Remove project code and path from API. Use id instead
  - Return valid cloneable url to repo for web hook
  - Fixed backup issue
  - Reorganized settings
  - Fixed commits compare
  - Refactored scss
  - Improve status checks
  - Validates presence of User#name
  - Fixed postgres support
  - Removed sqlite support
  - Modified post-receive hook
  - Milestones can be closed now
  - Show comment events on dashboard
  - Quick add team members via group#people page
  - [API] expose created date for hooks and SSH keys
  - [API] list, create issue notes
  - [API] list, create snippet notes
  - [API] list, create wall notes
  - Remove project code - use path instead
  - added username field to user
  - rake task to fill usernames based on emails create namespaces for users
  - STI Group < Namespace
  - Project has namespace_id
  - Projects with namespaces also namespaced in gitolite and stored in subdir
  - Moving project to group will move it under group namespace
  - Ability to move project from namespaces to another
  - Fixes commit patches getting escaped (see #2036)
  - Support diff and patch generation for commits and merge request
  - MergeReqest doesn't generate a temporary file for the patch any more
  - Update the UI to allow downloading Patch or Diff

v 3.1.0
  - Updated gems
  - Services: Gitlab CI integration
  - Events filter on dashboard
  - Own namespace for redis/resque
  - Optimized commit diff views
  - add alphabetical order for projects admin page
  - Improved web editor
  - Commit stats page
  - Documentation split and cleanup
  - Link to commit authors everywhere
  - Restyled milestones list
  - added Milestone to Merge Request
  - Restyled Top panel
  - Refactored Satellite Code
  - Added file line links
  - moved from capybara-webkit to poltergeist + phantomjs

v 3.0.3
  - Fixed bug with issues list in Chrome
  - New Feature: Import team from another project

v 3.0.2
  - Fixed gitlab:app:setup
  - Fixed application error on empty project in admin area
  - Restyled last push widget

v 3.0.1
  - Fixed git over http

v 3.0.0
  - Projects groups
  - Web Editor
  - Fixed bug with gitolite keys
  - UI improved
  - Increased performance of application
  - Show user avatar in last commit when browsing Files
  - Refactored Gitlab::Merge
  - Use Font Awesome for icons
  - Separate observing of Note and MergeRequests
  - Milestone "All Issues" filter
  - Fix issue close and reopen button text and styles
  - Fix forward/back while browsing Tree hierarchy
  - Show number of notes for commits and merge requests
  - Added support pg from box and update installation doc
  - Reject ssh keys that break gitolite
  - [API] list one project hook
  - [API] edit project hook
  - [API] list project snippets
  - [API] allow to authorize using private token in HTTP header
  - [API] add user creation

v 2.9.1
  - Fixed resque custom config init

v 2.9.0
  - fixed inline notes bugs
  - refactored rspecs
  - refactored gitolite backend
  - added factory_girl
  - restyled projects list on dashboard
  - ssh keys validation to prevent gitolite crash
  - send notifications if changed permission in project
  - scss refactoring. gitlab_bootstrap/ dir
  - fix git push http body bigger than 112k problem
  - list of labels  page under issues tab
  - API for milestones, keys
  - restyled buttons
  - OAuth
  - Comment order changed

v 2.8.1
  - ability to disable gravatars
  - improved MR diff logic
  - ssh key help page

v 2.8.0
  - Gitlab Flavored Markdown
  - Bulk issues update
  - Issues API
  - Cucumber coverage increased
  - Post-receive files fixed
  - UI improved
  - Application cleanup
  - more cucumber
  - capybara-webkit + headless

v 2.7.0
  - Issue Labels
  - Inline diff
  - Git HTTP
  - API
  - UI improved
  - System hooks
  - UI improved
  - Dashboard events endless scroll
  - Source performance increased

v 2.6.0
  - UI polished
  - Improved network graph + keyboard nav
  - Handle huge commits
  - Last Push widget
  - Bugfix
  - Better performance
  - Email in resque
  - Increased test coverage
  - Ability to remove branch with MR accept
  - a lot of code refactored

v 2.5.0
  - UI polished
  - Git blame for file
  - Bugfix
  - Email in resque
  - Better test coverage

v 2.4.0
  - Admin area stats page
  - Ability to block user
  - Simplified dashboard area
  - Improved admin area
  - Bootstrap 2.0
  - Responsive layout
  - Big commits handling
  - Performance improved
  - Milestones

v 2.3.1
  - Issues pagination
  - ssl fixes
  - Merge Request pagination

v 2.3.0
  - Dashboard r1
  - Search r1
  - Project page
  - Close merge request on push
  - Persist MR diff after merge
  - mysql support
  - Documentation

v 2.2.0
  - We’ve added support of LDAP auth
  - Improved permission logic (4 roles system)
  - Protected branches (now only masters can push to protected branches)
  - Usability improved
  - twitter bootstrap integrated
  - compare view between commits
  - wiki feature
  - now you can enable/disable issues, wiki, wall features per project
  - security fixes
  - improved code browsing (ajax branch switch etc)
  - improved per-line commenting
  - git submodules displayed
  - moved to rails 3.2
  - help section improved

v 2.1.0
  - Project tab r1
  - List branches/tags
  - per line comments
  - mass user import

v 2.0.0
  - gitolite as main git host system
  - merge requests
  - project/repo access
  - link to commit/issue feed
  - design tab
  - improved email notifications
  - restyled dashboard
  - bugfix

v 1.2.2
  - common config file gitlab.yml
  - issues restyle
  - snippets restyle
  - clickable news feed header on dashboard
  - bugfix

v 1.2.1
  - bugfix

v 1.2.0
  - new design
  - user dashboard
  - network graph
  - markdown support for comments
  - encoding issues
  - wall like twitter timeline

v 1.1.0
  - project dashboard
  - wall redesigned
  - feature: code snippets
  - fixed horizontal scroll on file preview
  - fixed app crash if commit message has invalid chars
  - bugfix & code cleaning

v 1.0.2
  - fixed bug with empty project
  - added adv validation for project path & code
  - feature: issues can be sortable
  - bugfix
  - username displayed on top panel

v 1.0.1
  - fixed: with invalid source code for commit
  - fixed: lose branch/tag selection when use tree navigation
  - when history clicked - display path
  - bug fix & code cleaning

v 1.0.0
  - bug fix
  - projects preview mode

v 0.9.6
  - css fix
  - new repo empty tree until restart server - fixed

v 0.9.4
  - security improved
  - authorization improved
  - html escaping
  - bug fix
  - increased test coverage
  - design improvements

v 0.9.1
  - increased test coverage
  - design improvements
  - new issue email notification
  - updated app name
  - issue redesigned
  - issue can be edit

v 0.8.0
  - syntax highlight for main file types
  - redesign
  - stability
  - security fixes
  - increased test coverage
  - email notification<|MERGE_RESOLUTION|>--- conflicted
+++ resolved
@@ -9,14 +9,11 @@
   - Faster merge
   - Ability to fetch merge requests from refs/merge-requests/:id
   - Allow displaying of archived projects in the admin interface (Artem Sidorenko)
-<<<<<<< HEAD
   - Allow configuration of import sources for new projects (Artem Sidorenko)
   - Search for comments should be case insensetive
   - Create cross-reference for closing references on commits pushed to non-default branches (Maël Valais)
   - Ability to search milestones
-=======
   - Gracefully handle SMTP user input errors (e.g. incorrect email addresses) to prevent Sidekiq retries (Stan Hu)
->>>>>>> 001c8cd0
 
 v 7.14.1 (unreleased)
   - Only include base URL in OmniAuth full_host parameter (Stan Hu)
