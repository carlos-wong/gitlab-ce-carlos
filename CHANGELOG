--- conflicted
+++ resolved
@@ -3,12 +3,9 @@
 v 7.11.0 (unreleased)
   - Fix clone URL field and X11 Primary selection (Dmitry Medvinsky)
   - Ignore invalid lines in .gitmodules
-<<<<<<< HEAD
   - Fix "Cannot move project" error message from popping up after a successful transfer (Stan Hu)
   -
-=======
   - Add "Reply quoting selected text" shortcut key (`r`)
->>>>>>> 3ae0b885
   -
   -
   -
