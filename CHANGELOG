--- conflicted
+++ resolved
@@ -33,12 +33,9 @@
   - Replace commits calendar with faster contribution calendar that includes issues and merge requests
   - Add inifinite scroll to user page activity
   - Don't show commit comment button when user is not signed in.
-<<<<<<< HEAD
   - Don't include system notes in issue/MR comment count.
   - Don't mark merge request as updated when merge status relative to target branch changes.
-=======
   - Link note avatar to user.
->>>>>>> 1651c0bc
 
 v 7.9.0
   - Send EmailsOnPush email when branch or tag is created or deleted.
