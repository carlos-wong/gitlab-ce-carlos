--- conflicted
+++ resolved
@@ -39,11 +39,8 @@
   - Improve Continuous Integration graphs page
   - Make color of "Accept Merge Request" button consistent with current build status
   - Add ignore white space option in merge request diff and commit and compare view
-<<<<<<< HEAD
   - Ability to add release notes (markdown text and attachments) to git tags (aka Releases)
-=======
   - Relative links from a repositories README.md now link to the default branch
->>>>>>> 5be2191b
 
 v 8.1.4
   - Fix bug where manually merged branches in a MR would end up with an empty diff (Stan Hu)
