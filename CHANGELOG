--- conflicted
+++ resolved
@@ -36,14 +36,11 @@
   - Add support for CI skipped status
   - Fetch code from forks to refs/merge-requests/:id/head when merge request created
   - Remove satellites 
-<<<<<<< HEAD
   - Remove comments and email addresses when publicly exposing ssh keys (Zeger-Jan van de Weg)
 
 v 7.13.3
   - Fix bug causing Bitbucket importer to crash when OAuth application had been removed.
-=======
   - Allow users to send abuse reports
->>>>>>> 485b9efe
 
 v 7.13.2
   - Fix randomly failed spec
