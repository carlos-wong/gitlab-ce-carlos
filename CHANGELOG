Please view this file on the master branch, on stable branches it's out of date.

v 8.4.0 (unreleased)
<<<<<<< HEAD
  - Add housekeeping function to project settings page
=======
  - Fix missing date of month in network graph when commits span a month (Stan Hu)
>>>>>>> 3b04268f
  - Expire view caches when application settings change (e.g. Gravatar disabled) (Stan Hu)
  - Don't notify users twice if they are both project watchers and subscribers (Stan Hu)
  - Implement new UI for group page
  - Implement search inside emoji picker
  - Add API support for looking up a user by username (Stan Hu)
  - Add project permissions to all project API endpoints (Stan Hu)
  - Only allow group/project members to mention `@all`
  - Expose Git's version in the admin area (Trey Davis)
  - Add "Frequently used" category to emoji picker
  - Add CAS support (tduehr)
  - Add link to merge request on build detail page
  - Revert back upvote and downvote button to the issue and MR pages
  - Swap position of Assignee and Author selector on Issuables (Zeger-Jan van de Weg)
  - Add system hook messages for project rename and transfer (Steve Norman)
  - Fix version check image in Safari
  - Show 'All' tab by default in the builds page
  - Fix API project lookups when querying with a namespace with dots (Stan Hu)
  - Update version check images to use SVG
  - Validate README format before displaying
  - Enable Microsoft Azure OAuth2 support (Janis Meybohm)

v 8.3.3 (unreleased)
  - Get "Merge when build succeeds" to work when commits were pushed to MR target branch while builds were running
  - Fix project transfer e-mail sending incorrect paths in e-mail notification (Stan Hu)
  - Enable "Add key" button when user fills in a proper key (Stan Hu)

v 8.3.2
  - Change single user API endpoint to return more detailed data (Michael Potthoff)

v 8.3.2 (unreleased)
  - Disable --follow in `git log` to avoid loading duplicate commit data in infinite scroll (Stan Hu)
  - Add support for Google reCAPTCHA in user registration

v 8.3.1
  - Fix Error 500 when global milestones have slashes (Stan Hu)
  - Fix Error 500 when doing a search in dashboard before visiting any project (Stan Hu)
  - Fix LDAP identity and user retrieval when special characters are used
  - Move Sidekiq-cron configuration to gitlab.yml
  - Enable forcing Two-Factor authentication sitewide, with optional grace period
  - Import GitHub Pull Requests into GitLab

v 8.3.0
  - Bump rack-attack to 4.3.1 for security fix (Stan Hu)
  - API support for starred projects for authorized user (Zeger-Jan van de Weg)
  - Add open_issues_count to project API (Stan Hu)
  - Expand character set of usernames created by Omniauth (Corey Hinshaw)
  - Add button to automatically merge a merge request when the build succeeds (Zeger-Jan van de Weg)
  - Provide better diagnostic message upon project creation errors (Stan Hu)
  - Bump devise to 3.5.3 to fix reset token expiring after account creation (Stan Hu)
  - Remove api credentials from link to build_page
  - Deprecate GitLabCiService making it to always be inactive
  - Bump gollum-lib to 4.1.0 (Stan Hu)
  - Fix broken group avatar upload under "New group" (Stan Hu)
  - Update project repositorize size and commit count during import:repos task (Stan Hu)
  - Fix API setting of 'public' attribute to false will make a project private (Stan Hu)
  - Handle and report SSL errors in Web hook test (Stan Hu)
  - Bump Redis requirement to 2.8 for Sidekiq 4 (Stan Hu)
  - Fix: Assignee selector is empty when 'Unassigned' is selected (Jose Corcuera)
  - Add rake tasks for git repository maintainance (Zeger-Jan van de Weg)
  - Fix 500 error when update group member permission
  - Trim leading and trailing whitespace of milestone and issueable titles (Jose Corcuera)
  - Recognize issue/MR/snippet/commit links as references
  - Backport JIRA features from EE to CE
  - Add ignore whitespace change option to commit view
  - Fire update hook from GitLab
  - Allow account unlock via email
  - Style warning about mentioning many people in a comment
  - Fix: sort milestones by due date once again (Greg Smethells)
  - Migrate all CI::Services and CI::WebHooks to Services and WebHooks
  - Don't show project fork event as "imported"
  - Add API endpoint to fetch merge request commits list
  - Don't create CI status for refs that doesn't have .gitlab-ci.yml, even if the builds are enabled
  - Expose events API with comment information and author info
  - Fix: Ensure "Remove Source Branch" button is not shown when branch is being deleted. #3583
  - Run custom Git hooks when branch is created or deleted.
  - Fix bug when simultaneously accepting multiple MRs results in MRs that are of "merged" status, but not merged to the target branch
  - Add languages page to graphs
  - Block LDAP user when they are no longer found in the LDAP server
  - Improve wording on project visibility levels (Zeger-Jan van de Weg)
  - Fix editing notes on a merge request diff
  - Automatically select default clone protocol based on user preferences (Eirik Lygre)
  - Make Network page as sub tab of Commits
  - Add copy-to-clipboard button for Snippets
  - Add indication to merge request list item that MR cannot be merged automatically
  - Default target branch to patch-n when editing file in protected branch
  - Add Builds tab to merge request detail page
  - Allow milestones, issues and MRs to be created from dashboard and group indexes
  - Use new style for wiki
  - Use new style for milestone detail page
  - Fix sidebar tooltips when collapsed
  - Prevent possible XSS attack with award-emoji
  - Upgraded Sidekiq to 4.x
  - Accept COPYING,COPYING.lesser, and licence as license file (Zeger-Jan van de Weg)
  - Fix emoji aliases problem
  - Fix award-emojis Flash alert's width
  - Fix deleting notes on a merge request diff
  - Display referenced merge request statuses in the issue description (Greg Smethells)
  - Implement new sidebar for issue and merge request pages
  - Emoji picker improvements
  - Suppress warning about missing `.gitlab-ci.yml` if builds are disabled
  - Do not show build status unless builds are enabled and `.gitlab-ci.yml` is present
  - Persist runners registration token in database
  - Fix online editor should not remove newlines at the end of the file
  - Expose Git's version in the admin area
  - Show "New Merge Request" buttons on canonical repos when you have a fork (Josh Frye)
  - Add file finder feature in tree view

v 8.2.3
  - Fix application settings cache not expiring after changes (Stan Hu)
  - Fix Error 500s when creating global milestones with Unicode characters (Stan Hu)
  - Update documentation for "Guest" permissions
  - Properly convert Emoji-only comments into Award Emojis
  - Enable devise paranoid mode to prevent user enumeration attack
  - Webhook payload has an added, modified and removed properties for each commit
  - Fix 500 error when creating a merge request that removes a submodule

v 8.2.2
  - Fix 404 in redirection after removing a project (Stan Hu)
  - Ensure cached application settings are refreshed at startup (Stan Hu)
  - Fix Error 500 when viewing user's personal projects from admin page (Stan Hu)
  - Fix: Raw private snippets access workflow
  - Prevent "413 Request entity too large" errors when pushing large files with LFS
  - Fix: As an admin, cannot add oneself as a member to a group/project
  - Fix invalid links within projects dashboard header
  - Make current user the first user in assignee dropdown in issues detail page (Stan Hu)
  - Fix: duplicate email notifications on issue comments

v 8.2.1
  - Forcefully update builds that didn't want to update with state machine
  - Fix: saving GitLabCiService as Admin Template

v 8.2.0
  - Improved performance of finding projects and groups in various places
  - Improved performance of rendering user profile pages and Atom feeds
  - Expose build artifacts path as config option
  - Fix grouping of contributors by email in graph.
  - Improved performance of finding issues with/without labels
  - Fix Drone CI service template not saving properly (Stan Hu)
  - Fix avatars not showing in Atom feeds and project issues when Gravatar disabled (Stan Hu)
  - Added a GitLab specific profiling tool called "Sherlock" (see GitLab CE merge request #1749)
  - Upgrade gitlab_git to 7.2.20 and rugged to 0.23.3 (Stan Hu)
  - Improved performance of finding users by one of their Email addresses
  - Add allow_failure field to commit status API (Stan Hu)
  - Commits without .gitlab-ci.yml are marked as skipped
  - Save detailed error when YAML syntax is invalid
  - Since GitLab CI is enabled by default, remove enabling it by pushing .gitlab-ci.yml
  - Added build artifacts
  - Improved performance of replacing references in comments
  - Show last project commit to default branch on project home page
  - Highlight comment based on anchor in URL
  - Adds ability to remove the forked relationship from project settings screen. (Han Loong Liauw)
  - Improved performance of sorting milestone issues
  - Allow users to select the Files view as default project view (Cristian Bica)
  - Show "Empty Repository Page" for repository without branches (Artem V. Navrotskiy)
  - Fix: Inability to reply to code comments in the MR view, if the MR comes from a fork
  - Use git follow flag for commits page when retrieve history for file or directory
  - Show merge request CI status on merge requests index page
  - Send build name and stage in CI notification e-mail
  - Extend yml syntax for only and except to support specifying repository path
  - Enable shared runners to all new projects
  - Bump GitLab-Workhorse to 0.4.1
  - Allow to define cache in `.gitlab-ci.yml`
  - Fix: 500 error returned if destroy request without HTTP referer (Kazuki Shimizu)
  - Remove deprecated CI events from project settings page
  - Use issue editor as cross reference comment author when issue is edited with a new mention.
  - Add graphs of commits ahead and behind default branch (Jeff Stubler)
  - Improve personal snippet access workflow (Douglas Alexandre)
  - [API] Add ability to fetch the commit ID of the last commit that actually touched a file
  - Fix omniauth documentation setting for omnibus configuration (Jon Cairns)
  - Add "New file" link to dropdown on project page
  - Include commit logs in project search
  - Add "added", "modified" and "removed" properties to commit object in webhook
  - Rename "Back to" links to "Go to" because its not always a case it point to place user come from
  - Allow groups to appear in the search results if the group owner allows it
  - Add email notification to former assignee upon unassignment (Adam Lieskovský)
  - New design for project graphs page
  - Remove deprecated dumped yaml file generated from previous job definitions
  - Show specific runners from projects where user is master or owner
  - MR target branch is now visible on a list view when it is different from project's default one
  - Improve Continuous Integration graphs page
  - Make color of "Accept Merge Request" button consistent with current build status
  - Add ignore white space option in merge request diff and commit and compare view
  - Ability to add release notes (markdown text and attachments) to git tags (aka Releases)
  - Relative links from a repositories README.md now link to the default branch
  - Fix trailing whitespace issue in merge request/issue title
  - Fix bug when milestone/label filter was empty for dashboard issues page
  - Add ability to create milestone in group projects from single form
  - Add option to create merge request when editing/creating a file (Dirceu Tiegs)
  - Prevent the last owner of a group from being able to delete themselves by 'adding' themselves as a master (James Lopez)
  - Add Award Emoji to issue and merge request pages

v 8.1.4
  - Fix bug where manually merged branches in a MR would end up with an empty diff (Stan Hu)
  - Prevent redirect loop when home_page_url is set to the root URL
  - Fix incoming email config defaults
  - Remove CSS property preventing hard tabs from rendering in Chromium 45 (Stan Hu)

v 8.1.3
  - Force update refs/merge-requests/X/head upon a push to the source branch of a merge request (Stan Hu)
  - Spread out runner contacted_at updates
  - Use issue editor as cross reference comment author when issue is edited with a new mention
  - Add Facebook authentication

v 8.1.2
  - Fix cloning Wiki repositories via HTTP (Stan Hu)
  - Add migration to remove satellites directory
  - Fix specific runners visibility
  - Fix 500 when editing CI service
  - Require CI jobs to be named
  - Fix CSS for runner status
  - Fix CI badge
  - Allow developer to manage builds

v 8.1.1
  - Removed, see 8.1.2

v 8.1.0
  - Ensure MySQL CI limits DB migrations occur after the fields have been created (Stan Hu)
  - Fix duplicate repositories in GitHub import page (Stan Hu)
  - Redirect to a default path if HTTP_REFERER is not set (Stan Hu)
  - Adds ability to create directories using the web editor (Ben Ford)
  - Cleanup stuck CI builds
  - Send an email to admin email when a user is reported for spam (Jonathan Rochkind)
  - Show notifications button when user is member of group rather than project (Grzegorz Bizon)
  - Fix bug preventing mentioned issued from being closed when MR is merged using fast-forward merge.
  - Fix nonatomic database update potentially causing project star counts to go negative (Stan Hu)
  - Don't show "Add README" link in an empty repository if user doesn't have access to push (Stan Hu)
  - Fix error preventing displaying of commit data for a directory with a leading dot (Stan Hu)
  - Speed up load times of issue detail pages by roughly 1.5x
  - Fix CI rendering regressions
  - If a merge request is to close an issue, show this on the issue page (Zeger-Jan van de Weg)
  - Add a system note and update relevant merge requests when a branch is deleted or re-added (Stan Hu)
  - Make diff file view easier to use on mobile screens (Stan Hu)
  - Improved performance of finding users by username or Email address
  - Fix bug where merge request comments created by API would not trigger notifications (Stan Hu)
  - Add support for creating directories from Files page (Stan Hu)
  - Allow removing of project without confirmation when JavaScript is disabled (Stan Hu)
  - Support filtering by "Any" milestone or issue and fix "No Milestone" and "No Label" filters (Stan Hu)
  - Improved performance of the trending projects page
  - Remove CI migration task
  - Improved performance of finding projects by their namespace
  - Fix bug where transferring a project would result in stale commit links (Stan Hu)
  - Fix build trace updating
  - Include full path of source and target branch names in New Merge Request page (Stan Hu)
  - Add user preference to view activities as default dashboard (Stan Hu)
  - Add option to admin area to sign in as a specific user (Pavel Forkert)
  - Show CI status on all pages where commits list is rendered
  - Automatically enable CI when push .gitlab-ci.yml file to repository
  - Move CI charts to project graphs area
  - Fix cases where Markdown did not render links in activity feed (Stan Hu)
  - Add first and last to pagination (Zeger-Jan van de Weg)
  - Added Commit Status API
  - Added Builds View
  - Added when to .gitlab-ci.yml
  - Show CI status on commit page
  - Added CI_BUILD_TAG, _STAGE, _NAME and _TRIGGERED to CI builds
  - Show CI status on Your projects page and Starred projects page
  - Remove "Continuous Integration" page from dashboard
  - Add notes and SSL verification entries to hook APIs (Ben Boeckel)
  - Fix grammar in admin area "labels" .nothing-here-block when no labels exist.
  - Move CI runners page to project settings area
  - Move CI variables page to project settings area
  - Move CI triggers page to project settings area
  - Move CI project settings page to CE project settings area
  - Fix bug when removed file was not appearing in merge request diff
  - Show warning when build cannot be served by any of the available CI runners
  - Note the original location of a moved project when notifying users of the move
  - Improve error message when merging fails
  - Add support of multibyte characters in LDAP UID (Roman Petrov)
  - Show additions/deletions stats on merge request diff
  - Remove footer text in emails (Zeger-Jan van de Weg)
  - Ensure code blocks are properly highlighted after a note is updated
  - Fix wrong access level badge on MR comments
  - Hide password in the service settings form
  - Move CI web hooks page to project settings area
  - Fix User Identities API. It now allows you to properly create or update user's identities.
  - Add user preference to change layout width (Peter Göbel)
  - Use commit status in merge request widget as preferred source of CI status
  - Integrate CI commit and build pages into project pages
  - Move CI services page to project settings area
  - Add "Quick Submit" behavior to input fields throughout the application. Use
    Cmd+Enter on Mac and Ctrl+Enter on Windows/Linux.
  - Fix position of hamburger in header for smaller screens (Han Loong Liauw)
  - Fix bug where Emojis in Markdown would truncate remaining text (Sakata Sinji)
  - Persist filters when sorting on admin user page (Jerry Lukins)
  - Update style of snippets pages (Han Loong Liauw)
  - Allow dashboard and group issues/MRs to be filtered by label
  - Add spellcheck=false to certain input fields
  - Invalidate stored service password if the endpoint URL is changed
  - Project names are not fully shown if group name is too big, even on group page view
  - Apply new design for Files page
  - Add "New Page" button to Wiki Pages tab (Stan Hu)
  - Only render 404 page from /public
  - Hide passwords from services API (Alex Lossent)
  - Fix: Images cannot show when projects' path was changed
  - Let gitlab-git-http-server generate and serve 'git archive' downloads
  - Optimize query when filtering on issuables (Zeger-Jan van de Weg)
  - Fix padding of outdated discussion item.
  - Animate the logo on hover

v 8.0.5
  - Correct lookup-by-email for LDAP logins
  - Fix loading spinner sometimes not being hidden on Merge Request tab switches

v 8.0.4
  - Fix Message-ID header to be RFC 2111-compliant to prevent e-mails being dropped (Stan Hu)
  - Fix referrals for :back and relative URL installs
  - Fix anchors to comments in diffs
  - Remove CI token from build traces
  - Fix "Assign All" button on Runner admin page
  - Fix search in Files
  - Add full project namespace to payload of system webhooks (Ricardo Band)

v 8.0.3
  - Fix URL shown in Slack notifications
  - Fix bug where projects would appear to be stuck in the forked import state (Stan Hu)
  - Fix Error 500 in creating merge requests with > 1000 diffs (Stan Hu)
  - Add work_in_progress key to MR web hooks (Ben Boeckel)

v 8.0.2
  - Fix default avatar not rendering in network graph (Stan Hu)
  - Skip check_initd_configured_correctly on omnibus installs
  - Prevent double-prefixing of help page paths
  - Clarify confirmation text on user deletion
  - Make commit graphs responsive to window width changes (Stan Hu)
  - Fix top margin for sign-in button on public pages
  - Fix LDAP attribute mapping
  - Remove git refs used internally by GitLab from network graph (Stan Hu)
  - Use standard Markdown font in Markdown preview instead of fixed-width font (Stan Hu)
  - Fix Reply by email for non-UTF-8 messages.
  - Add option to use StartTLS with Reply by email IMAP server.
  - Allow AWS S3 Server-Side Encryption with Amazon S3-Managed Keys for backups (Paul Beattie)

v 8.0.1
  - Improve CI migration procedure and documentation

v 8.0.0
  - Fix Markdown links not showing up in dashboard activity feed (Stan Hu)
  - Remove milestones from merge requests when milestones are deleted (Stan Hu)
  - Fix HTML link that was improperly escaped in new user e-mail (Stan Hu)
  - Fix broken sort in merge request API (Stan Hu)
  - Bump rouge to 1.10.1 to remove warning noise and fix other syntax highlighting bugs (Stan Hu)
  - Gracefully handle errors in syntax highlighting by leaving the block unformatted (Stan Hu)
  - Add "replace" and "upload" functionalities to allow user replace existing file and upload new file into current repository
  - Fix URL construction for merge requests, issues, notes, and commits for relative URL config (Stan Hu)
  - Fix emoji URLs in Markdown when relative_url_root is used (Stan Hu)
  - Omit filename in Content-Disposition header in raw file download to avoid RFC 6266 encoding issues (Stan HU)
  - Fix broken Wiki Page History (Stan Hu)
  - Import forked repositories asynchronously to prevent large repositories from timing out (Stan Hu)
  - Prevent anchors from being hidden by header (Stan Hu)
  - Fix bug where only the first 15 Bitbucket issues would be imported (Stan Hu)
  - Sort issues by creation date in Bitbucket importer (Stan Hu)
  - Prevent too many redirects upon login when home page URL is set to external_url (Stan Hu)
  - Improve dropdown positioning on the project home page (Hannes Rosenögger)
  - Upgrade browser gem to 1.0.0 to avoid warning in IE11 compatibilty mode (Stan Hu)
  - Remove user OAuth tokens from the database and request new tokens each session (Stan Hu)
  - Restrict users API endpoints to use integer IDs (Stan Hu)
  - Only show recent push event if the branch still exists or a recent merge request has not been created (Stan Hu)
  - Remove satellites
  - Better performance for web editor (switched from satellites to rugged)
  - Faster merge
  - Ability to fetch merge requests from refs/merge-requests/:id
  - Allow displaying of archived projects in the admin interface (Artem Sidorenko)
  - Allow configuration of import sources for new projects (Artem Sidorenko)
  - Search for comments should be case insensetive
  - Create cross-reference for closing references on commits pushed to non-default branches (Maël Valais)
  - Ability to search milestones
  - Gracefully handle SMTP user input errors (e.g. incorrect email addresses) to prevent Sidekiq retries (Stan Hu)
  - Move dashboard activity to separate page (for your projects and starred projects)
  - Improve performance of git blame
  - Limit content width to 1200px for most of pages to improve readability on big screens
  - Fix 500 error when submit project snippet without body
  - Improve search page usability
  - Bring more UI consistency in way how projects, snippets and groups lists are rendered
  - Make all profiles and group public
  - Fixed login failure when extern_uid changes (Joel Koglin)
  - Don't notify users without access to the project when they are (accidentally) mentioned in a note.
  - Retrieving oauth token with LDAP credentials
  - Load Application settings from running database unless env var USE_DB=false
  - Added Drone CI integration (Kirill Zaitsev)
  - Allow developers to retry builds
  - Hide advanced project options for non-admin users
  - Fail builds if no .gitlab-ci.yml is found
  - Refactored service API and added automatically service docs generator (Kirill Zaitsev)
  - Added web_url key project hook_attrs (Kirill Zaitsev)
  - Add ability to get user information by ID of an SSH key via the API
  - Fix bug which IE cannot show image at markdown when the image is raw file of gitlab
  - Add support for Crowd
  - Global Labels that are available to all projects
  - Fix highlighting of deleted lines in diffs.
  - Project notification level can be set on the project page itself
  - Added service API endpoint to retrieve service parameters (Petheő Bence)
  - Add FogBugz project import (Jared Szechy)
  - Sort users autocomplete lists by user (Allister Antosik)
  - Webhook for issue now contains repository field (Jungkook Park)
  - Add ability to add custom text to the help page (Jeroen van Baarsen)
  - Add pg_schema to backup config
  - Fix references to target project issues in Merge Requests markdown preview and textareas (Francesco Levorato)
  - Redirect from incorrectly cased group or project path to correct one (Francesco Levorato)
  - Removed API calls from CE to CI

v 7.14.3
  - No changes

v 7.14.2
  - Upgrade gitlab_git to 7.2.15 to fix `git blame` errors with ISO-encoded files (Stan Hu)
  - Allow configuration of LDAP attributes GitLab will use for the new user account.

v 7.14.1
  - Improve abuse reports management from admin area
  - Fix "Reload with full diff" URL button in compare branch view (Stan Hu)
  - Disabled DNS lookups for SSH in docker image (Rowan Wookey)
  - Only include base URL in OmniAuth full_host parameter (Stan Hu)
  - Fix Error 500 in API when accessing a group that has an avatar (Stan Hu)
  - Ability to enable SSL verification for Webhooks

v 7.14.0
  - Fix bug where non-project members of the target project could set labels on new merge requests.
  - Update default robots.txt rules to disallow crawling of irrelevant pages (Ben Bodenmiller)
  - Fix redirection after sign in when using auto_sign_in_with_provider
  - Upgrade gitlab_git to 7.2.14 to ignore CRLFs in .gitmodules (Stan Hu)
  - Clear cache to prevent listing deleted branches after MR removes source branch (Stan Hu)
  - Provide more feedback what went wrong if HipChat service failed test (Stan Hu)
  - Fix bug where backslashes in inline diffs could be dropped (Stan Hu)
  - Disable turbolinks when linking to Bitbucket import status (Stan Hu)
  - Fix broken code import and display error messages if something went wrong with creating project (Stan Hu)
  - Fix corrupted binary files when using API files endpoint (Stan Hu)
  - Bump Haml to 4.0.7 to speed up textarea rendering (Stan Hu)
  - Show incompatible projects in Bitbucket import status (Stan Hu)
  - Fix coloring of diffs on MR Discussion-tab (Gert Goet)
  - Fix "Network" and "Graphs" pages for branches with encoded slashes (Stan Hu)
  - Fix errors deleting and creating branches with encoded slashes (Stan Hu)
  - Always add current user to autocomplete controller to support filter by "Me" (Stan Hu)
  - Fix multi-line syntax highlighting (Stan Hu)
  - Fix network graph when branch name has single quotes (Stan Hu)
  - Add "Confirm user" button in user admin page (Stan Hu)
  - Upgrade gitlab_git to version 7.2.6 to fix Error 500 when creating network graphs (Stan Hu)
  - Add support for Unicode filenames in relative links (Hiroyuki Sato)
  - Fix URL used for refreshing notes if relative_url is present (Bartłomiej Święcki)
  - Fix commit data retrieval when branch name has single quotes (Stan Hu)
  - Check that project was actually created rather than just validated in import:repos task (Stan Hu)
  - Fix full screen mode for snippet comments (Daniel Gerhardt)
  - Fix 404 error in files view after deleting the last file in a repository (Stan Hu)
  - Fix the "Reload with full diff" URL button (Stan Hu)
  - Fix label read access for unauthenticated users (Daniel Gerhardt)
  - Fix access to disabled features for unauthenticated users (Daniel Gerhardt)
  - Fix OAuth provider bug where GitLab would not go return to the redirect_uri after sign-in (Stan Hu)
  - Fix file upload dialog for comment editing (Daniel Gerhardt)
  - Set OmniAuth full_host parameter to ensure redirect URIs are correct (Stan Hu)
  - Return comments in created order in merge request API (Stan Hu)
  - Disable internal issue tracker controller if external tracker is used (Stan Hu)
  - Expire Rails cache entries after two weeks to prevent endless Redis growth
  - Add support for destroying project milestones (Stan Hu)
  - Allow custom backup archive permissions
  - Add project star and fork count, group avatar URL and user/group web URL attributes to API
  - Show who last edited a comment if it wasn't the original author
  - Send notification to all participants when MR is merged.
  - Add ability to manage user email addresses via the API.
  - Show buttons to add license, changelog and contribution guide if they're missing.
  - Tweak project page buttons.
  - Disabled autocapitalize and autocorrect on login field (Daryl Chan)
  - Mention group and project name in creation, update and deletion notices (Achilleas Pipinellis)
  - Update gravatar link on profile page to link to configured gravatar host (Ben Bodenmiller)
  - Remove redis-store TTL monkey patch
  - Add support for CI skipped status
  - Fetch code from forks to refs/merge-requests/:id/head when merge request created
  - Remove comments and email addresses when publicly exposing ssh keys (Zeger-Jan van de Weg)
  - Add "Check out branch" button to the MR page.
  - Improve MR merge widget text and UI consistency.
  - Improve text in MR "How To Merge" modal.
  - Cache all events
  - Order commits by date when comparing branches
  - Fix bug causing error when the target branch of a symbolic ref was deleted
  - Include branch/tag name in archive file and directory name
  - Add dropzone upload progress
  - Add a label for merged branches on branches page (Florent Baldino)
  - Detect .mkd and .mkdn files as markdown (Ben Boeckel)
  - Fix: User search feature in admin area does not respect filters
  - Set max-width for README, issue and merge request description for easier read on big screens
  - Update Flowdock integration to support new Flowdock API (Boyan Tabakov)
  - Remove author from files view (Sven Strickroth)
  - Fix infinite loop when SAML was incorrectly configured.

v 7.13.5
  - Satellites reverted

v 7.13.4
  - Allow users to send abuse reports

v 7.13.3
  - Fix bug causing Bitbucket importer to crash when OAuth application had been removed.
  - Allow users to send abuse reports
  - Remove satellites
  - Link username to profile on Group Members page (Tom Webster)

v 7.13.2
  - Fix randomly failed spec
  - Create project services on Project creation
  - Add admin_merge_request ability to Developer level and up
  - Fix Error 500 when browsing projects with no HEAD (Stan Hu)
  - Fix labels / assignee / milestone for the merge requests when issues are disabled
  - Show the first tab automatically on MergeRequests#new
  - Add rake task 'gitlab:update_commit_count' (Daniel Gerhardt)
  - Fix Gmail Actions

v 7.13.1
  - Fix: Label modifications are not reflected in existing notes and in the issue list
  - Fix: Label not shown in the Issue list, although it's set through web interface
  - Fix: Group/project references are linked incorrectly
  - Improve documentation
  - Fix of migration: Check if session_expire_delay column exists before adding the column
  - Fix: ActionView::Template::Error
  - Fix: "Create Merge Request" isn't always shown in event for newly pushed branch
  - Fix bug causing "Remove source-branch" option not to work for merge requests from the same project.
  - Render Note field hints consistently for "new" and "edit" forms

v 7.13.0
  - Remove repository graph log to fix slow cache updates after push event (Stan Hu)
  - Only enable HSTS header for HTTPS and port 443 (Stan Hu)
  - Fix user autocomplete for unauthenticated users accessing public projects (Stan Hu)
  - Fix redirection to home page URL for unauthorized users (Daniel Gerhardt)
  - Add branch switching support for graphs (Daniel Gerhardt)
  - Fix external issue tracker hook/test for HTTPS URLs (Daniel Gerhardt)
  - Remove link leading to a 404 error in Deploy Keys page (Stan Hu)
  - Add support for unlocking users in admin settings (Stan Hu)
  - Add Irker service configuration options (Stan Hu)
  - Fix order of issues imported from GitHub (Hiroyuki Sato)
  - Bump rugments to 1.0.0beta8 to fix C prototype function highlighting (Jonathon Reinhart)
  - Fix Merge Request webhook to properly fire "merge" action when accepted from the web UI
  - Add `two_factor_enabled` field to admin user API (Stan Hu)
  - Fix invalid timestamps in RSS feeds (Rowan Wookey)
  - Fix downloading of patches on public merge requests when user logged out (Stan Hu)
  - Fix Error 500 when relative submodule resolves to a namespace that has a different name from its path (Stan Hu)
  - Extract the longest-matching ref from a commit path when multiple matches occur (Stan Hu)
  - Update maintenance documentation to explain no need to recompile asssets for omnibus installations (Stan Hu)
  - Support commenting on diffs in side-by-side mode (Stan Hu)
  - Fix JavaScript error when clicking on the comment button on a diff line that has a comment already (Stan Hu)
  - Return 40x error codes if branch could not be deleted in UI (Stan Hu)
  - Remove project visibility icons from dashboard projects list
  - Rename "Design" profile settings page to "Preferences".
  - Allow users to customize their default Dashboard page.
  - Update ssl_ciphers in Nginx example to remove DHE settings. This will deny forward secrecy for Android 2.3.7, Java 6 and OpenSSL 0.9.8
  - Admin can edit and remove user identities
  - Convert CRLF newlines to LF when committing using the web editor.
  - API request /projects/:project_id/merge_requests?state=closed will return only closed merge requests without merged one. If you need ones that were merged - use state=merged.
  - Allow Administrators to filter the user list by those with or without Two-factor Authentication enabled.
  - Show a user's Two-factor Authentication status in the administration area.
  - Explicit error when commit not found in the CI
  - Improve performance for issue and merge request pages
  - Users with guest access level can not set assignee, labels or milestones for issue and merge request
  - Reporter role can manage issue tracker now: edit any issue, set assignee or milestone and manage labels
  - Better performance for pages with events list, issues list and commits list
  - Faster automerge check and merge itself when source and target branches are in same repository
  - Correctly show anonymous authorized applications under Profile > Applications.
  - Query Optimization in MySQL.
  - Allow users to be blocked and unblocked via the API
  - Use native Postgres database cleaning during backup restore
  - Redesign project page. Show README as default instead of activity. Move project activity to separate page
  - Make left menu more hierarchical and less contextual by adding back item at top
  - A fork can’t have a visibility level that is greater than the original project.
  - Faster code search in repository and wiki. Fixes search page timeout for big repositories
  - Allow administrators to disable 2FA for a specific user
  - Add error message for SSH key linebreaks
  - Store commits count in database (will populate with valid values only after first push)
  - Rebuild cache after push to repository in background job
  - Fix transferring of project to another group using the API.

v 7.12.2
  - Correctly show anonymous authorized applications under Profile > Applications.
  - Faster automerge check and merge itself when source and target branches are in same repository
  - Audit log for user authentication
  - Allow custom label to be set for authentication providers.

v 7.12.1
  - Fix error when deleting a user who has projects (Stan Hu)
  - Fix post-receive errors on a push when an external issue tracker is configured (Stan Hu)
  - Add SAML to list of social_provider (Matt Firtion)
  - Fix merge requests API scope to keep compatibility in 7.12.x patch release (Dmitriy Zaporozhets)
  - Fix closed merge request scope at milestone page (Dmitriy Zaporozhets)
  - Revert merge request states renaming
  - Fix hooks for web based events with external issue references (Daniel Gerhardt)
  - Improve performance for issue and merge request pages
  - Compress database dumps to reduce backup size

v 7.12.0
  - Fix Error 500 when one user attempts to access a personal, internal snippet (Stan Hu)
  - Disable changing of target branch in new merge request page when a branch has already been specified (Stan Hu)
  - Fix post-receive errors on a push when an external issue tracker is configured (Stan Hu)
  - Update oauth button logos for Twitter and Google to recommended assets
  - Update browser gem to version 0.8.0 for IE11 support (Stan Hu)
  - Fix timeout when rendering file with thousands of lines.
  - Add "Remember me" checkbox to LDAP signin form.
  - Add session expiration delay configuration through UI application settings
  - Don't notify users mentioned in code blocks or blockquotes.
  - Omit link to generate labels if user does not have access to create them (Stan Hu)
  - Show warning when a comment will add 10 or more people to the discussion.
  - Disable changing of the source branch in merge request update API (Stan Hu)
  - Shorten merge request WIP text.
  - Add option to disallow users from registering any application to use GitLab as an OAuth provider
  - Support editing target branch of merge request (Stan Hu)
  - Refactor permission checks with issues and merge requests project settings (Stan Hu)
  - Fix Markdown preview not working in Edit Milestone page (Stan Hu)
  - Fix Zen Mode not closing with ESC key (Stan Hu)
  - Allow HipChat API version to be blank and default to v2 (Stan Hu)
  - Add file attachment support in Milestone description (Stan Hu)
  - Fix milestone "Browse Issues" button.
  - Set milestone on new issue when creating issue from index with milestone filter active.
  - Make namespace API available to all users (Stan Hu)
  - Add web hook support for note events (Stan Hu)
  - Disable "New Issue" and "New Merge Request" buttons when features are disabled in project settings (Stan Hu)
  - Remove Rack Attack monkey patches and bump to version 4.3.0 (Stan Hu)
  - Fix clone URL losing selection after a single click in Safari and Chrome (Stan Hu)
  - Fix git blame syntax highlighting when different commits break up lines (Stan Hu)
  - Add "Resend confirmation e-mail" link in profile settings (Stan Hu)
  - Allow to configure location of the `.gitlab_shell_secret` file. (Jakub Jirutka)
  - Disabled expansion of top/bottom blobs for new file diffs
  - Update Asciidoctor gem to version 1.5.2. (Jakub Jirutka)
  - Fix resolving of relative links to repository files in AsciiDoc documents. (Jakub Jirutka)
  - Use the user list from the target project in a merge request (Stan Hu)
  - Default extention for wiki pages is now .md instead of .markdown (Jeroen van Baarsen)
  - Add validation to wiki page creation (only [a-zA-Z0-9/_-] are allowed) (Jeroen van Baarsen)
  - Fix new/empty milestones showing 100% completion value (Jonah Bishop)
  - Add a note when an Issue or Merge Request's title changes
  - Consistently refer to MRs as either Merged or Closed.
  - Add Merged tab to MR lists.
  - Prefix EmailsOnPush email subject with `[Git]`.
  - Group project contributions by both name and email.
  - Clarify navigation labels for Project Settings and Group Settings.
  - Move user avatar and logout button to sidebar
  - You can not remove user if he/she is an only owner of group
  - User should be able to leave group. If not - show him proper message
  - User has ability to leave project
  - Add SAML support as an omniauth provider
  - Allow to configure a URL to show after sign out
  - Add an option to automatically sign-in with an Omniauth provider
  - GitLab CI service sends .gitlab-ci.yml in each push call
  - When remove project - move repository and schedule it removal
  - Improve group removing logic
  - Trigger create-hooks on backup restore task
  - Add option to automatically link omniauth and LDAP identities
  - Allow special character in users bio. I.e.: I <3 GitLab

v 7.11.4
  - Fix missing bullets when creating lists
  - Set rel="nofollow" on external links

v 7.11.3
  - no changes
  - Fix upgrader script (Martins Polakovs)

v 7.11.2
  - no changes

v 7.11.1
  - no changes

v 7.11.0
  - Fall back to Plaintext when Syntaxhighlighting doesn't work. Fixes some buggy lexers (Hannes Rosenögger)
  - Get editing comments to work in Chrome 43 again.
  - Fix broken view when viewing history of a file that includes a path that used to be another file (Stan Hu)
  - Don't show duplicate deploy keys
  - Fix commit time being displayed in the wrong timezone in some cases (Hannes Rosenögger)
  - Make the first branch pushed to an empty repository the default HEAD (Stan Hu)
  - Fix broken view when using a tag to display a tree that contains git submodules (Stan Hu)
  - Make Reply-To config apply to change e-mail confirmation and other Devise notifications (Stan Hu)
  - Add application setting to restrict user signups to e-mail domains (Stan Hu)
  - Don't allow a merge request to be merged when its title starts with "WIP".
  - Add a page title to every page.
  - Allow primary email to be set to an email that you've already added.
  - Fix clone URL field and X11 Primary selection (Dmitry Medvinsky)
  - Ignore invalid lines in .gitmodules
  - Fix "Cannot move project" error message from popping up after a successful transfer (Stan Hu)
  - Redirect to sign in page after signing out.
  - Fix "Hello @username." references not working by no longer allowing usernames to end in period.
  - Fix "Revspec not found" errors when viewing diffs in a forked project with submodules (Stan Hu)
  - Improve project page UI
  - Fix broken file browsing with relative submodule in personal projects (Stan Hu)
  - Add "Reply quoting selected text" shortcut key (`r`)
  - Fix bug causing `@whatever` inside an issue's first code block to be picked up as a user mention.
  - Fix bug causing `@whatever` inside an inline code snippet (backtick-style) to be picked up as a user mention.
  - When use change branches link at MR form - save source branch selection instead of target one
  - Improve handling of large diffs
  - Added GitLab Event header for project hooks
  - Add Two-factor authentication (2FA) for GitLab logins
  - Show Atom feed buttons everywhere where applicable.
  - Add project activity atom feed.
  - Don't crash when an MR from a fork has a cross-reference comment from the target project on one of its commits.
  - Explain how to get a new password reset token in welcome emails
  - Include commit comments in MR from a forked project.
  - Group milestones by title in the dashboard and all other issue views.
  - Query issues, merge requests and milestones with their IID through API (Julien Bianchi)
  - Add default project and snippet visibility settings to the admin web UI.
  - Show incompatible projects in Google Code import status (Stan Hu)
  - Fix bug where commit data would not appear in some subdirectories (Stan Hu)
  - Task lists are now usable in comments, and will show up in Markdown previews.
  - Fix bug where avatar filenames were not actually deleted from the database during removal (Stan Hu)
  - Fix bug where Slack service channel was not saved in admin template settings. (Stan Hu)
  - Protect OmniAuth request phase against CSRF.
  - Don't send notifications to mentioned users that don't have access to the project in question.
  - Add search issues/MR by number
  - Change plots to bar graphs in commit statistics screen
  - Move snippets UI to fluid layout
  - Improve UI for sidebar. Increase separation between navigation and content
  - Improve new project command options (Ben Bodenmiller)
  - Add common method to force UTF-8 and use it to properly handle non-ascii OAuth user properties (Onur Küçük)
  - Prevent sending empty messages to HipChat (Chulki Lee)
  - Improve UI for mobile phones on dashboard and project pages
  - Add room notification and message color option for HipChat
  - Allow to use non-ASCII letters and dashes in project and namespace name. (Jakub Jirutka)
  - Add footnotes support to Markdown (Guillaume Delbergue)
  - Add current_sign_in_at to UserFull REST api.
  - Make Sidekiq MemoryKiller shutdown signal configurable
  - Add "Create Merge Request" buttons to commits and branches pages and push event.
  - Show user roles by comments.
  - Fix automatic blocking of auto-created users from Active Directory.
  - Call merge request web hook for each new commits (Arthur Gautier)
  - Use SIGKILL by default in Sidekiq::MemoryKiller
  - Fix mentioning of private groups.
  - Add style for <kbd> element in markdown
  - Spin spinner icon next to "Checking for CI status..." on MR page.
  - Fix reference links in dashboard activity and ATOM feeds.
  - Ensure that the first added admin performs repository imports

v 7.10.4
  - Fix migrations broken in 7.10.2
  - Make tags for GitLab installations running on MySQL case sensitive
  - Get Gitorious importer to work again.
  - Fix adding new group members from admin area
  - Fix DB error when trying to tag a repository (Stan Hu)
  - Fix Error 500 when searching Wiki pages (Stan Hu)
  - Unescape branch names in compare commit (Stan Hu)
  - Order commit comments chronologically in API.

v 7.10.2
  - Fix CI links on MR page

v 7.10.0
  - Ignore submodules that are defined in .gitmodules but are checked in as directories.
  - Allow projects to be imported from Google Code.
  - Remove access control for uploaded images to fix broken images in emails (Hannes Rosenögger)
  - Allow users to be invited by email to join a group or project.
  - Don't crash when project repository doesn't exist.
  - Add config var to block auto-created LDAP users.
  - Don't use HTML ellipsis in EmailsOnPush subject truncated commit message.
  - Set EmailsOnPush reply-to address to committer email when enabled.
  - Fix broken file browsing with a submodule that contains a relative link (Stan Hu)
  - Fix persistent XSS vulnerability around profile website URLs.
  - Fix project import URL regex to prevent arbitary local repos from being imported.
  - Fix directory traversal vulnerability around uploads routes.
  - Fix directory traversal vulnerability around help pages.
  - Don't leak existence of project via search autocomplete.
  - Don't leak existence of group or project via search.
  - Fix bug where Wiki pages that included a '/' were no longer accessible (Stan Hu)
  - Fix bug where error messages from Dropzone would not be displayed on the issues page (Stan Hu)
  - Add a rake task to check repository integrity with `git fsck`
  - Add ability to configure Reply-To address in gitlab.yml (Stan Hu)
  - Move current user to the top of the list in assignee/author filters (Stan Hu)
  - Fix broken side-by-side diff view on merge request page (Stan Hu)
  - Set Application controller default URL options to ensure all url_for calls are consistent (Stan Hu)
  - Allow HTML tags in Markdown input
  - Fix code unfold not working on Compare commits page (Stan Hu)
  - Fix generating SSH key fingerprints with OpenSSH 6.8. (Sašo Stanovnik)
  - Fix "Import projects from" button to show the correct instructions (Stan Hu)
  - Fix dots in Wiki slugs causing errors (Stan Hu)
  - Make maximum attachment size configurable via Application Settings (Stan Hu)
  - Update poltergeist to version 1.6.0 to support PhantomJS 2.0 (Zeger-Jan van de Weg)
  - Fix cross references when usernames, milestones, or project names contain underscores (Stan Hu)
  - Disable reference creation for comments surrounded by code/preformatted blocks (Stan Hu)
  - Reduce Rack Attack false positives causing 403 errors during HTTP authentication (Stan Hu)
  - enable line wrapping per default and remove the checkbox to toggle it (Hannes Rosenögger)
  - Fix a link in the patch update guide
  - Add a service to support external wikis (Hannes Rosenögger)
  - Omit the "email patches" link and fix plain diff view for merge commits
  - List new commits for newly pushed branch in activity view.
  - Add sidetiq gem dependency to match EE
  - Add changelog, license and contribution guide links to project tab bar.
  - Improve diff UI
  - Fix alignment of navbar toggle button (Cody Mize)
  - Fix checkbox rendering for nested task lists
  - Identical look of selectboxes in UI
  - Upgrade the gitlab_git gem to version 7.1.3
  - Move "Import existing repository by URL" option to button.
  - Improve error message when save profile has error.
  - Passing the name of pushed ref to CI service (requires GitLab CI 7.9+)
  - Add location field to user profile
  - Fix print view for markdown files and wiki pages
  - Fix errors when deleting old backups
  - Improve GitLab performance when working with git repositories
  - Add tag message and last commit to tag hook (Kamil Trzciński)
  - Restrict permissions on backup files
  - Improve oauth accounts UI in profile page
  - Add ability to unlink connected accounts
  - Replace commits calendar with faster contribution calendar that includes issues and merge requests
  - Add inifinite scroll to user page activity
  - Don't include system notes in issue/MR comment count.
  - Don't mark merge request as updated when merge status relative to target branch changes.
  - Link note avatar to user.
  - Make Git-over-SSH errors more descriptive.
  - Fix EmailsOnPush.
  - Refactor issue filtering
  - AJAX selectbox for issue assignee and author filters
  - Fix issue with missing options in issue filtering dropdown if selected one
  - Prevent holding Control-Enter or Command-Enter from posting comment multiple times.
  - Prevent note form from being cleared when submitting failed.
  - Improve file icons rendering on tree (Sullivan Sénéchal)
  - API: Add pagination to project events
  - Get issue links in notification mail to work again.
  - Don't show commit comment button when user is not signed in.
  - Fix admin user projects lists.
  - Don't leak private group existence by redirecting from namespace controller to group controller.
  - Ability to skip some items from backup (database, respositories or uploads)
  - Archive repositories in background worker.
  - Import GitHub, Bitbucket or GitLab.com projects owned by authenticated user into current namespace.
  - Project labels are now available over the API under the "tag_list" field (Cristian Medina)
  - Fixed link paths for HTTP and SSH on the admin project view (Jeremy Maziarz)
  - Fix and improve help rendering (Sullivan Sénéchal)
  - Fix final line in EmailsOnPush email diff being rendered as error.
  - Prevent duplicate Buildkite service creation.
  - Fix git over ssh errors 'fatal: protocol error: bad line length character'
  - Automatically setup GitLab CI project for forks if origin project has GitLab CI enabled
  - Bust group page project list cache when namespace name or path changes.
  - Explicitly set image alt-attribute to prevent graphical glitches if gravatars could not be loaded
  - Allow user to choose a public email to show on public profile
  - Remove truncation from issue titles on milestone page (Jason Blanchard)
  - Fix stuck Merge Request merging events from old installations (Ben Bodenmiller)
  - Fix merge request comments on files with multiple commits
  - Fix Resource Owner Password Authentication Flow

v 7.9.4
  - Security: Fix project import URL regex to prevent arbitary local repos from being imported
  - Fixed issue where only 25 commits would load in file listings
  - Fix LDAP identities  after config update

v 7.9.3
  - Contains no changes
  - Add icons to Add dropdown items.
  - Allow admin to create public deploy keys that are accessible to any project.
  - Warn when gitlab-shell version doesn't match requirement.
  - Skip email confirmation when set by admin or via LDAP.
  - Only allow users to reference groups, projects, issues, MRs, commits they have access to.

v 7.9.3
  - Contains no changes

v 7.9.2
  - Contains no changes

v 7.9.1
  - Include missing events and fix save functionality in admin service template settings form (Stan Hu)
  - Fix "Import projects from" button to show the correct instructions (Stan Hu)
  - Fix OAuth2 issue importing a new project from GitHub and GitLab (Stan Hu)
  - Fix for LDAP with commas in DN
  - Fix missing events and in admin Slack service template settings form (Stan Hu)
  - Don't show commit comment button when user is not signed in.
  - Downgrade gemnasium-gitlab-service gem

v 7.9.0
  - Add HipChat integration documentation (Stan Hu)
  - Update documentation for object_kind field in Webhook push and tag push Webhooks (Stan Hu)
  - Fix broken email images (Hannes Rosenögger)
  - Automatically config git if user forgot, where possible (Zeger-Jan van de Weg)
  - Fix mass SQL statements on initial push (Hannes Rosenögger)
  - Add tag push notifications and normalize HipChat and Slack messages to be consistent (Stan Hu)
  - Add comment notification events to HipChat and Slack services (Stan Hu)
  - Add issue and merge request events to HipChat and Slack services (Stan Hu)
  - Fix merge request URL passed to Webhooks. (Stan Hu)
  - Fix bug that caused a server error when editing a comment to "+1" or "-1" (Stan Hu)
  - Fix code preview theme setting for comments, issues, merge requests, and snippets (Stan Hu)
  - Move labels/milestones tabs to sidebar
  - Upgrade Rails gem to version 4.1.9.
  - Improve error messages for file edit failures
  - Improve UI for commits, issues and merge request lists
  - Fix commit comments on first line of diff not rendering in Merge Request Discussion view.
  - Allow admins to override restricted project visibility settings.
  - Move restricted visibility settings from gitlab.yml into the web UI.
  - Improve trigger merge request hook when source project branch has been updated (Kirill Zaitsev)
  - Save web edit in new branch
  - Fix ordering of imported but unchanged projects (Marco Wessel)
  - Mobile UI improvements: make aside content expandable
  - Expose avatar_url in projects API
  - Fix checkbox alignment on the application settings page.
  - Generalize image upload in drag and drop in markdown to all files (Hannes Rosenögger)
  - Fix mass-unassignment of issues (Robert Speicher)
  - Fix hidden diff comments in merge request discussion view
  - Allow user confirmation to be skipped for new users via API
  - Add a service to send updates to an Irker gateway (Romain Coltel)
  - Add brakeman (security scanner for Ruby on Rails)
  - Slack username and channel options
  - Add grouped milestones from all projects to dashboard.
  - Web hook sends pusher email as well as commiter
  - Add Bitbucket omniauth provider.
  - Add Bitbucket importer.
  - Support referencing issues to a project whose name starts with a digit
  - Condense commits already in target branch when updating merge request source branch.
  - Send notifications and leave system comments when bulk updating issues.
  - Automatically link commit ranges to compare page: sha1...sha4 or sha1..sha4 (includes sha1 in comparison)
  - Move groups page from profile to dashboard
  - Starred projects page at dashboard
  - Blocking user does not remove him/her from project/groups but show blocked label
  - Change subject of EmailsOnPush emails to include namespace, project and branch.
  - Change subject of EmailsOnPush emails to include first commit message when multiple were pushed.
  - Remove confusing footer from EmailsOnPush mail body.
  - Add list of changed files to EmailsOnPush emails.
  - Add option to send EmailsOnPush emails from committer email if domain matches.
  - Add option to disable code diffs in EmailOnPush emails.
  - Wrap commit message in EmailsOnPush email.
  - Send EmailsOnPush emails when deleting commits using force push.
  - Fix EmailsOnPush email comparison link to include first commit.
  - Fix highliht of selected lines in file
  - Reject access to group/project avatar if the user doesn't have access.
  - Add database migration to clean group duplicates with same path and name (Make sure you have a backup before update)
  - Add GitLab active users count to rake gitlab:check
  - Starred projects page at dashboard
  - Make email display name configurable
  - Improve json validation in hook data
  - Use Emoji One
  - Updated emoji help documentation to properly reference EmojiOne.
  - Fix missing GitHub organisation repositories on import page.
  - Added blue theme
  - Remove annoying notice messages when create/update merge request
  - Allow smb:// links in Markdown text.
  - Filter merge request by title or description at Merge Requests page
  - Block user if he/she was blocked in Active Directory
  - Fix import pages not working after first load.
  - Use custom LDAP label in LDAP signin form.
  - Execute hooks and services when branch or tag is created or deleted through web interface.
  - Block and unblock user if he/she was blocked/unblocked in Active Directory
  - Raise recommended number of unicorn workers from 2 to 3
  - Use same layout and interactivity for project members as group members.
  - Prevent gitlab-shell character encoding issues by receiving its changes as raw data.
  - Ability to unsubscribe/subscribe to issue or merge request
  - Delete deploy key when last connection to a project is destroyed.
  - Fix invalid Atom feeds when using emoji, horizontal rules, or images (Christian Walther)
  - Backup of repositories with tar instead of git bundle (only now are git-annex files included in the backup)
  - Add canceled status for CI
  - Send EmailsOnPush email when branch or tag is created or deleted.
  - Faster merge request processing for large repository
  - Prevent doubling AJAX request with each commit visit via Turbolink
  - Prevent unnecessary doubling of js events on import pages and user calendar

v 7.8.4
  - Fix issue_tracker_id substitution in custom issue trackers
  - Fix path and name duplication in namespaces

v 7.8.3
  - Bump version of gitlab_git fixing annotated tags without message

v 7.8.2
  - Fix service migration issue when upgrading from versions prior to 7.3
  - Fix setting of the default use project limit via admin UI
  - Fix showing of already imported projects for GitLab and Gitorious importers
  - Fix response of push to repository to return "Not found" if user doesn't have access
  - Fix check if user is allowed to view the file attachment
  - Fix import check for case sensetive namespaces
  - Increase timeout for Git-over-HTTP requests to 1 hour since large pulls/pushes can take a long time.
  - Properly handle autosave local storage exceptions.
  - Escape wildcards when searching LDAP by username.

v 7.8.1
  - Fix run of custom post receive hooks
  - Fix migration that caused issues when upgrading to version 7.8 from versions prior to 7.3
  - Fix the warning for LDAP users about need to set password
  - Fix avatars which were not shown for non logged in users
  - Fix urls for the issues when relative url was enabled

v 7.8.0
  - Fix access control and protection against XSS for note attachments and other uploads.
  - Replace highlight.js with rouge-fork rugments (Stefan Tatschner)
  - Make project search case insensitive (Hannes Rosenögger)
  - Include issue/mr participants in list of recipients for reassign/close/reopen emails
  - Expose description in groups API
  - Better UI for project services page
  - Cleaner UI for web editor
  - Add diff syntax highlighting in email-on-push service notifications (Hannes Rosenögger)
  - Add API endpoint to fetch all changes on a MergeRequest (Jeroen van Baarsen)
  - View note image attachments in new tab when clicked instead of downloading them
  - Improve sorting logic in UI and API. Explicitly define what sorting method is used by default
  - Fix overflow at sidebar when have several items
  - Add notes for label changes in issue and merge requests
  - Show tags in commit view (Hannes Rosenögger)
  - Only count a user's vote once on a merge request or issue (Michael Clarke)
  - Increase font size when browse source files and diffs
  - Service Templates now let you set default values for all services
  - Create new file in empty repository using GitLab UI
  - Ability to clone project using oauth2 token
  - Upgrade Sidekiq gem to version 3.3.0
  - Stop git zombie creation during force push check
  - Show success/error messages for test setting button in services
  - Added Rubocop for code style checks
  - Fix commits pagination
  - Async load a branch information at the commit page
  - Disable blacklist validation for project names
  - Allow configuring protection of the default branch upon first push (Marco Wessel)
  - Add gitlab.com importer
  - Add an ability to login with gitlab.com
  - Add a commit calendar to the user profile (Hannes Rosenögger)
  - Submit comment on command-enter
  - Notify all members of a group when that group is mentioned in a comment, for example: `@gitlab-org` or `@sales`.
  - Extend issue clossing pattern to include "Resolve", "Resolves", "Resolved", "Resolving" and "Close" (Julien Bianchi and Hannes Rosenögger)
  - Fix long broadcast message cut-off on left sidebar (Visay Keo)
  - Add Project Avatars (Steven Thonus and Hannes Rosenögger)
  - Password reset token validity increased from 2 hours to 2 days since it is also send on account creation.
  - Edit group members via API
  - Enable raw image paste from clipboard, currently Chrome only (Marco Cyriacks)
  - Add action property to merge request hook (Julien Bianchi)
  - Remove duplicates from group milestone participants list.
  - Add a new API function that retrieves all issues assigned to a single milestone (Justin Whear and Hannes Rosenögger)
  - API: Access groups with their path (Julien Bianchi)
  - Added link to milestone and keeping resource context on smaller viewports for issues and merge requests (Jason Blanchard)
  - Allow notification email to be set separately from primary email.
  - API: Add support for editing an existing project (Mika Mäenpää and Hannes Rosenögger)
  - Don't have Markdown preview fail for long comments/wiki pages.
  - When test web hook - show error message instead of 500 error page if connection to hook url was reset
  - Added support for firing system hooks on group create/destroy and adding/removing users to group (Boyan Tabakov)
  - Added persistent collapse button for left side nav bar (Jason Blanchard)
  - Prevent losing unsaved comments by automatically restoring them when comment page is loaded again.
  - Don't allow page to be scaled on mobile.
  - Clean the username acquired from OAuth/LDAP so it doesn't fail username validation and block signing up.
  - Show assignees in merge request index page (Kelvin Mutuma)
  - Link head panel titles to relevant root page.
  - Allow users that signed up via OAuth to set their password in order to use Git over HTTP(S).
  - Show users button to share their newly created public or internal projects on twitter
  - Add quick help links to the GitLab pricing and feature comparison pages.
  - Fix duplicate authorized applications in user profile and incorrect application client count in admin area.
  - Make sure Markdown previews always use the same styling as the eventual destination.
  - Remove deprecated Group#owner_id from API
  - Show projects user contributed to on user page. Show stars near project on user page.
  - Improve database performance for GitLab
  - Add Asana service (Jeremy Benoist)
  - Improve project web hooks with extra data

v 7.7.2
  - Update GitLab Shell to version 2.4.2 that fixes a bug when developers can push to protected branch
  - Fix issue when LDAP user can't login with existing GitLab account

v 7.7.1
  - Improve mention autocomplete performance
  - Show setup instructions for GitHub import if disabled
  - Allow use http for OAuth applications

v 7.7.0
  - Import from GitHub.com feature
  - Add Jetbrains Teamcity CI service (Jason Lippert)
  - Mention notification level
  - Markdown preview in wiki (Yuriy Glukhov)
  - Raise group avatar filesize limit to 200kb
  - OAuth applications feature
  - Show user SSH keys in admin area
  - Developer can push to protected branches option
  - Set project path instead of project name in create form
  - Block Git HTTP access after 10 failed authentication attempts
  - Updates to the messages returned by API (sponsored by O'Reilly Media)
  - New UI layout with side navigation
  - Add alert message in case of outdated browser (IE < 10)
  - Added API support for sorting projects
  - Update gitlab_git to version 7.0.0.rc14
  - Add API project search filter option for authorized projects
  - Fix File blame not respecting branch selection
  - Change some of application settings on fly in admin area UI
  - Redesign signin/signup pages
  - Close standard input in Gitlab::Popen.popen
  - Trigger GitLab CI when push tags
  - When accept merge request - do merge using sidaekiq job
  - Enable web signups by default
  - Fixes for diff comments: drag-n-drop images, selecting images
  - Fixes for edit comments: drag-n-drop images, preview mode, selecting images, save & update
  - Remove password strength indicator



v 7.6.0
  - Fork repository to groups
  - New rugged version
  - Add CRON=1 backup setting for quiet backups
  - Fix failing wiki restore
  - Add optional Sidekiq MemoryKiller middleware (enabled via SIDEKIQ_MAX_RSS env variable)
  - Monokai highlighting style now more faithful to original design (Mark Riedesel)
  - Create project with repository in synchrony
  - Added ability to create empty repo or import existing one if project does not have repository
  - Reactivate highlight.js language autodetection
  - Mobile UI improvements
  - Change maximum avatar file size from 100KB to 200KB
  - Strict validation for snippet file names
  - Enable Markdown preview for issues, merge requests, milestones, and notes (Vinnie Okada)
  - In the docker directory is a container template based on the Omnibus packages.
  - Update Sidekiq to version 2.17.8
  - Add author filter to project issues and merge requests pages
  - Atom feed for user activity
  - Support multiple omniauth providers for the same user
  - Rendering cross reference in issue title and tooltip for merge request
  - Show username in comments
  - Possibility to create Milestones or Labels when Issues are disabled
  - Fix bug with showing gpg signature in tag

v 7.5.3
  - Bump gitlab_git to 7.0.0.rc12 (includes Rugged 0.21.2)

v 7.5.2
  - Don't log Sidekiq arguments by default
  - Fix restore of wiki repositories from backups

v 7.5.1
  - Add missing timestamps to 'members' table

v 7.5.0
  - API: Add support for Hipchat (Kevin Houdebert)
  - Add time zone configuration in gitlab.yml (Sullivan Senechal)
  - Fix LDAP authentication for Git HTTP access
  - Run 'GC.start' after every EmailsOnPushWorker job
  - Fix LDAP config lookup for provider 'ldap'
  - Drop all sequences during Postgres database restore
  - Project title links to project homepage (Ben Bodenmiller)
  - Add Atlassian Bamboo CI service (Drew Blessing)
  - Mentioned @user will receive email even if he is not participating in issue or commit
  - Session API: Use case-insensitive authentication like in UI (Andrey Krivko)
  - Tie up loose ends with annotated tags: API & UI (Sean Edge)
  - Return valid json for deleting branch via API (sponsored by O'Reilly Media)
  - Expose username in project events API (sponsored by O'Reilly Media)
  - Adds comments to commits in the API
  - Performance improvements
  - Fix post-receive issue for projects with deleted forks
  - New gitlab-shell version with custom hooks support
  - Improve code
  - GitLab CI 5.2+ support (does not support older versions)
  - Fixed bug when you can not push commits starting with 000000 to protected branches
  - Added a password strength indicator
  - Change project name and path in one form
  - Display renamed files in diff views (Vinnie Okada)
  - Fix raw view for public snippets
  - Use secret token with GitLab internal API.
  - Add missing timestamps to 'members' table

v 7.4.5
  - Bump gitlab_git to 7.0.0.rc12 (includes Rugged 0.21.2)

v 7.4.4
  - No changes

v 7.4.3
  - Fix raw snippets view
  - Fix security issue for member api
  - Fix buildbox integration

v 7.4.2
  - Fix internal snippet exposing for unauthenticated users

v 7.4.1
  - Fix LDAP authentication for Git HTTP access
  - Fix LDAP config lookup for provider 'ldap'
  - Fix public snippets
  - Fix 500 error on projects with nested submodules

v 7.4.0
  - Refactored membership logic
  - Improve error reporting on users API (Julien Bianchi)
  - Refactor test coverage tools usage. Use SIMPLECOV=true to generate it locally
  - Default branch is protected by default
  - Increase unicorn timeout to 60 seconds
  - Sort search autocomplete projects by stars count so most popular go first
  - Add README to tab on project show page
  - Do not delete tmp/repositories itself during clean-up, only its contents
  - Support for backup uploads to remote storage
  - Prevent notes polling when there are not notes
  - Internal ForkService: Prepare support for fork to a given namespace
  - API: Add support for forking a project via the API (Bernhard Kaindl)
  - API: filter project issues by milestone (Julien Bianchi)
  - Fail harder in the backup script
  - Changes to Slack service structure, only webhook url needed
  - Zen mode for wiki and milestones (Robert Schilling)
  - Move Emoji parsing to html-pipeline-gitlab (Robert Schilling)
  - Font Awesome 4.2 integration (Sullivan Senechal)
  - Add Pushover service integration (Sullivan Senechal)
  - Add select field type for services options (Sullivan Senechal)
  - Add cross-project references to the Markdown parser (Vinnie Okada)
  - Add task lists to issue and merge request descriptions (Vinnie Okada)
  - Snippets can be public, internal or private
  - Improve danger zone: ask project path to confirm data-loss action
  - Raise exception on forgery
  - Show build coverage in Merge Requests (requires GitLab CI v5.1)
  - New milestone and label links on issue edit form
  - Improved repository graphs
  - Improve event note display in dashboard and project activity views (Vinnie Okada)
  - Add users sorting to admin area
  - UI improvements
  - Fix ambiguous sha problem with mentioned commit
  - Fixed bug with apostrophe when at mentioning users
  - Add active directory ldap option
  - Developers can push to wiki repo. Protected branches does not affect wiki repo any more
  - Faster rev list
  - Fix branch removal

v 7.3.2
  - Fix creating new file via web editor
  - Use gitlab-shell v2.0.1

v 7.3.1
  - Fix ref parsing in Gitlab::GitAccess
  - Fix error 500 when viewing diff on a file with changed permissions
  - Fix adding comments to MR when source branch is master
  - Fix error 500 when searching description contains relative link

v 7.3.0
  - Always set the 'origin' remote in satellite actions
  - Write authorized_keys in tmp/ during tests
  - Use sockets to connect to Redis
  - Add dormant New Relic gem (can be enabled via environment variables)
  - Expire Rack sessions after 1 week
  - Cleaner signin/signup pages
  - Improved comments UI
  - Better search with filtering, pagination etc
  - Added a checkbox to toggle line wrapping in diff (Yuriy Glukhov)
  - Prevent project stars duplication when fork project
  - Use the default Unicorn socket backlog value of 1024
  - Support Unix domain sockets for Redis
  - Store session Redis keys in 'session:gitlab:' namespace
  - Deprecate LDAP account takeover based on partial LDAP email / GitLab username match
  - Use /bin/sh instead of Bash in bin/web, bin/background_jobs (Pavel Novitskiy)
  - Keyboard shortcuts for productivity (Robert Schilling)
  - API: filter issues by state (Julien Bianchi)
  - API: filter issues by labels (Julien Bianchi)
  - Add system hook for ssh key changes
  - Add blob permalink link (Ciro Santilli)
  - Create annotated tags through UI and API (Sean Edge)
  - Snippets search (Charles Bushong)
  - Comment new push to existing MR
  - Add 'ci' to the blacklist of forbidden names
  - Improve text filtering on issues page
  - Comment & Close button
  - Process git push --all much faster
  - Don't allow edit of system notes
  - Project wiki search (Ralf Seidler)
  - Enabled Shibboleth authentication support (Matus Banas)
  - Zen mode (fullscreen) for issues/MR/notes (Robert Schilling)
  - Add ability to configure webhook timeout via gitlab.yml (Wes Gurney)
  - Sort project merge requests in asc or desc order for updated_at or created_at field (sponsored by O'Reilly Media)
  - Add Redis socket support to 'rake gitlab:shell:install'

v 7.2.1
  - Delete orphaned labels during label migration (James Brooks)
  - Security: prevent XSS with stricter MIME types for raw repo files

v 7.2.0
  - Explore page
  - Add project stars (Ciro Santilli)
  - Log Sidekiq arguments
  - Better labels: colors, ability to rename and remove
  - Improve the way merge request collects diffs
  - Improve compare page for large diffs
  - Expose the full commit message via API
  - Fix 500 error on repository rename
  - Fix bug when MR download patch return invalid diff
  - Test gitlab-shell integration
  - Repository import timeout increased from 2 to 4 minutes allowing larger repos to be imported
  - API for labels (Robert Schilling)
  - API: ability to set an import url when creating project for specific user

v 7.1.1
  - Fix cpu usage issue in Firefox
  - Fix redirect loop when changing password by new user
  - Fix 500 error on new merge request page

v 7.1.0
  - Remove observers
  - Improve MR discussions
  - Filter by description on Issues#index page
  - Fix bug with namespace select when create new project page
  - Show README link after description for non-master members
  - Add @all mention for comments
  - Dont show reply button if user is not signed in
  - Expose more information for issues with webhook
  - Add a mention of the merge request into the default merge request commit message
  - Improve code highlight, introduce support for more languages like Go, Clojure, Erlang etc
  - Fix concurrency issue in repository download
  - Dont allow repository name start with ?
  - Improve email threading (Pierre de La Morinerie)
  - Cleaner help page
  - Group milestones
  - Improved email notifications
  - Contributors API (sponsored by Mobbr)
  - Fix LDAP TLS authentication (Boris HUISGEN)
  - Show VERSION information on project sidebar
  - Improve branch removal logic when accept MR
  - Fix bug where comment form is spawned inside the Reply button
  - Remove Dir.chdir from Satellite#lock for thread-safety
  - Increased default git max_size value from 5MB to 20MB in gitlab.yml. Please update your configs!
  - Show error message in case of timeout in satellite when create MR
  - Show first 100 files for huge diff instead of hiding all
  - Change default admin email from admin@local.host to admin@example.com

v 7.0.0
  - The CPU no longer overheats when you hold down the spacebar
  - Improve edit file UI
  - Add ability to upload group avatar when create
  - Protected branch cannot be removed
  - Developers can remove normal branches with UI
  - Remove branch via API (sponsored by O'Reilly Media)
  - Move protected branches page to Project settings area
  - Redirect to Files view when create new branch via UI
  - Drag and drop upload of image in every markdown-area (Earle Randolph Bunao and Neil Francis Calabroso)
  - Refactor the markdown relative links processing
  - Make it easier to implement other CI services for GitLab
  - Group masters can create projects in group
  - Deprecate ruby 1.9.3 support
  - Only masters can rewrite/remove git tags
  - Add X-Frame-Options SAMEORIGIN to Nginx config so Sidekiq admin is visible
  - UI improvements
  - Case-insensetive search for issues
  - Update to rails 4.1
  - Improve performance of application for projects and groups with a lot of members
  - Formally support Ruby 2.1
  - Include Nginx gitlab-ssl config
  - Add manual language detection for highlight.js
  - Added example.com/:username routing
  - Show notice if your profile is public
  - UI improvements for mobile devices
  - Improve diff rendering performance
  - Drag-n-drop for issues and merge requests between states at milestone page
  - Fix '0 commits' message for huge repositories on project home page
  - Prevent 500 error page when visit commit page from large repo
  - Add notice about huge push over http to unicorn config
  - File action in satellites uses default 30 seconds timeout instead of old 10 seconds one
  - Overall performance improvements
  - Skip init script check on omnibus-gitlab
  - Be more selective when killing stray Sidekiqs
  - Check LDAP user filter during sign-in
  - Remove wall feature (no data loss - you can take it from database)
  - Dont expose user emails via API unless you are admin
  - Detect issues closed by Merge Request description
  - Better email subject lines from email on push service (Alex Elman)
  - Enable identicon for gravatar be default

v 6.9.2
  - Revert the commit that broke the LDAP user filter

v 6.9.1
  - Fix scroll to highlighted line
  - Fix the pagination on load for commits page

v 6.9.0
  - Store Rails cache data in the Redis `cache:gitlab` namespace
  - Adjust MySQL limits for existing installations
  - Add db index on project_id+iid column. This prevents duplicate on iid (During migration duplicates will be removed)
  - Markdown preview or diff during editing via web editor (Evgeniy Sokovikov)
  - Give the Rails cache its own Redis namespace
  - Add ability to set different ssh host, if different from http/https
  - Fix syntax highlighting for code comments blocks
  - Improve comments loading logic
  - Stop refreshing comments when the tab is hidden
  - Improve issue and merge request mobile UI (Drew Blessing)
  - Document how to convert a backup to PostgreSQL
  - Fix locale bug in backup manager
  - Fix can not automerge when MR description is too long
  - Fix wiki backup skip bug
  - Two Step MR creation process
  - Remove unwanted files from satellite working directory with git clean -fdx
  - Accept merge request via API (sponsored by O'Reilly Media)
  - Add more access checks during API calls
  - Block SSH access for 'disabled' Active Directory users
  - Labels for merge requests (Drew Blessing)
  - Threaded emails by setting a Message-ID (Philip Blatter)

v 6.8.0
  - Ability to at mention users that are participating in issue and merge req. discussion
  - Enabled GZip Compression for assets in example Nginx, make sure that Nginx is compiled with --with-http_gzip_static_module flag (this is default in Ubuntu)
  - Make user search case-insensitive (Christopher Arnold)
  - Remove omniauth-ldap nickname bug workaround
  - Drop all tables before restoring a Postgres backup
  - Make the repository downloads path configurable
  - Create branches via API (sponsored by O'Reilly Media)
  - Changed permission of gitlab-satellites directory not to be world accessible
  - Protected branch does not allow force push
  - Fix popen bug in `rake gitlab:satellites:create`
  - Disable connection reaping for MySQL
  - Allow oauth signup without email for twitter and github
  - Fix faulty namespace names that caused 500 on user creation
  - Option to disable standard login
  - Clean old created archives from repository downloads directory
  - Fix download link for huge MR diffs
  - Expose event and mergerequest timestamps in API
  - Fix emails on push service when only one commit is pushed

v 6.7.3
  - Fix the merge notification email not being sent (Pierre de La Morinerie)
  - Drop all tables before restoring a Postgres backup
  - Remove yanked modernizr gem

v 6.7.2
  - Fix upgrader script

v 6.7.1
  - Fix GitLab CI integration

v 6.7.0
  - Increased the example Nginx client_max_body_size from 5MB to 20MB, consider updating it manually on existing installations
  - Add support for Gemnasium as a Project Service (Olivier Gonzalez)
  - Add edit file button to MergeRequest diff
  - Public groups (Jason Hollingsworth)
  - Cleaner headers in Notification Emails (Pierre de La Morinerie)
  - Blob and tree gfm links to anchors work
  - Piwik Integration (Sebastian Winkler)
  - Show contribution guide link for new issue form (Jeroen van Baarsen)
  - Fix CI status for merge requests from fork
  - Added option to remove issue assignee on project issue page and issue edit page (Jason Blanchard)
  - New page load indicator that includes a spinner that scrolls with the page
  - Converted all the help sections into markdown
  - LDAP user filters
  - Streamline the content of notification emails (Pierre de La Morinerie)
  - Fixes a bug with group member administration (Matt DeTullio)
  - Sort tag names using VersionSorter (Robert Speicher)
  - Add GFM autocompletion for MergeRequests (Robert Speicher)
  - Add webhook when a new tag is pushed (Jeroen van Baarsen)
  - Add button for toggling inline comments in diff view
  - Add retry feature for repository import
  - Reuse the GitLab LDAP connection within each request
  - Changed markdown new line behaviour to conform to markdown standards
  - Fix global search
  - Faster authorized_keys rebuilding in `rake gitlab:shell:setup` (requires gitlab-shell 1.8.5)
  - Create and Update MR calls now support the description parameter (Greg Messner)
  - Markdown relative links in the wiki link to wiki pages, markdown relative links in repositories link to files in the repository
  - Added Slack service integration (Federico Ravasio)
  - Better API responses for access_levels (sponsored by O'Reilly Media)
  - Requires at least 2 unicorn workers
  - Requires gitlab-shell v1.9+
  - Replaced gemoji(due to closed licencing problem) with Phantom Open Emoji library(combined SIL Open Font License, MIT License and the CC 3.0 License)
  - Fix `/:username.keys` response content type (Dmitry Medvinsky)

v 6.6.5
  - Added option to remove issue assignee on project issue page and issue edit page (Jason Blanchard)
  - Hide mr close button for comment form if merge request was closed or inline comment
  - Adds ability to reopen closed merge request

v 6.6.4
  - Add missing html escape for highlighted code blocks in comments, issues

v 6.6.3
  - Fix 500 error when edit yourself from admin area
  - Hide private groups for public profiles

v 6.6.2
  - Fix 500 error on branch/tag create or remove via UI

v 6.6.1
  - Fix 500 error on files tab if submodules presents

v 6.6.0
  - Retrieving user ssh keys publically(github style): http://__HOST__/__USERNAME__.keys
  - Permissions: Developer now can manage issue tracker (modify any issue)
  - Improve Code Compare page performance
  - Group avatar
  - Pygments.rb replaced with highlight.js
  - Improve Merge request diff store logic
  - Improve render performnace for MR show page
  - Fixed Assembla hardcoded project name
  - Jira integration documentation
  - Refactored app/services
  - Remove snippet expiration
  - Mobile UI improvements (Drew Blessing)
  - Fix block/remove UI for admin::users#show page
  - Show users' group membership on users' activity page (Robert Djurasaj)
  - User pages are visible without login if user is authorized to a public project
  - Markdown rendered headers have id derived from their name and link to their id
  - Improve application to work faster with large groups (100+ members)
  - Multiple emails per user
  - Show last commit for file when view file source
  - Restyle Issue#show page and MR#show page
  - Ability to filter by multiple labels for Issues page
  - Rails version to 4.0.3
  - Fixed attachment identifier displaying underneath note text (Jason Blanchard)

v 6.5.1
  - Fix branch selectbox when create merge request from fork

v 6.5.0
  - Dropdown menus on issue#show page for assignee and milestone (Jason Blanchard)
  - Add color custimization and previewing to broadcast messages
  - Fixed notes anchors
  - Load new comments in issues dynamically
  - Added sort options to Public page
  - New filters (assigned/authored/all) for Dashboard#issues/merge_requests (sponsored by Say Media)
  - Add project visibility icons to dashboard
  - Enable secure cookies if https used
  - Protect users/confirmation with rack_attack
  - Default HTTP headers to protect against MIME-sniffing, force https if enabled
  - Bootstrap 3 with responsive UI
  - New repository download formats: tar.bz2, zip, tar (Jason Hollingsworth)
  - Restyled accept widgets for MR
  - SCSS refactored
  - Use jquery timeago plugin
  - Fix 500 error for rdoc files
  - Ability to customize merge commit message (sponsored by Say Media)
  - Search autocomplete via ajax
  - Add website url to user profile
  - Files API supports base64 encoded content (sponsored by O'Reilly Media)
  - Added support for Go's repository retrieval (Bruno Albuquerque)

v6.4.3
  - Don't use unicorn worker killer if PhusionPassenger is defined

v6.4.2
  - Fixed wrong behaviour of script/upgrade.rb

v6.4.1
  - Fixed bug with repository rename
  - Fixed bug with project transfer

v 6.4.0
  - Added sorting to project issues page (Jason Blanchard)
  - Assembla integration (Carlos Paramio)
  - Fixed another 500 error with submodules
  - UI: More compact issues page
  - Minimal password length increased to 8 symbols
  - Side-by-side diff view (Steven Thonus)
  - Internal projects (Jason Hollingsworth)
  - Allow removal of avatar (Drew Blessing)
  - Project web hooks now support issues and merge request events
  - Visiting project page while not logged in will redirect to sign-in instead of 404 (Jason Hollingsworth)
  - Expire event cache on avatar creation/removal (Drew Blessing)
  - Archiving old projects (Steven Thonus)
  - Rails 4
  - Add time ago tooltips to show actual date/time
  - UI: Fixed UI for admin system hooks
  - Ruby script for easier GitLab upgrade
  - Do not remove Merge requests if fork project was removed
  - Improve sign-in/signup UX
  - Add resend confirmation link to sign-in page
  - Set noreply@HOSTNAME for reply_to field in all emails
  - Show GitLab API version on Admin#dashboard
  - API Cross-origin resource sharing
  - Show READMe link at project home page
  - Show repo size for projects in Admin area

v 6.3.0
  - API for adding gitlab-ci service
  - Init script now waits for pids to appear after (re)starting before reporting status (Rovanion Luckey)
  - Restyle project home page
  - Grammar fixes
  - Show branches list (which branches contains commit) on commit page (Andrew Kumanyaev)
  - Security improvements
  - Added support for GitLab CI 4.0
  - Fixed issue with 500 error when group did not exist
  - Ability to leave project
  - You can create file in repo using UI
  - You can remove file from repo using UI
  - API: dropped default_branch attribute from project during creation
  - Project default_branch is not stored in db any more. It takes from repo now.
  - Admin broadcast messages
  - UI improvements
  - Dont show last push widget if user removed this branch
  - Fix 500 error for repos with newline in file name
  - Extended html titles
  - API: create/update/delete repo files
  - Admin can transfer project to any namespace
  - API: projects/all for admin users
  - Fix recent branches order

v 6.2.4
  - Security: Cast API private_token to string (CVE-2013-4580)
  - Security: Require gitlab-shell 1.7.8 (CVE-2013-4581, CVE-2013-4582, CVE-2013-4583)
  - Fix for Git SSH access for LDAP users

v 6.2.3
  - Security: More protection against CVE-2013-4489
  - Security: Require gitlab-shell 1.7.4 (CVE-2013-4490, CVE-2013-4546)
  - Fix sidekiq rake tasks

v 6.2.2
  - Security: Update gitlab_git (CVE-2013-4489)

v 6.2.1
  - Security: Fix issue with generated passwords for new users

v 6.2.0
  - Public project pages are now visible to everyone (files, issues, wik, etc.)
    THIS MEANS YOUR ISSUES AND WIKI FOR PUBLIC PROJECTS ARE PUBLICLY VISIBLE AFTER THE UPGRADE
  - Add group access to permissions page
  - Require current password to change one
  - Group owner or admin can remove other group owners
  - Remove group transfer since we have multiple owners
  - Respect authorization in Repository API
  - Improve UI for Project#files page
  - Add more security specs
  - Added search for projects by name to api (Izaak Alpert)
  - Make default user theme configurable (Izaak Alpert)
  - Update logic for validates_merge_request for tree of MR (Andrew Kumanyaev)
  - Rake tasks for web hooks management (Jonhnny Weslley)
  - Extended User API to expose admin and can_create_group for user creation/updating (Boyan Tabakov)
  - API: Remove group
  - API: Remove project
  - Avatar upload on profile page with a maximum of 100KB (Steven Thonus)
  - Store the sessions in Redis instead of the cookie store
  - Fixed relative links in markdown
  - User must confirm their email if signup enabled
  - User must confirm changed email

v 6.1.0
  - Project specific IDs for issues, mr, milestones
    Above items will get a new id and for example all bookmarked issue urls will change.
    Old issue urls are redirected to the new one if the issue id is too high for an internal id.
  - Description field added to Merge Request
  - API: Sudo api calls (Izaak Alpert)
  - API: Group membership api (Izaak Alpert)
  - Improved commit diff
  - Improved large commit handling (Boyan Tabakov)
  - Rewrite: Init script now less prone to errors and keeps better track of the service (Rovanion Luckey)
  - Link issues, merge requests, and commits when they reference each other with GFM (Ash Wilson)
  - Close issues automatically when pushing commits with a special message
  - Improve user removal from admin area
  - Invalidate events cache when project was moved
  - Remove deprecated classes and rake tasks
  - Add event filter for group and project show pages
  - Add links to create branch/tag from project home page
  - Add public-project? checkbox to new-project view
  - Improved compare page. Added link to proceed into Merge Request
  - Send an email to a user when they are added to group
  - New landing page when you have 0 projects

v 6.0.0
  - Feature: Replace teams with group membership
    We introduce group membership in 6.0 as a replacement for teams.
    The old combination of groups and teams was confusing for a lot of people.
    And when the members of a team where changed this wasn't reflected in the project permissions.
    In GitLab 6.0 you will be able to add members to a group with a permission level for each member.
    These group members will have access to the projects in that group.
    Any changes to group members will immediately be reflected in the project permissions.
    You can even have multiple owners for a group, greatly simplifying administration.
  - Feature: Ability to have multiple owners for group
  - Feature: Merge Requests between fork and project (Izaak Alpert)
  - Feature: Generate fingerprint for ssh keys
  - Feature: Ability to create and remove branches with UI
  - Feature: Ability to create and remove git tags with UI
  - Feature: Groups page in profile. You can leave group there
  - API: Allow login with LDAP credentials
  - Redesign: project settings navigation
  - Redesign: snippets area
  - Redesign: ssh keys page
  - Redesign: buttons, blocks and other ui elements
  - Add comment title to rss feed
  - You can use arrows to navigate at tree view
  - Add project filter on dashboard
  - Cache project graph
  - Drop support of root namespaces
  - Default theme is classic now
  - Cache result of methods like authorize_projects, project.team.members etc
  - Remove $.ready events
  - Fix onclick events being double binded
  - Add notification level to group membership
  - Move all project controllers/views under Projects:: module
  - Move all profile controllers/views under Profiles:: module
  - Apply user project limit only for personal projects
  - Unicorn is default web server again
  - Store satellites lock files inside satellites dir
  - Disabled threadsafety mode in rails
  - Fixed bug with loosing MR comments
  - Improved MR comments logic
  - Render readme file for projects in public area

v 5.4.2
  - Security: Cast API private_token to string (CVE-2013-4580)
  - Security: Require gitlab-shell 1.7.8 (CVE-2013-4581, CVE-2013-4582, CVE-2013-4583)

v 5.4.1
  - Security: Fixes for CVE-2013-4489
  - Security: Require gitlab-shell 1.7.4 (CVE-2013-4490, CVE-2013-4546)

v 5.4.0
  - Ability to edit own comments
  - Documentation improvements
  - Improve dashboard projects page
  - Fixed nav for empty repos
  - GitLab Markdown help page
  - Misspelling fixes
  - Added support of unicorn and fog gems
  - Added client list to API doc
  - Fix PostgreSQL database restoration problem
  - Increase snippet content column size
  - allow project import via git:// url
  - Show participants on issues, including mentions
  - Notify mentioned users with email

v 5.3.0
  - Refactored services
  - Campfire service added
  - HipChat service added
  - Fixed bug with LDAP + git over http
  - Fixed bug with google analytics code being ignored
  - Improve sign-in page if ldap enabled
  - Respect newlines in wall messages
  - Generate the Rails secret token on first run
  - Rename repo feature
  - Init.d: remove gitlab.socket on service start
  - Api: added teams api
  - Api: Prevent blob content being escaped
  - Api: Smart deploy key add behaviour
  - Api: projects/owned.json return user owned project
  - Fix bug with team assignation on project from #4109
  - Advanced snippets: public/private, project/personal (Andrew Kulakov)
  - Repository Graphs (Karlo Nicholas T. Soriano)
  - Fix dashboard lost if comment on commit
  - Update gitlab-grack. Fixes issue with --depth option
  - Fix project events duplicate on project page
  - Fix postgres error when displaying network graph.
  - Fix dashboard event filter when navigate via turbolinks
  - init.d: Ensure socket is removed before starting service
  - Admin area: Style teams:index, group:show pages
  - Own page for failed forking
  - Scrum view for milestone

v 5.2.0
  - Turbolinks
  - Git over http with ldap credentials
  - Diff with better colors and some spacing on the corners
  - Default values for project features
  - Fixed huge_commit view
  - Restyle project clone panel
  - Move Gitlab::Git code to gitlab_git gem
  - Move update docs in repo
  - Requires gitlab-shell v1.4.0
  - Fixed submodules listing under file tab
  - Fork feature (Angus MacArthur)
  - git version check in gitlab:check
  - Shared deploy keys feature
  - Ability to generate default labels set for issues
  - Improve gfm autocomplete (Harold Luo)
  - Added support for Google Analytics
  - Code search feature (Javier Castro)

v 5.1.0
  - You can login with email or username now
  - Corrected project transfer rollback when repository cannot be moved
  - Move both repo and wiki when project transfer requested
  - Admin area: project editing was removed from admin namespace
  - Access: admin user has now access to any project.
  - Notification settings
  - Gitlab::Git set of objects to abstract from grit library
  - Replace Unicorn web server with Puma
  - Backup/Restore refactored. Backup dump project wiki too now
  - Restyled Issues list. Show milestone version in issue row
  - Restyled Merge Request list
  - Backup now dump/restore uploads
  - Improved performance of dashboard (Andrew Kumanyaev)
  - File history now tracks renames (Akzhan Abdulin)
  - Drop wiki migration tools
  - Drop sqlite migration tools
  - project tagging
  - Paginate users in API
  - Restyled network graph (Hiroyuki Sato)

v 5.0.1
  - Fixed issue with gitlab-grit being overridden by grit

v 5.0.0
  - Replaced gitolite with gitlab-shell
  - Removed gitolite-related libraries
  - State machine added
  - Setup gitlab as git user
  - Internal API
  - Show team tab for empty projects
  - Import repository feature
  - Updated rails
  - Use lambda for scopes
  - Redesign admin area -> users
  - Redesign admin area -> user
  - Secure link to file attachments
  - Add validations for Group and Team names
  - Restyle team page for project
  - Update capybara, rspec-rails, poltergeist to recent versions
  - Wiki on git using Gollum
  - Added Solarized Dark theme for code review
  - Don't show user emails in autocomplete lists, profile pages
  - Added settings tab for group, team, project
  - Replace user popup with icons in header
  - Handle project moving with gitlab-shell
  - Added select2-rails for selectboxes with ajax data load
  - Fixed search field on projects page
  - Added teams to search autocomplete
  - Move groups and teams on dashboard sidebar to sub-tabs
  - API: improved return codes and docs. (Felix Gilcher, Sebastian Ziebell)
  - Redesign wall to be more like chat
  - Snippets, Wall features are disabled by default for new projects

v 4.2.0
  - Teams
  - User show page. Via /u/username
  - Show help contents on pages for better navigation
  - Async gitolite calls
  - added satellites logs
  - can_create_group, can_create_team booleans for User
  - Process web hooks async
  - GFM: Fix images escaped inside links
  - Network graph improved
  - Switchable branches for network graph
  - API: Groups
  - Fixed project download

v 4.1.0
  - Optional Sign-Up
  - Discussions
  - Satellites outside of tmp
  - Line numbers for blame
  - Project public mode
  - Public area with unauthorized access
  - Load dashboard events with ajax
  - remember dashboard filter in cookies
  - replace resque with sidekiq
  - fix routing issues
  - cleanup rake tasks
  - fix backup/restore
  - scss cleanup
  - show preview for note images
  - improved network-graph
  - get rid of app/roles/
  - added new classes Team, Repository
  - Reduce amount of gitolite calls
  - Ability to add user in all group projects
  - remove deprecated configs
  - replaced Korolev font with open font
  - restyled admin/dashboard page
  - restyled admin/projects page

v 4.0.0
  - Remove project code and path from API. Use id instead
  - Return valid cloneable url to repo for web hook
  - Fixed backup issue
  - Reorganized settings
  - Fixed commits compare
  - Refactored scss
  - Improve status checks
  - Validates presence of User#name
  - Fixed postgres support
  - Removed sqlite support
  - Modified post-receive hook
  - Milestones can be closed now
  - Show comment events on dashboard
  - Quick add team members via group#people page
  - [API] expose created date for hooks and SSH keys
  - [API] list, create issue notes
  - [API] list, create snippet notes
  - [API] list, create wall notes
  - Remove project code - use path instead
  - added username field to user
  - rake task to fill usernames based on emails create namespaces for users
  - STI Group < Namespace
  - Project has namespace_id
  - Projects with namespaces also namespaced in gitolite and stored in subdir
  - Moving project to group will move it under group namespace
  - Ability to move project from namespaces to another
  - Fixes commit patches getting escaped (see #2036)
  - Support diff and patch generation for commits and merge request
  - MergeReqest doesn't generate a temporary file for the patch any more
  - Update the UI to allow downloading Patch or Diff

v 3.1.0
  - Updated gems
  - Services: Gitlab CI integration
  - Events filter on dashboard
  - Own namespace for redis/resque
  - Optimized commit diff views
  - add alphabetical order for projects admin page
  - Improved web editor
  - Commit stats page
  - Documentation split and cleanup
  - Link to commit authors everywhere
  - Restyled milestones list
  - added Milestone to Merge Request
  - Restyled Top panel
  - Refactored Satellite Code
  - Added file line links
  - moved from capybara-webkit to poltergeist + phantomjs

v 3.0.3
  - Fixed bug with issues list in Chrome
  - New Feature: Import team from another project

v 3.0.2
  - Fixed gitlab:app:setup
  - Fixed application error on empty project in admin area
  - Restyled last push widget

v 3.0.1
  - Fixed git over http

v 3.0.0
  - Projects groups
  - Web Editor
  - Fixed bug with gitolite keys
  - UI improved
  - Increased performance of application
  - Show user avatar in last commit when browsing Files
  - Refactored Gitlab::Merge
  - Use Font Awesome for icons
  - Separate observing of Note and MergeRequests
  - Milestone "All Issues" filter
  - Fix issue close and reopen button text and styles
  - Fix forward/back while browsing Tree hierarchy
  - Show number of notes for commits and merge requests
  - Added support pg from box and update installation doc
  - Reject ssh keys that break gitolite
  - [API] list one project hook
  - [API] edit project hook
  - [API] list project snippets
  - [API] allow to authorize using private token in HTTP header
  - [API] add user creation

v 2.9.1
  - Fixed resque custom config init

v 2.9.0
  - fixed inline notes bugs
  - refactored rspecs
  - refactored gitolite backend
  - added factory_girl
  - restyled projects list on dashboard
  - ssh keys validation to prevent gitolite crash
  - send notifications if changed permission in project
  - scss refactoring. gitlab_bootstrap/ dir
  - fix git push http body bigger than 112k problem
  - list of labels  page under issues tab
  - API for milestones, keys
  - restyled buttons
  - OAuth
  - Comment order changed

v 2.8.1
  - ability to disable gravatars
  - improved MR diff logic
  - ssh key help page

v 2.8.0
  - Gitlab Flavored Markdown
  - Bulk issues update
  - Issues API
  - Cucumber coverage increased
  - Post-receive files fixed
  - UI improved
  - Application cleanup
  - more cucumber
  - capybara-webkit + headless

v 2.7.0
  - Issue Labels
  - Inline diff
  - Git HTTP
  - API
  - UI improved
  - System hooks
  - UI improved
  - Dashboard events endless scroll
  - Source performance increased

v 2.6.0
  - UI polished
  - Improved network graph + keyboard nav
  - Handle huge commits
  - Last Push widget
  - Bugfix
  - Better performance
  - Email in resque
  - Increased test coverage
  - Ability to remove branch with MR accept
  - a lot of code refactored

v 2.5.0
  - UI polished
  - Git blame for file
  - Bugfix
  - Email in resque
  - Better test coverage

v 2.4.0
  - Admin area stats page
  - Ability to block user
  - Simplified dashboard area
  - Improved admin area
  - Bootstrap 2.0
  - Responsive layout
  - Big commits handling
  - Performance improved
  - Milestones

v 2.3.1
  - Issues pagination
  - ssl fixes
  - Merge Request pagination

v 2.3.0
  - Dashboard r1
  - Search r1
  - Project page
  - Close merge request on push
  - Persist MR diff after merge
  - mysql support
  - Documentation

v 2.2.0
  - We’ve added support of LDAP auth
  - Improved permission logic (4 roles system)
  - Protected branches (now only masters can push to protected branches)
  - Usability improved
  - twitter bootstrap integrated
  - compare view between commits
  - wiki feature
  - now you can enable/disable issues, wiki, wall features per project
  - security fixes
  - improved code browsing (ajax branch switch etc)
  - improved per-line commenting
  - git submodules displayed
  - moved to rails 3.2
  - help section improved

v 2.1.0
  - Project tab r1
  - List branches/tags
  - per line comments
  - mass user import

v 2.0.0
  - gitolite as main git host system
  - merge requests
  - project/repo access
  - link to commit/issue feed
  - design tab
  - improved email notifications
  - restyled dashboard
  - bugfix

v 1.2.2
  - common config file gitlab.yml
  - issues restyle
  - snippets restyle
  - clickable news feed header on dashboard
  - bugfix

v 1.2.1
  - bugfix

v 1.2.0
  - new design
  - user dashboard
  - network graph
  - markdown support for comments
  - encoding issues
  - wall like twitter timeline

v 1.1.0
  - project dashboard
  - wall redesigned
  - feature: code snippets
  - fixed horizontal scroll on file preview
  - fixed app crash if commit message has invalid chars
  - bugfix & code cleaning

v 1.0.2
  - fixed bug with empty project
  - added adv validation for project path & code
  - feature: issues can be sortable
  - bugfix
  - username displayed on top panel

v 1.0.1
  - fixed: with invalid source code for commit
  - fixed: lose branch/tag selection when use tree navigation
  - when history clicked - display path
  - bug fix & code cleaning

v 1.0.0
  - bug fix
  - projects preview mode

v 0.9.6
  - css fix
  - new repo empty tree until restart server - fixed

v 0.9.4
  - security improved
  - authorization improved
  - html escaping
  - bug fix
  - increased test coverage
  - design improvements

v 0.9.1
  - increased test coverage
  - design improvements
  - new issue email notification
  - updated app name
  - issue redesigned
  - issue can be edit

v 0.8.0
  - syntax highlight for main file types
  - redesign
  - stability
  - security fixes
  - increased test coverage
  - email notification<|MERGE_RESOLUTION|>--- conflicted
+++ resolved
@@ -1,11 +1,8 @@
 Please view this file on the master branch, on stable branches it's out of date.
 
 v 8.4.0 (unreleased)
-<<<<<<< HEAD
   - Add housekeeping function to project settings page
-=======
   - Fix missing date of month in network graph when commits span a month (Stan Hu)
->>>>>>> 3b04268f
   - Expire view caches when application settings change (e.g. Gravatar disabled) (Stan Hu)
   - Don't notify users twice if they are both project watchers and subscribers (Stan Hu)
   - Implement new UI for group page
