--- conflicted
+++ resolved
@@ -33,11 +33,8 @@
   - Overall performance improvements
   - Skip init script check on omnibus-gitlab
   - Be more selective when killing stray Sidekiqs
-<<<<<<< HEAD
   - Check LDAP user filter during sign-in
-=======
   - Remove wall feature (no data loss - you can take it from database)
->>>>>>> d593c98f
 
 v 6.9.2
   - Revert the commit that broke the LDAP user filter
