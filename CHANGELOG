Please view this file on the master branch, on stable branches it's out of date.

v 8.11.0 (unreleased)
  - Add test coverage report badge. !5708
  - Remove the http_parser.rb dependency by removing the tinder gem. !5758 (tbalthazar)
  - Ability to specify branches for Pivotal Tracker integration (Egor Lynko)
  - Fix don't pass a local variable called `i` to a partial. !20510 (herminiotorres)
  - Fix rename `add_users_into_project` and `projects_ids`. !20512 (herminiotorres)
  - Fix the title of the toggle dropdown button. !5515 (herminiotorres)
  - Rename `markdown_preview` routes to `preview_markdown`. (Christopher Bartz)
  - Update to Ruby 2.3.1. !4948
  - Improve diff performance by eliminating redundant checks for text blobs
  - Ensure that branch names containing escapable characters (e.g. %20) aren't unescaped indiscriminately. !5770 (ewiltshi)
  - Convert switch icon into icon font (ClemMakesApps)
  - API: Endpoints for enabling and disabling deploy keys
  - API: List access requests, request access, approve, and deny access requests to a project or a group. !4833
  - Use long options for curl examples in documentation !5703 (winniehell)
  - Remove magic comments (`# encoding: UTF-8`) from Ruby files. !5456 (winniehell)
  - Add support for relative links starting with ./ or / to RelativeLinkFilter (winniehell)
  - Ignore URLs starting with // in Markdown links !5677 (winniehell)
  - Fix CI status icon link underline (ClemMakesApps)
  - The Repository class is now instrumented
  - Fix filter label tooltip HTML rendering (ClemMakesApps)
  - Cache the commit author in RequestStore to avoid extra lookups in PostReceive
  - Expand commit message width in repo view (ClemMakesApps)
  - Cache highlighted diff lines for merge requests
  - Pre-create all builds for a Pipeline when the new Pipeline is created !5295
  - Fix of 'Commits being passed to custom hooks are already reachable when using the UI'
  - Show member roles to all users on members page
  - Project.visible_to_user is instrumented again
  - Fix awardable button mutuality loading spinners (ClemMakesApps)
  - Add support for using RequestStore within Sidekiq tasks via SIDEKIQ_REQUEST_STORE env variable
  - Optimize maximum user access level lookup in loading of notes
  - Add "No one can push" as an option for protected branches. !5081
  - Improve performance of AutolinkFilter#text_parse by using XPath
  - Add experimental Redis Sentinel support !1877
  - Rendering of SVGs as blobs is now limited to SVGs with a size smaller or equal to 2MB
  - Fix branches page dropdown sort initial state (ClemMakesApps)
  - Environments have an url to link to
  - Various redundant database indexes have been removed
  - Update `timeago` plugin to use multiple string/locale settings
  - Remove unused images (ClemMakesApps)
  - Limit git rev-list output count to one in forced push check
  - Show deployment status on merge requests with external URLs
  - Clean up unused routes (Josef Strzibny)
  - Fix issue on empty project to allow developers to only push to protected branches if given permission
  - Add green outline to New Branch button. !5447 (winniehell)
  - Optimize generating of cache keys for issues and notes
  - Improve performance of syntax highlighting Markdown code blocks
  - Update to gitlab_git 10.4.1 and take advantage of preserved Ref objects
  - Remove delay when hitting "Reply..." button on page with a lot of discussions
  - Retrieve rendered HTML from cache in one request
  - Fix renaming repository when name contains invalid chararacters under project settings
  - Upgrade Grape from 0.13.0 to 0.15.0. !4601
  - Trigram indexes for the "ci_runners" table have been removed to speed up UPDATE queries
  - Fix devise deprecation warnings.
  - Update version_sorter and use new interface for faster tag sorting
  - Optimize checking if a user has read access to a list of issues !5370
  - Store all DB secrets in secrets.yml, under descriptive names !5274
  - Nokogiri's various parsing methods are now instrumented
  - Add archived badge to project list !5798
  - Add simple identifier to public SSH keys (muteor)
  - Admin page now references docs instead of a specific file !5600 (AnAverageHuman)
  - Add a way to send an email and create an issue based on private personal token. Find the email address from issues page. !3363
  - Fix filter input alignment (ClemMakesApps)
  - Include old revision in merge request update hooks (Ben Boeckel)
  - Add build event color in HipChat messages (David Eisner)
  - Make fork counter always clickable. !5463 (winniehell)
  - Document that webhook secret token is sent in X-Gitlab-Token HTTP header !5664 (lycoperdon)
  - Gitlab::Highlight is now instrumented
  - All created issues, API or WebUI, can be submitted to Akismet for spam check !5333
  - Allow users to import cross-repository pull requests from GitHub
  - The overhead of instrumented method calls has been reduced
  - Remove `search_id` of labels dropdown filter to fix 'Missleading URI for labels in Merge Requests and Issues view'. !5368 (Scott Le)
  - Load project invited groups and members eagerly in `ProjectTeam#fetch_members`
  - Bump gitlab_git to speedup DiffCollection iterations
  - Rewrite description of a blocked user in admin settings. (Elias Werberich)
  - Make branches sortable without push permission !5462 (winniehell)
  - Check for Ci::Build artifacts at database level on pipeline partial
  - Convert image diff background image to CSS (ClemMakesApps)
  - Remove unnecessary index_projects_on_builds_enabled index from the projects table
  - Make "New issue" button in Issue page less obtrusive !5457 (winniehell)
  - Gitlab::Metrics.current_transaction needs to be public for RailsQueueDuration
  - Fix search for notes which belongs to deleted objects
  - Add GitLab Workhorse version to admin dashboard (Katarzyna Kobierska Ula Budziszewska)
  - Allow branch names ending with .json for graph and network page !5579 (winniehell)
  - Add the `sprockets-es6` gem
  - Improve OAuth2 client documentation (muteor)
  - Multiple trigger variables show in separate lines (Katarzyna Kobierska Ula Budziszewska)
  - Profile requests when a header is passed
  - Avoid calculation of line_code and position for _line partial when showing diff notes on discussion tab.
  - Speedup DiffNote#active? on discussions, preloading noteables and avoid touching git repository to return diff_refs when possible
  - Add commit stats in commit api. !5517 (dixpac)
  - Add CI configuration button on project page
  - Make error pages responsive (Takuya Noguchi)
  - Fix skip_repo parameter being ignored when destroying a namespace
  - Change requests_profiles resource constraint to catch virtually any file
  - Bump gitlab_git to lazy load compare commits
  - Reduce number of queries made for merge_requests/:id/diffs
  - Sensible state specific default sort order for issues and merge requests !5453 (tomb0y)
  - Fix bug where destroying a namespace would not always destroy projects
  - Fix RequestProfiler::Middleware error when code is reloaded in development
  - Catch what warden might throw when profiling requests to re-throw it
  - Avoid commit lookup on diff_helper passing existing local variable to the helper method
  - Add description to new_issue email and new_merge_request_email in text/plain content type. !5663 (dixpac)
  - Speed up and reduce memory usage of Commit#repo_changes, Repository#expire_avatar_cache and IrkerWorker
  - Add unfold links for Side-by-Side view. !5415 (Tim Masliuchenko)
  - Adds support for pending invitation project members importing projects
  - Update devise initializer to turn on changed password notification emails. !5648 (tombell)
  - Avoid to show the original password field when password is automatically set. !5712 (duduribeiro)
  - Fix importing GitLab projects with an invalid MR source project
  - Sort folders with submodules in Files view !5521
  - Each `File::exists?` replaced to `File::exist?` because of deprecate since ruby version 2.2.0
  - Add auto-completition in pipeline (Katarzyna Kobierska Ula Budziszewska)
<<<<<<< HEAD
  - Fix a memory leak caused by Banzai::Filter::SanitizationFilter
  - Speed up todos queries by limiting the projects set we join with
=======
  - Ensure file editing in UI does not overwrite commited changes without warning user
>>>>>>> ade0c2c8

v 8.10.5
  - Add a data migration to fix some missing timestamps in the members table. !5670
  - Revert the "Defend against 'Host' header injection" change in the source NGINX templates. !5706
  - Cache project count for 5 minutes to reduce DB load. !5746 & !5754

v 8.10.4
  - Don't close referenced upstream issues from a forked project.
  - Fixes issue with dropdowns `enter` key not working correctly. !5544
  - Fix Import/Export project import not working in HA mode. !5618
  - Fix Import/Export error checking versions. !5638

v 8.10.3
  - Fix Import/Export issue importing milestones and labels not associated properly. !5426
  - Fix timing problems running imports on production. !5523
  - Add a log message when a project is scheduled for destruction for debugging. !5540
  - Fix hooks missing on imported GitLab projects. !5549
  - Properly abort a merge when merge conflicts occur. !5569
  - Fix importer for GitHub Pull Requests when a branch was removed. !5573
  - Ignore invalid IPs in X-Forwarded-For when trusted proxies are configured. !5584
  - Trim extra displayed carriage returns in diffs and files with CRLFs. !5588

v 8.10.2
  - User can now search branches by name. !5144
  - Page is now properly rendered after committing the first file and creating the first branch. !5399
  - Add branch or tag icon to ref in builds page. !5434
  - Fix backup restore. !5459
  - Use project ID in repository cache to prevent stale data from persisting across projects. !5460
  - Fix issue with autocomplete search not working with enter key. !5466
  - Add iid to MR API response. !5468
  - Disable MySQL foreign key checks before dropping all tables. !5472
  - Ensure relative paths for video are rewritten as we do for images. !5474
  - Ensure current user can retry a build before showing the 'Retry' button. !5476
  - Add ENV variable to skip repository storages validations. !5478
  - Added `*.js.es6 gitlab-language=javascript` to `.gitattributes`. !5486
  - Don't show comment button in gutter of diffs on MR discussion tab. !5493
  - Rescue Rugged::OSError (lock exists) when creating references. !5497
  - Fix expand all diffs button in compare view. !5500
  - Show release notes in tags list. !5503
  - Fix a bug where forking a project from a repository storage to another would fail. !5509
  - Fix missing schema update for `20160722221922`. !5512
  - Update `gitlab-shell` version to 3.2.1 in the 8.9->8.10 update guide. !5516

v 8.10.1
  - Refactor repository storages documentation. !5428
  - Gracefully handle case when keep-around references are corrupted or exist already. !5430
  - Add detailed info on storage path mountpoints. !5437
  - Fix Error 500 when creating Wiki pages with hyphens or spaces. !5444
  - Fix bug where replies to commit notes displayed in the MR discussion tab wouldn't show up on the commit page. !5446
  - Ignore invalid trusted proxies in X-Forwarded-For header. !5454
  - Add links to the real markdown.md file for all GFM examples. !5458

v 8.10.0
  - Fix profile activity heatmap to show correct day name (eanplatter)
  - Speed up ExternalWikiHelper#get_project_wiki_path
  - Expose {should,force}_remove_source_branch (Ben Boeckel)
  - Add the functionality to be able to rename a file. !5049
  - Disable PostgreSQL statement timeout during migrations
  - Fix projects dropdown loading performance with a simplified api cal. !5113
  - Fix commit builds API, return all builds for all pipelines for given commit. !4849
  - Replace Haml with Hamlit to make view rendering faster. !3666
  - Refresh the branch cache after `git gc` runs
  - Allow to disable request access button on projects/groups
  - Refactor repository paths handling to allow multiple git mount points
  - Optimize system note visibility checking by memoizing the visible reference count. !5070
  - Add Application Setting to configure default Repository Path for new projects
  - Delete award emoji when deleting a user
  - Remove pinTo from Flash and make inline flash messages look nicer. !4854 (winniehell)
  - Add an API for downloading latest successful build from a particular branch or tag. !5347
  - Avoid data-integrity issue when cleaning up repository archive cache.
  - Add link to profile to commit avatar. !5163 (winniehell)
  - Wrap code blocks on Activies and Todos page. !4783 (winniehell)
  - Align flash messages with left side of page content. !4959 (winniehell)
  - Display tooltip for "Copy to Clipboard" button. !5164 (winniehell)
  - Use default cursor for table header of project files. !5165 (winniehell)
  - Store when and yaml variables in builds table
  - Display last commit of deleted branch in push events. !4699 (winniehell)
  - Escape file extension when parsing search results. !5141 (winniehell)
  - Add "passing with warnings" to the merge request pipeline possible statuses, this happens when builds that allow failures have failed. !5004
  - Add image border in Markdown preview. !5162 (winniehell)
  - Apply the trusted_proxies config to the rack request object for use with rack_attack
  - Added the ability to block sign ups using a domain blacklist. !5259
  - Upgrade to Rails 4.2.7. !5236
  - Extend exposed environment variables for CI builds
  - Deprecate APIs "projects/:id/keys/...". Use "projects/:id/deploy_keys/..." instead
  - Add API "deploy_keys" for admins to get all deploy keys
  - Allow to pull code with deploy key from public projects
  - Use limit parameter rather than hardcoded value in `ldap:check` rake task (Mike Ricketts)
  - Add Sidekiq queue duration to transaction metrics.
  - Add a new column `artifacts_size` to table `ci_builds`. !4964
  - Let Workhorse serve format-patch diffs
  - Display tooltip for mentioned users and groups. !5261 (winniehell)
  - Allow build email service to be tested
  - Added day name to contribution calendar tooltips
  - Refactor user authorization check for a single project to avoid querying all user projects
  - Make images fit to the size of the viewport. !4810
  - Fix check for New Branch button on Issue page. !4630 (winniehell)
  - Fix GFM autocomplete not working on wiki pages
  - Fixed enter key not triggering click on first row when searching in a dropdown
  - Updated dropdowns in issuable form to use new GitLab dropdown style
  - Make images fit to the size of the viewport !4810
  - Fix check for New Branch button on Issue page !4630 (winniehell)
  - Fix MR-auto-close text added to description. !4836
  - Support U2F devices in Firefox. !5177
  - Fix issue, preventing users w/o push access to sort tags. !5105 (redetection)
  - Add Spring EmojiOne updates.
  - Added Rake task for tracking deployments. !5320
  - Fix fetching LFS objects for private CI projects
  - Add the new 2016 Emoji! Adds 72 new emoji including bacon, facepalm, and selfie. !5237
  - Add syntax for multiline blockquote using `>>>` fence. !3954
  - Fix viewing notification settings when a project is pending deletion
  - Updated compare dropdown menus to use GL dropdown
  - Redirects back to issue after clicking login link
  - Eager load award emoji on notes
  - Allow to define manual actions/builds on Pipelines and Environments
  - Fix pagination when sorting by columns with lots of ties (like priority)
  - The Markdown reference parsers now re-use query results to prevent running the same queries multiple times. !5020
  - Updated project header design
  - Issuable collapsed assignee tooltip is now the users name
  - Fix compare view not changing code view rendering style
  - Exclude email check from the standard health check
  - Updated layout for Projects, Groups, Users on Admin area. !4424
  - Fix changing issue state columns in milestone view
  - Update health_check gem to version 2.1.0
  - Add notification settings dropdown for groups
  - Render inline diffs for multiple changed lines following eachother
  - Wildcards for protected branches. !4665
  - Allow importing from Github using Personal Access Tokens. (Eric K Idema)
  - API: Expose `due_date` for issues (Robert Schilling)
  - API: Todos. !3188 (Robert Schilling)
  - API: Expose shared groups for projects and shared projects for groups. !5050 (Robert Schilling)
  - API: Expose `developers_can_push` and `developers_can_merge` for branches. !5208 (Robert Schilling)
  - Add "Enabled Git access protocols" to Application Settings
  - Diffs will create button/diff form on demand no on server side
  - Reduce size of HTML used by diff comment forms
  - Protected branches have a "Developers can Merge" setting. !4892 (original implementation by Mathias Vestergaard)
  - Fix user creation with stronger minimum password requirements. !4054 (nathan-pmt)
  - Only show New Snippet button to users that can create snippets.
  - PipelinesFinder uses git cache data
  - Track a user who created a pipeline
  - Actually render old and new sections of parallel diff next to each other
  - Throttle the update of `project.pushes_since_gc` to 1 minute.
  - Allow expanding and collapsing files in diff view. !4990
  - Collapse large diffs by default (!4990)
  - Fix mentioned users list on diff notes
  - Add support for inline videos in GitLab Flavored Markdown. !5215 (original implementation by Eric Hayes)
  - Fix creation of deployment on build that is retried, redeployed or rollback
  - Don't parse Rinku returned value to DocFragment when it didn't change the original html string.
  - Check for conflicts with existing Project's wiki path when creating a new project.
  - Show last push widget in upstream after push to fork
  - Fix stage status shown for pipelines
  - Cache todos pending/done dashboard query counts.
  - Don't instantiate a git tree on Projects show default view
  - Bump Rinku to 2.0.0
  - Remove unused front-end variable -> default_issues_tracker
  - ObjectRenderer retrieve renderer content using Rails.cache.read_multi
  - Better caching of git calls on ProjectsController#show.
  - Avoid to retrieve MR closes_issues as much as possible.
  - Hide project name in project activities. !5068 (winniehell)
  - Add API endpoint for a group issues. !4520 (mahcsig)
  - Add Bugzilla integration. !4930 (iamtjg)
  - Fix new snippet style bug (elliotec)
  - Instrument Rinku usage
  - Be explicit to define merge request discussion variables
  - Use cache for todos counter calling TodoService
  - Metrics for Rouge::Plugins::Redcarpet and Rouge::Formatters::HTMLGitlab
  - RailsCache metris now includes fetch_hit/fetch_miss and read_hit/read_miss info.
  - Allow [ci skip] to be in any case and allow [skip ci]. !4785 (simon_w)
  - Set import_url validation to be more strict
  - Memoize MR merged/closed events retrieval
  - Don't render discussion notes when requesting diff tab through AJAX
  - Add basic system information like memory and disk usage to the admin panel
  - Don't garbage collect commits that have related DB records like comments
  - Allow to setup event by channel on slack service
  - More descriptive message for git hooks and file locks
  - Aliases of award emoji should be stored as original name. !5060 (dixpac)
  - Handle custom Git hook result in GitLab UI
  - Allow to access Container Registry for Public and Internal projects
  - Allow '?', or '&' for label names
  - Support redirected blobs for Container Registry integration
  - Fix importer for GitHub Pull Requests when a branch was reused across Pull Requests
  - Add date when user joined the team on the member page
  - Fix 404 redirect after validation fails importing a GitLab project
  - Added setting to set new users by default as external. !4545 (Dravere)
  - Add min value for project limit field on user's form. !3622 (jastkand)
  - Reset project pushes_since_gc when we enqueue the git gc call
  - Add reminder to not paste private SSH keys. !4399 (Ingo Blechschmidt)
  - Collapsed diffs lines/size don't acumulate to overflow diffs.
  - Remove duplicate `description` field in `MergeRequest` entities (Ben Boeckel)
  - Style of import project buttons were fixed in the new project page. !5183 (rdemirbay)
  - Fix GitHub client requests when rate limit is disabled
  - Optimistic locking for Issues and Merge Requests (Title and description overriding prevention)
  - Redesign Builds and Pipelines pages
  - Change status color and icon for running builds
  - Fix commenting issue in side by side diff view for unchanged lines
  - Fix markdown rendering for: consecutive labels references, label references that begin with a digit or contains `.`
  - Project export filename now includes the project and namespace path
  - Fix last update timestamp on issues not preserved on gitlab.com and project imports
  - Fix issues importing projects from EE to CE
  - Fix creating group with space in group path
  - Improve cron_jobs loading error messages. !5318 / !5360
  - Prevent toggling sidebar when clipboard icon clicked
  - Create Todos for Issue author when assign or mention himself (Katarzyna Kobierska)
  - Limit the number of retries on error to 3 for exporting projects
  - Allow empty repositories on project import/export
  - Render only commit message title in builds (Katarzyna Kobierska Ula Budziszewska)
  - Allow bulk (un)subscription from issues in issue index
  - Fix MR diff encoding issues exporting GitLab projects
  - Move builds settings out of project settings and rename Pipelines
  - Add builds badge to Pipelines settings page
  - Export and import avatar as part of project import/export
  - Fix migration corrupting import data for old version upgrades
  - Show tooltip on GitLab export link in new project page

v 8.9.6
  - Fix importing of events under notes for GitLab projects. !5154
  - Fix log statements in import/export. !5129
  - Fix commit avatar alignment in compare view. !5128
  - Fix broken migration in MySQL. !5005
  - Overwrite Host and X-Forwarded-Host headers in NGINX !5213
  - Keeps issue number when importing from Gitlab.com
  - Add Pending tab for Builds (Katarzyna Kobierska, Urszula Budziszewska)

v 8.9.7 (unreleased)
  - Fix import_data wrongly saved as a result of an invalid import_url

v 8.9.6
  - Fix importing of events under notes for GitLab projects

v 8.9.5
  - Add more debug info to import/export and memory killer. !5108
  - Fixed avatar alignment in new MR view. !5095
  - Fix diff comments not showing up in activity feed. !5069
  - Add index on both Award Emoji user and name. !5061
  - Downgrade to Redis 3.2.2 due to massive memory leak with Sidekiq. !5056
  - Re-enable import button when import process fails due to namespace already being taken. !5053
  - Fix snippets comments not displayed. !5045
  - Fix emoji paths in relative root configurations. !5027
  - Fix issues importing events in Import/Export. !4987
  - Fixed 'use shortcuts' button on docs. !4979
  - Admin should be able to turn shared runners into specific ones. !4961
  - Update RedCloth to 4.3.2 for CVE-2012-6684. !4929 (Takuya Noguchi)
  - Improve the request / withdraw access button. !4860

v 8.9.4
  - Fix privilege escalation issue with OAuth external users.
  - Ensure references to private repos aren't shown to logged-out users.
  - Fixed search field blur not removing focus. !4704
  - Resolve "Sub nav isn't showing on file view". !4890
  - Fixes middle click and double request when navigating through the file browser. !4891
  - Fixed URL on label button when filtering. !4897
  - Fixed commit avatar alignment. !4933
  - Do not show build retry link when build is active. !4967
  - Fix restore Rake task warning message output. !4980
  - Handle external issues in IssueReferenceFilter. !4988
  - Expiry date on pinned nav cookie. !5009
  - Updated breakpoint for sidebar pinning. !5019

v 8.9.3
  - Fix encrypted data backwards compatibility after upgrading attr_encrypted gem. !4963
  - Fix rendering of commit notes. !4953
  - Resolve "Pin should show up at 1280px min". !4947
  - Switched mobile button icons to ellipsis and angle. !4944
  - Correctly returns todo ID after creating todo. !4941
  - Better debugging for memory killer middleware. !4936
  - Remove duplicate new page btn from edit wiki. !4904
  - Use clock_gettime for all performance timestamps. !4899
  - Use memorized tags array when searching tags by name. !4859
  - Fixed avatar alignment in new MR view. !4901
  - Removed fade when filtering results. !4932
  - Fix missing avatar on system notes. !4954
  - Reduce overhead and optimize ProjectTeam#max_member_access performance. !4973
  - Use update_columns to bypass all the dirty code on active_record. !4985
  - Fix restore Rake task warning message output !4980

v 8.9.2
  - Fix visibility of snippets when searching.
  - Fix an information disclosure when requesting access to a group containing private projects.
  - Update omniauth-saml to 1.6.0 !4951

v 8.9.1
  - Refactor labels documentation. !3347
  - Eager load award emoji on notes. !4628
  - Fix some CI wording in documentation. !4660
  - Document `GIT_STRATEGY` and `GIT_DEPTH`. !4720
  - Add documentation for the export & import features. !4732
  - Add some docs for Docker Registry configuration. !4738
  - Ensure we don't send the "access request declined" email to access requesters on project deletion. !4744
  - Display group/project access requesters separately in the admin area. !4798
  - Add documentation and examples for configuring cloud storage for registry images. !4812
  - Clarifies documentation about artifact expiry. !4831
  - Fix the Network graph links. !4832
  - Fix MR-auto-close text added to description. !4836
  - Add documentation for award emoji now that comments can be awarded with emojis. !4839
  - Fix typo in export failure email. !4847
  - Fix header vertical centering. !4170
  - Fix subsequent SAML sign ins. !4718
  - Set button label when picking an option from status dropdown. !4771
  - Prevent invalid URLs from raising exceptions in WikiLink Filter. !4775
  - Handle external issues in IssueReferenceFilter. !4789
  - Support for rendering/redacting multiple documents. !4828
  - Update Todos documentation and screenshots to include new functionality. !4840
  - Hide nav arrows by default. !4843
  - Added bottom padding to label color suggestion link. !4845
  - Use jQuery objects in ref dropdown. !4850
  - Fix GitLab project import issues related to notes and builds. !4855
  - Restrict header logo to 36px so it doesn't overflow. !4861
  - Fix unwanted label unassignment. !4863
  - Fix mobile Safari bug where horizontal nav arrows would flicker on scroll. !4869
  - Restore old behavior around diff notes to outdated discussions. !4870
  - Fix merge requests project settings help link anchor. !4873
  - Fix 404 when accessing pipelines as guest user on public projects. !4881
  - Remove width restriction for logo on sign-in page. !4888
  - Bump gitlab_git to 10.2.3 to fix false truncated warnings with ISO-8559 files. !4884
  - Apply selected value as label. !4886
  - Change Retry to Re-deploy on Deployments page
  - Fix temp file being deleted after the request while importing a GitLab project. !4894
  - Fix pagination when sorting by columns with lots of ties (like priority)
  - Implement Subresource Integrity for CSS and JavaScript assets. This prevents malicious assets from loading in the case of a CDN compromise.
  - Fix user creation with stronger minimum password requirements !4054 (nathan-pmt)
  - Fix a wrong MR status when merge_when_build_succeeds & project.only_allow_merge_if_build_succeeds are true. !4912
  - Add SMTP as default delivery method to match gitlab-org/omnibus-gitlab!826. !4915
  - Remove duplicate 'New Page' button on edit wiki page

v 8.9.0
  - Fix group visibility form layout in application settings
  - Fix builds API response not including commit data
  - Fix error when CI job variables key specified but not defined
  - Fix pipeline status when there are no builds in pipeline
  - Fix Error 500 when using closes_issues API with an external issue tracker
  - Add more information into RSS feed for issues (Alexander Matyushentsev)
  - Bulk assign/unassign labels to issues.
  - Ability to prioritize labels !4009 / !3205 (Thijs Wouters)
  - Show Star and Fork buttons on mobile.
  - Performance improvements on RelativeLinkFilter
  - Fix endless redirections when accessing user OAuth applications when they are disabled
  - Allow enabling wiki page events from Webhook management UI
  - Bump rouge to 1.11.0
  - Fix issue with arrow keys not working in search autocomplete dropdown
  - Fix an issue where note polling stopped working if a window was in the
    background during a refresh.
  - Pre-processing Markdown now only happens when needed
  - Make EmailsOnPushWorker use Sidekiq mailers queue
  - Redesign all Devise emails. !4297
  - Don't show 'Leave Project' to group members
  - Fix wiki page events' webhook to point to the wiki repository
  - Add a border around images to differentiate them from the background.
  - Don't show tags for revert and cherry-pick operations
  - Show image ID on registry page
  - Fix issue todo not remove when leave project !4150 (Long Nguyen)
  - Allow customisable text on the 'nearly there' page after a user signs up
  - Bump recaptcha gem to 3.0.0 to remove deprecated stoken support
  - Fix SVG sanitizer to allow more elements
  - Allow forking projects with restricted visibility level
  - Added descriptions to notification settings dropdown
  - Improve note validation to prevent errors when creating invalid note via API
  - Reduce number of fog gem dependencies
  - Add number of merge requests for a given milestone to the milestones view.
  - Implement a fair usage of shared runners
  - Remove project notification settings associated with deleted projects
  - Fix 404 page when viewing TODOs that contain milestones or labels in different projects
  - Add a metric for the number of new Redis connections created by a transaction
  - Fix Error 500 when viewing a blob with binary characters after the 1024-byte mark
  - Redesign navigation for project pages
  - Fix images in sign-up confirmation email
  - Added shortcut 'y' for copying a files content hash URL #14470
  - Fix groups API to list only user's accessible projects
  - Fix horizontal scrollbar for long commit message.
  - GitLab Performance Monitoring now tracks the total method execution time and call count per method
  - Add Environments and Deployments
  - Redesign account and email confirmation emails
  - Don't fail builds for projects that are deleted
  - Support Docker Registry manifest v1
  - `git clone https://host/namespace/project` now works, in addition to using the `.git` suffix
  - Bump nokogiri to 1.6.8
  - Use gitlab-shell v3.0.0
  - Fixed alignment of download dropdown in merge requests
  - Upgrade to jQuery 2
  - Adds selected branch name to the dropdown toggle
  - Add API endpoint for Sidekiq Metrics !4653
  - Refactoring Award Emoji with API support for Issues and MergeRequests
  - Use Knapsack to evenly distribute tests across multiple nodes
  - Add `sha` parameter to MR merge API, to ensure only reviewed changes are merged
  - Don't allow MRs to be merged when commits were added since the last review / page load
  - Add DB index on users.state
  - Limit email on push diff size to 30 files / 150 KB
  - Add rake task 'gitlab:db:configure' for conditionally seeding or migrating the database
  - Changed the Slack build message to use the singular duration if necessary (Aran Koning)
  - Fix race condition on merge when build succeeds
  - Added shortcut to focus filter search fields and added documentation #18120
  - Links from a wiki page to other wiki pages should be rewritten as expected
  - Add option to project to only allow merge requests to be merged if the build succeeds (Rui Santos)
  - Added navigation shortcuts to the project pipelines, milestones, builds and forks page. !4393
  - Fix issues filter when ordering by milestone
  - Disable SAML account unlink feature
  - Added artifacts:when to .gitlab-ci.yml - this requires GitLab Runner 1.3
  - Bamboo Service: Fix missing credentials & URL handling when base URL contains a path (Benjamin Schmid)
  - TeamCity Service: Fix URL handling when base URL contains a path
  - Todos will display target state if issuable target is 'Closed' or 'Merged'
  - Validate only and except regexp
  - Fix bug when sorting issues by milestone due date and filtering by two or more labels
  - POST to API /projects/:id/runners/:runner_id would give 409 if the runner was already enabled for this project
  - Add support for using Yubikeys (U2F) for two-factor authentication
  - Link to blank group icon doesn't throw a 404 anymore
  - Remove 'main language' feature
  - Toggle whitespace button now available for compare branches diffs #17881
  - Pipelines can be canceled only when there are running builds
  - Allow authentication using personal access tokens
  - Use downcased path to container repository as this is expected path by Docker
  - Allow to use CI token to fetch LFS objects
  - Custom notification settings
  - Projects pending deletion will render a 404 page
  - Measure queue duration between gitlab-workhorse and Rails
  - Added Gfm autocomplete for labels
  - Added edit note 'up' shortcut documentation to the help panel and docs screenshot #18114
  - Make Omniauth providers specs to not modify global configuration
  - Remove unused JiraIssue class and replace references with ExternalIssue. !4659 (Ilan Shamir)
  - Make authentication service for Container Registry to be compatible with < Docker 1.11
  - Make it possible to lock a runner from being enabled for other projects
  - Add Application Setting to configure Container Registry token expire delay (default 5min)
  - Cache assigned issue and merge request counts in sidebar nav
  - Use Knapsack only in CI environment
  - Updated project creation page to match new UI #2542
  - Cache project build count in sidebar nav
  - Add milestone expire date to the right sidebar
  - Manually mark a issue or merge request as a todo
  - Fix markdown_spec to use before instead of before(:all) to properly cleanup database after testing
  - Reduce number of queries needed to render issue labels in the sidebar
  - Improve error handling importing projects
  - Remove duplicated notification settings
  - Put project Files and Commits tabs under Code tab
  - Decouple global notification level from user model
  - Replace Colorize with Rainbow for coloring console output in Rake tasks.
  - Add workhorse controller and API helpers
  - An indicator is now displayed at the top of the comment field for confidential issues.
  - Show categorised search queries in the search autocomplete
  - RepositoryCheck::SingleRepositoryWorker public and private methods are now instrumented
  - Dropdown for `.gitlab-ci.yml` templates
  - Improve issuables APIs performance when accessing notes !4471
  - Add sorting dropdown to tags page !4423
  - External links now open in a new tab
  - Prevent default actions of disabled buttons and links
  - Markdown editor now correctly resets the input value on edit cancellation !4175
  - Toggling a task list item in a issue/mr description does not creates a Todo for mentions
  - Improved UX of date pickers on issue & milestone forms
  - Cache on the database if a project has an active external issue tracker.
  - Put project Labels and Milestones pages links under Issues and Merge Requests tabs as subnav
  - GitLab project import and export functionality
  - All classes in the Banzai::ReferenceParser namespace are now instrumented
  - Remove deprecated issues_tracker and issues_tracker_id from project model
  - Allow users to create confidential issues in private projects
  - Measure CPU time for instrumented methods
  - Instrument private methods and private instance methods by default instead just public methods
  - Only show notes through JSON on confidential issues that the user has access to
  - Updated the allocations Gem to version 1.0.5
  - The background sampler now ignores classes without names
  - Update design for `Close` buttons
  - New custom icons for navigation
  - Horizontally scrolling navigation on project, group, and profile settings pages
  - Hide global side navigation by default
  - Fix project Star/Unstar project button tooltip
  - Remove tanuki logo from side navigation; center on top nav
  - Include user relationships when retrieving award_emoji
  - Various associations are now eager loaded when parsing issue references to reduce the number of queries executed
  - Set inverse_of for Project/Service association to reduce the number of queries
  - Update tanuki logo highlight/loading colors
  - Remove explicit Gitlab::Metrics.action assignments, are already automatic.
  - Use Git cached counters for branches and tags on project page
  - Cache participable participants in an instance variable.
  - Filter parameters for request_uri value on instrumented transactions.
  - Remove duplicated keys add UNIQUE index to keys fingerprint column
  - ExtractsPath get ref_names from repository cache, if not there access git.
  - Show a flash warning about the error detail of XHR requests which failed with status code 404 and 500
  - Cache user todo counts from TodoService
  - Ensure Todos counters doesn't count Todos for projects pending delete
  - Add left/right arrows horizontal navigation
  - Add tooltip to pin/unpin navbar
  - Add new sub nav style to Wiki and Graphs sub navigation

v 8.8.7
  - Fix privilege escalation issue with OAuth external users.
  - Ensure references to private repos aren't shown to logged-out users.

v 8.8.6
  - Fix visibility of snippets when searching.
  - Update omniauth-saml to 1.6.0 !4951

v 8.8.5
  - Import GitHub repositories respecting the API rate limit !4166
  - Fix todos page throwing errors when you have a project pending deletion !4300
  - Disable Webhooks before proceeding with the GitHub import !4470
  - Fix importer for GitHub comments on diff !4488
  - Adjust the SAML control flow to allow LDAP identities to be added to an existing SAML user !4498
  - Fix incremental trace upload API when using multi-byte UTF-8 chars in trace !4541
  - Prevent unauthorized access for projects build traces
  - Forbid scripting for wiki files
  - Only show notes through JSON on confidential issues that the user has access to
  - Banzai::Filter::UploadLinkFilter use XPath instead CSS expressions
  - Banzai::Filter::ExternalLinkFilter use XPath instead CSS expressions

v 8.8.4
  - Fix LDAP-based login for users with 2FA enabled. !4493
  - Added descriptions to notification settings dropdown
  - Due date can be removed from milestones

v 8.8.3
  - Fix 404 page when viewing TODOs that contain milestones or labels in different projects. !4312
  - Fixed JS error when trying to remove discussion form. !4303
  - Fixed issue with button color when no CI enabled. !4287
  - Fixed potential issue with 2 CI status polling events happening. !3869
  - Improve design of Pipeline view. !4230
  - Fix gitlab importer failing to import new projects due to missing credentials. !4301
  - Fix import URL migration not rescuing with the correct Error. !4321
  - Fix health check access token changing due to old application settings being used. !4332
  - Make authentication service for Container Registry to be compatible with Docker versions before 1.11. !4363
  - Add Application Setting to configure Container Registry token expire delay (default 5 min). !4364
  - Pass the "Remember me" value to the 2FA token form. !4369
  - Fix incorrect links on pipeline page when merge request created from fork.  !4376
  - Use downcased path to container repository as this is expected path by Docker. !4420
  - Fix wiki project clone address error (chujinjin). !4429
  - Fix serious performance bug with rendering Markdown with InlineDiffFilter.  !4392
  - Fix missing number on generated ordered list element. !4437
  - Prevent disclosure of notes on confidential issues in search results.

v 8.8.2
  - Added remove due date button. !4209
  - Fix Error 500 when accessing application settings due to nil disabled OAuth sign-in sources. !4242
  - Fix Error 500 in CI charts by gracefully handling commits with no durations. !4245
  - Fix table UI on CI builds page. !4249
  - Fix backups if registry is disabled. !4263
  - Fixed issue with merge button color. !4211
  - Fixed issue with enter key selecting wrong option in dropdown. !4210
  - When creating a .gitignore file a dropdown with templates will be provided. !4075
  - Fix concurrent request when updating build log in browser. !4183

v 8.8.1
  - Add documentation for the "Health Check" feature
  - Allow anonymous users to access a public project's pipelines !4233
  - Fix MySQL compatibility in zero downtime migrations helpers
  - Fix the CI login to Container Registry (the gitlab-ci-token user)

v 8.8.0
  - Implement GFM references for milestones (Alejandro Rodríguez)
  - Snippets tab under user profile. !4001 (Long Nguyen)
  - Fix error when using link to uploads in global snippets
  - Fix Error 500 when attempting to retrieve project license when HEAD points to non-existent ref
  - Assign labels and milestone to target project when moving issue. !3934 (Long Nguyen)
  - Use a case-insensitive comparison in sanitizing URI schemes
  - Toggle sign-up confirmation emails in application settings
  - Make it possible to prevent tagged runner from picking untagged jobs
  - Added `InlineDiffFilter` to the markdown parser. (Adam Butler)
  - Added inline diff styling for `change_title` system notes. (Adam Butler)
  - Project#open_branches has been cleaned up and no longer loads entire records into memory.
  - Escape HTML in commit titles in system note messages
  - Improve design of Pipeline View
  - Fix scope used when accessing container registry
  - Fix creation of Ci::Commit object which can lead to pending, failed in some scenarios
  - Improve multiple branch push performance by memoizing permission checking
  - Log to application.log when an admin starts and stops impersonating a user
  - Changing the confidentiality of an issue now creates a new system note (Alex Moore-Niemi)
  - Updated gitlab_git to 10.1.0
  - GitAccess#protected_tag? no longer loads all tags just to check if a single one exists
  - Reduce delay in destroying a project from 1-minute to immediately
  - Make build status canceled if any of the jobs was canceled and none failed
  - Upgrade Sidekiq to 4.1.2
  - Added /health_check endpoint for checking service status
  - Make 'upcoming' filter for milestones work better across projects
  - Sanitize repo paths in new project error message
  - Bump mail_room to 0.7.0 to fix stuck IDLE connections
  - Remove future dates from contribution calendar graph.
  - Support e-mail notifications for comments on project snippets
  - Fix API leak of notes of unauthorized issues, snippets and merge requests
  - Use ActionDispatch Remote IP for Akismet checking
  - Fix error when visiting commit builds page before build was updated
  - Add 'l' shortcut to open Label dropdown on issuables and 'i' to create new issue on a project
  - Update SVG sanitizer to conform to SVG 1.1
  - Speed up push emails with multiple recipients by only generating the email once
  - Updated search UI
  - Added authentication service for Container Registry
  - Display informative message when new milestone is created
  - Sanitize milestones and labels titles
  - Support multi-line tag messages. !3833 (Calin Seciu)
  - Force users to reset their password after an admin changes it
  - Allow "NEWS" and "CHANGES" as alternative names for CHANGELOG. !3768 (Connor Shea)
  - Added button to toggle whitespaces changes on diff view
  - Backport GitHub Enterprise import support from EE
  - Create tags using Rugged for performance reasons. !3745
  - Allow guests to set notification level in projects
  - API: Expose Issue#user_notes_count. !3126 (Anton Popov)
  - Don't show forks button when user can't view forks
  - Fix atom feed links and rendering
  - Files over 5MB can only be viewed in their raw form, files over 1MB without highlighting !3718
  - Add support for supressing text diffs using .gitattributes on the default branch (Matt Oakes)
  - Add eager load paths to help prevent dependency load issues in Sidekiq workers. !3724
  - Added multiple colors for labels in dropdowns when dups happen.
  - Show commits in the same order as `git log`
  - Improve description for the Two-factor Authentication sign-in screen. (Connor Shea)
  - API support for the 'since' and 'until' operators on commit requests (Paco Guzman)
  - Fix Gravatar hint in user profile when Gravatar is disabled. !3988 (Artem Sidorenko)
  - Expire repository exists? and has_visible_content? caches after a push if necessary
  - Fix unintentional filtering bug in Issue/MR sorted by milestone due (Takuya Noguchi)
  - Fix adding a todo for private group members (Ahmad Sherif)
  - Bump ace-rails-ap gem version from 2.0.1 to 4.0.2 which upgrades Ace Editor from 1.1.2 to 1.2.3
  - Total method execution timings are no longer tracked
  - Allow Admins to remove the Login with buttons for OAuth services and still be able to import !4034. (Andrei Gliga)
  - Add API endpoints for un/subscribing from/to a label. !4051 (Ahmad Sherif)
  - Hide left sidebar on phone screens to give more space for content
  - Redesign navigation for profile and group pages
  - Add counter metrics for rails cache
  - Import pull requests from GitHub where the source or target branches were removed
  - All Grape API helpers are now instrumented
  - Improve Issue formatting for the Slack Service (Jeroen van Baarsen)
  - Fixed advice on invalid permissions on upload path !2948 (Ludovic Perrine)
  - Allows MR authors to have the source branch removed when merging the MR. !2801 (Jeroen Jacobs)
  - When creating a .gitignore file a dropdown with templates will be provided
  - Shows the issue/MR list search/filter form and corrects the mobile styling for guest users. #17562

v 8.7.9
  - Fix privilege escalation issue with OAuth external users.
  - Ensure references to private repos aren't shown to logged-out users.

v 8.7.8
  - Fix visibility of snippets when searching.
  - Update omniauth-saml to 1.6.0 !4951

v 8.7.7
  - Fix import by `Any Git URL` broken if the URL contains a space
  - Prevent unauthorized access to other projects build traces
  - Forbid scripting for wiki files
  - Only show notes through JSON on confidential issues that the user has access to

v 8.7.6
  - Fix links on wiki pages for relative url setups. !4131 (Artem Sidorenko)
  - Fix import from GitLab.com to a private instance failure. !4181
  - Fix external imports not finding the import data. !4106
  - Fix notification delay when changing status of an issue
  - Bump Workhorse to 0.7.5 so it can serve raw diffs

v 8.7.5
  - Fix relative links in wiki pages. !4050
  - Fix always showing build notification message when switching between merge requests !4086
  - Fix an issue when filtering merge requests with more than one label. !3886
  - Fix short note for the default scope on build page (Takuya Noguchi)

v 8.7.4
  - Links for Redmine issue references are generated correctly again !4048 (Benedikt Huss)
  - Fix setting trusted proxies !3970
  - Fix BitBucket importer bug when throwing exceptions !3941
  - Use sign out path only if not empty !3989
  - Running rake gitlab:db:drop_tables now drops tables with cascade !4020
  - Running rake gitlab:db:drop_tables uses "IF EXISTS" as a precaution !4100
  - Use a case-insensitive comparison in sanitizing URI schemes

v 8.7.3
  - Emails, Gitlab::Email::Message, Gitlab::Diff, and Premailer::Adapter::Nokogiri are now instrumented
  - Merge request widget displays TeamCity build state and code coverage correctly again.
  - Fix the line code when importing PR review comments from GitHub. !4010
  - Wikis are now initialized on legacy projects when checking repositories
  - Remove animate.css in favor of a smaller subset of animations. !3937 (Connor Shea)

v 8.7.2
  - The "New Branch" button is now loaded asynchronously
  - Fix error 500 when trying to create a wiki page
  - Updated spacing between notification label and button
  - Label titles in filters are now escaped properly

v 8.7.1
  - Throttle the update of `project.last_activity_at` to 1 minute. !3848
  - Fix .gitlab-ci.yml parsing issue when hidde job is a template without script definition. !3849
  - Fix license detection to detect all license files, not only known licenses. !3878
  - Use the `can?` helper instead of `current_user.can?`. !3882
  - Prevent users from deleting Webhooks via API they do not own
  - Fix Error 500 due to stale cache when projects are renamed or transferred
  - Update width of search box to fix Safari bug. !3900 (Jedidiah)
  - Use the `can?` helper instead of `current_user.can?`

v 8.7.0
  - Gitlab::GitAccess and Gitlab::GitAccessWiki are now instrumented
  - Fix vulnerability that made it possible to gain access to private labels and milestones
  - The number of InfluxDB points stored per UDP packet can now be configured
  - Fix error when cross-project label reference used with non-existent project
  - Transactions for /internal/allowed now have an "action" tag set
  - Method instrumentation now uses Module#prepend instead of aliasing methods
  - Repository.clean_old_archives is now instrumented
  - Add support for environment variables on a job level in CI configuration file
  - SQL query counts are now tracked per transaction
  - The Projects::HousekeepingService class has extra instrumentation
  - All service classes (those residing in app/services) are now instrumented
  - Developers can now add custom tags to transactions
  - Loading of an issue's referenced merge requests and related branches is now done asynchronously
  - Enable gzip for assets, makes the page size significantly smaller. !3544 / !3632 (Connor Shea)
  - Add support to cherry-pick any commit into any branch in the web interface (Minqi Pan)
  - Project switcher uses new dropdown styling
  - Load award emoji images separately unless opening the full picker. Saves several hundred KBs of data for most pages. (Connor Shea)
  - Do not include award_emojis in issue and merge_request comment_count !3610 (Lucas Charles)
  - Restrict user profiles when public visibility level is restricted.
  - Add ability set due date to issues, sort and filter issues by due date (Mehmet Beydogan)
  - All images in discussions and wikis now link to their source files !3464 (Connor Shea).
  - Return status code 303 after a branch DELETE operation to avoid project deletion (Stan Hu)
  - Add setting for customizing the list of trusted proxies !3524
  - Allow projects to be transfered to a lower visibility level group
  - Fix `signed_in_ip` being set to 127.0.0.1 when using a reverse proxy !3524
  - Improved Markdown rendering performance !3389
  - Make shared runners text in box configurable
  - Don't attempt to look up an avatar in repo if repo directory does not exist (Stan Hu)
  - API: Ability to subscribe and unsubscribe from issues and merge requests (Robert Schilling)
  - Expose project badges in project settings
  - Make /profile/keys/new redirect to /profile/keys for back-compat. !3717
  - Preserve time notes/comments have been updated at when moving issue
  - Make HTTP(s) label consistent on clone bar (Stan Hu)
  - Add support for `after_script`, requires Runner 1.2 (Kamil Trzciński)
  - Expose label description in API (Mariusz Jachimowicz)
  - API: Ability to update a group (Robert Schilling)
  - API: Ability to move issues (Robert Schilling)
  - Fix Error 500 after renaming a project path (Stan Hu)
  - Fix a bug whith trailing slash in teamcity_url (Charles May)
  - Allow back dating on issues when created or updated through the API
  - Allow back dating on issue notes when created through the API
  - Propose license template when creating a new LICENSE file
  - API: Expose /licenses and /licenses/:key
  - Fix avatar stretching by providing a cropping feature
  - API: Expose `subscribed` for issues and merge requests (Robert Schilling)
  - Allow SAML to handle external users based on user's information !3530
  - Allow Omniauth providers to be marked as `external` !3657
  - Add endpoints to archive or unarchive a project !3372
  - Fix a bug whith trailing slash in bamboo_url
  - Add links to CI setup documentation from project settings and builds pages
  - Display project members page to all members
  - Handle nil descriptions in Slack issue messages (Stan Hu)
  - Add automated repository integrity checks (OFF by default)
  - API: Expose open_issues_count, closed_issues_count, open_merge_requests_count for labels (Robert Schilling)
  - API: Ability to star and unstar a project (Robert Schilling)
  - Add default scope to projects to exclude projects pending deletion
  - Allow to close merge requests which source projects(forks) are deleted.
  - Ensure empty recipients are rejected in BuildsEmailService
  - Use rugged to change HEAD in Project#change_head (P.S.V.R)
  - API: Ability to filter milestones by state `active` and `closed` (Robert Schilling)
  - API: Fix milestone filtering by `iid` (Robert Schilling)
  - Make before_script and after_script overridable on per-job (Kamil Trzciński)
  - API: Delete notes of issues, snippets, and merge requests (Robert Schilling)
  - Implement 'Groups View' as an option for dashboard preferences !3379 (Elias W.)
  - Better errors handling when creating milestones inside groups
  - Fix high CPU usage when PostReceive receives refs/merge-requests/<id>
  - Hide `Create a group` help block when creating a new project in a group
  - Implement 'TODOs View' as an option for dashboard preferences !3379 (Elias W.)
  - Allow issues and merge requests to be assigned to the author !2765
  - Make Ci::Commit to group only similar builds and make it stateful (ref, tag)
  - Gracefully handle notes on deleted commits in merge requests (Stan Hu)
  - Decouple membership and notifications
  - Fix creation of merge requests for orphaned branches (Stan Hu)
  - API: Ability to retrieve a single tag (Robert Schilling)
  - While signing up, don't persist the user password across form redisplays
  - Fall back to `In-Reply-To` and `References` headers when sub-addressing is not available (David Padilla)
  - Remove "Congratulations!" tweet button on newly-created project. (Connor Shea)
  - Fix admin/projects when using visibility levels on search (PotHix)
  - Build status notifications
  - Update email confirmation interface
  - API: Expose user location (Robert Schilling)
  - API: Do not leak group existence via return code (Robert Schilling)
  - ClosingIssueExtractor regex now also works with colons. e.g. "Fixes: #1234" !3591
  - Update number of Todos in the sidebar when it's marked as "Done". !3600
  - Sanitize branch names created for confidential issues
  - API: Expose 'updated_at' for issue, snippet, and merge request notes (Robert Schilling)
  - API: User can leave a project through the API when not master or owner. !3613
  - Fix repository cache invalidation issue when project is recreated with an empty repo (Stan Hu)
  - Fix: Allow empty recipients list for builds emails service when pushed is added (Frank Groeneveld)
  - Improved markdown forms
  - Diff design updates (colors, button styles, etc)
  - Copying and pasting a diff no longer pastes the line numbers or +/-
  - Add null check to formData when updating profile content to fix Firefox bug
  - Disable spellcheck and autocorrect for username field in admin page
  - Delete tags using Rugged for performance reasons (Robert Schilling)
  - Add Slack notifications when Wiki is edited (Sebastian Klier)
  - Diffs load at the correct point when linking from from number
  - Selected diff rows highlight
  - Fix emoji categories in the emoji picker
  - API: Properly display annotated tags for GET /projects/:id/repository/tags (Robert Schilling)
  - Add encrypted credentials for imported projects and migrate old ones
  - Properly format all merge request references with ! rather than # !3740 (Ben Bodenmiller)
  - Author and participants are displayed first on users autocompletion
  - Show number sign on external issue reference text (Florent Baldino)
  - Updated print style for issues
  - Use GitHub Issue/PR number as iid to keep references
  - Import GitHub labels
  - Add option to filter by "Owned projects" on dashboard page
  - Import GitHub milestones
  - Execute system web hooks on push to the project
  - Allow enable/disable push events for system hooks
  - Fix GitHub project's link in the import page when provider has a custom URL
  - Add RAW build trace output and button on build page
  - Add incremental build trace update into CI API

v 8.6.9
  - Prevent unauthorized access to other projects build traces
  - Forbid scripting for wiki files
  - Only show notes through JSON on confidential issues that the user has access to

v 8.6.8
  - Prevent privilege escalation via "impersonate" feature
  - Prevent privilege escalation via notes API
  - Prevent privilege escalation via project webhook API
  - Prevent XSS via Git branch and tag names
  - Prevent XSS via custom issue tracker URL
  - Prevent XSS via `window.opener`
  - Prevent XSS via label drop-down
  - Prevent information disclosure via milestone API
  - Prevent information disclosure via snippet API
  - Prevent information disclosure via project labels
  - Prevent information disclosure via new merge request page

v 8.6.7
  - Fix persistent XSS vulnerability in `commit_person_link` helper
  - Fix persistent XSS vulnerability in Label and Milestone dropdowns
  - Fix vulnerability that made it possible to enumerate private projects belonging to group

v 8.6.6
  - Expire the exists cache before deletion to ensure project dir actually exists (Stan Hu). !3413
  - Fix error on language detection when repository has no HEAD (e.g., master branch) (Jeroen Bobbeldijk). !3654
  - Fix revoking of authorized OAuth applications (Connor Shea). !3690
  - Fix error on language detection when repository has no HEAD (e.g., master branch). !3654 (Jeroen Bobbeldijk)
  - Issuable header is consistent between issues and merge requests
  - Improved spacing in issuable header on mobile

v 8.6.5
  - Fix importing from GitHub Enterprise. !3529
  - Perform the language detection after updating merge requests in `GitPushService`, leading to faster visual feedback for the end-user. !3533
  - Check permissions when user attempts to import members from another project. !3535
  - Only update repository language if it is not set to improve performance. !3556
  - Return status code 303 after a branch DELETE operation to avoid project deletion (Stan Hu). !3583
  - Unblock user when active_directory is disabled and it can be found !3550
  - Fix a 2FA authentication spoofing vulnerability.

v 8.6.4
  - Don't attempt to fetch any tags from a forked repo (Stan Hu)
  - Redesign the Labels page

v 8.6.3
  - Mentions on confidential issues doesn't create todos for non-members. !3374
  - Destroy related todos when an Issue/MR is deleted. !3376
  - Fix error 500 when target is nil on todo list. !3376
  - Fix copying uploads when moving issue to another project. !3382
  - Ensuring Merge Request API returns boolean values for work_in_progress (Abhi Rao). !3432
  - Fix raw/rendered diff producing different results on merge requests. !3450
  - Fix commit comment alignment (Stan Hu). !3466
  - Fix Error 500 when searching for a comment in a project snippet. !3468
  - Allow temporary email as notification email. !3477
  - Fix issue with dropdowns not selecting values. !3478
  - Update gitlab-shell version and doc to 2.6.12. gitlab-org/gitlab-ee!280

v 8.6.2
  - Fix dropdown alignment. !3298
  - Fix issuable sidebar overlaps on tablet. !3299
  - Make dropdowns pixel perfect. !3337
  - Fix order of steps to prevent PostgreSQL errors when running migration. !3355
  - Fix bold text in issuable sidebar. !3358
  - Fix error with anonymous token in applications settings. !3362
  - Fix the milestone 'upcoming' filter. !3364 + !3368
  - Fix comments on confidential issues showing up in activity feed to non-members. !3375
  - Fix `NoMethodError` when visiting CI root path at `/ci`. !3377
  - Add a tooltip to new branch button in issue page. !3380
  - Fix an issue hiding the password form when signed-in with a linked account. !3381
  - Add links to CI setup documentation from project settings and builds pages. !3384
  - Fix an issue with width of project select dropdown. !3386
  - Remove redundant `require`s from Banzai files. !3391
  - Fix error 500 with cancel button on issuable edit form. !3392 + !3417
  - Fix background when editing a highlighted note. !3423
  - Remove tabstop from the WIP toggle links. !3426
  - Ensure private project snippets are not viewable by unauthorized people.
  - Gracefully handle notes on deleted commits in merge requests (Stan Hu). !3402
  - Fixed issue with notification settings not saving. !3452

v 8.6.1
  - Add option to reload the schema before restoring a database backup. !2807
  - Display navigation controls on mobile. !3214
  - Fixed bug where participants would not work correctly on merge requests. !3329
  - Fix sorting issues by votes on the groups issues page results in SQL errors. !3333
  - Restrict notifications for confidential issues. !3334
  - Do not allow to move issue if it has not been persisted. !3340
  - Add a confirmation step before deleting an issuable. !3341
  - Fixes issue with signin button overflowing on mobile. !3342
  - Auto collapses the navigation sidebar when resizing. !3343
  - Fix build dependencies, when the dependency is a string. !3344
  - Shows error messages when trying to create label in dropdown menu. !3345
  - Fixes issue with assign milestone not loading milestone list. !3346
  - Fix an issue causing the Dashboard/Milestones page to be blank. !3348

v 8.6.0
  - Add ability to move issue to another project
  - Prevent tokens in the import URL to be showed by the UI
  - Fix bug where wrong commit ID was being used in a merge request diff to show old image (Stan Hu)
  - Add confidential issues
  - Bump gitlab_git to 9.0.3 (Stan Hu)
  - Fix diff image view modes (2-up, swipe, onion skin) not working (Stan Hu)
  - Support Golang subpackage fetching (Stan Hu)
  - Bump Capybara gem to 2.6.2 (Stan Hu)
  - New branch button appears on issues where applicable
  - Contributions to forked projects are included in calendar
  - Improve the formatting for the user page bio (Connor Shea)
  - Easily (un)mark merge request as WIP using link
  - Use specialized system notes when MR is (un)marked as WIP
  - Removed the default password from the initial admin account created during
    setup. A password can be provided during setup (see installation docs), or
    GitLab will ask the user to create a new one upon first visit.
  - Fix issue when pushing to projects ending in .wiki
  - Properly display YAML front matter in Markdown
  - Add support for wiki with UTF-8 page names (Hiroyuki Sato)
  - Fix wiki search results point to raw source (Hiroyuki Sato)
  - Don't load all of GitLab in mail_room
  - Add information about `image` and `services` field at `job` level in the `.gitlab-ci.yml` documentation (Pat Turner)
  - HTTP error pages work independently from location and config (Artem Sidorenko)
  - Update `omniauth-saml` to 1.5.0 to allow for custom response attributes to be set
  - Memoize @group in Admin::GroupsController (Yatish Mehta)
  - Indicate how much an MR diverged from the target branch (Pierre de La Morinerie)
  - Added omniauth-auth0 Gem (Daniel Carraro)
  - Add label description in tooltip to labels in issue index and sidebar
  - Strip leading and trailing spaces in URL validator (evuez)
  - Add "last_sign_in_at" and "confirmed_at" to GET /users/* API endpoints for admins (evuez)
  - Return empty array instead of 404 when commit has no statuses in commit status API
  - Decrease the font size and the padding of the `.anchor` icons used in the README (Roberto Dip)
  - Rewrite logo to simplify SVG code (Sean Lang)
  - Allow to use YAML anchors when parsing the `.gitlab-ci.yml` (Pascal Bach)
  - Ignore jobs that start with `.` (hidden jobs)
  - Hide builds from project's settings when the feature is disabled
  - Allow to pass name of created artifacts archive in `.gitlab-ci.yml`
  - Refactor and greatly improve search performance
  - Add support for cross-project label references
  - Ensure "new SSH key" email do not ends up as dead Sidekiq jobs
  - Update documentation to reflect Guest role not being enforced on internal projects
  - Allow search for logged out users
  - Allow to define on which builds the current one depends on
  - Allow user subscription to a label: get notified for issues/merge requests related to that label (Timothy Andrew)
  - Fix bug where Bitbucket `closed` issues were imported as `opened` (Iuri de Silvio)
  - Don't show Issues/MRs from archived projects in Groups view
  - Fix wrong "iid of max iid" in Issuable sidebar for some merged MRs
  - Fix empty source_sha on Merge Request when there is no diff (Pierre de La Morinerie)
  - Increase the notes polling timeout over time (Roberto Dip)
  - Add shortcut to toggle markdown preview (Florent Baldino)
  - Show labels in dashboard and group milestone views
  - Fix an issue when the target branch of a MR had been deleted
  - Add main language of a project in the list of projects (Tiago Botelho)
  - Add #upcoming filter to Milestone filter (Tiago Botelho)
  - Add ability to show archived projects on dashboard, explore and group pages
  - Remove fork link closes all merge requests opened on source project (Florent Baldino)
  - Move group activity to separate page
  - Create external users which are excluded of internal and private projects unless access was explicitly granted
  - Continue parameters are checked to ensure redirection goes to the same instance
  - User deletion is now done in the background so the request can not time out
  - Canceled builds are now ignored in compound build status if marked as `allowed to fail`
  - Trigger a todo for mentions on commits page
  - Let project owners and admins soft delete issues and merge requests

v 8.5.13
  - Prevent unauthorized access to other projects build traces
  - Forbid scripting for wiki files

v 8.5.12
  - Prevent privilege escalation via "impersonate" feature
  - Prevent privilege escalation via notes API
  - Prevent privilege escalation via project webhook API
  - Prevent XSS via Git branch and tag names
  - Prevent XSS via custom issue tracker URL
  - Prevent XSS via `window.opener`
  - Prevent information disclosure via snippet API
  - Prevent information disclosure via project labels
  - Prevent information disclosure via new merge request page

v 8.5.11
  - Fix persistent XSS vulnerability in `commit_person_link` helper

v 8.5.10
  - Fix a 2FA authentication spoofing vulnerability.

v 8.5.9
  - Don't attempt to fetch any tags from a forked repo (Stan Hu).

v 8.5.8
  - Bump Git version requirement to 2.7.4

v 8.5.7
  - Bump Git version requirement to 2.7.3

v 8.5.6
  - Obtain a lease before querying LDAP

v 8.5.5
  - Ensure removing a project removes associated Todo entries
  - Prevent a 500 error in Todos when author was removed
  - Fix pagination for filtered dashboard and explore pages
  - Fix "Show all" link behavior

v 8.5.4
  - Do not cache requests for badges (including builds badge)

v 8.5.3
  - Flush repository caches before renaming projects
  - Sort starred projects on dashboard based on last activity by default
  - Show commit message in JIRA mention comment
  - Makes issue page and merge request page usable on mobile browsers.
  - Improved UI for profile settings

v 8.5.2
  - Fix sidebar overlapping content when screen width was below 1200px
  - Don't repeat labels listed on Labels tab
  - Bring the "branded appearance" feature from EE to CE
  - Fix error 500 when commenting on a commit
  - Show days remaining instead of elapsed time for Milestone
  - Fix broken icons on installations with relative URL (Artem Sidorenko)
  - Fix issue where tag list wasn't refreshed after deleting a tag
  - Fix import from gitlab.com (KazSawada)
  - Improve implementation to check read access to forks and add pagination
  - Don't show any "2FA required" message if it's not actually required
  - Fix help keyboard shortcut on relative URL setups (Artem Sidorenko)
  - Update Rails to 4.2.5.2
  - Fix permissions for deprecated CI build status badge
  - Don't show "Welcome to GitLab" when the search didn't return any projects
  - Add Todos documentation

v 8.5.1
  - Fix group projects styles
  - Show Crowd login tab when sign in is disabled and Crowd is enabled (Peter Hudec)
  - Fix a set of small UI glitches in project, profile, and wiki pages
  - Restrict permissions on public/uploads
  - Fix the merge request side-by-side view after loading diff results
  - Fix the look of tooltip for the "Revert" button
  - Add when the Builds & Runners API changes got introduced
  - Fix error 500 on some merged merge requests
  - Fix an issue causing the content of the issuable sidebar to disappear
  - Fix error 500 when trying to mark an already done todo as "done"
  - Fix an issue where MRs weren't sortable
  - Issues can now be dragged & dropped into empty milestone lists. This is also
    possible with MRs
  - Changed padding & background color for highlighted notes
  - Re-add the newrelic_rpm gem which was removed without any deprecation or warning (Stan Hu)
  - Update sentry-raven gem to 0.15.6
  - Add build coverage in project's builds page (Steffen Köhler)
  - Changed # to ! for merge requests in activity view

v 8.5.0
  - Fix duplicate "me" in tooltip of the "thumbsup" awards Emoji (Stan Hu)
  - Cache various Repository methods to improve performance
  - Fix duplicated branch creation/deletion Webhooks/service notifications when using Web UI (Stan Hu)
  - Ensure rake tasks that don't need a DB connection can be run without one
  - Update New Relic gem to 3.14.1.311 (Stan Hu)
  - Add "visibility" flag to GET /projects api endpoint
  - Add an option to supply root email through an environmental variable (Koichiro Mikami)
  - Ignore binary files in code search to prevent Error 500 (Stan Hu)
  - Render sanitized SVG images (Stan Hu)
  - Support download access by PRIVATE-TOKEN header (Stan Hu)
  - Upgrade gitlab_git to 7.2.23 to fix commit message mentions in first branch push
  - Add option to include the sender name in body of Notify email (Jason Lee)
  - New UI for pagination
  - Don't prevent sign out when 2FA enforcement is enabled and user hasn't yet
    set it up
  - API: Added "merge_requests/:merge_request_id/closes_issues" (Gal Schlezinger)
  - Fix diff comments loaded by AJAX to load comment with diff in discussion tab
  - Fix relative links in other markup formats (Ben Boeckel)
  - Whitelist raw "abbr" elements when parsing Markdown (Benedict Etzel)
  - Fix label links for a merge request pointing to issues list
  - Don't vendor minified JS
  - Increase project import timeout to 15 minutes
  - Be more permissive with email address validation: it only has to contain a single '@'
  - Display 404 error on group not found
  - Track project import failure
  - Support Two-factor Authentication for LDAP users
  - Display database type and version in Administration dashboard
  - Allow limited Markdown in Broadcast Messages
  - Fix visibility level text in admin area (Zeger-Jan van de Weg)
  - Warn admin during OAuth of granting admin rights (Zeger-Jan van de Weg)
  - Update the ExternalIssue regex pattern (Blake Hitchcock)
  - Remember user's inline/side-by-side diff view preference in a cookie (Kirill Katsnelson)
  - Optimized performance of finding issues to be closed by a merge request
  - Add `avatar_url`, `description`, `git_ssh_url`, `git_http_url`, `path_with_namespace`
    and `default_branch` in `project` in push, issue, merge-request and note webhooks data (Kirill Zaitsev)
  - Deprecate the `ssh_url` in favor of `git_ssh_url` and `http_url` in favor of `git_http_url`
    in `project` for push, issue, merge-request and note webhooks data (Kirill Zaitsev)
  - Deprecate the `repository` key in push, issue, merge-request and note webhooks data, use `project` instead (Kirill Zaitsev)
  - API: Expose MergeRequest#merge_status (Andrei Dziahel)
  - Revert "Add IP check against DNSBLs at account sign-up"
  - Actually use the `skip_merges` option in Repository#commits (Tony Chu)
  - Fix API to keep request parameters in Link header (Michael Potthoff)
  - Deprecate API "merge_request/:merge_request_id/comments". Use "merge_requests/:merge_request_id/notes" instead
  - Deprecate API "merge_request/:merge_request_id/...". Use "merge_requests/:merge_request_id/..." instead
  - Prevent parse error when name of project ends with .atom and prevent path issues
  - Discover branches for commit statuses ref-less when doing merge when succeeded
  - Mark inline difference between old and new paths when a file is renamed
  - Support Akismet spam checking for creation of issues via API (Stan Hu)
  - API: Allow to set or update a merge-request's milestone (Kirill Skachkov)
  - Improve UI consistency between projects and groups lists
  - Add sort dropdown to dashboard projects page
  - Fixed logo animation on Safari (Roman Rott)
  - Fix Merge When Succeeded when multiple stages
  - Hide remove source branch button when the MR is merged but new commits are pushed (Zeger-Jan van de Weg)
  - In seach autocomplete show only groups and projects you are member of
  - Don't process cross-reference notes from forks
  - Fix: init.d script not working on OS X
  - Faster snippet search
  - Added API to download build artifacts
  - Title for milestones should be unique (Zeger-Jan van de Weg)
  - Validate correctness of maximum attachment size application setting
  - Replaces "Create merge request" link with one to the "Merge Request" when one exists
  - Fix CI builds badge, add a new link to builds badge, deprecate the old one
  - Fix broken link to project in build notification emails
  - Ability to see and sort on vote count from Issues and MR lists
  - Fix builds scheduler when first build in stage was allowed to fail
  - User project limit is reached notice is hidden if the projects limit is zero
  - Add API support for managing runners and project's runners
  - Allow SAML users to login with no previous account without having to allow
    all Omniauth providers to do so.
  - Allow existing users to auto link their SAML credentials by logging in via SAML
  - Make it possible to erase a build (trace, artifacts) using UI and API
  - Ability to revert changes from a Merge Request or Commit
  - Emoji comment on diffs are not award emoji
  - Add label description (Nuttanart Pornprasitsakul)
  - Show label row when filtering issues or merge requests by label (Nuttanart Pornprasitsakul)
  - Add Todos

v 8.4.11
  - Prevent unauthorized access to other projects build traces
  - Forbid scripting for wiki files

v 8.4.10
  - Prevent privilege escalation via "impersonate" feature
  - Prevent privilege escalation via notes API
  - Prevent privilege escalation via project webhook API
  - Prevent XSS via Git branch and tag names
  - Prevent XSS via custom issue tracker URL
  - Prevent XSS via `window.opener`
  - Prevent information disclosure via snippet API
  - Prevent information disclosure via project labels
  - Prevent information disclosure via new merge request page

v 8.4.9
  - Fix persistent XSS vulnerability in `commit_person_link` helper

v 8.4.8
  - Fix a 2FA authentication spoofing vulnerability.

v 8.4.7
  - Don't attempt to fetch any tags from a forked repo (Stan Hu).

v 8.4.6
  - Bump Git version requirement to 2.7.4

v 8.4.5
  - No CE-specific changes

v 8.4.4
  - Update omniauth-saml gem to 1.4.2
  - Prevent long-running backup tasks from timing out the database connection
  - Add a Project setting to allow guests to view build logs (defaults to true)
  - Sort project milestones by due date including issue editor (Oliver Rogers / Orih)

v 8.4.3
  - Increase lfs_objects size column to 8-byte integer to allow files larger
    than 2.1GB
  - Correctly highlight MR diff when MR has merge conflicts
  - Fix highlighting in blame view
  - Update sentry-raven gem to prevent "Not a git repository" console output
    when running certain commands
  - Add instrumentation to additional Gitlab::Git and Rugged methods for
    performance monitoring
  - Allow autosize textareas to also be manually resized

v 8.4.2
  - Bump required gitlab-workhorse version to bring in a fix for missing
    artifacts in the build artifacts browser
  - Get rid of those ugly borders on the file tree view
  - Fix updating the runner information when asking for builds
  - Bump gitlab_git version to 7.2.24 in order to bring in a performance
    improvement when checking if a repository was empty
  - Add instrumentation for Gitlab::Git::Repository instance methods so we can
    track them in Performance Monitoring.
  - Increase contrast between highlighted code comments and inline diff marker
  - Fix method undefined when using external commit status in builds
  - Fix highlighting in blame view.

v 8.4.1
  - Apply security updates for Rails (4.2.5.1), rails-html-sanitizer (1.0.3),
    and Nokogiri (1.6.7.2)
  - Fix redirect loop during import
  - Fix diff highlighting for all syntax themes
  - Delete project and associations in a background worker

v 8.4.0
  - Allow LDAP users to change their email if it was not set by the LDAP server
  - Ensure Gravatar host looks like an actual host
  - Consider re-assign as a mention from a notification point of view
  - Add pagination headers to already paginated API resources
  - Properly generate diff of orphan commits, like the first commit in a repository
  - Improve the consistency of commit titles, branch names, tag names, issue/MR titles, on their respective project pages
  - Autocomplete data is now always loaded, instead of when focusing a comment text area
  - Improved performance of finding issues for an entire group
  - Added custom application performance measuring system powered by InfluxDB
  - Add syntax highlighting to diffs
  - Gracefully handle invalid UTF-8 sequences in Markdown links (Stan Hu)
  - Bump fog to 1.36.0 (Stan Hu)
  - Add user's last used IP addresses to admin page (Stan Hu)
  - Add housekeeping function to project settings page
  - The default GitLab logo now acts as a loading indicator
  - Fix caching issue where build status was not updating in project dashboard (Stan Hu)
  - Accept 2xx status codes for successful Webhook triggers (Stan Hu)
  - Fix missing date of month in network graph when commits span a month (Stan Hu)
  - Expire view caches when application settings change (e.g. Gravatar disabled) (Stan Hu)
  - Don't notify users twice if they are both project watchers and subscribers (Stan Hu)
  - Remove gray background from layout in UI
  - Fix signup for OAuth providers that don't provide a name
  - Implement new UI for group page
  - Implement search inside emoji picker
  - Let the CI runner know about builds that this build depends on
  - Add API support for looking up a user by username (Stan Hu)
  - Add project permissions to all project API endpoints (Stan Hu)
  - Link to milestone in "Milestone changed" system note
  - Only allow group/project members to mention `@all`
  - Expose Git's version in the admin area (Trey Davis)
  - Add "Frequently used" category to emoji picker
  - Add CAS support (tduehr)
  - Add link to merge request on build detail page
  - Fix: Problem with projects ending with .keys (Jose Corcuera)
  - Revert back upvote and downvote button to the issue and MR pages
  - Swap position of Assignee and Author selector on Issuables (Zeger-Jan van de Weg)
  - Add system hook messages for project rename and transfer (Steve Norman)
  - Fix version check image in Safari
  - Show 'All' tab by default in the builds page
  - Add Open Graph and Twitter Card data to all pages
  - Fix API project lookups when querying with a namespace with dots (Stan Hu)
  - Enable forcing Two-factor authentication sitewide, with optional grace period
  - Import GitHub Pull Requests into GitLab
  - Change single user API endpoint to return more detailed data (Michael Potthoff)
  - Update version check images to use SVG
  - Validate README format before displaying
  - Enable Microsoft Azure OAuth2 support (Janis Meybohm)
  - Properly set task-list class on single item task lists
  - Add file finder feature in tree view (Kyungchul Shin)
  - Ajax filter by message for commits page
  - API: Add support for deleting a tag via the API (Robert Schilling)
  - Allow subsequent validations in CI Linter
  - Show referenced MRs & Issues only when the current viewer can access them
  - Fix Encoding::CompatibilityError bug when markdown content has some complex URL (Jason Lee)
  - Add API support for managing project's builds
  - Add API support for managing project's build triggers
  - Add API support for managing project's build variables
  - Allow broadcast messages to be edited
  - Autosize Markdown textareas
  - Import GitHub wiki into GitLab
  - Add reporters ability to download and browse build artifacts (Andrew Johnson)
  - Autofill referring url in message box when reporting user abuse.
  - Remove leading comma on award emoji when the user is the first to award the emoji (Zeger-Jan van de Weg)
  - Add build artifacts browser
  - Improve UX in builds artifacts browser
  - Increase default size of `data` column in `events` table when using MySQL
  - Expose button to CI Lint tool on project builds page
  - Fix: Creator should be added as a master of the project on creation
  - Added X-GitLab-... headers to emails from CI and Email On Push services (Anton Baklanov)
  - Add IP check against DNSBLs at account sign-up
  - Added cache:key to .gitlab-ci.yml allowing to fine tune the caching

v 8.3.10
  - Prevent unauthorized access to other projects build traces
  - Forbid scripting for wiki files

v 8.3.9
  - Prevent privilege escalation via "impersonate" feature
  - Prevent privilege escalation via notes API
  - Prevent privilege escalation via project webhook API
  - Prevent XSS via custom issue tracker URL
  - Prevent XSS via `window.opener`
  - Prevent information disclosure via project labels
  - Prevent information disclosure via new merge request page

v 8.3.8
  - Fix persistent XSS vulnerability in `commit_person_link` helper

v 8.3.7
  - Fix a 2FA authentication spoofing vulnerability.

v 8.3.6
  - Don't attempt to fetch any tags from a forked repo (Stan Hu).

v 8.3.5
  - Bump Git version requirement to 2.7.4

v 8.3.4
  - Use gitlab-workhorse 0.5.4 (fixes API routing bug)

v 8.3.3
  - Preserve CE behavior with JIRA integration by only calling API if URL is set
  - Fix duplicated branch creation/deletion events when using Web UI (Stan Hu)
  - Add configurable LDAP server query timeout
  - Get "Merge when build succeeds" to work when commits were pushed to MR target branch while builds were running
  - Suppress e-mails on failed builds if allow_failure is set (Stan Hu)
  - Fix project transfer e-mail sending incorrect paths in e-mail notification (Stan Hu)
  - Better support for referencing and closing issues in Asana service (Mike Wyatt)
  - Enable "Add key" button when user fills in a proper key (Stan Hu)
  - Fix error in processing reply-by-email messages (Jason Lee)
  - Fix Error 500 when visiting build page of project with nil runners_token (Stan Hu)
  - Use WOFF versions of SourceSansPro fonts
  - Fix regression when builds were not generated for tags created through web/api interface
  - Fix: maintain milestone filter between Open and Closed tabs (Greg Smethells)
  - Fix missing artifacts and build traces for build created before 8.3

v 8.3.2
  - Disable --follow in `git log` to avoid loading duplicate commit data in infinite scroll (Stan Hu)
  - Add support for Google reCAPTCHA in user registration

v 8.3.1
  - Fix Error 500 when global milestones have slashes (Stan Hu)
  - Fix Error 500 when doing a search in dashboard before visiting any project (Stan Hu)
  - Fix LDAP identity and user retrieval when special characters are used
  - Move Sidekiq-cron configuration to gitlab.yml

v 8.3.0
  - Bump rack-attack to 4.3.1 for security fix (Stan Hu)
  - API support for starred projects for authorized user (Zeger-Jan van de Weg)
  - Add open_issues_count to project API (Stan Hu)
  - Expand character set of usernames created by Omniauth (Corey Hinshaw)
  - Add button to automatically merge a merge request when the build succeeds (Zeger-Jan van de Weg)
  - Add unsubscribe link in the email footer (Zeger-Jan van de Weg)
  - Provide better diagnostic message upon project creation errors (Stan Hu)
  - Bump devise to 3.5.3 to fix reset token expiring after account creation (Stan Hu)
  - Remove api credentials from link to build_page
  - Deprecate GitLabCiService making it to always be inactive
  - Bump gollum-lib to 4.1.0 (Stan Hu)
  - Fix broken group avatar upload under "New group" (Stan Hu)
  - Update project repositorize size and commit count during import:repos task (Stan Hu)
  - Fix API setting of 'public' attribute to false will make a project private (Stan Hu)
  - Handle and report SSL errors in Webhook test (Stan Hu)
  - Bump Redis requirement to 2.8 for Sidekiq 4 (Stan Hu)
  - Fix: Assignee selector is empty when 'Unassigned' is selected (Jose Corcuera)
  - WIP identifier on merge requests no longer requires trailing space
  - Add rake tasks for git repository maintainance (Zeger-Jan van de Weg)
  - Fix 500 error when update group member permission
  - Fix: As an admin, cannot add oneself as a member to a group/project
  - Trim leading and trailing whitespace of milestone and issueable titles (Jose Corcuera)
  - Recognize issue/MR/snippet/commit links as references
  - Backport JIRA features from EE to CE
  - Add ignore whitespace change option to commit view
  - Fire update hook from GitLab
  - Allow account unlock via email
  - Style warning about mentioning many people in a comment
  - Fix: sort milestones by due date once again (Greg Smethells)
  - Migrate all CI::Services and CI::WebHooks to Services and WebHooks
  - Don't show project fork event as "imported"
  - Add API endpoint to fetch merge request commits list
  - Don't create CI status for refs that doesn't have .gitlab-ci.yml, even if the builds are enabled
  - Expose events API with comment information and author info
  - Fix: Ensure "Remove Source Branch" button is not shown when branch is being deleted. #3583
  - Run custom Git hooks when branch is created or deleted.
  - Fix bug when simultaneously accepting multiple MRs results in MRs that are of "merged" status, but not merged to the target branch
  - Add languages page to graphs
  - Block LDAP user when they are no longer found in the LDAP server
  - Improve wording on project visibility levels (Zeger-Jan van de Weg)
  - Fix editing notes on a merge request diff
  - Automatically select default clone protocol based on user preferences (Eirik Lygre)
  - Make Network page as sub tab of Commits
  - Add copy-to-clipboard button for Snippets
  - Add indication to merge request list item that MR cannot be merged automatically
  - Default target branch to patch-n when editing file in protected branch
  - Add Builds tab to merge request detail page
  - Allow milestones, issues and MRs to be created from dashboard and group indexes
  - Use new style for wiki
  - Use new style for milestone detail page
  - Fix sidebar tooltips when collapsed
  - Prevent possible XSS attack with award-emoji
  - Upgraded Sidekiq to 4.x
  - Accept COPYING,COPYING.lesser, and licence as license file (Zeger-Jan van de Weg)
  - Fix emoji aliases problem
  - Fix award-emojis Flash alert's width
  - Fix deleting notes on a merge request diff
  - Display referenced merge request statuses in the issue description (Greg Smethells)
  - Implement new sidebar for issue and merge request pages
  - Emoji picker improvements
  - Suppress warning about missing `.gitlab-ci.yml` if builds are disabled
  - Do not show build status unless builds are enabled and `.gitlab-ci.yml` is present
  - Persist runners registration token in database
  - Fix online editor should not remove newlines at the end of the file
  - Expose Git's version in the admin area
  - Show "New Merge Request" buttons on canonical repos when you have a fork (Josh Frye)

v 8.2.6
  - Prevent unauthorized access to other projects build traces
  - Forbid scripting for wiki files

v 8.2.5
  - Prevent privilege escalation via "impersonate" feature
  - Prevent privilege escalation via notes API
  - Prevent privilege escalation via project webhook API
  - Prevent XSS via `window.opener`
  - Prevent information disclosure via project labels
  - Prevent information disclosure via new merge request page

v 8.2.4
  - Bump Git version requirement to 2.7.4

v 8.2.3
  - Fix application settings cache not expiring after changes (Stan Hu)
  - Fix Error 500s when creating global milestones with Unicode characters (Stan Hu)
  - Update documentation for "Guest" permissions
  - Properly convert Emoji-only comments into Award Emojis
  - Enable devise paranoid mode to prevent user enumeration attack
  - Webhook payload has an added, modified and removed properties for each commit
  - Fix 500 error when creating a merge request that removes a submodule

v 8.2.2
  - Fix 404 in redirection after removing a project (Stan Hu)
  - Ensure cached application settings are refreshed at startup (Stan Hu)
  - Fix Error 500 when viewing user's personal projects from admin page (Stan Hu)
  - Fix: Raw private snippets access workflow
  - Prevent "413 Request entity too large" errors when pushing large files with LFS
  - Fix invalid links within projects dashboard header
  - Make current user the first user in assignee dropdown in issues detail page (Stan Hu)
  - Fix: duplicate email notifications on issue comments

v 8.2.1
  - Forcefully update builds that didn't want to update with state machine
  - Fix: saving GitLabCiService as Admin Template

v 8.2.0
  - Improved performance of finding projects and groups in various places
  - Improved performance of rendering user profile pages and Atom feeds
  - Expose build artifacts path as config option
  - Fix grouping of contributors by email in graph.
  - Improved performance of finding issues with/without labels
  - Fix Drone CI service template not saving properly (Stan Hu)
  - Fix avatars not showing in Atom feeds and project issues when Gravatar disabled (Stan Hu)
  - Added a GitLab specific profiling tool called "Sherlock" (see GitLab CE merge request #1749)
  - Upgrade gitlab_git to 7.2.20 and rugged to 0.23.3 (Stan Hu)
  - Improved performance of finding users by one of their Email addresses
  - Add allow_failure field to commit status API (Stan Hu)
  - Commits without .gitlab-ci.yml are marked as skipped
  - Save detailed error when YAML syntax is invalid
  - Since GitLab CI is enabled by default, remove enabling it by pushing .gitlab-ci.yml
  - Added build artifacts
  - Improved performance of replacing references in comments
  - Show last project commit to default branch on project home page
  - Highlight comment based on anchor in URL
  - Adds ability to remove the forked relationship from project settings screen. (Han Loong Liauw)
  - Improved performance of sorting milestone issues
  - Allow users to select the Files view as default project view (Cristian Bica)
  - Show "Empty Repository Page" for repository without branches (Artem V. Navrotskiy)
  - Fix: Inability to reply to code comments in the MR view, if the MR comes from a fork
  - Use git follow flag for commits page when retrieve history for file or directory
  - Show merge request CI status on merge requests index page
  - Send build name and stage in CI notification e-mail
  - Extend yml syntax for only and except to support specifying repository path
  - Enable shared runners to all new projects
  - Bump GitLab-Workhorse to 0.4.1
  - Allow to define cache in `.gitlab-ci.yml`
  - Fix: 500 error returned if destroy request without HTTP referer (Kazuki Shimizu)
  - Remove deprecated CI events from project settings page
  - Use issue editor as cross reference comment author when issue is edited with a new mention.
  - Add graphs of commits ahead and behind default branch (Jeff Stubler)
  - Improve personal snippet access workflow (Douglas Alexandre)
  - [API] Add ability to fetch the commit ID of the last commit that actually touched a file
  - Fix omniauth documentation setting for omnibus configuration (Jon Cairns)
  - Add "New file" link to dropdown on project page
  - Include commit logs in project search
  - Add "added", "modified" and "removed" properties to commit object in webhook
  - Rename "Back to" links to "Go to" because its not always a case it point to place user come from
  - Allow groups to appear in the search results if the group owner allows it
  - Add email notification to former assignee upon unassignment (Adam Lieskovský)
  - New design for project graphs page
  - Remove deprecated dumped yaml file generated from previous job definitions
  - Show specific runners from projects where user is master or owner
  - MR target branch is now visible on a list view when it is different from project's default one
  - Improve Continuous Integration graphs page
  - Make color of "Accept Merge Request" button consistent with current build status
  - Add ignore white space option in merge request diff and commit and compare view
  - Ability to add release notes (markdown text and attachments) to git tags (aka Releases)
  - Relative links from a repositories README.md now link to the default branch
  - Fix trailing whitespace issue in merge request/issue title
  - Fix bug when milestone/label filter was empty for dashboard issues page
  - Add ability to create milestone in group projects from single form
  - Add option to create merge request when editing/creating a file (Dirceu Tiegs)
  - Prevent the last owner of a group from being able to delete themselves by 'adding' themselves as a master (James Lopez)
  - Add Award Emoji to issue and merge request pages

v 8.1.4
  - Fix bug where manually merged branches in a MR would end up with an empty diff (Stan Hu)
  - Prevent redirect loop when home_page_url is set to the root URL
  - Fix incoming email config defaults
  - Remove CSS property preventing hard tabs from rendering in Chromium 45 (Stan Hu)

v 8.1.3
  - Force update refs/merge-requests/X/head upon a push to the source branch of a merge request (Stan Hu)
  - Spread out runner contacted_at updates
  - Use issue editor as cross reference comment author when issue is edited with a new mention
  - Add Facebook authentication

v 8.1.1
  - Fix cloning Wiki repositories via HTTP (Stan Hu)
  - Add migration to remove satellites directory
  - Fix specific runners visibility
  - Fix 500 when editing CI service
  - Require CI jobs to be named
  - Fix CSS for runner status
  - Fix CI badge
  - Allow developer to manage builds

v 8.1.1
  - Removed, see 8.1.2

v 8.1.0
  - Ensure MySQL CI limits DB migrations occur after the fields have been created (Stan Hu)
  - Fix duplicate repositories in GitHub import page (Stan Hu)
  - Redirect to a default path if HTTP_REFERER is not set (Stan Hu)
  - Adds ability to create directories using the web editor (Ben Ford)
  - Cleanup stuck CI builds
  - Send an email to admin email when a user is reported for spam (Jonathan Rochkind)
  - Show notifications button when user is member of group rather than project (Grzegorz Bizon)
  - Fix bug preventing mentioned issued from being closed when MR is merged using fast-forward merge.
  - Fix nonatomic database update potentially causing project star counts to go negative (Stan Hu)
  - Don't show "Add README" link in an empty repository if user doesn't have access to push (Stan Hu)
  - Fix error preventing displaying of commit data for a directory with a leading dot (Stan Hu)
  - Speed up load times of issue detail pages by roughly 1.5x
  - Fix CI rendering regressions
  - If a merge request is to close an issue, show this on the issue page (Zeger-Jan van de Weg)
  - Add a system note and update relevant merge requests when a branch is deleted or re-added (Stan Hu)
  - Make diff file view easier to use on mobile screens (Stan Hu)
  - Improved performance of finding users by username or Email address
  - Fix bug where merge request comments created by API would not trigger notifications (Stan Hu)
  - Add support for creating directories from Files page (Stan Hu)
  - Allow removing of project without confirmation when JavaScript is disabled (Stan Hu)
  - Support filtering by "Any" milestone or issue and fix "No Milestone" and "No Label" filters (Stan Hu)
  - Improved performance of the trending projects page
  - Remove CI migration task
  - Improved performance of finding projects by their namespace
  - Add assignee data to Issuables' hook_data (Bram Daams)
  - Fix bug where transferring a project would result in stale commit links (Stan Hu)
  - Fix build trace updating
  - Include full path of source and target branch names in New Merge Request page (Stan Hu)
  - Add user preference to view activities as default dashboard (Stan Hu)
  - Add option to admin area to sign in as a specific user (Pavel Forkert)
  - Show CI status on all pages where commits list is rendered
  - Automatically enable CI when push .gitlab-ci.yml file to repository
  - Move CI charts to project graphs area
  - Fix cases where Markdown did not render links in activity feed (Stan Hu)
  - Add first and last to pagination (Zeger-Jan van de Weg)
  - Added Commit Status API
  - Added Builds View
  - Added when to .gitlab-ci.yml
  - Show CI status on commit page
  - Added CI_BUILD_TAG, _STAGE, _NAME and _TRIGGERED to CI builds
  - Show CI status on Your projects page and Starred projects page
  - Remove "Continuous Integration" page from dashboard
  - Add notes and SSL verification entries to hook APIs (Ben Boeckel)
  - Fix grammar in admin area "labels" .nothing-here-block when no labels exist.
  - Move CI runners page to project settings area
  - Move CI variables page to project settings area
  - Move CI triggers page to project settings area
  - Move CI project settings page to CE project settings area
  - Fix bug when removed file was not appearing in merge request diff
  - Show warning when build cannot be served by any of the available CI runners
  - Note the original location of a moved project when notifying users of the move
  - Improve error message when merging fails
  - Add support of multibyte characters in LDAP UID (Roman Petrov)
  - Show additions/deletions stats on merge request diff
  - Remove footer text in emails (Zeger-Jan van de Weg)
  - Ensure code blocks are properly highlighted after a note is updated
  - Fix wrong access level badge on MR comments
  - Hide password in the service settings form
  - Move CI webhooks page to project settings area
  - Fix User Identities API. It now allows you to properly create or update user's identities.
  - Add user preference to change layout width (Peter Göbel)
  - Use commit status in merge request widget as preferred source of CI status
  - Integrate CI commit and build pages into project pages
  - Move CI services page to project settings area
  - Add "Quick Submit" behavior to input fields throughout the application. Use
    Cmd+Enter on Mac and Ctrl+Enter on Windows/Linux.
  - Fix position of hamburger in header for smaller screens (Han Loong Liauw)
  - Fix bug where Emojis in Markdown would truncate remaining text (Sakata Sinji)
  - Persist filters when sorting on admin user page (Jerry Lukins)
  - Update style of snippets pages (Han Loong Liauw)
  - Allow dashboard and group issues/MRs to be filtered by label
  - Add spellcheck=false to certain input fields
  - Invalidate stored service password if the endpoint URL is changed
  - Project names are not fully shown if group name is too big, even on group page view
  - Apply new design for Files page
  - Add "New Page" button to Wiki Pages tab (Stan Hu)
  - Only render 404 page from /public
  - Hide passwords from services API (Alex Lossent)
  - Fix: Images cannot show when projects' path was changed
  - Let gitlab-git-http-server generate and serve 'git archive' downloads
  - Optimize query when filtering on issuables (Zeger-Jan van de Weg)
  - Fix padding of outdated discussion item.
  - Animate the logo on hover

v 8.0.5
  - Correct lookup-by-email for LDAP logins
  - Fix loading spinner sometimes not being hidden on Merge Request tab switches

v 8.0.4
  - Fix Message-ID header to be RFC 2111-compliant to prevent e-mails being dropped (Stan Hu)
  - Fix referrals for :back and relative URL installs
  - Fix anchors to comments in diffs
  - Remove CI token from build traces
  - Fix "Assign All" button on Runner admin page
  - Fix search in Files
  - Add full project namespace to payload of system webhooks (Ricardo Band)

v 8.0.3
  - Fix URL shown in Slack notifications
  - Fix bug where projects would appear to be stuck in the forked import state (Stan Hu)
  - Fix Error 500 in creating merge requests with > 1000 diffs (Stan Hu)
  - Add work_in_progress key to MR webhooks (Ben Boeckel)

v 8.0.2
  - Fix default avatar not rendering in network graph (Stan Hu)
  - Skip check_initd_configured_correctly on omnibus installs
  - Prevent double-prefixing of help page paths
  - Clarify confirmation text on user deletion
  - Make commit graphs responsive to window width changes (Stan Hu)
  - Fix top margin for sign-in button on public pages
  - Fix LDAP attribute mapping
  - Remove git refs used internally by GitLab from network graph (Stan Hu)
  - Use standard Markdown font in Markdown preview instead of fixed-width font (Stan Hu)
  - Fix Reply by email for non-UTF-8 messages.
  - Add option to use StartTLS with Reply by email IMAP server.
  - Allow AWS S3 Server-Side Encryption with Amazon S3-Managed Keys for backups (Paul Beattie)

v 8.0.1
  - Improve CI migration procedure and documentation

v 8.0.0
  - Fix Markdown links not showing up in dashboard activity feed (Stan Hu)
  - Remove milestones from merge requests when milestones are deleted (Stan Hu)
  - Fix HTML link that was improperly escaped in new user e-mail (Stan Hu)
  - Fix broken sort in merge request API (Stan Hu)
  - Bump rouge to 1.10.1 to remove warning noise and fix other syntax highlighting bugs (Stan Hu)
  - Gracefully handle errors in syntax highlighting by leaving the block unformatted (Stan Hu)
  - Add "replace" and "upload" functionalities to allow user replace existing file and upload new file into current repository
  - Fix URL construction for merge requests, issues, notes, and commits for relative URL config (Stan Hu)
  - Fix emoji URLs in Markdown when relative_url_root is used (Stan Hu)
  - Omit filename in Content-Disposition header in raw file download to avoid RFC 6266 encoding issues (Stan HU)
  - Fix broken Wiki Page History (Stan Hu)
  - Import forked repositories asynchronously to prevent large repositories from timing out (Stan Hu)
  - Prevent anchors from being hidden by header (Stan Hu)
  - Fix bug where only the first 15 Bitbucket issues would be imported (Stan Hu)
  - Sort issues by creation date in Bitbucket importer (Stan Hu)
  - Prevent too many redirects upon login when home page URL is set to external_url (Stan Hu)
  - Improve dropdown positioning on the project home page (Hannes Rosenögger)
  - Upgrade browser gem to 1.0.0 to avoid warning in IE11 compatibilty mode (Stan Hu)
  - Remove user OAuth tokens from the database and request new tokens each session (Stan Hu)
  - Restrict users API endpoints to use integer IDs (Stan Hu)
  - Only show recent push event if the branch still exists or a recent merge request has not been created (Stan Hu)
  - Remove satellites
  - Better performance for web editor (switched from satellites to rugged)
  - Faster merge
  - Ability to fetch merge requests from refs/merge-requests/:id
  - Allow displaying of archived projects in the admin interface (Artem Sidorenko)
  - Allow configuration of import sources for new projects (Artem Sidorenko)
  - Search for comments should be case insensetive
  - Create cross-reference for closing references on commits pushed to non-default branches (Maël Valais)
  - Ability to search milestones
  - Gracefully handle SMTP user input errors (e.g. incorrect email addresses) to prevent Sidekiq retries (Stan Hu)
  - Move dashboard activity to separate page (for your projects and starred projects)
  - Improve performance of git blame
  - Limit content width to 1200px for most of pages to improve readability on big screens
  - Fix 500 error when submit project snippet without body
  - Improve search page usability
  - Bring more UI consistency in way how projects, snippets and groups lists are rendered
  - Make all profiles and group public
  - Fixed login failure when extern_uid changes (Joel Koglin)
  - Don't notify users without access to the project when they are (accidentally) mentioned in a note.
  - Retrieving oauth token with LDAP credentials
  - Load Application settings from running database unless env var USE_DB=false
  - Added Drone CI integration (Kirill Zaitsev)
  - Allow developers to retry builds
  - Hide advanced project options for non-admin users
  - Fail builds if no .gitlab-ci.yml is found
  - Refactored service API and added automatically service docs generator (Kirill Zaitsev)
  - Added web_url key project hook_attrs (Kirill Zaitsev)
  - Add ability to get user information by ID of an SSH key via the API
  - Fix bug which IE cannot show image at markdown when the image is raw file of gitlab
  - Add support for Crowd
  - Global Labels that are available to all projects
  - Fix highlighting of deleted lines in diffs.
  - Project notification level can be set on the project page itself
  - Added service API endpoint to retrieve service parameters (Petheő Bence)
  - Add FogBugz project import (Jared Szechy)
  - Sort users autocomplete lists by user (Allister Antosik)
  - Webhook for issue now contains repository field (Jungkook Park)
  - Add ability to add custom text to the help page (Jeroen van Baarsen)
  - Add pg_schema to backup config
  - Fix references to target project issues in Merge Requests markdown preview and textareas (Francesco Levorato)
  - Redirect from incorrectly cased group or project path to correct one (Francesco Levorato)
  - Removed API calls from CE to CI

v 7.14.3
  - No changes

v 7.14.2
  - Upgrade gitlab_git to 7.2.15 to fix `git blame` errors with ISO-encoded files (Stan Hu)
  - Allow configuration of LDAP attributes GitLab will use for the new user account.

v 7.14.1
  - Improve abuse reports management from admin area
  - Fix "Reload with full diff" URL button in compare branch view (Stan Hu)
  - Disabled DNS lookups for SSH in docker image (Rowan Wookey)
  - Only include base URL in OmniAuth full_host parameter (Stan Hu)
  - Fix Error 500 in API when accessing a group that has an avatar (Stan Hu)
  - Ability to enable SSL verification for Webhooks

v 7.14.0
  - Fix bug where non-project members of the target project could set labels on new merge requests.
  - Update default robots.txt rules to disallow crawling of irrelevant pages (Ben Bodenmiller)
  - Fix redirection after sign in when using auto_sign_in_with_provider
  - Upgrade gitlab_git to 7.2.14 to ignore CRLFs in .gitmodules (Stan Hu)
  - Clear cache to prevent listing deleted branches after MR removes source branch (Stan Hu)
  - Provide more feedback what went wrong if HipChat service failed test (Stan Hu)
  - Fix bug where backslashes in inline diffs could be dropped (Stan Hu)
  - Disable turbolinks when linking to Bitbucket import status (Stan Hu)
  - Fix broken code import and display error messages if something went wrong with creating project (Stan Hu)
  - Fix corrupted binary files when using API files endpoint (Stan Hu)
  - Bump Haml to 4.0.7 to speed up textarea rendering (Stan Hu)
  - Show incompatible projects in Bitbucket import status (Stan Hu)
  - Fix coloring of diffs on MR Discussion-tab (Gert Goet)
  - Fix "Network" and "Graphs" pages for branches with encoded slashes (Stan Hu)
  - Fix errors deleting and creating branches with encoded slashes (Stan Hu)
  - Always add current user to autocomplete controller to support filter by "Me" (Stan Hu)
  - Fix multi-line syntax highlighting (Stan Hu)
  - Fix network graph when branch name has single quotes (Stan Hu)
  - Add "Confirm user" button in user admin page (Stan Hu)
  - Upgrade gitlab_git to version 7.2.6 to fix Error 500 when creating network graphs (Stan Hu)
  - Add support for Unicode filenames in relative links (Hiroyuki Sato)
  - Fix URL used for refreshing notes if relative_url is present (Bartłomiej Święcki)
  - Fix commit data retrieval when branch name has single quotes (Stan Hu)
  - Check that project was actually created rather than just validated in import:repos task (Stan Hu)
  - Fix full screen mode for snippet comments (Daniel Gerhardt)
  - Fix 404 error in files view after deleting the last file in a repository (Stan Hu)
  - Fix the "Reload with full diff" URL button (Stan Hu)
  - Fix label read access for unauthenticated users (Daniel Gerhardt)
  - Fix access to disabled features for unauthenticated users (Daniel Gerhardt)
  - Fix OAuth provider bug where GitLab would not go return to the redirect_uri after sign-in (Stan Hu)
  - Fix file upload dialog for comment editing (Daniel Gerhardt)
  - Set OmniAuth full_host parameter to ensure redirect URIs are correct (Stan Hu)
  - Return comments in created order in merge request API (Stan Hu)
  - Disable internal issue tracker controller if external tracker is used (Stan Hu)
  - Expire Rails cache entries after two weeks to prevent endless Redis growth
  - Add support for destroying project milestones (Stan Hu)
  - Allow custom backup archive permissions
  - Add project star and fork count, group avatar URL and user/group web URL attributes to API
  - Show who last edited a comment if it wasn't the original author
  - Send notification to all participants when MR is merged.
  - Add ability to manage user email addresses via the API.
  - Show buttons to add license, changelog and contribution guide if they're missing.
  - Tweak project page buttons.
  - Disabled autocapitalize and autocorrect on login field (Daryl Chan)
  - Mention group and project name in creation, update and deletion notices (Achilleas Pipinellis)
  - Update gravatar link on profile page to link to configured gravatar host (Ben Bodenmiller)
  - Remove redis-store TTL monkey patch
  - Add support for CI skipped status
  - Fetch code from forks to refs/merge-requests/:id/head when merge request created
  - Remove comments and email addresses when publicly exposing ssh keys (Zeger-Jan van de Weg)
  - Add "Check out branch" button to the MR page.
  - Improve MR merge widget text and UI consistency.
  - Improve text in MR "How To Merge" modal.
  - Cache all events
  - Order commits by date when comparing branches
  - Fix bug causing error when the target branch of a symbolic ref was deleted
  - Include branch/tag name in archive file and directory name
  - Add dropzone upload progress
  - Add a label for merged branches on branches page (Florent Baldino)
  - Detect .mkd and .mkdn files as markdown (Ben Boeckel)
  - Fix: User search feature in admin area does not respect filters
  - Set max-width for README, issue and merge request description for easier read on big screens
  - Update Flowdock integration to support new Flowdock API (Boyan Tabakov)
  - Remove author from files view (Sven Strickroth)
  - Fix infinite loop when SAML was incorrectly configured.

v 7.13.5
  - Satellites reverted

v 7.13.4
  - Allow users to send abuse reports

v 7.13.3
  - Fix bug causing Bitbucket importer to crash when OAuth application had been removed.
  - Allow users to send abuse reports
  - Remove satellites
  - Link username to profile on Group Members page (Tom Webster)

v 7.13.2
  - Fix randomly failed spec
  - Create project services on Project creation
  - Add admin_merge_request ability to Developer level and up
  - Fix Error 500 when browsing projects with no HEAD (Stan Hu)
  - Fix labels / assignee / milestone for the merge requests when issues are disabled
  - Show the first tab automatically on MergeRequests#new
  - Add rake task 'gitlab:update_commit_count' (Daniel Gerhardt)
  - Fix Gmail Actions

v 7.13.1
  - Fix: Label modifications are not reflected in existing notes and in the issue list
  - Fix: Label not shown in the Issue list, although it's set through web interface
  - Fix: Group/project references are linked incorrectly
  - Improve documentation
  - Fix of migration: Check if session_expire_delay column exists before adding the column
  - Fix: ActionView::Template::Error
  - Fix: "Create Merge Request" isn't always shown in event for newly pushed branch
  - Fix bug causing "Remove source-branch" option not to work for merge requests from the same project.
  - Render Note field hints consistently for "new" and "edit" forms

v 7.13.0
  - Remove repository graph log to fix slow cache updates after push event (Stan Hu)
  - Only enable HSTS header for HTTPS and port 443 (Stan Hu)
  - Fix user autocomplete for unauthenticated users accessing public projects (Stan Hu)
  - Fix redirection to home page URL for unauthorized users (Daniel Gerhardt)
  - Add branch switching support for graphs (Daniel Gerhardt)
  - Fix external issue tracker hook/test for HTTPS URLs (Daniel Gerhardt)
  - Remove link leading to a 404 error in Deploy Keys page (Stan Hu)
  - Add support for unlocking users in admin settings (Stan Hu)
  - Add Irker service configuration options (Stan Hu)
  - Fix order of issues imported from GitHub (Hiroyuki Sato)
  - Bump rugments to 1.0.0beta8 to fix C prototype function highlighting (Jonathon Reinhart)
  - Fix Merge Request webhook to properly fire "merge" action when accepted from the web UI
  - Add `two_factor_enabled` field to admin user API (Stan Hu)
  - Fix invalid timestamps in RSS feeds (Rowan Wookey)
  - Fix downloading of patches on public merge requests when user logged out (Stan Hu)
  - Fix Error 500 when relative submodule resolves to a namespace that has a different name from its path (Stan Hu)
  - Extract the longest-matching ref from a commit path when multiple matches occur (Stan Hu)
  - Update maintenance documentation to explain no need to recompile asssets for omnibus installations (Stan Hu)
  - Support commenting on diffs in side-by-side mode (Stan Hu)
  - Fix JavaScript error when clicking on the comment button on a diff line that has a comment already (Stan Hu)
  - Return 40x error codes if branch could not be deleted in UI (Stan Hu)
  - Remove project visibility icons from dashboard projects list
  - Rename "Design" profile settings page to "Preferences".
  - Allow users to customize their default Dashboard page.
  - Update ssl_ciphers in Nginx example to remove DHE settings. This will deny forward secrecy for Android 2.3.7, Java 6 and OpenSSL 0.9.8
  - Admin can edit and remove user identities
  - Convert CRLF newlines to LF when committing using the web editor.
  - API request /projects/:project_id/merge_requests?state=closed will return only closed merge requests without merged one. If you need ones that were merged - use state=merged.
  - Allow Administrators to filter the user list by those with or without Two-factor Authentication enabled.
  - Show a user's Two-factor Authentication status in the administration area.
  - Explicit error when commit not found in the CI
  - Improve performance for issue and merge request pages
  - Users with guest access level can not set assignee, labels or milestones for issue and merge request
  - Reporter role can manage issue tracker now: edit any issue, set assignee or milestone and manage labels
  - Better performance for pages with events list, issues list and commits list
  - Faster automerge check and merge itself when source and target branches are in same repository
  - Correctly show anonymous authorized applications under Profile > Applications.
  - Query Optimization in MySQL.
  - Allow users to be blocked and unblocked via the API
  - Use native Postgres database cleaning during backup restore
  - Redesign project page. Show README as default instead of activity. Move project activity to separate page
  - Make left menu more hierarchical and less contextual by adding back item at top
  - A fork can’t have a visibility level that is greater than the original project.
  - Faster code search in repository and wiki. Fixes search page timeout for big repositories
  - Allow administrators to disable 2FA for a specific user
  - Add error message for SSH key linebreaks
  - Store commits count in database (will populate with valid values only after first push)
  - Rebuild cache after push to repository in background job
  - Fix transferring of project to another group using the API.

v 7.12.2
  - Correctly show anonymous authorized applications under Profile > Applications.
  - Faster automerge check and merge itself when source and target branches are in same repository
  - Audit log for user authentication
  - Allow custom label to be set for authentication providers.

v 7.12.1
  - Fix error when deleting a user who has projects (Stan Hu)
  - Fix post-receive errors on a push when an external issue tracker is configured (Stan Hu)
  - Add SAML to list of social_provider (Matt Firtion)
  - Fix merge requests API scope to keep compatibility in 7.12.x patch release (Dmitriy Zaporozhets)
  - Fix closed merge request scope at milestone page (Dmitriy Zaporozhets)
  - Revert merge request states renaming
  - Fix hooks for web based events with external issue references (Daniel Gerhardt)
  - Improve performance for issue and merge request pages
  - Compress database dumps to reduce backup size

v 7.12.0
  - Fix Error 500 when one user attempts to access a personal, internal snippet (Stan Hu)
  - Disable changing of target branch in new merge request page when a branch has already been specified (Stan Hu)
  - Fix post-receive errors on a push when an external issue tracker is configured (Stan Hu)
  - Update oauth button logos for Twitter and Google to recommended assets
  - Update browser gem to version 0.8.0 for IE11 support (Stan Hu)
  - Fix timeout when rendering file with thousands of lines.
  - Add "Remember me" checkbox to LDAP signin form.
  - Add session expiration delay configuration through UI application settings
  - Don't notify users mentioned in code blocks or blockquotes.
  - Omit link to generate labels if user does not have access to create them (Stan Hu)
  - Show warning when a comment will add 10 or more people to the discussion.
  - Disable changing of the source branch in merge request update API (Stan Hu)
  - Shorten merge request WIP text.
  - Add option to disallow users from registering any application to use GitLab as an OAuth provider
  - Support editing target branch of merge request (Stan Hu)
  - Refactor permission checks with issues and merge requests project settings (Stan Hu)
  - Fix Markdown preview not working in Edit Milestone page (Stan Hu)
  - Fix Zen Mode not closing with ESC key (Stan Hu)
  - Allow HipChat API version to be blank and default to v2 (Stan Hu)
  - Add file attachment support in Milestone description (Stan Hu)
  - Fix milestone "Browse Issues" button.
  - Set milestone on new issue when creating issue from index with milestone filter active.
  - Make namespace API available to all users (Stan Hu)
  - Add webhook support for note events (Stan Hu)
  - Disable "New Issue" and "New Merge Request" buttons when features are disabled in project settings (Stan Hu)
  - Remove Rack Attack monkey patches and bump to version 4.3.0 (Stan Hu)
  - Fix clone URL losing selection after a single click in Safari and Chrome (Stan Hu)
  - Fix git blame syntax highlighting when different commits break up lines (Stan Hu)
  - Add "Resend confirmation e-mail" link in profile settings (Stan Hu)
  - Allow to configure location of the `.gitlab_shell_secret` file. (Jakub Jirutka)
  - Disabled expansion of top/bottom blobs for new file diffs
  - Update Asciidoctor gem to version 1.5.2. (Jakub Jirutka)
  - Fix resolving of relative links to repository files in AsciiDoc documents. (Jakub Jirutka)
  - Use the user list from the target project in a merge request (Stan Hu)
  - Default extention for wiki pages is now .md instead of .markdown (Jeroen van Baarsen)
  - Add validation to wiki page creation (only [a-zA-Z0-9/_-] are allowed) (Jeroen van Baarsen)
  - Fix new/empty milestones showing 100% completion value (Jonah Bishop)
  - Add a note when an Issue or Merge Request's title changes
  - Consistently refer to MRs as either Merged or Closed.
  - Add Merged tab to MR lists.
  - Prefix EmailsOnPush email subject with `[Git]`.
  - Group project contributions by both name and email.
  - Clarify navigation labels for Project Settings and Group Settings.
  - Move user avatar and logout button to sidebar
  - You can not remove user if he/she is an only owner of group
  - User should be able to leave group. If not - show him proper message
  - User has ability to leave project
  - Add SAML support as an omniauth provider
  - Allow to configure a URL to show after sign out
  - Add an option to automatically sign-in with an Omniauth provider
  - GitLab CI service sends .gitlab-ci.yml in each push call
  - When remove project - move repository and schedule it removal
  - Improve group removing logic
  - Trigger create-hooks on backup restore task
  - Add option to automatically link omniauth and LDAP identities
  - Allow special character in users bio. I.e.: I <3 GitLab

v 7.11.4
  - Fix missing bullets when creating lists
  - Set rel="nofollow" on external links

v 7.11.3
  - no changes
  - Fix upgrader script (Martins Polakovs)

v 7.11.2
  - no changes

v 7.11.1
  - no changes

v 7.11.0
  - Fall back to Plaintext when Syntaxhighlighting doesn't work. Fixes some buggy lexers (Hannes Rosenögger)
  - Get editing comments to work in Chrome 43 again.
  - Fix broken view when viewing history of a file that includes a path that used to be another file (Stan Hu)
  - Don't show duplicate deploy keys
  - Fix commit time being displayed in the wrong timezone in some cases (Hannes Rosenögger)
  - Make the first branch pushed to an empty repository the default HEAD (Stan Hu)
  - Fix broken view when using a tag to display a tree that contains git submodules (Stan Hu)
  - Make Reply-To config apply to change e-mail confirmation and other Devise notifications (Stan Hu)
  - Add application setting to restrict user signups to e-mail domains (Stan Hu)
  - Don't allow a merge request to be merged when its title starts with "WIP".
  - Add a page title to every page.
  - Allow primary email to be set to an email that you've already added.
  - Fix clone URL field and X11 Primary selection (Dmitry Medvinsky)
  - Ignore invalid lines in .gitmodules
  - Fix "Cannot move project" error message from popping up after a successful transfer (Stan Hu)
  - Redirect to sign in page after signing out.
  - Fix "Hello @username." references not working by no longer allowing usernames to end in period.
  - Fix "Revspec not found" errors when viewing diffs in a forked project with submodules (Stan Hu)
  - Improve project page UI
  - Fix broken file browsing with relative submodule in personal projects (Stan Hu)
  - Add "Reply quoting selected text" shortcut key (`r`)
  - Fix bug causing `@whatever` inside an issue's first code block to be picked up as a user mention.
  - Fix bug causing `@whatever` inside an inline code snippet (backtick-style) to be picked up as a user mention.
  - When use change branches link at MR form - save source branch selection instead of target one
  - Improve handling of large diffs
  - Added GitLab Event header for project hooks
  - Add Two-factor authentication (2FA) for GitLab logins
  - Show Atom feed buttons everywhere where applicable.
  - Add project activity atom feed.
  - Don't crash when an MR from a fork has a cross-reference comment from the target project on one of its commits.
  - Explain how to get a new password reset token in welcome emails
  - Include commit comments in MR from a forked project.
  - Group milestones by title in the dashboard and all other issue views.
  - Query issues, merge requests and milestones with their IID through API (Julien Bianchi)
  - Add default project and snippet visibility settings to the admin web UI.
  - Show incompatible projects in Google Code import status (Stan Hu)
  - Fix bug where commit data would not appear in some subdirectories (Stan Hu)
  - Task lists are now usable in comments, and will show up in Markdown previews.
  - Fix bug where avatar filenames were not actually deleted from the database during removal (Stan Hu)
  - Fix bug where Slack service channel was not saved in admin template settings. (Stan Hu)
  - Protect OmniAuth request phase against CSRF.
  - Don't send notifications to mentioned users that don't have access to the project in question.
  - Add search issues/MR by number
  - Change plots to bar graphs in commit statistics screen
  - Move snippets UI to fluid layout
  - Improve UI for sidebar. Increase separation between navigation and content
  - Improve new project command options (Ben Bodenmiller)
  - Add common method to force UTF-8 and use it to properly handle non-ascii OAuth user properties (Onur Küçük)
  - Prevent sending empty messages to HipChat (Chulki Lee)
  - Improve UI for mobile phones on dashboard and project pages
  - Add room notification and message color option for HipChat
  - Allow to use non-ASCII letters and dashes in project and namespace name. (Jakub Jirutka)
  - Add footnotes support to Markdown (Guillaume Delbergue)
  - Add current_sign_in_at to UserFull REST api.
  - Make Sidekiq MemoryKiller shutdown signal configurable
  - Add "Create Merge Request" buttons to commits and branches pages and push event.
  - Show user roles by comments.
  - Fix automatic blocking of auto-created users from Active Directory.
  - Call merge request webhook for each new commits (Arthur Gautier)
  - Use SIGKILL by default in Sidekiq::MemoryKiller
  - Fix mentioning of private groups.
  - Add style for <kbd> element in markdown
  - Spin spinner icon next to "Checking for CI status..." on MR page.
  - Fix reference links in dashboard activity and ATOM feeds.
  - Ensure that the first added admin performs repository imports

v 7.10.4
  - Fix migrations broken in 7.10.2
  - Make tags for GitLab installations running on MySQL case sensitive
  - Get Gitorious importer to work again.
  - Fix adding new group members from admin area
  - Fix DB error when trying to tag a repository (Stan Hu)
  - Fix Error 500 when searching Wiki pages (Stan Hu)
  - Unescape branch names in compare commit (Stan Hu)
  - Order commit comments chronologically in API.

v 7.10.2
  - Fix CI links on MR page

v 7.10.0
  - Ignore submodules that are defined in .gitmodules but are checked in as directories.
  - Allow projects to be imported from Google Code.
  - Remove access control for uploaded images to fix broken images in emails (Hannes Rosenögger)
  - Allow users to be invited by email to join a group or project.
  - Don't crash when project repository doesn't exist.
  - Add config var to block auto-created LDAP users.
  - Don't use HTML ellipsis in EmailsOnPush subject truncated commit message.
  - Set EmailsOnPush reply-to address to committer email when enabled.
  - Fix broken file browsing with a submodule that contains a relative link (Stan Hu)
  - Fix persistent XSS vulnerability around profile website URLs.
  - Fix project import URL regex to prevent arbitary local repos from being imported.
  - Fix directory traversal vulnerability around uploads routes.
  - Fix directory traversal vulnerability around help pages.
  - Don't leak existence of project via search autocomplete.
  - Don't leak existence of group or project via search.
  - Fix bug where Wiki pages that included a '/' were no longer accessible (Stan Hu)
  - Fix bug where error messages from Dropzone would not be displayed on the issues page (Stan Hu)
  - Add a rake task to check repository integrity with `git fsck`
  - Add ability to configure Reply-To address in gitlab.yml (Stan Hu)
  - Move current user to the top of the list in assignee/author filters (Stan Hu)
  - Fix broken side-by-side diff view on merge request page (Stan Hu)
  - Set Application controller default URL options to ensure all url_for calls are consistent (Stan Hu)
  - Allow HTML tags in Markdown input
  - Fix code unfold not working on Compare commits page (Stan Hu)
  - Fix generating SSH key fingerprints with OpenSSH 6.8. (Sašo Stanovnik)
  - Fix "Import projects from" button to show the correct instructions (Stan Hu)
  - Fix dots in Wiki slugs causing errors (Stan Hu)
  - Make maximum attachment size configurable via Application Settings (Stan Hu)
  - Update poltergeist to version 1.6.0 to support PhantomJS 2.0 (Zeger-Jan van de Weg)
  - Fix cross references when usernames, milestones, or project names contain underscores (Stan Hu)
  - Disable reference creation for comments surrounded by code/preformatted blocks (Stan Hu)
  - Reduce Rack Attack false positives causing 403 errors during HTTP authentication (Stan Hu)
  - enable line wrapping per default and remove the checkbox to toggle it (Hannes Rosenögger)
  - Fix a link in the patch update guide
  - Add a service to support external wikis (Hannes Rosenögger)
  - Omit the "email patches" link and fix plain diff view for merge commits
  - List new commits for newly pushed branch in activity view.
  - Add sidetiq gem dependency to match EE
  - Add changelog, license and contribution guide links to project tab bar.
  - Improve diff UI
  - Fix alignment of navbar toggle button (Cody Mize)
  - Fix checkbox rendering for nested task lists
  - Identical look of selectboxes in UI
  - Upgrade the gitlab_git gem to version 7.1.3
  - Move "Import existing repository by URL" option to button.
  - Improve error message when save profile has error.
  - Passing the name of pushed ref to CI service (requires GitLab CI 7.9+)
  - Add location field to user profile
  - Fix print view for markdown files and wiki pages
  - Fix errors when deleting old backups
  - Improve GitLab performance when working with git repositories
  - Add tag message and last commit to tag hook (Kamil Trzciński)
  - Restrict permissions on backup files
  - Improve oauth accounts UI in profile page
  - Add ability to unlink connected accounts
  - Replace commits calendar with faster contribution calendar that includes issues and merge requests
  - Add inifinite scroll to user page activity
  - Don't include system notes in issue/MR comment count.
  - Don't mark merge request as updated when merge status relative to target branch changes.
  - Link note avatar to user.
  - Make Git-over-SSH errors more descriptive.
  - Fix EmailsOnPush.
  - Refactor issue filtering
  - AJAX selectbox for issue assignee and author filters
  - Fix issue with missing options in issue filtering dropdown if selected one
  - Prevent holding Control-Enter or Command-Enter from posting comment multiple times.
  - Prevent note form from being cleared when submitting failed.
  - Improve file icons rendering on tree (Sullivan Sénéchal)
  - API: Add pagination to project events
  - Get issue links in notification mail to work again.
  - Don't show commit comment button when user is not signed in.
  - Fix admin user projects lists.
  - Don't leak private group existence by redirecting from namespace controller to group controller.
  - Ability to skip some items from backup (database, respositories or uploads)
  - Archive repositories in background worker.
  - Import GitHub, Bitbucket or GitLab.com projects owned by authenticated user into current namespace.
  - Project labels are now available over the API under the "tag_list" field (Cristian Medina)
  - Fixed link paths for HTTP and SSH on the admin project view (Jeremy Maziarz)
  - Fix and improve help rendering (Sullivan Sénéchal)
  - Fix final line in EmailsOnPush email diff being rendered as error.
  - Prevent duplicate Buildkite service creation.
  - Fix git over ssh errors 'fatal: protocol error: bad line length character'
  - Automatically setup GitLab CI project for forks if origin project has GitLab CI enabled
  - Bust group page project list cache when namespace name or path changes.
  - Explicitly set image alt-attribute to prevent graphical glitches if gravatars could not be loaded
  - Allow user to choose a public email to show on public profile
  - Remove truncation from issue titles on milestone page (Jason Blanchard)
  - Fix stuck Merge Request merging events from old installations (Ben Bodenmiller)
  - Fix merge request comments on files with multiple commits
  - Fix Resource Owner Password Authentication Flow
  - Add icons to Add dropdown items.
  - Allow admin to create public deploy keys that are accessible to any project.
  - Warn when gitlab-shell version doesn't match requirement.
  - Skip email confirmation when set by admin or via LDAP.
  - Only allow users to reference groups, projects, issues, MRs, commits they have access to.

v 7.9.4
  - Security: Fix project import URL regex to prevent arbitary local repos from being imported
  - Fixed issue where only 25 commits would load in file listings
  - Fix LDAP identities  after config update

v 7.9.3
  - Contains no changes

v 7.9.2
  - Contains no changes

v 7.9.1
  - Include missing events and fix save functionality in admin service template settings form (Stan Hu)
  - Fix "Import projects from" button to show the correct instructions (Stan Hu)
  - Fix OAuth2 issue importing a new project from GitHub and GitLab (Stan Hu)
  - Fix for LDAP with commas in DN
  - Fix missing events and in admin Slack service template settings form (Stan Hu)
  - Don't show commit comment button when user is not signed in.
  - Downgrade gemnasium-gitlab-service gem

v 7.9.0
  - Add HipChat integration documentation (Stan Hu)
  - Update documentation for object_kind field in Webhook push and tag push Webhooks (Stan Hu)
  - Fix broken email images (Hannes Rosenögger)
  - Automatically config git if user forgot, where possible (Zeger-Jan van de Weg)
  - Fix mass SQL statements on initial push (Hannes Rosenögger)
  - Add tag push notifications and normalize HipChat and Slack messages to be consistent (Stan Hu)
  - Add comment notification events to HipChat and Slack services (Stan Hu)
  - Add issue and merge request events to HipChat and Slack services (Stan Hu)
  - Fix merge request URL passed to Webhooks. (Stan Hu)
  - Fix bug that caused a server error when editing a comment to "+1" or "-1" (Stan Hu)
  - Fix code preview theme setting for comments, issues, merge requests, and snippets (Stan Hu)
  - Move labels/milestones tabs to sidebar
  - Upgrade Rails gem to version 4.1.9.
  - Improve error messages for file edit failures
  - Improve UI for commits, issues and merge request lists
  - Fix commit comments on first line of diff not rendering in Merge Request Discussion view.
  - Allow admins to override restricted project visibility settings.
  - Move restricted visibility settings from gitlab.yml into the web UI.
  - Improve trigger merge request hook when source project branch has been updated (Kirill Zaitsev)
  - Save web edit in new branch
  - Fix ordering of imported but unchanged projects (Marco Wessel)
  - Mobile UI improvements: make aside content expandable
  - Expose avatar_url in projects API
  - Fix checkbox alignment on the application settings page.
  - Generalize image upload in drag and drop in markdown to all files (Hannes Rosenögger)
  - Fix mass-unassignment of issues (Robert Speicher)
  - Fix hidden diff comments in merge request discussion view
  - Allow user confirmation to be skipped for new users via API
  - Add a service to send updates to an Irker gateway (Romain Coltel)
  - Add brakeman (security scanner for Ruby on Rails)
  - Slack username and channel options
  - Add grouped milestones from all projects to dashboard.
  - Webhook sends pusher email as well as commiter
  - Add Bitbucket omniauth provider.
  - Add Bitbucket importer.
  - Support referencing issues to a project whose name starts with a digit
  - Condense commits already in target branch when updating merge request source branch.
  - Send notifications and leave system comments when bulk updating issues.
  - Automatically link commit ranges to compare page: sha1...sha4 or sha1..sha4 (includes sha1 in comparison)
  - Move groups page from profile to dashboard
  - Starred projects page at dashboard
  - Blocking user does not remove him/her from project/groups but show blocked label
  - Change subject of EmailsOnPush emails to include namespace, project and branch.
  - Change subject of EmailsOnPush emails to include first commit message when multiple were pushed.
  - Remove confusing footer from EmailsOnPush mail body.
  - Add list of changed files to EmailsOnPush emails.
  - Add option to send EmailsOnPush emails from committer email if domain matches.
  - Add option to disable code diffs in EmailOnPush emails.
  - Wrap commit message in EmailsOnPush email.
  - Send EmailsOnPush emails when deleting commits using force push.
  - Fix EmailsOnPush email comparison link to include first commit.
  - Fix highliht of selected lines in file
  - Reject access to group/project avatar if the user doesn't have access.
  - Add database migration to clean group duplicates with same path and name (Make sure you have a backup before update)
  - Add GitLab active users count to rake gitlab:check
  - Starred projects page at dashboard
  - Make email display name configurable
  - Improve json validation in hook data
  - Use Emoji One
  - Updated emoji help documentation to properly reference EmojiOne.
  - Fix missing GitHub organisation repositories on import page.
  - Added blue theme
  - Remove annoying notice messages when create/update merge request
  - Allow smb:// links in Markdown text.
  - Filter merge request by title or description at Merge Requests page
  - Block user if he/she was blocked in Active Directory
  - Fix import pages not working after first load.
  - Use custom LDAP label in LDAP signin form.
  - Execute hooks and services when branch or tag is created or deleted through web interface.
  - Block and unblock user if he/she was blocked/unblocked in Active Directory
  - Raise recommended number of unicorn workers from 2 to 3
  - Use same layout and interactivity for project members as group members.
  - Prevent gitlab-shell character encoding issues by receiving its changes as raw data.
  - Ability to unsubscribe/subscribe to issue or merge request
  - Delete deploy key when last connection to a project is destroyed.
  - Fix invalid Atom feeds when using emoji, horizontal rules, or images (Christian Walther)
  - Backup of repositories with tar instead of git bundle (only now are git-annex files included in the backup)
  - Add canceled status for CI
  - Send EmailsOnPush email when branch or tag is created or deleted.
  - Faster merge request processing for large repository
  - Prevent doubling AJAX request with each commit visit via Turbolink
  - Prevent unnecessary doubling of js events on import pages and user calendar

v 7.8.4
  - Fix issue_tracker_id substitution in custom issue trackers
  - Fix path and name duplication in namespaces

v 7.8.3
  - Bump version of gitlab_git fixing annotated tags without message

v 7.8.2
  - Fix service migration issue when upgrading from versions prior to 7.3
  - Fix setting of the default use project limit via admin UI
  - Fix showing of already imported projects for GitLab and Gitorious importers
  - Fix response of push to repository to return "Not found" if user doesn't have access
  - Fix check if user is allowed to view the file attachment
  - Fix import check for case sensetive namespaces
  - Increase timeout for Git-over-HTTP requests to 1 hour since large pulls/pushes can take a long time.
  - Properly handle autosave local storage exceptions.
  - Escape wildcards when searching LDAP by username.

v 7.8.1
  - Fix run of custom post receive hooks
  - Fix migration that caused issues when upgrading to version 7.8 from versions prior to 7.3
  - Fix the warning for LDAP users about need to set password
  - Fix avatars which were not shown for non logged in users
  - Fix urls for the issues when relative url was enabled

v 7.8.0
  - Fix access control and protection against XSS for note attachments and other uploads.
  - Replace highlight.js with rouge-fork rugments (Stefan Tatschner)
  - Make project search case insensitive (Hannes Rosenögger)
  - Include issue/mr participants in list of recipients for reassign/close/reopen emails
  - Expose description in groups API
  - Better UI for project services page
  - Cleaner UI for web editor
  - Add diff syntax highlighting in email-on-push service notifications (Hannes Rosenögger)
  - Add API endpoint to fetch all changes on a MergeRequest (Jeroen van Baarsen)
  - View note image attachments in new tab when clicked instead of downloading them
  - Improve sorting logic in UI and API. Explicitly define what sorting method is used by default
  - Fix overflow at sidebar when have several items
  - Add notes for label changes in issue and merge requests
  - Show tags in commit view (Hannes Rosenögger)
  - Only count a user's vote once on a merge request or issue (Michael Clarke)
  - Increase font size when browse source files and diffs
  - Service Templates now let you set default values for all services
  - Create new file in empty repository using GitLab UI
  - Ability to clone project using oauth2 token
  - Upgrade Sidekiq gem to version 3.3.0
  - Stop git zombie creation during force push check
  - Show success/error messages for test setting button in services
  - Added Rubocop for code style checks
  - Fix commits pagination
  - Async load a branch information at the commit page
  - Disable blacklist validation for project names
  - Allow configuring protection of the default branch upon first push (Marco Wessel)
  - Add gitlab.com importer
  - Add an ability to login with gitlab.com
  - Add a commit calendar to the user profile (Hannes Rosenögger)
  - Submit comment on command-enter
  - Notify all members of a group when that group is mentioned in a comment, for example: `@gitlab-org` or `@sales`.
  - Extend issue clossing pattern to include "Resolve", "Resolves", "Resolved", "Resolving" and "Close" (Julien Bianchi and Hannes Rosenögger)
  - Fix long broadcast message cut-off on left sidebar (Visay Keo)
  - Add Project Avatars (Steven Thonus and Hannes Rosenögger)
  - Password reset token validity increased from 2 hours to 2 days since it is also send on account creation.
  - Edit group members via API
  - Enable raw image paste from clipboard, currently Chrome only (Marco Cyriacks)
  - Add action property to merge request hook (Julien Bianchi)
  - Remove duplicates from group milestone participants list.
  - Add a new API function that retrieves all issues assigned to a single milestone (Justin Whear and Hannes Rosenögger)
  - API: Access groups with their path (Julien Bianchi)
  - Added link to milestone and keeping resource context on smaller viewports for issues and merge requests (Jason Blanchard)
  - Allow notification email to be set separately from primary email.
  - API: Add support for editing an existing project (Mika Mäenpää and Hannes Rosenögger)
  - Don't have Markdown preview fail for long comments/wiki pages.
  - When test webhook - show error message instead of 500 error page if connection to hook url was reset
  - Added support for firing system hooks on group create/destroy and adding/removing users to group (Boyan Tabakov)
  - Added persistent collapse button for left side nav bar (Jason Blanchard)
  - Prevent losing unsaved comments by automatically restoring them when comment page is loaded again.
  - Don't allow page to be scaled on mobile.
  - Clean the username acquired from OAuth/LDAP so it doesn't fail username validation and block signing up.
  - Show assignees in merge request index page (Kelvin Mutuma)
  - Link head panel titles to relevant root page.
  - Allow users that signed up via OAuth to set their password in order to use Git over HTTP(S).
  - Show users button to share their newly created public or internal projects on twitter
  - Add quick help links to the GitLab pricing and feature comparison pages.
  - Fix duplicate authorized applications in user profile and incorrect application client count in admin area.
  - Make sure Markdown previews always use the same styling as the eventual destination.
  - Remove deprecated Group#owner_id from API
  - Show projects user contributed to on user page. Show stars near project on user page.
  - Improve database performance for GitLab
  - Add Asana service (Jeremy Benoist)
  - Improve project webhooks with extra data

v 7.7.2
  - Update GitLab Shell to version 2.4.2 that fixes a bug when developers can push to protected branch
  - Fix issue when LDAP user can't login with existing GitLab account

v 7.7.1
  - Improve mention autocomplete performance
  - Show setup instructions for GitHub import if disabled
  - Allow use http for OAuth applications

v 7.7.0
  - Import from GitHub.com feature
  - Add Jetbrains Teamcity CI service (Jason Lippert)
  - Mention notification level
  - Markdown preview in wiki (Yuriy Glukhov)
  - Raise group avatar filesize limit to 200kb
  - OAuth applications feature
  - Show user SSH keys in admin area
  - Developer can push to protected branches option
  - Set project path instead of project name in create form
  - Block Git HTTP access after 10 failed authentication attempts
  - Updates to the messages returned by API (sponsored by O'Reilly Media)
  - New UI layout with side navigation
  - Add alert message in case of outdated browser (IE < 10)
  - Added API support for sorting projects
  - Update gitlab_git to version 7.0.0.rc14
  - Add API project search filter option for authorized projects
  - Fix File blame not respecting branch selection
  - Change some of application settings on fly in admin area UI
  - Redesign signin/signup pages
  - Close standard input in Gitlab::Popen.popen
  - Trigger GitLab CI when push tags
  - When accept merge request - do merge using sidaekiq job
  - Enable web signups by default
  - Fixes for diff comments: drag-n-drop images, selecting images
  - Fixes for edit comments: drag-n-drop images, preview mode, selecting images, save & update
  - Remove password strength indicator

v 7.6.0
  - Fork repository to groups
  - New rugged version
  - Add CRON=1 backup setting for quiet backups
  - Fix failing wiki restore
  - Add optional Sidekiq MemoryKiller middleware (enabled via SIDEKIQ_MAX_RSS env variable)
  - Monokai highlighting style now more faithful to original design (Mark Riedesel)
  - Create project with repository in synchrony
  - Added ability to create empty repo or import existing one if project does not have repository
  - Reactivate highlight.js language autodetection
  - Mobile UI improvements
  - Change maximum avatar file size from 100KB to 200KB
  - Strict validation for snippet file names
  - Enable Markdown preview for issues, merge requests, milestones, and notes (Vinnie Okada)
  - In the docker directory is a container template based on the Omnibus packages.
  - Update Sidekiq to version 2.17.8
  - Add author filter to project issues and merge requests pages
  - Atom feed for user activity
  - Support multiple omniauth providers for the same user
  - Rendering cross reference in issue title and tooltip for merge request
  - Show username in comments
  - Possibility to create Milestones or Labels when Issues are disabled
  - Fix bug with showing gpg signature in tag

v 7.5.3
  - Bump gitlab_git to 7.0.0.rc12 (includes Rugged 0.21.2)

v 7.5.2
  - Don't log Sidekiq arguments by default
  - Fix restore of wiki repositories from backups

v 7.5.1
  - Add missing timestamps to 'members' table

v 7.5.0
  - API: Add support for Hipchat (Kevin Houdebert)
  - Add time zone configuration in gitlab.yml (Sullivan Senechal)
  - Fix LDAP authentication for Git HTTP access
  - Run 'GC.start' after every EmailsOnPushWorker job
  - Fix LDAP config lookup for provider 'ldap'
  - Drop all sequences during Postgres database restore
  - Project title links to project homepage (Ben Bodenmiller)
  - Add Atlassian Bamboo CI service (Drew Blessing)
  - Mentioned @user will receive email even if he is not participating in issue or commit
  - Session API: Use case-insensitive authentication like in UI (Andrey Krivko)
  - Tie up loose ends with annotated tags: API & UI (Sean Edge)
  - Return valid json for deleting branch via API (sponsored by O'Reilly Media)
  - Expose username in project events API (sponsored by O'Reilly Media)
  - Adds comments to commits in the API
  - Performance improvements
  - Fix post-receive issue for projects with deleted forks
  - New gitlab-shell version with custom hooks support
  - Improve code
  - GitLab CI 5.2+ support (does not support older versions)
  - Fixed bug when you can not push commits starting with 000000 to protected branches
  - Added a password strength indicator
  - Change project name and path in one form
  - Display renamed files in diff views (Vinnie Okada)
  - Fix raw view for public snippets
  - Use secret token with GitLab internal API.
  - Add missing timestamps to 'members' table

v 7.4.5
  - Bump gitlab_git to 7.0.0.rc12 (includes Rugged 0.21.2)

v 7.4.4
  - No changes

v 7.4.3
  - Fix raw snippets view
  - Fix security issue for member api
  - Fix buildbox integration

v 7.4.2
  - Fix internal snippet exposing for unauthenticated users

v 7.4.1
  - Fix LDAP authentication for Git HTTP access
  - Fix LDAP config lookup for provider 'ldap'
  - Fix public snippets
  - Fix 500 error on projects with nested submodules

v 7.4.0
  - Refactored membership logic
  - Improve error reporting on users API (Julien Bianchi)
  - Refactor test coverage tools usage. Use SIMPLECOV=true to generate it locally
  - Default branch is protected by default
  - Increase unicorn timeout to 60 seconds
  - Sort search autocomplete projects by stars count so most popular go first
  - Add README to tab on project show page
  - Do not delete tmp/repositories itself during clean-up, only its contents
  - Support for backup uploads to remote storage
  - Prevent notes polling when there are not notes
  - Internal ForkService: Prepare support for fork to a given namespace
  - API: Add support for forking a project via the API (Bernhard Kaindl)
  - API: filter project issues by milestone (Julien Bianchi)
  - Fail harder in the backup script
  - Changes to Slack service structure, only webhook url needed
  - Zen mode for wiki and milestones (Robert Schilling)
  - Move Emoji parsing to html-pipeline-gitlab (Robert Schilling)
  - Font Awesome 4.2 integration (Sullivan Senechal)
  - Add Pushover service integration (Sullivan Senechal)
  - Add select field type for services options (Sullivan Senechal)
  - Add cross-project references to the Markdown parser (Vinnie Okada)
  - Add task lists to issue and merge request descriptions (Vinnie Okada)
  - Snippets can be public, internal or private
  - Improve danger zone: ask project path to confirm data-loss action
  - Raise exception on forgery
  - Show build coverage in Merge Requests (requires GitLab CI v5.1)
  - New milestone and label links on issue edit form
  - Improved repository graphs
  - Improve event note display in dashboard and project activity views (Vinnie Okada)
  - Add users sorting to admin area
  - UI improvements
  - Fix ambiguous sha problem with mentioned commit
  - Fixed bug with apostrophe when at mentioning users
  - Add active directory ldap option
  - Developers can push to wiki repo. Protected branches does not affect wiki repo any more
  - Faster rev list
  - Fix branch removal

v 7.3.2
  - Fix creating new file via web editor
  - Use gitlab-shell v2.0.1

v 7.3.1
  - Fix ref parsing in Gitlab::GitAccess
  - Fix error 500 when viewing diff on a file with changed permissions
  - Fix adding comments to MR when source branch is master
  - Fix error 500 when searching description contains relative link

v 7.3.0
  - Always set the 'origin' remote in satellite actions
  - Write authorized_keys in tmp/ during tests
  - Use sockets to connect to Redis
  - Add dormant New Relic gem (can be enabled via environment variables)
  - Expire Rack sessions after 1 week
  - Cleaner signin/signup pages
  - Improved comments UI
  - Better search with filtering, pagination etc
  - Added a checkbox to toggle line wrapping in diff (Yuriy Glukhov)
  - Prevent project stars duplication when fork project
  - Use the default Unicorn socket backlog value of 1024
  - Support Unix domain sockets for Redis
  - Store session Redis keys in 'session:gitlab:' namespace
  - Deprecate LDAP account takeover based on partial LDAP email / GitLab username match
  - Use /bin/sh instead of Bash in bin/web, bin/background_jobs (Pavel Novitskiy)
  - Keyboard shortcuts for productivity (Robert Schilling)
  - API: filter issues by state (Julien Bianchi)
  - API: filter issues by labels (Julien Bianchi)
  - Add system hook for ssh key changes
  - Add blob permalink link (Ciro Santilli)
  - Create annotated tags through UI and API (Sean Edge)
  - Snippets search (Charles Bushong)
  - Comment new push to existing MR
  - Add 'ci' to the blacklist of forbidden names
  - Improve text filtering on issues page
  - Comment & Close button
  - Process git push --all much faster
  - Don't allow edit of system notes
  - Project wiki search (Ralf Seidler)
  - Enabled Shibboleth authentication support (Matus Banas)
  - Zen mode (fullscreen) for issues/MR/notes (Robert Schilling)
  - Add ability to configure webhook timeout via gitlab.yml (Wes Gurney)
  - Sort project merge requests in asc or desc order for updated_at or created_at field (sponsored by O'Reilly Media)
  - Add Redis socket support to 'rake gitlab:shell:install'

v 7.2.1
  - Delete orphaned labels during label migration (James Brooks)
  - Security: prevent XSS with stricter MIME types for raw repo files

v 7.2.0
  - Explore page
  - Add project stars (Ciro Santilli)
  - Log Sidekiq arguments
  - Better labels: colors, ability to rename and remove
  - Improve the way merge request collects diffs
  - Improve compare page for large diffs
  - Expose the full commit message via API
  - Fix 500 error on repository rename
  - Fix bug when MR download patch return invalid diff
  - Test gitlab-shell integration
  - Repository import timeout increased from 2 to 4 minutes allowing larger repos to be imported
  - API for labels (Robert Schilling)
  - API: ability to set an import url when creating project for specific user

v 7.1.1
  - Fix cpu usage issue in Firefox
  - Fix redirect loop when changing password by new user
  - Fix 500 error on new merge request page

v 7.1.0
  - Remove observers
  - Improve MR discussions
  - Filter by description on Issues#index page
  - Fix bug with namespace select when create new project page
  - Show README link after description for non-master members
  - Add @all mention for comments
  - Dont show reply button if user is not signed in
  - Expose more information for issues with webhook
  - Add a mention of the merge request into the default merge request commit message
  - Improve code highlight, introduce support for more languages like Go, Clojure, Erlang etc
  - Fix concurrency issue in repository download
  - Dont allow repository name start with ?
  - Improve email threading (Pierre de La Morinerie)
  - Cleaner help page
  - Group milestones
  - Improved email notifications
  - Contributors API (sponsored by Mobbr)
  - Fix LDAP TLS authentication (Boris HUISGEN)
  - Show VERSION information on project sidebar
  - Improve branch removal logic when accept MR
  - Fix bug where comment form is spawned inside the Reply button
  - Remove Dir.chdir from Satellite#lock for thread-safety
  - Increased default git max_size value from 5MB to 20MB in gitlab.yml. Please update your configs!
  - Show error message in case of timeout in satellite when create MR
  - Show first 100 files for huge diff instead of hiding all
  - Change default admin email from admin@local.host to admin@example.com

v 7.0.0
  - The CPU no longer overheats when you hold down the spacebar
  - Improve edit file UI
  - Add ability to upload group avatar when create
  - Protected branch cannot be removed
  - Developers can remove normal branches with UI
  - Remove branch via API (sponsored by O'Reilly Media)
  - Move protected branches page to Project settings area
  - Redirect to Files view when create new branch via UI
  - Drag and drop upload of image in every markdown-area (Earle Randolph Bunao and Neil Francis Calabroso)
  - Refactor the markdown relative links processing
  - Make it easier to implement other CI services for GitLab
  - Group masters can create projects in group
  - Deprecate ruby 1.9.3 support
  - Only masters can rewrite/remove git tags
  - Add X-Frame-Options SAMEORIGIN to Nginx config so Sidekiq admin is visible
  - UI improvements
  - Case-insensetive search for issues
  - Update to rails 4.1
  - Improve performance of application for projects and groups with a lot of members
  - Formally support Ruby 2.1
  - Include Nginx gitlab-ssl config
  - Add manual language detection for highlight.js
  - Added example.com/:username routing
  - Show notice if your profile is public
  - UI improvements for mobile devices
  - Improve diff rendering performance
  - Drag-n-drop for issues and merge requests between states at milestone page
  - Fix '0 commits' message for huge repositories on project home page
  - Prevent 500 error page when visit commit page from large repo
  - Add notice about huge push over http to unicorn config
  - File action in satellites uses default 30 seconds timeout instead of old 10 seconds one
  - Overall performance improvements
  - Skip init script check on omnibus-gitlab
  - Be more selective when killing stray Sidekiqs
  - Check LDAP user filter during sign-in
  - Remove wall feature (no data loss - you can take it from database)
  - Dont expose user emails via API unless you are admin
  - Detect issues closed by Merge Request description
  - Better email subject lines from email on push service (Alex Elman)
  - Enable identicon for gravatar be default

v 6.9.2
  - Revert the commit that broke the LDAP user filter

v 6.9.1
  - Fix scroll to highlighted line
  - Fix the pagination on load for commits page

v 6.9.0
  - Store Rails cache data in the Redis `cache:gitlab` namespace
  - Adjust MySQL limits for existing installations
  - Add db index on project_id+iid column. This prevents duplicate on iid (During migration duplicates will be removed)
  - Markdown preview or diff during editing via web editor (Evgeniy Sokovikov)
  - Give the Rails cache its own Redis namespace
  - Add ability to set different ssh host, if different from http/https
  - Fix syntax highlighting for code comments blocks
  - Improve comments loading logic
  - Stop refreshing comments when the tab is hidden
  - Improve issue and merge request mobile UI (Drew Blessing)
  - Document how to convert a backup to PostgreSQL
  - Fix locale bug in backup manager
  - Fix can not automerge when MR description is too long
  - Fix wiki backup skip bug
  - Two Step MR creation process
  - Remove unwanted files from satellite working directory with git clean -fdx
  - Accept merge request via API (sponsored by O'Reilly Media)
  - Add more access checks during API calls
  - Block SSH access for 'disabled' Active Directory users
  - Labels for merge requests (Drew Blessing)
  - Threaded emails by setting a Message-ID (Philip Blatter)

v 6.8.0
  - Ability to at mention users that are participating in issue and merge req. discussion
  - Enabled GZip Compression for assets in example Nginx, make sure that Nginx is compiled with --with-http_gzip_static_module flag (this is default in Ubuntu)
  - Make user search case-insensitive (Christopher Arnold)
  - Remove omniauth-ldap nickname bug workaround
  - Drop all tables before restoring a Postgres backup
  - Make the repository downloads path configurable
  - Create branches via API (sponsored by O'Reilly Media)
  - Changed permission of gitlab-satellites directory not to be world accessible
  - Protected branch does not allow force push
  - Fix popen bug in `rake gitlab:satellites:create`
  - Disable connection reaping for MySQL
  - Allow oauth signup without email for twitter and github
  - Fix faulty namespace names that caused 500 on user creation
  - Option to disable standard login
  - Clean old created archives from repository downloads directory
  - Fix download link for huge MR diffs
  - Expose event and mergerequest timestamps in API
  - Fix emails on push service when only one commit is pushed

v 6.7.3
  - Fix the merge notification email not being sent (Pierre de La Morinerie)
  - Drop all tables before restoring a Postgres backup
  - Remove yanked modernizr gem

v 6.7.2
  - Fix upgrader script

v 6.7.1
  - Fix GitLab CI integration

v 6.7.0
  - Increased the example Nginx client_max_body_size from 5MB to 20MB, consider updating it manually on existing installations
  - Add support for Gemnasium as a Project Service (Olivier Gonzalez)
  - Add edit file button to MergeRequest diff
  - Public groups (Jason Hollingsworth)
  - Cleaner headers in Notification Emails (Pierre de La Morinerie)
  - Blob and tree gfm links to anchors work
  - Piwik Integration (Sebastian Winkler)
  - Show contribution guide link for new issue form (Jeroen van Baarsen)
  - Fix CI status for merge requests from fork
  - Added option to remove issue assignee on project issue page and issue edit page (Jason Blanchard)
  - New page load indicator that includes a spinner that scrolls with the page
  - Converted all the help sections into markdown
  - LDAP user filters
  - Streamline the content of notification emails (Pierre de La Morinerie)
  - Fixes a bug with group member administration (Matt DeTullio)
  - Sort tag names using VersionSorter (Robert Speicher)
  - Add GFM autocompletion for MergeRequests (Robert Speicher)
  - Add webhook when a new tag is pushed (Jeroen van Baarsen)
  - Add button for toggling inline comments in diff view
  - Add retry feature for repository import
  - Reuse the GitLab LDAP connection within each request
  - Changed markdown new line behaviour to conform to markdown standards
  - Fix global search
  - Faster authorized_keys rebuilding in `rake gitlab:shell:setup` (requires gitlab-shell 1.8.5)
  - Create and Update MR calls now support the description parameter (Greg Messner)
  - Markdown relative links in the wiki link to wiki pages, markdown relative links in repositories link to files in the repository
  - Added Slack service integration (Federico Ravasio)
  - Better API responses for access_levels (sponsored by O'Reilly Media)
  - Requires at least 2 unicorn workers
  - Requires gitlab-shell v1.9+
  - Replaced gemoji(due to closed licencing problem) with Phantom Open Emoji library(combined SIL Open Font License, MIT License and the CC 3.0 License)
  - Fix `/:username.keys` response content type (Dmitry Medvinsky)

v 6.6.5
  - Added option to remove issue assignee on project issue page and issue edit page (Jason Blanchard)
  - Hide mr close button for comment form if merge request was closed or inline comment
  - Adds ability to reopen closed merge request

v 6.6.4
  - Add missing html escape for highlighted code blocks in comments, issues

v 6.6.3
  - Fix 500 error when edit yourself from admin area
  - Hide private groups for public profiles

v 6.6.2
  - Fix 500 error on branch/tag create or remove via UI

v 6.6.1
  - Fix 500 error on files tab if submodules presents

v 6.6.0
  - Retrieving user ssh keys publically(github style): http://__HOST__/__USERNAME__.keys
  - Permissions: Developer now can manage issue tracker (modify any issue)
  - Improve Code Compare page performance
  - Group avatar
  - Pygments.rb replaced with highlight.js
  - Improve Merge request diff store logic
  - Improve render performnace for MR show page
  - Fixed Assembla hardcoded project name
  - Jira integration documentation
  - Refactored app/services
  - Remove snippet expiration
  - Mobile UI improvements (Drew Blessing)
  - Fix block/remove UI for admin::users#show page
  - Show users' group membership on users' activity page (Robert Djurasaj)
  - User pages are visible without login if user is authorized to a public project
  - Markdown rendered headers have id derived from their name and link to their id
  - Improve application to work faster with large groups (100+ members)
  - Multiple emails per user
  - Show last commit for file when view file source
  - Restyle Issue#show page and MR#show page
  - Ability to filter by multiple labels for Issues page
  - Rails version to 4.0.3
  - Fixed attachment identifier displaying underneath note text (Jason Blanchard)

v 6.5.1
  - Fix branch selectbox when create merge request from fork

v 6.5.0
  - Dropdown menus on issue#show page for assignee and milestone (Jason Blanchard)
  - Add color custimization and previewing to broadcast messages
  - Fixed notes anchors
  - Load new comments in issues dynamically
  - Added sort options to Public page
  - New filters (assigned/authored/all) for Dashboard#issues/merge_requests (sponsored by Say Media)
  - Add project visibility icons to dashboard
  - Enable secure cookies if https used
  - Protect users/confirmation with rack_attack
  - Default HTTP headers to protect against MIME-sniffing, force https if enabled
  - Bootstrap 3 with responsive UI
  - New repository download formats: tar.bz2, zip, tar (Jason Hollingsworth)
  - Restyled accept widgets for MR
  - SCSS refactored
  - Use jquery timeago plugin
  - Fix 500 error for rdoc files
  - Ability to customize merge commit message (sponsored by Say Media)
  - Search autocomplete via ajax
  - Add website url to user profile
  - Files API supports base64 encoded content (sponsored by O'Reilly Media)
  - Added support for Go's repository retrieval (Bruno Albuquerque)

v 6.4.3
  - Don't use unicorn worker killer if PhusionPassenger is defined

v 6.4.2
  - Fixed wrong behaviour of script/upgrade.rb

v 6.4.1
  - Fixed bug with repository rename
  - Fixed bug with project transfer

v 6.4.0
  - Added sorting to project issues page (Jason Blanchard)
  - Assembla integration (Carlos Paramio)
  - Fixed another 500 error with submodules
  - UI: More compact issues page
  - Minimal password length increased to 8 symbols
  - Side-by-side diff view (Steven Thonus)
  - Internal projects (Jason Hollingsworth)
  - Allow removal of avatar (Drew Blessing)
  - Project webhooks now support issues and merge request events
  - Visiting project page while not logged in will redirect to sign-in instead of 404 (Jason Hollingsworth)
  - Expire event cache on avatar creation/removal (Drew Blessing)
  - Archiving old projects (Steven Thonus)
  - Rails 4
  - Add time ago tooltips to show actual date/time
  - UI: Fixed UI for admin system hooks
  - Ruby script for easier GitLab upgrade
  - Do not remove Merge requests if fork project was removed
  - Improve sign-in/signup UX
  - Add resend confirmation link to sign-in page
  - Set noreply@HOSTNAME for reply_to field in all emails
  - Show GitLab API version on Admin#dashboard
  - API Cross-origin resource sharing
  - Show READMe link at project home page
  - Show repo size for projects in Admin area

v 6.3.0
  - API for adding gitlab-ci service
  - Init script now waits for pids to appear after (re)starting before reporting status (Rovanion Luckey)
  - Restyle project home page
  - Grammar fixes
  - Show branches list (which branches contains commit) on commit page (Andrew Kumanyaev)
  - Security improvements
  - Added support for GitLab CI 4.0
  - Fixed issue with 500 error when group did not exist
  - Ability to leave project
  - You can create file in repo using UI
  - You can remove file from repo using UI
  - API: dropped default_branch attribute from project during creation
  - Project default_branch is not stored in db any more. It takes from repo now.
  - Admin broadcast messages
  - UI improvements
  - Dont show last push widget if user removed this branch
  - Fix 500 error for repos with newline in file name
  - Extended html titles
  - API: create/update/delete repo files
  - Admin can transfer project to any namespace
  - API: projects/all for admin users
  - Fix recent branches order

v 6.2.4
  - Security: Cast API private_token to string (CVE-2013-4580)
  - Security: Require gitlab-shell 1.7.8 (CVE-2013-4581, CVE-2013-4582, CVE-2013-4583)
  - Fix for Git SSH access for LDAP users

v 6.2.3
  - Security: More protection against CVE-2013-4489
  - Security: Require gitlab-shell 1.7.4 (CVE-2013-4490, CVE-2013-4546)
  - Fix sidekiq rake tasks

v 6.2.2
  - Security: Update gitlab_git (CVE-2013-4489)

v 6.2.1
  - Security: Fix issue with generated passwords for new users

v 6.2.0
  - Public project pages are now visible to everyone (files, issues, wik, etc.)
    THIS MEANS YOUR ISSUES AND WIKI FOR PUBLIC PROJECTS ARE PUBLICLY VISIBLE AFTER THE UPGRADE
  - Add group access to permissions page
  - Require current password to change one
  - Group owner or admin can remove other group owners
  - Remove group transfer since we have multiple owners
  - Respect authorization in Repository API
  - Improve UI for Project#files page
  - Add more security specs
  - Added search for projects by name to api (Izaak Alpert)
  - Make default user theme configurable (Izaak Alpert)
  - Update logic for validates_merge_request for tree of MR (Andrew Kumanyaev)
  - Rake tasks for webhooks management (Jonhnny Weslley)
  - Extended User API to expose admin and can_create_group for user creation/updating (Boyan Tabakov)
  - API: Remove group
  - API: Remove project
  - Avatar upload on profile page with a maximum of 100KB (Steven Thonus)
  - Store the sessions in Redis instead of the cookie store
  - Fixed relative links in markdown
  - User must confirm their email if signup enabled
  - User must confirm changed email

v 6.1.0
  - Project specific IDs for issues, mr, milestones
    Above items will get a new id and for example all bookmarked issue urls will change.
    Old issue urls are redirected to the new one if the issue id is too high for an internal id.
  - Description field added to Merge Request
  - API: Sudo api calls (Izaak Alpert)
  - API: Group membership api (Izaak Alpert)
  - Improved commit diff
  - Improved large commit handling (Boyan Tabakov)
  - Rewrite: Init script now less prone to errors and keeps better track of the service (Rovanion Luckey)
  - Link issues, merge requests, and commits when they reference each other with GFM (Ash Wilson)
  - Close issues automatically when pushing commits with a special message
  - Improve user removal from admin area
  - Invalidate events cache when project was moved
  - Remove deprecated classes and rake tasks
  - Add event filter for group and project show pages
  - Add links to create branch/tag from project home page
  - Add public-project? checkbox to new-project view
  - Improved compare page. Added link to proceed into Merge Request
  - Send an email to a user when they are added to group
  - New landing page when you have 0 projects

v 6.0.0
  - Feature: Replace teams with group membership
    We introduce group membership in 6.0 as a replacement for teams.
    The old combination of groups and teams was confusing for a lot of people.
    And when the members of a team where changed this wasn't reflected in the project permissions.
    In GitLab 6.0 you will be able to add members to a group with a permission level for each member.
    These group members will have access to the projects in that group.
    Any changes to group members will immediately be reflected in the project permissions.
    You can even have multiple owners for a group, greatly simplifying administration.
  - Feature: Ability to have multiple owners for group
  - Feature: Merge Requests between fork and project (Izaak Alpert)
  - Feature: Generate fingerprint for ssh keys
  - Feature: Ability to create and remove branches with UI
  - Feature: Ability to create and remove git tags with UI
  - Feature: Groups page in profile. You can leave group there
  - API: Allow login with LDAP credentials
  - Redesign: project settings navigation
  - Redesign: snippets area
  - Redesign: ssh keys page
  - Redesign: buttons, blocks and other ui elements
  - Add comment title to rss feed
  - You can use arrows to navigate at tree view
  - Add project filter on dashboard
  - Cache project graph
  - Drop support of root namespaces
  - Default theme is classic now
  - Cache result of methods like authorize_projects, project.team.members etc
  - Remove $.ready events
  - Fix onclick events being double binded
  - Add notification level to group membership
  - Move all project controllers/views under Projects:: module
  - Move all profile controllers/views under Profiles:: module
  - Apply user project limit only for personal projects
  - Unicorn is default web server again
  - Store satellites lock files inside satellites dir
  - Disabled threadsafety mode in rails
  - Fixed bug with loosing MR comments
  - Improved MR comments logic
  - Render readme file for projects in public area

v 5.4.2
  - Security: Cast API private_token to string (CVE-2013-4580)
  - Security: Require gitlab-shell 1.7.8 (CVE-2013-4581, CVE-2013-4582, CVE-2013-4583)

v 5.4.1
  - Security: Fixes for CVE-2013-4489
  - Security: Require gitlab-shell 1.7.4 (CVE-2013-4490, CVE-2013-4546)

v 5.4.0
  - Ability to edit own comments
  - Documentation improvements
  - Improve dashboard projects page
  - Fixed nav for empty repos
  - GitLab Markdown help page
  - Misspelling fixes
  - Added support of unicorn and fog gems
  - Added client list to API doc
  - Fix PostgreSQL database restoration problem
  - Increase snippet content column size
  - allow project import via git:// url
  - Show participants on issues, including mentions
  - Notify mentioned users with email

v 5.3.0
  - Refactored services
  - Campfire service added
  - HipChat service added
  - Fixed bug with LDAP + git over http
  - Fixed bug with google analytics code being ignored
  - Improve sign-in page if ldap enabled
  - Respect newlines in wall messages
  - Generate the Rails secret token on first run
  - Rename repo feature
  - Init.d: remove gitlab.socket on service start
  - Api: added teams api
  - Api: Prevent blob content being escaped
  - Api: Smart deploy key add behaviour
  - Api: projects/owned.json return user owned project
  - Fix bug with team assignation on project from #4109
  - Advanced snippets: public/private, project/personal (Andrew Kulakov)
  - Repository Graphs (Karlo Nicholas T. Soriano)
  - Fix dashboard lost if comment on commit
  - Update gitlab-grack. Fixes issue with --depth option
  - Fix project events duplicate on project page
  - Fix postgres error when displaying network graph.
  - Fix dashboard event filter when navigate via turbolinks
  - init.d: Ensure socket is removed before starting service
  - Admin area: Style teams:index, group:show pages
  - Own page for failed forking
  - Scrum view for milestone

v 5.2.0
  - Turbolinks
  - Git over http with ldap credentials
  - Diff with better colors and some spacing on the corners
  - Default values for project features
  - Fixed huge_commit view
  - Restyle project clone panel
  - Move Gitlab::Git code to gitlab_git gem
  - Move update docs in repo
  - Requires gitlab-shell v1.4.0
  - Fixed submodules listing under file tab
  - Fork feature (Angus MacArthur)
  - git version check in gitlab:check
  - Shared deploy keys feature
  - Ability to generate default labels set for issues
  - Improve gfm autocomplete (Harold Luo)
  - Added support for Google Analytics
  - Code search feature (Javier Castro)

v 5.1.0
  - You can login with email or username now
  - Corrected project transfer rollback when repository cannot be moved
  - Move both repo and wiki when project transfer requested
  - Admin area: project editing was removed from admin namespace
  - Access: admin user has now access to any project.
  - Notification settings
  - Gitlab::Git set of objects to abstract from grit library
  - Replace Unicorn web server with Puma
  - Backup/Restore refactored. Backup dump project wiki too now
  - Restyled Issues list. Show milestone version in issue row
  - Restyled Merge Request list
  - Backup now dump/restore uploads
  - Improved performance of dashboard (Andrew Kumanyaev)
  - File history now tracks renames (Akzhan Abdulin)
  - Drop wiki migration tools
  - Drop sqlite migration tools
  - project tagging
  - Paginate users in API
  - Restyled network graph (Hiroyuki Sato)

v 5.0.1
  - Fixed issue with gitlab-grit being overridden by grit

v 5.0.0
  - Replaced gitolite with gitlab-shell
  - Removed gitolite-related libraries
  - State machine added
  - Setup gitlab as git user
  - Internal API
  - Show team tab for empty projects
  - Import repository feature
  - Updated rails
  - Use lambda for scopes
  - Redesign admin area -> users
  - Redesign admin area -> user
  - Secure link to file attachments
  - Add validations for Group and Team names
  - Restyle team page for project
  - Update capybara, rspec-rails, poltergeist to recent versions
  - Wiki on git using Gollum
  - Added Solarized Dark theme for code review
  - Don't show user emails in autocomplete lists, profile pages
  - Added settings tab for group, team, project
  - Replace user popup with icons in header
  - Handle project moving with gitlab-shell
  - Added select2-rails for selectboxes with ajax data load
  - Fixed search field on projects page
  - Added teams to search autocomplete
  - Move groups and teams on dashboard sidebar to sub-tabs
  - API: improved return codes and docs. (Felix Gilcher, Sebastian Ziebell)
  - Redesign wall to be more like chat
  - Snippets, Wall features are disabled by default for new projects

v 4.2.0
  - Teams
  - User show page. Via /u/username
  - Show help contents on pages for better navigation
  - Async gitolite calls
  - added satellites logs
  - can_create_group, can_create_team booleans for User
  - Process webhooks async
  - GFM: Fix images escaped inside links
  - Network graph improved
  - Switchable branches for network graph
  - API: Groups
  - Fixed project download

v 4.1.0
  - Optional Sign-Up
  - Discussions
  - Satellites outside of tmp
  - Line numbers for blame
  - Project public mode
  - Public area with unauthorized access
  - Load dashboard events with ajax
  - remember dashboard filter in cookies
  - replace resque with sidekiq
  - fix routing issues
  - cleanup rake tasks
  - fix backup/restore
  - scss cleanup
  - show preview for note images
  - improved network-graph
  - get rid of app/roles/
  - added new classes Team, Repository
  - Reduce amount of gitolite calls
  - Ability to add user in all group projects
  - remove deprecated configs
  - replaced Korolev font with open font
  - restyled admin/dashboard page
  - restyled admin/projects page

v 4.0.0
  - Remove project code and path from API. Use id instead
  - Return valid cloneable url to repo for webhook
  - Fixed backup issue
  - Reorganized settings
  - Fixed commits compare
  - Refactored scss
  - Improve status checks
  - Validates presence of User#name
  - Fixed postgres support
  - Removed sqlite support
  - Modified post-receive hook
  - Milestones can be closed now
  - Show comment events on dashboard
  - Quick add team members via group#people page
  - [API] expose created date for hooks and SSH keys
  - [API] list, create issue notes
  - [API] list, create snippet notes
  - [API] list, create wall notes
  - Remove project code - use path instead
  - added username field to user
  - rake task to fill usernames based on emails create namespaces for users
  - STI Group < Namespace
  - Project has namespace_id
  - Projects with namespaces also namespaced in gitolite and stored in subdir
  - Moving project to group will move it under group namespace
  - Ability to move project from namespaces to another
  - Fixes commit patches getting escaped (see #2036)
  - Support diff and patch generation for commits and merge request
  - MergeReqest doesn't generate a temporary file for the patch any more
  - Update the UI to allow downloading Patch or Diff

v 3.1.0
  - Updated gems
  - Services: Gitlab CI integration
  - Events filter on dashboard
  - Own namespace for redis/resque
  - Optimized commit diff views
  - add alphabetical order for projects admin page
  - Improved web editor
  - Commit stats page
  - Documentation split and cleanup
  - Link to commit authors everywhere
  - Restyled milestones list
  - added Milestone to Merge Request
  - Restyled Top panel
  - Refactored Satellite Code
  - Added file line links
  - moved from capybara-webkit to poltergeist + phantomjs

v 3.0.3
  - Fixed bug with issues list in Chrome
  - New Feature: Import team from another project

v 3.0.2
  - Fixed gitlab:app:setup
  - Fixed application error on empty project in admin area
  - Restyled last push widget

v 3.0.1
  - Fixed git over http

v 3.0.0
  - Projects groups
  - Web Editor
  - Fixed bug with gitolite keys
  - UI improved
  - Increased performance of application
  - Show user avatar in last commit when browsing Files
  - Refactored Gitlab::Merge
  - Use Font Awesome for icons
  - Separate observing of Note and MergeRequests
  - Milestone "All Issues" filter
  - Fix issue close and reopen button text and styles
  - Fix forward/back while browsing Tree hierarchy
  - Show number of notes for commits and merge requests
  - Added support pg from box and update installation doc
  - Reject ssh keys that break gitolite
  - [API] list one project hook
  - [API] edit project hook
  - [API] list project snippets
  - [API] allow to authorize using private token in HTTP header
  - [API] add user creation

v 2.9.1
  - Fixed resque custom config init

v 2.9.0
  - fixed inline notes bugs
  - refactored rspecs
  - refactored gitolite backend
  - added factory_girl
  - restyled projects list on dashboard
  - ssh keys validation to prevent gitolite crash
  - send notifications if changed permission in project
  - scss refactoring. gitlab_bootstrap/ dir
  - fix git push http body bigger than 112k problem
  - list of labels  page under issues tab
  - API for milestones, keys
  - restyled buttons
  - OAuth
  - Comment order changed

v 2.8.1
  - ability to disable gravatars
  - improved MR diff logic
  - ssh key help page

v 2.8.0
  - Gitlab Flavored Markdown
  - Bulk issues update
  - Issues API
  - Cucumber coverage increased
  - Post-receive files fixed
  - UI improved
  - Application cleanup
  - more cucumber
  - capybara-webkit + headless

v 2.7.0
  - Issue Labels
  - Inline diff
  - Git HTTP
  - API
  - UI improved
  - System hooks
  - UI improved
  - Dashboard events endless scroll
  - Source performance increased

v 2.6.0
  - UI polished
  - Improved network graph + keyboard nav
  - Handle huge commits
  - Last Push widget
  - Bugfix
  - Better performance
  - Email in resque
  - Increased test coverage
  - Ability to remove branch with MR accept
  - a lot of code refactored

v 2.5.0
  - UI polished
  - Git blame for file
  - Bugfix
  - Email in resque
  - Better test coverage

v 2.4.0
  - Admin area stats page
  - Ability to block user
  - Simplified dashboard area
  - Improved admin area
  - Bootstrap 2.0
  - Responsive layout
  - Big commits handling
  - Performance improved
  - Milestones

v 2.3.1
  - Issues pagination
  - ssl fixes
  - Merge Request pagination

v 2.3.0
  - Dashboard r1
  - Search r1
  - Project page
  - Close merge request on push
  - Persist MR diff after merge
  - mysql support
  - Documentation

v 2.2.0
  - We’ve added support of LDAP auth
  - Improved permission logic (4 roles system)
  - Protected branches (now only masters can push to protected branches)
  - Usability improved
  - twitter bootstrap integrated
  - compare view between commits
  - wiki feature
  - now you can enable/disable issues, wiki, wall features per project
  - security fixes
  - improved code browsing (ajax branch switch etc)
  - improved per-line commenting
  - git submodules displayed
  - moved to rails 3.2
  - help section improved

v 2.1.0
  - Project tab r1
  - List branches/tags
  - per line comments
  - mass user import

v 2.0.0
  - gitolite as main git host system
  - merge requests
  - project/repo access
  - link to commit/issue feed
  - design tab
  - improved email notifications
  - restyled dashboard
  - bugfix

v 1.2.2
  - common config file gitlab.yml
  - issues restyle
  - snippets restyle
  - clickable news feed header on dashboard
  - bugfix

v 1.2.1
  - bugfix

v 1.2.0
  - new design
  - user dashboard
  - network graph
  - markdown support for comments
  - encoding issues
  - wall like twitter timeline

v 1.1.0
  - project dashboard
  - wall redesigned
  - feature: code snippets
  - fixed horizontal scroll on file preview
  - fixed app crash if commit message has invalid chars
  - bugfix & code cleaning

v 1.0.2
  - fixed bug with empty project
  - added adv validation for project path & code
  - feature: issues can be sortable
  - bugfix
  - username displayed on top panel

v 1.0.1
  - fixed: with invalid source code for commit
  - fixed: lose branch/tag selection when use tree navigation
  - when history clicked - display path
  - bug fix & code cleaning

v 1.0.0
  - bug fix
  - projects preview mode

v 0.9.6
  - css fix
  - new repo empty tree until restart server - fixed

v 0.9.4
  - security improved
  - authorization improved
  - html escaping
  - bug fix
  - increased test coverage
  - design improvements

v 0.9.1
  - increased test coverage
  - design improvements
  - new issue email notification
  - updated app name
  - issue redesigned
  - issue can be edit

v 0.8.0
  - syntax highlight for main file types
  - redesign
  - stability
  - security fixes
  - increased test coverage
  - email notification<|MERGE_RESOLUTION|>--- conflicted
+++ resolved
@@ -112,12 +112,9 @@
   - Sort folders with submodules in Files view !5521
   - Each `File::exists?` replaced to `File::exist?` because of deprecate since ruby version 2.2.0
   - Add auto-completition in pipeline (Katarzyna Kobierska Ula Budziszewska)
-<<<<<<< HEAD
   - Fix a memory leak caused by Banzai::Filter::SanitizationFilter
   - Speed up todos queries by limiting the projects set we join with
-=======
   - Ensure file editing in UI does not overwrite commited changes without warning user
->>>>>>> ade0c2c8
 
 v 8.10.5
   - Add a data migration to fix some missing timestamps in the members table. !5670
