--- conflicted
+++ resolved
@@ -1,4 +1,3 @@
-<<<<<<< HEAD
 v 7.5.0
   - API: Add support for Hipchat (Kevin Houdebert)
   - Add time zone configuration on gitlab.yml (Sullivan Senechal)
@@ -11,12 +10,11 @@
   - Tie up loose ends with annotated tags: API & UI (Sean Edge)
   - Return valid json for deleting branch via API (sponsored by O'Reilly Media)
   - Expose username in project events API (sponsored by O'Reilly Media)
-=======
+
 v 7.4.3
   - Fix raw snippets view
   - Fix security issue for member api
   - Fix buildbox integration
->>>>>>> 85a9feab
 
 v 7.4.2
   - Fix internal snippet exposing for unauthenticated users
