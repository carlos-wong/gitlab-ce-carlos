Please view this file on the master branch, on stable branches it's out of date.

v 7.10.0 (unreleased)
  - Fix broken file browsing with a submodule that contains a relative link (Stan Hu)
  - Fix persistent XSS vulnerability around profile website URLs.
  - Fix project import URL regex to prevent arbitary local repos from being imported.
  - Fix bug where Wiki pages that included a '/' were no longer accessible (Stan Hu)
  - Fix bug where error messages from Dropzone would not be displayed on the issues page (Stan Hu)
  - Add ability to configure Reply-To address in gitlab.yml (Stan Hu)
  - Move current user to the top of the list in assignee/author filters (Stan Hu)
  - Fix broken side-by-side diff view on merge request page (Stan Hu)
  - Set Application controller default URL options to ensure all url_for calls are consistent (Stan Hu)
  - Allow HTML tags in Markdown input
  - Fix code unfold not working on Compare commits page (Stan Hu)
  - Fix dots in Wiki slugs causing errors (Stan Hu)
  - Make maximum attachment size configurable via Application Settings (Stan Hu)
  - Update poltergeist to version 1.6.0 to support PhantomJS 2.0 (Zeger-Jan van de Weg)
  - Fix cross references when usernames, milestones, or project names contain underscores (Stan Hu)
  - Disable reference creation for comments surrounded by code/preformatted blocks (Stan Hu)
  - Reduce Rack Attack false positives causing 403 errors during HTTP authentication (Stan Hu)
  - enable line wrapping per default and remove the checkbox to toggle it (Hannes Rosenögger)
  - extend the commit calendar to show the actual commits made on a date (Hannes Rosenögger)
  - Fix a link in the patch update guide
  - Add a service to support external wikis (Hannes Rosenögger)
  - Omit the "email patches" link and fix plain diff view for merge commits
  - List new commits for newly pushed branch in activity view.
  - Add sidetiq gem dependency to match EE
  - Add changelog, license and contribution guide links to project tab bar.
  - Improve diff UI
  - Fix alignment of navbar toggle button (Cody Mize)
  - Fix checkbox rendering for nested task lists
  - Identical look of selectboxes in UI
  - Upgrade the gitlab_git gem to version 7.1.3
  - Move "Import existing repository by URL" option to button.
  - Improve error message when save profile has error.
  - Passing the name of pushed ref to CI service (requires GitLab CI 7.9+)
  - Add location field to user profile
  - Fix print view for markdown files and wiki pages
  - Fix errors when deleting old backups
  - Improve GitLab performance when working with git repositories
  - Add tag message and last commit to tag hook (Kamil Trzciński)
  - Restrict permissions on backup files
  - Improve oauth accounts UI in profile page
  - Add ability to unlink connected accounts
  - Replace commits calendar with faster contribution calendar that includes issues and merge requests
  - Add inifinite scroll to user page activity
  - Don't include system notes in issue/MR comment count.
  - Don't mark merge request as updated when merge status relative to target branch changes.
  - Link note avatar to user.
  - Make Git-over-SSH errors more descriptive.
  - Fix EmailsOnPush.
  - Refactor issue filtering
  - AJAX selectbox for issue assignee and author filters
  - Fix issue with missing options in issue filtering dropdown if selected one
  - Prevent holding Control-Enter or Command-Enter from posting comment multiple times.
  - Prevent note form from being cleared when submitting failed.
  - Improve file icons rendering on tree (Sullivan Sénéchal)
  - API: Add pagination to project events
  - Get issue links in notification mail to work again.
  - Don't show commit comment button when user is not signed in.
  - Fix admin user projects lists.
  - Don't leak private group existence by redirecting from namespace controller to group controller.
  - Ability to skip some items from backup (database, respositories or uploads)
  - Fix "Hello @username." references not working by no longer allowing usernames to end in period.
  - Archive repositories in background worker.
  - Import GitHub, Bitbucket or GitLab.com projects owned by authenticated user into current namespace.
  - Project labels are now available over the API under the "tag_list" field (Cristian Medina) 
  - Fixed link paths for HTTP and SSH on the admin project view (Jeremy Maziarz)
  - Fix and improve help rendering (Sullivan Sénéchal)
  - Fix final line in EmailsOnPush email diff being rendered as error.
<<<<<<< HEAD
  - Authometic setup GitLab CI project for forks if origin project has GitLab CI enabled
  - Prevent duplicate Buildkite service creation.
  - Fix git over ssh errors 'fatal: protocol error: bad line length character' 
  - Automatically setup GitLab CI project for forks if origin project has GitLab CI enabled
  - Bust group page project list cache when namespace name or path changes.
=======
  - Explicitly set image alt-attribute to prevent graphical glitches if gravatars could not be loaded
>>>>>>> 57c2a9f0

v 7.9.3
  - Contains no changes
  - Add icons to Add dropdown items.
  - Allow admin to create public deploy keys that are accessible to any project.
  - Warn when gitlab-shell version doesn't match requirement.
  - Skip email confirmation when set by admin or via LDAP.

  - Only allow users to reference groups, projects, issues, MRs, commits they have access to.

v 7.9.2
  - Contains no changes

v 7.9.1
  - Include missing events and fix save functionality in admin service template settings form (Stan Hu)
  - Fix "Import projects from" button to show the correct instructions (Stan Hu)
  - Fix OAuth2 issue importing a new project from GitHub and GitLab (Stan Hu)
  - Fix for LDAP with commas in DN
  - Fix missing events and in admin Slack service template settings form (Stan Hu)
  - Don't show commit comment button when user is not signed in.
  - Downgrade gemnasium-gitlab-service gem

v 7.9.0
  - Add HipChat integration documentation (Stan Hu)
  - Update documentation for object_kind field in Webhook push and tag push Webhooks (Stan Hu)
  - Fix broken email images (Hannes Rosenögger)
  - Automatically config git if user forgot, where possible (Zeger-Jan van de Weg)
  - Fix mass SQL statements on initial push (Hannes Rosenögger)
  - Add tag push notifications and normalize HipChat and Slack messages to be consistent (Stan Hu)
  - Add comment notification events to HipChat and Slack services (Stan Hu)
  - Add issue and merge request events to HipChat and Slack services (Stan Hu)
  - Fix merge request URL passed to Webhooks. (Stan Hu)
  - Fix bug that caused a server error when editing a comment to "+1" or "-1" (Stan Hu)
  - Fix code preview theme setting for comments, issues, merge requests, and snippets (Stan Hu)
  - Move labels/milestones tabs to sidebar
  - Upgrade Rails gem to version 4.1.9.
  - Improve error messages for file edit failures
  - Improve UI for commits, issues and merge request lists
  - Fix commit comments on first line of diff not rendering in Merge Request Discussion view.
  - Allow admins to override restricted project visibility settings.
  - Move restricted visibility settings from gitlab.yml into the web UI.
  - Improve trigger merge request hook when source project branch has been updated (Kirill Zaitsev)
  - Save web edit in new branch
  - Fix ordering of imported but unchanged projects (Marco Wessel)
  - Mobile UI improvements: make aside content expandable
  - Expose avatar_url in projects API
  - Fix checkbox alignment on the application settings page.
  - Generalize image upload in drag and drop in markdown to all files (Hannes Rosenögger)
  - Fix mass-unassignment of issues (Robert Speicher)
  - Fix hidden diff comments in merge request discussion view
  - Allow user confirmation to be skipped for new users via API
  - Add a service to send updates to an Irker gateway (Romain Coltel)
  - Add brakeman (security scanner for Ruby on Rails)
  - Slack username and channel options
  - Add grouped milestones from all projects to dashboard.
  - Web hook sends pusher email as well as commiter
  - Add Bitbucket omniauth provider.
  - Add Bitbucket importer.
  - Support referencing issues to a project whose name starts with a digit
  - Condense commits already in target branch when updating merge request source branch.
  - Send notifications and leave system comments when bulk updating issues.
  - Automatically link commit ranges to compare page: sha1...sha4 or sha1..sha4 (includes sha1 in comparison)
  - Move groups page from profile to dashboard
  - Starred projects page at dashboard
  - Blocking user does not remove him/her from project/groups but show blocked label
  - Change subject of EmailsOnPush emails to include namespace, project and branch.
  - Change subject of EmailsOnPush emails to include first commit message when multiple were pushed.
  - Remove confusing footer from EmailsOnPush mail body.
  - Add list of changed files to EmailsOnPush emails.
  - Add option to send EmailsOnPush emails from committer email if domain matches.
  - Add option to disable code diffs in EmailOnPush emails.
  - Wrap commit message in EmailsOnPush email.
  - Send EmailsOnPush emails when deleting commits using force push.
  - Fix EmailsOnPush email comparison link to include first commit.
  - Fix highliht of selected lines in file
  - Reject access to group/project avatar if the user doesn't have access.
  - Add database migration to clean group duplicates with same path and name (Make sure you have a backup before update)
  - Add GitLab active users count to rake gitlab:check
  - Starred projects page at dashboard
  - Make email display name configurable
  - Improve json validation in hook data
  - Use Emoji One
  - Updated emoji help documentation to properly reference EmojiOne.
  - Fix missing GitHub organisation repositories on import page.
  - Added blue theme
  - Remove annoying notice messages when create/update merge request
  - Allow smb:// links in Markdown text.
  - Filter merge request by title or description at Merge Requests page
  - Block user if he/she was blocked in Active Directory
  - Fix import pages not working after first load.
  - Use custom LDAP label in LDAP signin form.
  - Execute hooks and services when branch or tag is created or deleted through web interface.
  - Block and unblock user if he/she was blocked/unblocked in Active Directory
  - Raise recommended number of unicorn workers from 2 to 3
  - Use same layout and interactivity for project members as group members.
  - Prevent gitlab-shell character encoding issues by receiving its changes as raw data.
  - Ability to unsubscribe/subscribe to issue or merge request
  - Delete deploy key when last connection to a project is destroyed.
  - Fix invalid Atom feeds when using emoji, horizontal rules, or images (Christian Walther)
  - Backup of repositories with tar instead of git bundle (only now are git-annex files included in the backup)
  - Add canceled status for CI
  - Send EmailsOnPush email when branch or tag is created or deleted.
  - Faster merge request processing for large repository
  - Prevent doubling AJAX request with each commit visit via Turbolink
  - Prevent unnecessary doubling of js events on import pages and user calendar

v 7.8.4
  - Fix issue_tracker_id substitution in custom issue trackers
  - Fix path and name duplication in namespaces

v 7.8.3
  - Bump version of gitlab_git fixing annotated tags without message

v 7.8.2
  - Fix service migration issue when upgrading from versions prior to 7.3
  - Fix setting of the default use project limit via admin UI
  - Fix showing of already imported projects for GitLab and Gitorious importers
  - Fix response of push to repository to return "Not found" if user doesn't have access
  - Fix check if user is allowed to view the file attachment
  - Fix import check for case sensetive namespaces
  - Increase timeout for Git-over-HTTP requests to 1 hour since large pulls/pushes can take a long time.
  - Properly handle autosave local storage exceptions.
  - Escape wildcards when searching LDAP by username.

v 7.8.1
  - Fix run of custom post receive hooks
  - Fix migration that caused issues when upgrading to version 7.8 from versions prior to 7.3
  - Fix the warning for LDAP users about need to set password
  - Fix avatars which were not shown for non logged in users
  - Fix urls for the issues when relative url was enabled

v 7.8.0
  - Fix access control and protection against XSS for note attachments and other uploads.
  - Replace highlight.js with rouge-fork rugments (Stefan Tatschner)
  - Make project search case insensitive (Hannes Rosenögger)
  - Include issue/mr participants in list of recipients for reassign/close/reopen emails
  - Expose description in groups API
  - Better UI for project services page
  - Cleaner UI for web editor
  - Add diff syntax highlighting in email-on-push service notifications (Hannes Rosenögger)
  - Add API endpoint to fetch all changes on a MergeRequest (Jeroen van Baarsen)
  - View note image attachments in new tab when clicked instead of downloading them
  - Improve sorting logic in UI and API. Explicitly define what sorting method is used by default
  - Fix overflow at sidebar when have several items
  - Add notes for label changes in issue and merge requests
  - Show tags in commit view (Hannes Rosenögger)
  - Only count a user's vote once on a merge request or issue (Michael Clarke)
  - Increase font size when browse source files and diffs
  - Service Templates now let you set default values for all services
  - Create new file in empty repository using GitLab UI
  - Ability to clone project using oauth2 token
  - Upgrade Sidekiq gem to version 3.3.0
  - Stop git zombie creation during force push check
  - Show success/error messages for test setting button in services
  - Added Rubocop for code style checks
  - Fix commits pagination
  - Async load a branch information at the commit page
  - Disable blacklist validation for project names
  - Allow configuring protection of the default branch upon first push (Marco Wessel)
  - Add gitlab.com importer
  - Add an ability to login with gitlab.com
  - Add a commit calendar to the user profile (Hannes Rosenögger)
  - Submit comment on command-enter
  - Notify all members of a group when that group is mentioned in a comment, for example: `@gitlab-org` or `@sales`.
  - Extend issue clossing pattern to include "Resolve", "Resolves", "Resolved", "Resolving" and "Close" (Julien Bianchi and Hannes Rosenögger)
  - Fix long broadcast message cut-off on left sidebar (Visay Keo)
  - Add Project Avatars (Steven Thonus and Hannes Rosenögger)
  - Password reset token validity increased from 2 hours to 2 days since it is also send on account creation.
  - Edit group members via API
  - Enable raw image paste from clipboard, currently Chrome only (Marco Cyriacks)
  - Add action property to merge request hook (Julien Bianchi)
  - Remove duplicates from group milestone participants list.
  - Add a new API function that retrieves all issues assigned to a single milestone (Justin Whear and Hannes Rosenögger)
  - API: Access groups with their path (Julien Bianchi)
  - Added link to milestone and keeping resource context on smaller viewports for issues and merge requests (Jason Blanchard)
  - Allow notification email to be set separately from primary email.
  - API: Add support for editing an existing project (Mika Mäenpää and Hannes Rosenögger)
  - Don't have Markdown preview fail for long comments/wiki pages.
  - When test web hook - show error message instead of 500 error page if connection to hook url was reset
  - Added support for firing system hooks on group create/destroy and adding/removing users to group (Boyan Tabakov)
  - Added persistent collapse button for left side nav bar (Jason Blanchard)
  - Prevent losing unsaved comments by automatically restoring them when comment page is loaded again.
  - Don't allow page to be scaled on mobile.
  - Clean the username acquired from OAuth/LDAP so it doesn't fail username validation and block signing up.
  - Show assignees in merge request index page (Kelvin Mutuma)
  - Link head panel titles to relevant root page.
  - Allow users that signed up via OAuth to set their password in order to use Git over HTTP(S).
  - Show users button to share their newly created public or internal projects on twitter
  - Add quick help links to the GitLab pricing and feature comparison pages.
  - Fix duplicate authorized applications in user profile and incorrect application client count in admin area.
  - Make sure Markdown previews always use the same styling as the eventual destination.
  - Remove deprecated Group#owner_id from API
  - Show projects user contributed to on user page. Show stars near project on user page.
  - Improve database performance for GitLab
  - Add Asana service (Jeremy Benoist)
  - Improve project web hooks with extra data

v 7.7.2
  - Update GitLab Shell to version 2.4.2 that fixes a bug when developers can push to protected branch
  - Fix issue when LDAP user can't login with existing GitLab account

v 7.7.1
  - Improve mention autocomplete performance
  - Show setup instructions for GitHub import if disabled
  - Allow use http for OAuth applications

v 7.7.0
  - Import from GitHub.com feature
  - Add Jetbrains Teamcity CI service (Jason Lippert)
  - Mention notification level
  - Markdown preview in wiki (Yuriy Glukhov)
  - Raise group avatar filesize limit to 200kb
  - OAuth applications feature
  - Show user SSH keys in admin area
  - Developer can push to protected branches option
  - Set project path instead of project name in create form
  - Block Git HTTP access after 10 failed authentication attempts
  - Updates to the messages returned by API (sponsored by O'Reilly Media)
  - New UI layout with side navigation
  - Add alert message in case of outdated browser (IE < 10)
  - Added API support for sorting projects
  - Update gitlab_git to version 7.0.0.rc14
  - Add API project search filter option for authorized projects
  - Fix File blame not respecting branch selection
  - Change some of application settings on fly in admin area UI
  - Redesign signin/signup pages
  - Close standard input in Gitlab::Popen.popen
  - Trigger GitLab CI when push tags
  - When accept merge request - do merge using sidaekiq job
  - Enable web signups by default
  - Fixes for diff comments: drag-n-drop images, selecting images
  - Fixes for edit comments: drag-n-drop images, preview mode, selecting images, save & update
  - Remove password strength indicator



v 7.6.0
  - Fork repository to groups
  - New rugged version
  - Add CRON=1 backup setting for quiet backups
  - Fix failing wiki restore
  - Add optional Sidekiq MemoryKiller middleware (enabled via SIDEKIQ_MAX_RSS env variable)
  - Monokai highlighting style now more faithful to original design (Mark Riedesel)
  - Create project with repository in synchrony
  - Added ability to create empty repo or import existing one if project does not have repository
  - Reactivate highlight.js language autodetection
  - Mobile UI improvements
  - Change maximum avatar file size from 100KB to 200KB
  - Strict validation for snippet file names
  - Enable Markdown preview for issues, merge requests, milestones, and notes (Vinnie Okada)
  - In the docker directory is a container template based on the Omnibus packages.
  - Update Sidekiq to version 2.17.8
  - Add author filter to project issues and merge requests pages
  - Atom feed for user activity
  - Support multiple omniauth providers for the same user
  - Rendering cross reference in issue title and tooltip for merge request
  - Show username in comments
  - Possibility to create Milestones or Labels when Issues are disabled
  - Fix bug with showing gpg signature in tag

v 7.5.3
  - Bump gitlab_git to 7.0.0.rc12 (includes Rugged 0.21.2)

v 7.5.2
  - Don't log Sidekiq arguments by default
  - Fix restore of wiki repositories from backups

v 7.5.1
  - Add missing timestamps to 'members' table

v 7.5.0
  - API: Add support for Hipchat (Kevin Houdebert)
  - Add time zone configuration in gitlab.yml (Sullivan Senechal)
  - Fix LDAP authentication for Git HTTP access
  - Run 'GC.start' after every EmailsOnPushWorker job
  - Fix LDAP config lookup for provider 'ldap'
  - Drop all sequences during Postgres database restore
  - Project title links to project homepage (Ben Bodenmiller)
  - Add Atlassian Bamboo CI service (Drew Blessing)
  - Mentioned @user will receive email even if he is not participating in issue or commit
  - Session API: Use case-insensitive authentication like in UI (Andrey Krivko)
  - Tie up loose ends with annotated tags: API & UI (Sean Edge)
  - Return valid json for deleting branch via API (sponsored by O'Reilly Media)
  - Expose username in project events API (sponsored by O'Reilly Media)
  - Adds comments to commits in the API
  - Performance improvements
  - Fix post-receive issue for projects with deleted forks
  - New gitlab-shell version with custom hooks support
  - Improve code
  - GitLab CI 5.2+ support (does not support older versions)
  - Fixed bug when you can not push commits starting with 000000 to protected branches
  - Added a password strength indicator
  - Change project name and path in one form
  - Display renamed files in diff views (Vinnie Okada)
  - Fix raw view for public snippets
  - Use secret token with GitLab internal API.
  - Add missing timestamps to 'members' table

v 7.4.3
  - Fix raw snippets view
  - Fix security issue for member api
  - Fix buildbox integration

v 7.4.2
  - Fix internal snippet exposing for unauthenticated users

v 7.4.1
  - Fix LDAP authentication for Git HTTP access
  - Fix LDAP config lookup for provider 'ldap'
  - Fix public snippets
  - Fix 500 error on projects with nested submodules

v 7.4.0
  - Refactored membership logic
  - Improve error reporting on users API (Julien Bianchi)
  - Refactor test coverage tools usage. Use SIMPLECOV=true to generate it locally
  - Default branch is protected by default
  - Increase unicorn timeout to 60 seconds
  - Sort search autocomplete projects by stars count so most popular go first
  - Add README to tab on project show page
  - Do not delete tmp/repositories itself during clean-up, only its contents
  - Support for backup uploads to remote storage
  - Prevent notes polling when there are not notes
  - Internal ForkService: Prepare support for fork to a given namespace
  - API: Add support for forking a project via the API (Bernhard Kaindl)
  - API: filter project issues by milestone (Julien Bianchi)
  - Fail harder in the backup script
  - Changes to Slack service structure, only webhook url needed
  - Zen mode for wiki and milestones (Robert Schilling)
  - Move Emoji parsing to html-pipeline-gitlab (Robert Schilling)
  - Font Awesome 4.2 integration (Sullivan Senechal)
  - Add Pushover service integration (Sullivan Senechal)
  - Add select field type for services options (Sullivan Senechal)
  - Add cross-project references to the Markdown parser (Vinnie Okada)
  - Add task lists to issue and merge request descriptions (Vinnie Okada)
  - Snippets can be public, internal or private
  - Improve danger zone: ask project path to confirm data-loss action
  - Raise exception on forgery
  - Show build coverage in Merge Requests (requires GitLab CI v5.1)
  - New milestone and label links on issue edit form
  - Improved repository graphs
  - Improve event note display in dashboard and project activity views (Vinnie Okada)
  - Add users sorting to admin area
  - UI improvements
  - Fix ambiguous sha problem with mentioned commit
  - Fixed bug with apostrophe when at mentioning users
  - Add active directory ldap option
  - Developers can push to wiki repo. Protected branches does not affect wiki repo any more
  - Faster rev list
  - Fix branch removal

v 7.3.2
  - Fix creating new file via web editor
  - Use gitlab-shell v2.0.1

v 7.3.1
  - Fix ref parsing in Gitlab::GitAccess
  - Fix error 500 when viewing diff on a file with changed permissions
  - Fix adding comments to MR when source branch is master
  - Fix error 500 when searching description contains relative link

v 7.3.0
  - Always set the 'origin' remote in satellite actions
  - Write authorized_keys in tmp/ during tests
  - Use sockets to connect to Redis
  - Add dormant New Relic gem (can be enabled via environment variables)
  - Expire Rack sessions after 1 week
  - Cleaner signin/signup pages
  - Improved comments UI
  - Better search with filtering, pagination etc
  - Added a checkbox to toggle line wrapping in diff (Yuriy Glukhov)
  - Prevent project stars duplication when fork project
  - Use the default Unicorn socket backlog value of 1024
  - Support Unix domain sockets for Redis
  - Store session Redis keys in 'session:gitlab:' namespace
  - Deprecate LDAP account takeover based on partial LDAP email / GitLab username match
  - Use /bin/sh instead of Bash in bin/web, bin/background_jobs (Pavel Novitskiy)
  - Keyboard shortcuts for productivity (Robert Schilling)
  - API: filter issues by state (Julien Bianchi)
  - API: filter issues by labels (Julien Bianchi)
  - Add system hook for ssh key changes
  - Add blob permalink link (Ciro Santilli)
  - Create annotated tags through UI and API (Sean Edge)
  - Snippets search (Charles Bushong)
  - Comment new push to existing MR
  - Add 'ci' to the blacklist of forbidden names
  - Improve text filtering on issues page
  - Comment & Close button
  - Process git push --all much faster
  - Don't allow edit of system notes
  - Project wiki search (Ralf Seidler)
  - Enabled Shibboleth authentication support (Matus Banas)
  - Zen mode (fullscreen) for issues/MR/notes (Robert Schilling)
  - Add ability to configure webhook timeout via gitlab.yml (Wes Gurney)
  - Sort project merge requests in asc or desc order for updated_at or created_at field (sponsored by O'Reilly Media)
  - Add Redis socket support to 'rake gitlab:shell:install'

v 7.2.1
  - Delete orphaned labels during label migration (James Brooks)
  - Security: prevent XSS with stricter MIME types for raw repo files

v 7.2.0
  - Explore page
  - Add project stars (Ciro Santilli)
  - Log Sidekiq arguments
  - Better labels: colors, ability to rename and remove
  - Improve the way merge request collects diffs
  - Improve compare page for large diffs
  - Expose the full commit message via API
  - Fix 500 error on repository rename
  - Fix bug when MR download patch return invalid diff
  - Test gitlab-shell integration
  - Repository import timeout increased from 2 to 4 minutes allowing larger repos to be imported
  - API for labels (Robert Schilling)
  - API: ability to set an import url when creating project for specific user

v 7.1.1
  - Fix cpu usage issue in Firefox
  - Fix redirect loop when changing password by new user
  - Fix 500 error on new merge request page

v 7.1.0
  - Remove observers
  - Improve MR discussions
  - Filter by description on Issues#index page
  - Fix bug with namespace select when create new project page
  - Show README link after description for non-master members
  - Add @all mention for comments
  - Dont show reply button if user is not signed in
  - Expose more information for issues with webhook
  - Add a mention of the merge request into the default merge request commit message
  - Improve code highlight, introduce support for more languages like Go, Clojure, Erlang etc
  - Fix concurrency issue in repository download
  - Dont allow repository name start with ?
  - Improve email threading (Pierre de La Morinerie)
  - Cleaner help page
  - Group milestones
  - Improved email notifications
  - Contributors API (sponsored by Mobbr)
  - Fix LDAP TLS authentication (Boris HUISGEN)
  - Show VERSION information on project sidebar
  - Improve branch removal logic when accept MR
  - Fix bug where comment form is spawned inside the Reply button
  - Remove Dir.chdir from Satellite#lock for thread-safety
  - Increased default git max_size value from 5MB to 20MB in gitlab.yml. Please update your configs!
  - Show error message in case of timeout in satellite when create MR
  - Show first 100 files for huge diff instead of hiding all
  - Change default admin email from admin@local.host to admin@example.com

v 7.0.0
  - The CPU no longer overheats when you hold down the spacebar
  - Improve edit file UI
  - Add ability to upload group avatar when create
  - Protected branch cannot be removed
  - Developers can remove normal branches with UI
  - Remove branch via API (sponsored by O'Reilly Media)
  - Move protected branches page to Project settings area
  - Redirect to Files view when create new branch via UI
  - Drag and drop upload of image in every markdown-area (Earle Randolph Bunao and Neil Francis Calabroso)
  - Refactor the markdown relative links processing
  - Make it easier to implement other CI services for GitLab
  - Group masters can create projects in group
  - Deprecate ruby 1.9.3 support
  - Only masters can rewrite/remove git tags
  - Add X-Frame-Options SAMEORIGIN to Nginx config so Sidekiq admin is visible
  - UI improvements
  - Case-insensetive search for issues
  - Update to rails 4.1
  - Improve performance of application for projects and groups with a lot of members
  - Formally support Ruby 2.1
  - Include Nginx gitlab-ssl config
  - Add manual language detection for highlight.js
  - Added example.com/:username routing
  - Show notice if your profile is public
  - UI improvements for mobile devices
  - Improve diff rendering performance
  - Drag-n-drop for issues and merge requests between states at milestone page
  - Fix '0 commits' message for huge repositories on project home page
  - Prevent 500 error page when visit commit page from large repo
  - Add notice about huge push over http to unicorn config
  - File action in satellites uses default 30 seconds timeout instead of old 10 seconds one
  - Overall performance improvements
  - Skip init script check on omnibus-gitlab
  - Be more selective when killing stray Sidekiqs
  - Check LDAP user filter during sign-in
  - Remove wall feature (no data loss - you can take it from database)
  - Dont expose user emails via API unless you are admin
  - Detect issues closed by Merge Request description
  - Better email subject lines from email on push service (Alex Elman)
  - Enable identicon for gravatar be default

v 6.9.2
  - Revert the commit that broke the LDAP user filter

v 6.9.1
  - Fix scroll to highlighted line
  - Fix the pagination on load for commits page

v 6.9.0
  - Store Rails cache data in the Redis `cache:gitlab` namespace
  - Adjust MySQL limits for existing installations
  - Add db index on project_id+iid column. This prevents duplicate on iid (During migration duplicates will be removed)
  - Markdown preview or diff during editing via web editor (Evgeniy Sokovikov)
  - Give the Rails cache its own Redis namespace
  - Add ability to set different ssh host, if different from http/https
  - Fix syntax highlighting for code comments blocks
  - Improve comments loading logic
  - Stop refreshing comments when the tab is hidden
  - Improve issue and merge request mobile UI (Drew Blessing)
  - Document how to convert a backup to PostgreSQL
  - Fix locale bug in backup manager
  - Fix can not automerge when MR description is too long
  - Fix wiki backup skip bug
  - Two Step MR creation process
  - Remove unwanted files from satellite working directory with git clean -fdx
  - Accept merge request via API (sponsored by O'Reilly Media)
  - Add more access checks during API calls
  - Block SSH access for 'disabled' Active Directory users
  - Labels for merge requests (Drew Blessing)
  - Threaded emails by setting a Message-ID (Philip Blatter)

v 6.8.0
  - Ability to at mention users that are participating in issue and merge req. discussion
  - Enabled GZip Compression for assets in example Nginx, make sure that Nginx is compiled with --with-http_gzip_static_module flag (this is default in Ubuntu)
  - Make user search case-insensitive (Christopher Arnold)
  - Remove omniauth-ldap nickname bug workaround
  - Drop all tables before restoring a Postgres backup
  - Make the repository downloads path configurable
  - Create branches via API (sponsored by O'Reilly Media)
  - Changed permission of gitlab-satellites directory not to be world accessible
  - Protected branch does not allow force push
  - Fix popen bug in `rake gitlab:satellites:create`
  - Disable connection reaping for MySQL
  - Allow oauth signup without email for twitter and github
  - Fix faulty namespace names that caused 500 on user creation
  - Option to disable standard login
  - Clean old created archives from repository downloads directory
  - Fix download link for huge MR diffs
  - Expose event and mergerequest timestamps in API
  - Fix emails on push service when only one commit is pushed

v 6.7.3
  - Fix the merge notification email not being sent (Pierre de La Morinerie)
  - Drop all tables before restoring a Postgres backup
  - Remove yanked modernizr gem

v 6.7.2
  - Fix upgrader script

v 6.7.1
  - Fix GitLab CI integration

v 6.7.0
  - Increased the example Nginx client_max_body_size from 5MB to 20MB, consider updating it manually on existing installations
  - Add support for Gemnasium as a Project Service (Olivier Gonzalez)
  - Add edit file button to MergeRequest diff
  - Public groups (Jason Hollingsworth)
  - Cleaner headers in Notification Emails (Pierre de La Morinerie)
  - Blob and tree gfm links to anchors work
  - Piwik Integration (Sebastian Winkler)
  - Show contribution guide link for new issue form (Jeroen van Baarsen)
  - Fix CI status for merge requests from fork
  - Added option to remove issue assignee on project issue page and issue edit page (Jason Blanchard)
  - New page load indicator that includes a spinner that scrolls with the page
  - Converted all the help sections into markdown
  - LDAP user filters
  - Streamline the content of notification emails (Pierre de La Morinerie)
  - Fixes a bug with group member administration (Matt DeTullio)
  - Sort tag names using VersionSorter (Robert Speicher)
  - Add GFM autocompletion for MergeRequests (Robert Speicher)
  - Add webhook when a new tag is pushed (Jeroen van Baarsen)
  - Add button for toggling inline comments in diff view
  - Add retry feature for repository import
  - Reuse the GitLab LDAP connection within each request
  - Changed markdown new line behaviour to conform to markdown standards
  - Fix global search
  - Faster authorized_keys rebuilding in `rake gitlab:shell:setup` (requires gitlab-shell 1.8.5)
  - Create and Update MR calls now support the description parameter (Greg Messner)
  - Markdown relative links in the wiki link to wiki pages, markdown relative links in repositories link to files in the repository
  - Added Slack service integration (Federico Ravasio)
  - Better API responses for access_levels (sponsored by O'Reilly Media)
  - Requires at least 2 unicorn workers
  - Requires gitlab-shell v1.9+
  - Replaced gemoji(due to closed licencing problem) with Phantom Open Emoji library(combined SIL Open Font License, MIT License and the CC 3.0 License)
  - Fix `/:username.keys` response content type (Dmitry Medvinsky)

v 6.6.5
  - Added option to remove issue assignee on project issue page and issue edit page (Jason Blanchard)
  - Hide mr close button for comment form if merge request was closed or inline comment
  - Adds ability to reopen closed merge request

v 6.6.4
  - Add missing html escape for highlighted code blocks in comments, issues

v 6.6.3
  - Fix 500 error when edit yourself from admin area
  - Hide private groups for public profiles

v 6.6.2
  - Fix 500 error on branch/tag create or remove via UI

v 6.6.1
  - Fix 500 error on files tab if submodules presents

v 6.6.0
  - Retrieving user ssh keys publically(github style): http://__HOST__/__USERNAME__.keys
  - Permissions: Developer now can manage issue tracker (modify any issue)
  - Improve Code Compare page performance
  - Group avatar
  - Pygments.rb replaced with highlight.js
  - Improve Merge request diff store logic
  - Improve render performnace for MR show page
  - Fixed Assembla hardcoded project name
  - Jira integration documentation
  - Refactored app/services
  - Remove snippet expiration
  - Mobile UI improvements (Drew Blessing)
  - Fix block/remove UI for admin::users#show page
  - Show users' group membership on users' activity page (Robert Djurasaj)
  - User pages are visible without login if user is authorized to a public project
  - Markdown rendered headers have id derived from their name and link to their id
  - Improve application to work faster with large groups (100+ members)
  - Multiple emails per user
  - Show last commit for file when view file source
  - Restyle Issue#show page and MR#show page
  - Ability to filter by multiple labels for Issues page
  - Rails version to 4.0.3
  - Fixed attachment identifier displaying underneath note text (Jason Blanchard)

v 6.5.1
  - Fix branch selectbox when create merge request from fork

v 6.5.0
  - Dropdown menus on issue#show page for assignee and milestone (Jason Blanchard)
  - Add color custimization and previewing to broadcast messages
  - Fixed notes anchors
  - Load new comments in issues dynamically
  - Added sort options to Public page
  - New filters (assigned/authored/all) for Dashboard#issues/merge_requests (sponsored by Say Media)
  - Add project visibility icons to dashboard
  - Enable secure cookies if https used
  - Protect users/confirmation with rack_attack
  - Default HTTP headers to protect against MIME-sniffing, force https if enabled
  - Bootstrap 3 with responsive UI
  - New repository download formats: tar.bz2, zip, tar (Jason Hollingsworth)
  - Restyled accept widgets for MR
  - SCSS refactored
  - Use jquery timeago plugin
  - Fix 500 error for rdoc files
  - Ability to customize merge commit message (sponsored by Say Media)
  - Search autocomplete via ajax
  - Add website url to user profile
  - Files API supports base64 encoded content (sponsored by O'Reilly Media)
  - Added support for Go's repository retrieval (Bruno Albuquerque)

v6.4.3
  - Don't use unicorn worker killer if PhusionPassenger is defined

v6.4.2
  - Fixed wrong behaviour of script/upgrade.rb

v6.4.1
  - Fixed bug with repository rename
  - Fixed bug with project transfer

v 6.4.0
  - Added sorting to project issues page (Jason Blanchard)
  - Assembla integration (Carlos Paramio)
  - Fixed another 500 error with submodules
  - UI: More compact issues page
  - Minimal password length increased to 8 symbols
  - Side-by-side diff view (Steven Thonus)
  - Internal projects (Jason Hollingsworth)
  - Allow removal of avatar (Drew Blessing)
  - Project web hooks now support issues and merge request events
  - Visiting project page while not logged in will redirect to sign-in instead of 404 (Jason Hollingsworth)
  - Expire event cache on avatar creation/removal (Drew Blessing)
  - Archiving old projects (Steven Thonus)
  - Rails 4
  - Add time ago tooltips to show actual date/time
  - UI: Fixed UI for admin system hooks
  - Ruby script for easier GitLab upgrade
  - Do not remove Merge requests if fork project was removed
  - Improve sign-in/signup UX
  - Add resend confirmation link to sign-in page
  - Set noreply@HOSTNAME for reply_to field in all emails
  - Show GitLab API version on Admin#dashboard
  - API Cross-origin resource sharing
  - Show READMe link at project home page
  - Show repo size for projects in Admin area

v 6.3.0
  - API for adding gitlab-ci service
  - Init script now waits for pids to appear after (re)starting before reporting status (Rovanion Luckey)
  - Restyle project home page
  - Grammar fixes
  - Show branches list (which branches contains commit) on commit page (Andrew Kumanyaev)
  - Security improvements
  - Added support for GitLab CI 4.0
  - Fixed issue with 500 error when group did not exist
  - Ability to leave project
  - You can create file in repo using UI
  - You can remove file from repo using UI
  - API: dropped default_branch attribute from project during creation
  - Project default_branch is not stored in db any more. It takes from repo now.
  - Admin broadcast messages
  - UI improvements
  - Dont show last push widget if user removed this branch
  - Fix 500 error for repos with newline in file name
  - Extended html titles
  - API: create/update/delete repo files
  - Admin can transfer project to any namespace
  - API: projects/all for admin users
  - Fix recent branches order

v 6.2.4
  - Security: Cast API private_token to string (CVE-2013-4580)
  - Security: Require gitlab-shell 1.7.8 (CVE-2013-4581, CVE-2013-4582, CVE-2013-4583)
  - Fix for Git SSH access for LDAP users

v 6.2.3
  - Security: More protection against CVE-2013-4489
  - Security: Require gitlab-shell 1.7.4 (CVE-2013-4490, CVE-2013-4546)
  - Fix sidekiq rake tasks

v 6.2.2
  - Security: Update gitlab_git (CVE-2013-4489)

v 6.2.1
  - Security: Fix issue with generated passwords for new users

v 6.2.0
  - Public project pages are now visible to everyone (files, issues, wik, etc.)
    THIS MEANS YOUR ISSUES AND WIKI FOR PUBLIC PROJECTS ARE PUBLICLY VISIBLE AFTER THE UPGRADE
  - Add group access to permissions page
  - Require current password to change one
  - Group owner or admin can remove other group owners
  - Remove group transfer since we have multiple owners
  - Respect authorization in Repository API
  - Improve UI for Project#files page
  - Add more security specs
  - Added search for projects by name to api (Izaak Alpert)
  - Make default user theme configurable (Izaak Alpert)
  - Update logic for validates_merge_request for tree of MR (Andrew Kumanyaev)
  - Rake tasks for web hooks management (Jonhnny Weslley)
  - Extended User API to expose admin and can_create_group for user creation/updating (Boyan Tabakov)
  - API: Remove group
  - API: Remove project
  - Avatar upload on profile page with a maximum of 100KB (Steven Thonus)
  - Store the sessions in Redis instead of the cookie store
  - Fixed relative links in markdown
  - User must confirm their email if signup enabled
  - User must confirm changed email

v 6.1.0
  - Project specific IDs for issues, mr, milestones
    Above items will get a new id and for example all bookmarked issue urls will change.
    Old issue urls are redirected to the new one if the issue id is too high for an internal id.
  - Description field added to Merge Request
  - API: Sudo api calls (Izaak Alpert)
  - API: Group membership api (Izaak Alpert)
  - Improved commit diff
  - Improved large commit handling (Boyan Tabakov)
  - Rewrite: Init script now less prone to errors and keeps better track of the service (Rovanion Luckey)
  - Link issues, merge requests, and commits when they reference each other with GFM (Ash Wilson)
  - Close issues automatically when pushing commits with a special message
  - Improve user removal from admin area
  - Invalidate events cache when project was moved
  - Remove deprecated classes and rake tasks
  - Add event filter for group and project show pages
  - Add links to create branch/tag from project home page
  - Add public-project? checkbox to new-project view
  - Improved compare page. Added link to proceed into Merge Request
  - Send an email to a user when they are added to group
  - New landing page when you have 0 projects

v 6.0.0
  - Feature: Replace teams with group membership
    We introduce group membership in 6.0 as a replacement for teams.
    The old combination of groups and teams was confusing for a lot of people.
    And when the members of a team where changed this wasn't reflected in the project permissions.
    In GitLab 6.0 you will be able to add members to a group with a permission level for each member.
    These group members will have access to the projects in that group.
    Any changes to group members will immediately be reflected in the project permissions.
    You can even have multiple owners for a group, greatly simplifying administration.
  - Feature: Ability to have multiple owners for group
  - Feature: Merge Requests between fork and project (Izaak Alpert)
  - Feature: Generate fingerprint for ssh keys
  - Feature: Ability to create and remove branches with UI
  - Feature: Ability to create and remove git tags with UI
  - Feature: Groups page in profile. You can leave group there
  - API: Allow login with LDAP credentials
  - Redesign: project settings navigation
  - Redesign: snippets area
  - Redesign: ssh keys page
  - Redesign: buttons, blocks and other ui elements
  - Add comment title to rss feed
  - You can use arrows to navigate at tree view
  - Add project filter on dashboard
  - Cache project graph
  - Drop support of root namespaces
  - Default theme is classic now
  - Cache result of methods like authorize_projects, project.team.members etc
  - Remove $.ready events
  - Fix onclick events being double binded
  - Add notification level to group membership
  - Move all project controllers/views under Projects:: module
  - Move all profile controllers/views under Profiles:: module
  - Apply user project limit only for personal projects
  - Unicorn is default web server again
  - Store satellites lock files inside satellites dir
  - Disabled threadsafety mode in rails
  - Fixed bug with loosing MR comments
  - Improved MR comments logic
  - Render readme file for projects in public area

v 5.4.2
  - Security: Cast API private_token to string (CVE-2013-4580)
  - Security: Require gitlab-shell 1.7.8 (CVE-2013-4581, CVE-2013-4582, CVE-2013-4583)

v 5.4.1
  - Security: Fixes for CVE-2013-4489
  - Security: Require gitlab-shell 1.7.4 (CVE-2013-4490, CVE-2013-4546)

v 5.4.0
  - Ability to edit own comments
  - Documentation improvements
  - Improve dashboard projects page
  - Fixed nav for empty repos
  - GitLab Markdown help page
  - Misspelling fixes
  - Added support of unicorn and fog gems
  - Added client list to API doc
  - Fix PostgreSQL database restoration problem
  - Increase snippet content column size
  - allow project import via git:// url
  - Show participants on issues, including mentions
  - Notify mentioned users with email

v 5.3.0
  - Refactored services
  - Campfire service added
  - HipChat service added
  - Fixed bug with LDAP + git over http
  - Fixed bug with google analytics code being ignored
  - Improve sign-in page if ldap enabled
  - Respect newlines in wall messages
  - Generate the Rails secret token on first run
  - Rename repo feature
  - Init.d: remove gitlab.socket on service start
  - Api: added teams api
  - Api: Prevent blob content being escaped
  - Api: Smart deploy key add behaviour
  - Api: projects/owned.json return user owned project
  - Fix bug with team assignation on project from #4109
  - Advanced snippets: public/private, project/personal (Andrew Kulakov)
  - Repository Graphs (Karlo Nicholas T. Soriano)
  - Fix dashboard lost if comment on commit
  - Update gitlab-grack. Fixes issue with --depth option
  - Fix project events duplicate on project page
  - Fix postgres error when displaying network graph.
  - Fix dashboard event filter when navigate via turbolinks
  - init.d: Ensure socket is removed before starting service
  - Admin area: Style teams:index, group:show pages
  - Own page for failed forking
  - Scrum view for milestone

v 5.2.0
  - Turbolinks
  - Git over http with ldap credentials
  - Diff with better colors and some spacing on the corners
  - Default values for project features
  - Fixed huge_commit view
  - Restyle project clone panel
  - Move Gitlab::Git code to gitlab_git gem
  - Move update docs in repo
  - Requires gitlab-shell v1.4.0
  - Fixed submodules listing under file tab
  - Fork feature (Angus MacArthur)
  - git version check in gitlab:check
  - Shared deploy keys feature
  - Ability to generate default labels set for issues
  - Improve gfm autocomplete (Harold Luo)
  - Added support for Google Analytics
  - Code search feature (Javier Castro)

v 5.1.0
  - You can login with email or username now
  - Corrected project transfer rollback when repository cannot be moved
  - Move both repo and wiki when project transfer requested
  - Admin area: project editing was removed from admin namespace
  - Access: admin user has now access to any project.
  - Notification settings
  - Gitlab::Git set of objects to abstract from grit library
  - Replace Unicorn web server with Puma
  - Backup/Restore refactored. Backup dump project wiki too now
  - Restyled Issues list. Show milestone version in issue row
  - Restyled Merge Request list
  - Backup now dump/restore uploads
  - Improved performance of dashboard (Andrew Kumanyaev)
  - File history now tracks renames (Akzhan Abdulin)
  - Drop wiki migration tools
  - Drop sqlite migration tools
  - project tagging
  - Paginate users in API
  - Restyled network graph (Hiroyuki Sato)

v 5.0.1
  - Fixed issue with gitlab-grit being overridden by grit

v 5.0.0
  - Replaced gitolite with gitlab-shell
  - Removed gitolite-related libraries
  - State machine added
  - Setup gitlab as git user
  - Internal API
  - Show team tab for empty projects
  - Import repository feature
  - Updated rails
  - Use lambda for scopes
  - Redesign admin area -> users
  - Redesign admin area -> user
  - Secure link to file attachments
  - Add validations for Group and Team names
  - Restyle team page for project
  - Update capybara, rspec-rails, poltergeist to recent versions
  - Wiki on git using Gollum
  - Added Solarized Dark theme for code review
  - Don't show user emails in autocomplete lists, profile pages
  - Added settings tab for group, team, project
  - Replace user popup with icons in header
  - Handle project moving with gitlab-shell
  - Added select2-rails for selectboxes with ajax data load
  - Fixed search field on projects page
  - Added teams to search autocomplete
  - Move groups and teams on dashboard sidebar to sub-tabs
  - API: improved return codes and docs. (Felix Gilcher, Sebastian Ziebell)
  - Redesign wall to be more like chat
  - Snippets, Wall features are disabled by default for new projects

v 4.2.0
  - Teams
  - User show page. Via /u/username
  - Show help contents on pages for better navigation
  - Async gitolite calls
  - added satellites logs
  - can_create_group, can_create_team booleans for User
  - Process web hooks async
  - GFM: Fix images escaped inside links
  - Network graph improved
  - Switchable branches for network graph
  - API: Groups
  - Fixed project download

v 4.1.0
  - Optional Sign-Up
  - Discussions
  - Satellites outside of tmp
  - Line numbers for blame
  - Project public mode
  - Public area with unauthorized access
  - Load dashboard events with ajax
  - remember dashboard filter in cookies
  - replace resque with sidekiq
  - fix routing issues
  - cleanup rake tasks
  - fix backup/restore
  - scss cleanup
  - show preview for note images
  - improved network-graph
  - get rid of app/roles/
  - added new classes Team, Repository
  - Reduce amount of gitolite calls
  - Ability to add user in all group projects
  - remove deprecated configs
  - replaced Korolev font with open font
  - restyled admin/dashboard page
  - restyled admin/projects page

v 4.0.0
  - Remove project code and path from API. Use id instead
  - Return valid cloneable url to repo for web hook
  - Fixed backup issue
  - Reorganized settings
  - Fixed commits compare
  - Refactored scss
  - Improve status checks
  - Validates presence of User#name
  - Fixed postgres support
  - Removed sqlite support
  - Modified post-receive hook
  - Milestones can be closed now
  - Show comment events on dashboard
  - Quick add team members via group#people page
  - [API] expose created date for hooks and SSH keys
  - [API] list, create issue notes
  - [API] list, create snippet notes
  - [API] list, create wall notes
  - Remove project code - use path instead
  - added username field to user
  - rake task to fill usernames based on emails create namespaces for users
  - STI Group < Namespace
  - Project has namespace_id
  - Projects with namespaces also namespaced in gitolite and stored in subdir
  - Moving project to group will move it under group namespace
  - Ability to move project from namespaces to another
  - Fixes commit patches getting escaped (see #2036)
  - Support diff and patch generation for commits and merge request
  - MergeReqest doesn't generate a temporary file for the patch any more
  - Update the UI to allow downloading Patch or Diff

v 3.1.0
  - Updated gems
  - Services: Gitlab CI integration
  - Events filter on dashboard
  - Own namespace for redis/resque
  - Optimized commit diff views
  - add alphabetical order for projects admin page
  - Improved web editor
  - Commit stats page
  - Documentation split and cleanup
  - Link to commit authors everywhere
  - Restyled milestones list
  - added Milestone to Merge Request
  - Restyled Top panel
  - Refactored Satellite Code
  - Added file line links
  - moved from capybara-webkit to poltergeist + phantomjs

v 3.0.3
  - Fixed bug with issues list in Chrome
  - New Feature: Import team from another project

v 3.0.2
  - Fixed gitlab:app:setup
  - Fixed application error on empty project in admin area
  - Restyled last push widget

v 3.0.1
  - Fixed git over http

v 3.0.0
  - Projects groups
  - Web Editor
  - Fixed bug with gitolite keys
  - UI improved
  - Increased performance of application
  - Show user avatar in last commit when browsing Files
  - Refactored Gitlab::Merge
  - Use Font Awesome for icons
  - Separate observing of Note and MergeRequests
  - Milestone "All Issues" filter
  - Fix issue close and reopen button text and styles
  - Fix forward/back while browsing Tree hierarchy
  - Show number of notes for commits and merge requests
  - Added support pg from box and update installation doc
  - Reject ssh keys that break gitolite
  - [API] list one project hook
  - [API] edit project hook
  - [API] list project snippets
  - [API] allow to authorize using private token in HTTP header
  - [API] add user creation

v 2.9.1
  - Fixed resque custom config init

v 2.9.0
  - fixed inline notes bugs
  - refactored rspecs
  - refactored gitolite backend
  - added factory_girl
  - restyled projects list on dashboard
  - ssh keys validation to prevent gitolite crash
  - send notifications if changed permission in project
  - scss refactoring. gitlab_bootstrap/ dir
  - fix git push http body bigger than 112k problem
  - list of labels  page under issues tab
  - API for milestones, keys
  - restyled buttons
  - OAuth
  - Comment order changed

v 2.8.1
  - ability to disable gravatars
  - improved MR diff logic
  - ssh key help page

v 2.8.0
  - Gitlab Flavored Markdown
  - Bulk issues update
  - Issues API
  - Cucumber coverage increased
  - Post-receive files fixed
  - UI improved
  - Application cleanup
  - more cucumber
  - capybara-webkit + headless

v 2.7.0
  - Issue Labels
  - Inline diff
  - Git HTTP
  - API
  - UI improved
  - System hooks
  - UI improved
  - Dashboard events endless scroll
  - Source performance increased

v 2.6.0
  - UI polished
  - Improved network graph + keyboard nav
  - Handle huge commits
  - Last Push widget
  - Bugfix
  - Better performance
  - Email in resque
  - Increased test coverage
  - Ability to remove branch with MR accept
  - a lot of code refactored

v 2.5.0
  - UI polished
  - Git blame for file
  - Bugfix
  - Email in resque
  - Better test coverage

v 2.4.0
  - Admin area stats page
  - Ability to block user
  - Simplified dashboard area
  - Improved admin area
  - Bootstrap 2.0
  - Responsive layout
  - Big commits handling
  - Performance improved
  - Milestones

v 2.3.1
  - Issues pagination
  - ssl fixes
  - Merge Request pagination

v 2.3.0
  - Dashboard r1
  - Search r1
  - Project page
  - Close merge request on push
  - Persist MR diff after merge
  - mysql support
  - Documentation

v 2.2.0
  - We’ve added support of LDAP auth
  - Improved permission logic (4 roles system)
  - Protected branches (now only masters can push to protected branches)
  - Usability improved
  - twitter bootstrap integrated
  - compare view between commits
  - wiki feature
  - now you can enable/disable issues, wiki, wall features per project
  - security fixes
  - improved code browsing (ajax branch switch etc)
  - improved per-line commenting
  - git submodules displayed
  - moved to rails 3.2
  - help section improved

v 2.1.0
  - Project tab r1
  - List branches/tags
  - per line comments
  - mass user import

v 2.0.0
  - gitolite as main git host system
  - merge requests
  - project/repo access
  - link to commit/issue feed
  - design tab
  - improved email notifications
  - restyled dashboard
  - bugfix

v 1.2.2
  - common config file gitlab.yml
  - issues restyle
  - snippets restyle
  - clickable news feed header on dashboard
  - bugfix

v 1.2.1
  - bugfix

v 1.2.0
  - new design
  - user dashboard
  - network graph
  - markdown support for comments
  - encoding issues
  - wall like twitter timeline

v 1.1.0
  - project dashboard
  - wall redesigned
  - feature: code snippets
  - fixed horizontal scroll on file preview
  - fixed app crash if commit message has invalid chars
  - bugfix & code cleaning

v 1.0.2
  - fixed bug with empty project
  - added adv validation for project path & code
  - feature: issues can be sortable
  - bugfix
  - username displayed on top panel

v 1.0.1
  - fixed: with invalid source code for commit
  - fixed: lose branch/tag selection when use tree navigation
  - when history clicked - display path
  - bug fix & code cleaning

v 1.0.0
  - bug fix
  - projects preview mode

v 0.9.6
  - css fix
  - new repo empty tree until restart server - fixed

v 0.9.4
  - security improved
  - authorization improved
  - html escaping
  - bug fix
  - increased test coverage
  - design improvements

v 0.9.1
  - increased test coverage
  - design improvements
  - new issue email notification
  - updated app name
  - issue redesigned
  - issue can be edit

v 0.8.0
  - syntax highlight for main file types
  - redesign
  - stability
  - security fixes
  - increased test coverage
  - email notification<|MERGE_RESOLUTION|>--- conflicted
+++ resolved
@@ -68,15 +68,12 @@
   - Fixed link paths for HTTP and SSH on the admin project view (Jeremy Maziarz)
   - Fix and improve help rendering (Sullivan Sénéchal)
   - Fix final line in EmailsOnPush email diff being rendered as error.
-<<<<<<< HEAD
   - Authometic setup GitLab CI project for forks if origin project has GitLab CI enabled
   - Prevent duplicate Buildkite service creation.
   - Fix git over ssh errors 'fatal: protocol error: bad line length character' 
   - Automatically setup GitLab CI project for forks if origin project has GitLab CI enabled
   - Bust group page project list cache when namespace name or path changes.
-=======
   - Explicitly set image alt-attribute to prevent graphical glitches if gravatars could not be loaded
->>>>>>> 57c2a9f0
 
 v 7.9.3
   - Contains no changes
