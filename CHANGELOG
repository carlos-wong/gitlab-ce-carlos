--- conflicted
+++ resolved
@@ -35,11 +35,8 @@
   - API: Delete notes of issues, snippets, and merge requests (Robert Schilling)
   - Implement 'Groups View' as an option for dashboard preferences !3379 (Elias W.)
   - Better errors handling when creating milestones inside groups
-<<<<<<< HEAD
   - Fix high CPU usage when PostReceive receives refs/merge-requests/<id>
-=======
   - Hide `Create a group` help block when creating a new project in a group
->>>>>>> f026e53c
   - Implement 'TODOs View' as an option for dashboard preferences !3379 (Elias W.)
   - Gracefully handle notes on deleted commits in merge requests (Stan Hu)
   - Decouple membership and notifications
