--- conflicted
+++ resolved
@@ -52,9 +52,7 @@
   - Correctly show anonymous authorized applications under Profile > Applications.
   - Query Optimization in MySQL.
   - Allow users to be blocked and unblocked via the API
-<<<<<<< HEAD
   - Allow custom backup archive permissions
-=======
   - Use native Postgres database cleaning during backup restore
   - Redesign project page. Show README as default instead of activity. Move project activity to separate page
   - Make left menu more hierarchical and less contextual by adding back item at top
@@ -64,7 +62,6 @@
   - Add error message for SSH key linebreaks
   - Store commits count in database (will populate with valid values only after first push)
   - Rebuild cache after push to repository in background job
->>>>>>> cd6046e1
 
 v 7.12.2
   - Correctly show anonymous authorized applications under Profile > Applications.
