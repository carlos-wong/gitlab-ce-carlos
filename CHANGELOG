Please view this file on the master branch, on stable branches it's out of date.

v 8.13.0 (unreleased)
<<<<<<< HEAD
  - Respond with 404 Not Found for non-existent tags (Linus Thiel)
=======
  - Truncate long labels with ellipsis in labels page
>>>>>>> 73adae0f
  - Update runner version only when updating contacted_at
  - Add link from system note to compare with previous version
  - Improve issue load time performance by avoiding ORDER BY in find_by call
  - Use gitlab-shell v3.6.2 (GIT TRACE logging)
  - Add `/projects/visible` API endpoint (Ben Boeckel)
  - Fix centering of custom header logos (Ashley Dumaine)
  - ExpireBuildArtifactsWorker query builds table without ordering enqueuing one job per build to cleanup
  - AbstractReferenceFilter caches project_refs on RequestStore when active
  - Replaced the check sign to arrow in the show build view. !6501
  - Add a /wip slash command to toggle the Work In Progress status of a merge request. !6259 (tbalthazar)
  - Speed-up group milestones show page
  - Fix inconsistent options dropdown caret on mobile viewports (ClemMakesApps)
  - Don't include archived projects when creating group milestones. !4940 (Jeroen Jacobs)
  - Add tag shortcut from the Commit page. !6543
  - Keep refs for each deployment
  - Log LDAP lookup errors and don't swallow unrelated exceptions. !6103 (Markus Koller)
  - Add more tests for calendar contribution (ClemMakesApps)
  - Update Gitlab Shell to fix some problems with moving projects between storages
  - Cache rendered markdown in the database, rather than Redis
  - Avoid database queries on Banzai::ReferenceParser::BaseParser for nodes without references
  - Simplify Mentionable concern instance methods
  - Fix permission for setting an issue's due date
  - API: Multi-file commit !6096 (mahcsig)
  - Revert "Label list shows all issues (opened or closed) with that label"
  - Expose expires_at field when sharing project on API
  - Fix VueJS template tags being rendered in code comments
  - Added copy file path button to merge request diff files
  - Fix issue with page scrolling to top when closing or pinning sidebar (lukehowell)
  - Add Issue Board API support (andrebsguedes)
  - Allow the Koding integration to be configured through the API
  - Add new issue button to each list on Issues Board
  - Added soft wrap button to repository file/blob editor
  - Update namespace validation to forbid reserved names (.git and .atom) (Will Starms)
  - Add word-wrap to issue title on issue and milestone boards (ClemMakesApps)
  - Fix todos page mobile viewport layout (ClemMakesApps)
  - Fix inconsistent highlighting of already selected activity nav-links (ClemMakesApps)
  - Remove redundant mixins (ClemMakesApps)
  - Fix robots.txt disallowing access to groups starting with "s" (Matt Harrison)
  - Close open merge request without source project (Katarzyna Kobierska Ula Budziszewska)
  - Fix that manual jobs would no longer block jobs in the next stage. !6604
  - Add configurable email subject suffix (Fu Xu)
  - Added tooltip to fork count on project show page. (Justin DiPierro)
  - Use a ConnectionPool for Rails.cache on Sidekiq servers
  - Replace `alias_method_chain` with `Module#prepend`
  - Enable GitLab Import/Export for non-admin users.
  - Preserve label filters when sorting !6136 (Joseph Frazier)
  - MergeRequest#new form load diff asynchronously
  - Only update issuable labels if they have been changed
  - Take filters in account in issuable counters. !6496
  - Use custom Ruby images to test builds (registry.dev.gitlab.org/gitlab/gitlab-build-images:*)
  - Prevent flash alert text from being obscured when container is fluid
  - Append issue template to existing description !6149 (Joseph Frazier)
  - Trending projects now only show public projects and the list of projects is cached for a day
  - Memoize Gitlab Shell's secret token (!6599, Justin DiPierro)
  - Revoke button in Applications Settings underlines on hover.
  - Use higher size on Gitlab::Redis connection pool on Sidekiq servers
  - Add missing values to linter !6276 (Katarzyna Kobierska Ula Budziszewska)
  - Fix Long commit messages overflow viewport in file tree
  - Revert avoid touching file system on Build#artifacts?
  - Stop using a Redis lease when updating the project activity timestamp whenever a new event is created
  - Add broadcast messages and alerts below sub-nav
  - Better empty state for Groups view
  - Update ruby-prof to 0.16.2. !6026 (Elan Ruusamäe)
  - Replace bootstrap caret with fontawesome caret (ClemMakesApps)
  - Fix unnecessary escaping of reserved HTML characters in milestone title. !6533
  - Add organization field to user profile
  - Fix enter key when navigating search site search dropdown. !6643 (Brennan Roberts)
  - Fix deploy status responsiveness error !6633
  - Make searching for commits case insensitive
  - Fix resolved discussion display in side-by-side diff view !6575
  - Optimize GitHub importing for speed and memory
  - API: expose pipeline data in builds API (!6502, Guilherme Salazar)
  - Notify the Merger about merge after successful build (Dimitris Karakasilis)
  - Reorder issue and merge request titles to show IDs first. !6503 (Greg Laubenstein)
  - Reduce queries needed to find users using their SSH keys when pushing commits
  - Prevent rendering the link to all when the author has no access (Katarzyna Kobierska Ula Budziszewska)
  - Fix broken repository 500 errors in project list
  - Fix Pipeline list commit column width should be adjusted
  - Close todos when accepting merge requests via the API !6486 (tonygambone)
  - Changed Slack service user referencing from full name to username (Sebastian Poxhofer)
  - Retouch environments list and deployments list
  - Add Container Registry on/off status to Admin Area !6638 (the-undefined)
  - Grouped pipeline dropdown is a scrollable container
  - Cleanup Ci::ApplicationController. !6757 (Takuya Noguchi)
  - Fix a typo in doc/api/labels.md
  - API: all unknown routing will be handled with 404 Not Found

v 8.12.5 (unreleased)

v 8.12.4
  - Fix "Copy to clipboard" tooltip to say "Copied!" when clipboard button is clicked. !6294 (lukehowell)
  - Fix padding in build sidebar. !6506
  - Changed compare dropdowns to dropdowns with isolated search input. !6550
  - Fix race condition on LFS Token. !6592
  - Fix type mismatch bug when closing Jira issue. !6619
  - Fix lint-doc error. !6623
  - Skip wiki creation when GitHub project has wiki enabled. !6665
  - Fix issues importing services via Import/Export. !6667
  - Restrict failed login attempts for users with 2FA enabled. !6668
  - Fix failed project deletion when feature visibility set to private. !6688
  - Prevent claiming associated model IDs via import.
  - Set GitLab project exported file permissions to owner only
  - Change user & group landing page routing from /u/:username to /:username

v 8.12.3
  - Update Gitlab Shell to support low IO priority for storage moves

v 8.12.2
  - Fix Import/Export not recognising correctly the imported services.
  - Fix snippets pagination
  - Fix "Create project" button layout when visibility options are restricted
  - Fix List-Unsubscribe header in emails
  - Fix IssuesController#show degradation including project on loaded notes
  - Fix an issue with the "Commits" section of the cycle analytics summary. !6513
  - Fix errors importing project feature and milestone models using GitLab project import
  - Make JWT messages Docker-compatible
  - Fix duplicate branch entry in the merge request version compare dropdown
  - Respect the fork_project permission when forking projects
  - Only update issuable labels if they have been changed
  - Fix bug where 'Search results' repeated many times when a search in the emoji search form is cleared (Xavier Bick) (@zeiv)
  - Fix resolve discussion buttons endpoint path
  - Refactor remnants of CoffeeScript destructured opts and super !6261
  - Prevent running GfmAutocomplete setup for each diff note !6569

v 8.12.1
  - Fix a memory leak in HTML::Pipeline::SanitizationFilter::WHITELIST
  - Fix issue with search filter labels not displaying

v 8.12.0
  - Update the rouge gem to 2.0.6, which adds highlighting support for JSX, Prometheus, and others. !6251
  - Only check :can_resolve permission if the note is resolvable
  - Bump fog-aws to v0.11.0 to support ap-south-1 region
  - Add ability to fork to a specific namespace using API. (ritave)
  - Allow to set request_access_enabled for groups and projects
  - Cleanup misalignments in Issue list view !6206
  - Only create a protected branch upon a push to a new branch if a rule for that branch doesn't exist
  - Add Pipelines for Commit
  - Prune events older than 12 months. (ritave)
  - Prepend blank line to `Closes` message on merge request linked to issue (lukehowell)
  - Fix issues/merge-request templates dropdown for forked projects
  - Filter tags by name !6121
  - Update gitlab shell secret file also when it is empty. !3774 (glensc)
  - Give project selection dropdowns responsive width, make non-wrapping.
  - Fix note form hint showing slash commands supported for commits.
  - Make push events have equal vertical spacing.
  - API: Ensure invitees are not returned in Members API.
  - Preserve applied filters on issues search.
  - Add two-factor recovery endpoint to internal API !5510
  - Pass the "Remember me" value to the U2F authentication form
  - Display stages in valid order in stages dropdown on build page
  - Only update projects.last_activity_at once per hour when creating a new event
  - Cycle analytics (first iteration) !5986
  - Remove vendor prefixes for linear-gradient CSS (ClemMakesApps)
  - Move pushes_since_gc from the database to Redis
  - Limit number of shown environments on Merge Request: show only environments for target_branch, source_branch and tags
  - Add font color contrast to external label in admin area (ClemMakesApps)
  - Fix find file navigation links (ClemMakesApps)
  - Change logo animation to CSS (ClemMakesApps)
  - Instructions for enabling Git packfile bitmaps !6104
  - Use Search::GlobalService.new in the `GET /projects/search/:query` endpoint
  - Fix long comments in diffs messing with table width
  - Add spec covering 'Gitlab::Git::committer_hash' !6433 (dandunckelman)
  - Fix pagination on user snippets page
  - Honor "fixed layout" preference in more places !6422
  - Run CI builds with the permissions of users !5735
  - Fix sorting of issues in API
  - Fix download artifacts button links !6407
  - Sort project variables by key. !6275 (Diego Souza)
  - Ensure specs on sorting of issues in API are deterministic on MySQL
  - Added ability to use predefined CI variables for environment name
  - Added ability to specify URL in environment configuration in gitlab-ci.yml
  - Escape search term before passing it to Regexp.new !6241 (winniehell)
  - Fix pinned sidebar behavior in smaller viewports !6169
  - Fix file permissions change when updating a file on the Gitlab UI !5979
  - Added horizontal padding on build page sidebar on code coverage block. !6196 (Vitaly Baev)
  - Change merge_error column from string to text type
  - Fix issue with search filter labels not displaying
  - Reduce contributions calendar data payload (ClemMakesApps)
  - Show all pipelines for merge requests even from discarded commits !6414
  - Replace contributions calendar timezone payload with dates (ClemMakesApps)
  - Changed MR widget build status to pipeline status !6335
  - Add `web_url` field to issue, merge request, and snippet API objects (Ben Boeckel)
  - Enable pipeline events by default !6278
  - Move parsing of sidekiq ps into helper !6245 (pascalbetz)
  - Added go to issue boards keyboard shortcut
  - Expose `sha` and `merge_commit_sha` in merge request API (Ben Boeckel)
  - Emoji can be awarded on Snippets !4456
  - Set path for all JavaScript cookies to honor GitLab's subdirectory setting !5627 (Mike Greiling)
  - Fix blame table layout width
  - Spec testing if issue authors can read issues on private projects
  - Fix bug where pagination is still displayed despite all todos marked as done (ClemMakesApps)
  - Request only the LDAP attributes we need !6187
  - Center build stage columns in pipeline overview (ClemMakesApps)
  - Fix bug with tooltip not hiding on discussion toggle button
  - Rename behaviour to behavior in bug issue template for consistency (ClemMakesApps)
  - Fix bug stopping issue description being scrollable after selecting issue template
  - Remove suggested colors hover underline (ClemMakesApps)
  - Fix jump to discussion button being displayed on commit notes
  - Shorten task status phrase (ClemMakesApps)
  - Fix project visibility level fields on settings
  - Add hover color to emoji icon (ClemMakesApps)
  - Increase ci_builds artifacts_size column to 8-byte integer to allow larger files
  - Add textarea autoresize after comment (ClemMakesApps)
  - Do not write SSH public key 'comments' to authorized_keys !6381
  - Add due date to issue todos
  - Refresh todos count cache when an Issue/MR is deleted
  - Fix branches page dropdown sort alignment (ClemMakesApps)
  - Hides merge request button on branches page is user doesn't have permissions
  - Add white background for no readme container (ClemMakesApps)
  - API: Expose issue confidentiality flag. (Robert Schilling)
  - Fix markdown anchor icon interaction (ClemMakesApps)
  - Test migration paths from 8.5 until current release !4874
  - Replace animateEmoji timeout with eventListener (ClemMakesApps)
  - Show badges in Milestone tabs. !5946 (Dan Rowden)
  - Optimistic locking for Issues and Merge Requests (title and description overriding prevention)
  - Require confirmation when not logged in for unsubscribe links !6223 (Maximiliano Perez Coto)
  - Add `wiki_page_events` to project hook APIs (Ben Boeckel)
  - Remove Gitorious import
  - Loads GFM autocomplete source only when required
  - Fix issue with slash commands not loading on new issue page
  - Fix inconsistent background color for filter input field (ClemMakesApps)
  - Remove prefixes from transition CSS property (ClemMakesApps)
  - Add Sentry logging to API calls
  - Add BroadcastMessage API
  - Use 'git update-ref' for safer web commits !6130
  - Sort pipelines requested through the API
  - Automatically expand hidden discussions when accessed by a permalink !5585 (Mike Greiling)
  - Fix issue boards loading on large screens
  - Change pipeline duration to be jobs running time instead of simple wall time from start to end !6084
  - Show queued time when showing a pipeline !6084
  - Remove unused mixins (ClemMakesApps)
  - Fix issue board label filtering appending already filtered labels
  - Add search to all issue board lists
  - Scroll active tab into view on mobile
  - Fix groups sort dropdown alignment (ClemMakesApps)
  - Add horizontal scrolling to all sub-navs on mobile viewports (ClemMakesApps)
  - Use JavaScript tooltips for mentions !5301 (winniehell)
  - Add hover state to todos !5361 (winniehell)
  - Fix icon alignment of star and fork buttons !5451 (winniehell)
  - Fix alignment of icon buttons !5887 (winniehell)
  - Added Ubuntu 16.04 support for packager.io (JonTheNiceGuy)
  - Fix markdown help references (ClemMakesApps)
  - Add last commit time to repo view (ClemMakesApps)
  - Fix accessibility and visibility of project list dropdown button !6140
  - Fix missing flash messages on service edit page (airatshigapov)
  - Added project-specific enable/disable setting for LFS !5997
  - Added group-specific enable/disable setting for LFS !6164
  - Add optional 'author' param when making commits. !5822 (dandunckelman)
  - Don't expose a user's token in the `/api/v3/user` API (!6047)
  - Remove redundant js-timeago-pending from user activity log (ClemMakesApps)
  - Ability to manage project issues, snippets, wiki, merge requests and builds access level
  - Remove inconsistent font weight for sidebar's labels (ClemMakesApps)
  - Align add button on repository view (ClemMakesApps)
  - Fix contributions calendar month label truncation (ClemMakesApps)
  - Import release note descriptions from GitHub (EspadaV8)
  - Added tests for diff notes
  - Add pipeline events to Slack integration !5525
  - Add a button to download latest successful artifacts for branches and tags !5142
  - Remove redundant pipeline tooltips (ClemMakesApps)
  - Expire commit info views after one day, instead of two weeks, to allow for user email updates
  - Add delimiter to project stars and forks count (ClemMakesApps)
  - Fix badge count alignment (ClemMakesApps)
  - Remove green outline from `New branch unavailable` button on issue page !5858 (winniehell)
  - Fix repo title alignment (ClemMakesApps)
  - Change update interval of contacted_at
  - Add LFS support to SSH !6043
  - Fix branch title trailing space on hover (ClemMakesApps)
  - Don't include 'Created By' tag line when importing from GitHub if there is a linked GitLab account (EspadaV8)
  - Award emoji tooltips containing more than 10 usernames are now truncated !4780 (jlogandavison)
  - Fix duplicate "me" in award emoji tooltip !5218 (jlogandavison)
  - Order award emoji tooltips in order they were added (EspadaV8)
  - Fix spacing and vertical alignment on build status icon on commits page (ClemMakesApps)
  - Update merge_requests.md with a simpler way to check out a merge request. !5944
  - Fix button missing type (ClemMakesApps)
  - Gitlab::Checks is now instrumented
  - Move to project dropdown with infinite scroll for better performance
  - Fix leaking of submit buttons outside the width of a main container !18731 (originally by @pavelloz)
  - Load branches asynchronously in Cherry Pick and Revert dialogs.
  - Convert datetime coffeescript spec to ES6 (ClemMakesApps)
  - Add merge request versions !5467
  - Change using size to use count and caching it for number of group members. !5935
  - Replace play icon font with svg (ClemMakesApps)
  - Added 'only_allow_merge_if_build_succeeds' project setting in the API. !5930 (Duck)
  - Reduce number of database queries on builds tab
  - Wrap text in commit message containers
  - Capitalize mentioned issue timeline notes (ClemMakesApps)
  - Fix inconsistent checkbox alignment (ClemMakesApps)
  - Use the default branch for displaying the project icon instead of master !5792 (Hannes Rosenögger)
  - Adds response mime type to transaction metric action when it's not HTML
  - Fix hover leading space bug in pipeline graph !5980
  - Avoid conflict with admin labels when importing GitHub labels
  - User can edit closed MR with deleted fork (Katarzyna Kobierska Ula Budziszewska) !5496
  - Fix repository page ui issues
  - Avoid protected branches checks when verifying access without branch name
  - Add information about user and manual build start to runner as variables !6201 (Sergey Gnuskov)
  - Fixed invisible scroll controls on build page on iPhone
  - Fix error on raw build trace download for old builds stored in database !4822
  - Refactor the triggers page and documentation !6217
  - Show values of CI trigger variables only when clicked (Katarzyna Kobierska Ula Budziszewska)
  - Use default clone protocol on "check out, review, and merge locally" help page URL
  - Let the user choose a namespace and name on GitHub imports
  - API for Ci Lint !5953 (Katarzyna Kobierska Urszula Budziszewska)
  - Allow bulk update merge requests from merge requests index page
  - Ensure validation messages are shown within the milestone form
  - Add notification_settings API calls !5632 (mahcsig)
  - Remove duplication between project builds and admin builds view !5680 (Katarzyna Kobierska Ula Budziszewska)
  - Fix URLs with anchors in wiki !6300 (houqp)
  - Deleting source project with existing fork link will close all related merge requests !6177 (Katarzyna Kobierska Ula Budziszeska)
  - Return 204 instead of 404 for /ci/api/v1/builds/register.json if no builds are scheduled for a runner !6225
  - Fix Gitlab::Popen.popen thread-safety issue
  - Add specs to removing project (Katarzyna Kobierska Ula Budziszewska)
  - Clean environment variables when running git hooks
  - Fix Import/Export issues importing protected branches and some specific models
  - Fix non-master branch readme display in tree view
  - Add UX improvements for merge request version diffs

v 8.11.8
  - Respect the fork_project permission when forking projects
  - Set a restrictive CORS policy on the API for credentialed requests
  - API: disable rails session auth for non-GET/HEAD requests
  - Escape HTML nodes in builds commands in CI linter

v 8.11.7
  - Avoid conflict with admin labels when importing GitHub labels. !6158
  - Restores `fieldName` to allow only string values in `gl_dropdown.js`. !6234
  - Allow the Rails cookie to be used for API authentication.
  - Updating verbiage on git basics to be more intuitive

v 8.11.6
  - Fix unnecessary horizontal scroll area in pipeline visualizations. !6005
  - Make merge conflict file size limit 200 KB, to match the docs. !6052
  - Fix an error where we were unable to create a CommitStatus for running state. !6107
  - Optimize discussion notes resolving and unresolving. !6141
  - Fix GitLab import button. !6167
  - Restore SSH Key title auto-population behavior. !6186
  - Fix DB schema to match latest migration. !6256
  - Exclude some pending or inactivated rows in Member scopes.

v 8.11.5
  - Optimize branch lookups and force a repository reload for Repository#find_branch. !6087
  - Fix member expiration date picker after update. !6184
  - Fix suggested colors options for new labels in the admin area. !6138
  - Optimize discussion notes resolving and unresolving
  - Fix GitLab import button
  - Fix confidential issues being exposed as public using gitlab.com export
  - Remove gitorious from import_sources. !6180
  - Scope webhooks/services that will run for confidential issues
  - Remove gitorious from import_sources
  - Fix confidential issues being exposed as public using gitlab.com export
  - Use oj gem for faster JSON processing

v 8.11.4
  - Fix resolving conflicts on forks. !6082
  - Fix diff commenting on merge requests created prior to 8.10. !6029
  - Fix pipelines tab layout regression. !5952
  - Fix "Wiki" link not appearing in navigation for projects with external wiki. !6057
  - Do not enforce using hash with hidden key in CI configuration. !6079
  - Fix hover leading space bug in pipeline graph !5980
  - Fix sorting issues by "last updated" doesn't work after import from GitHub
  - GitHub importer use default project visibility for non-private projects
  - Creating an issue through our API now emails label subscribers !5720
  - Block concurrent updates for Pipeline
  - Don't create groups for unallowed users when importing projects
  - Fix issue boards leak private label names and descriptions
  - Fix broken gitlab:backup:restore because of bad permissions on repo storage !6098 (Dirk Hörner)
  - Remove gitorious. !5866
  - Allow compare merge request versions

v 8.11.3
  - Allow system info page to handle case where info is unavailable
  - Label list shows all issues (opened or closed) with that label
  - Don't show resolve conflicts link before MR status is updated
  - Fix IE11 fork button bug !5982
  - Don't prevent viewing the MR when git refs for conflicts can't be found on disk
  - Fix external issue tracker "Issues" link leading to 404s
  - Don't try to show merge conflict resolution info if a merge conflict contains non-UTF-8 characters
  - Automatically expand hidden discussions when accessed by a permalink !5585 (Mike Greiling)
  - Issues filters reset button

v 8.11.2
  - Show "Create Merge Request" widget for push events to fork projects on the source project. !5978
  - Use gitlab-workhorse 0.7.11 !5983
  - Does not halt the GitHub import process when an error occurs. !5763
  - Fix file links on project page when default view is Files !5933
  - Fixed enter key in search input not working !5888

v 8.11.1
  - Pulled due to packaging error.

v 8.11.0
  - Use test coverage value from the latest successful pipeline in badge. !5862
  - Add test coverage report badge. !5708
  - Remove the http_parser.rb dependency by removing the tinder gem. !5758 (tbalthazar)
  - Add Koding (online IDE) integration
  - Ability to specify branches for Pivotal Tracker integration (Egor Lynko)
  - Fix don't pass a local variable called `i` to a partial. !20510 (herminiotorres)
  - Fix rename `add_users_into_project` and `projects_ids`. !20512 (herminiotorres)
  - Fix adding line comments on the initial commit to a repo !5900
  - Fix the title of the toggle dropdown button. !5515 (herminiotorres)
  - Rename `markdown_preview` routes to `preview_markdown`. (Christopher Bartz)
  - Update to Ruby 2.3.1. !4948
  - Add Issues Board !5548
  - Allow resolving merge conflicts in the UI !5479
  - Improve diff performance by eliminating redundant checks for text blobs
  - Ensure that branch names containing escapable characters (e.g. %20) aren't unescaped indiscriminately. !5770 (ewiltshi)
  - Convert switch icon into icon font (ClemMakesApps)
  - API: Endpoints for enabling and disabling deploy keys
  - API: List access requests, request access, approve, and deny access requests to a project or a group. !4833
  - Use long options for curl examples in documentation !5703 (winniehell)
  - Added tooltip listing label names to the labels value in the collapsed issuable sidebar
  - Remove magic comments (`# encoding: UTF-8`) from Ruby files. !5456 (winniehell)
  - GitLab Performance Monitoring can now track custom events such as the number of tags pushed to a repository
  - Add support for relative links starting with ./ or / to RelativeLinkFilter (winniehell)
  - Allow naming U2F devices !5833
  - Ignore URLs starting with // in Markdown links !5677 (winniehell)
  - Fix CI status icon link underline (ClemMakesApps)
  - The Repository class is now instrumented
  - Fix commit mention font inconsistency (ClemMakesApps)
  - Do not escape URI when extracting path !5878 (winniehell)
  - Fix filter label tooltip HTML rendering (ClemMakesApps)
  - Cache the commit author in RequestStore to avoid extra lookups in PostReceive
  - Expand commit message width in repo view (ClemMakesApps)
  - Cache highlighted diff lines for merge requests
  - Pre-create all builds for a Pipeline when the new Pipeline is created !5295
  - Allow merge request diff notes and discussions to be explicitly marked as resolved
  - API: Add deployment endpoints
  - API: Add Play endpoint on Builds
  - Fix of 'Commits being passed to custom hooks are already reachable when using the UI'
  - Show wall clock time when showing a pipeline. !5734
  - Show member roles to all users on members page
  - Project.visible_to_user is instrumented again
  - Fix awardable button mutuality loading spinners (ClemMakesApps)
  - Sort todos by date and priority
  - Add support for using RequestStore within Sidekiq tasks via SIDEKIQ_REQUEST_STORE env variable
  - Optimize maximum user access level lookup in loading of notes
  - Send notification emails to users newly mentioned in issue and MR edits !5800
  - Add "No one can push" as an option for protected branches. !5081
  - Improve performance of AutolinkFilter#text_parse by using XPath
  - Add experimental Redis Sentinel support !1877
  - Rendering of SVGs as blobs is now limited to SVGs with a size smaller or equal to 2MB
  - Fix branches page dropdown sort initial state (ClemMakesApps)
  - Environments have an url to link to
  - Various redundant database indexes have been removed
  - Update `timeago` plugin to use multiple string/locale settings
  - Remove unused images (ClemMakesApps)
  - Get issue and merge request description templates from repositories
  - Enforce 2FA restrictions on API authentication endpoints !5820
  - Limit git rev-list output count to one in forced push check
  - Show deployment status on merge requests with external URLs
  - Clean up unused routes (Josef Strzibny)
  - Fix issue on empty project to allow developers to only push to protected branches if given permission
  - API: Add enpoints for pipelines
  - Add green outline to New Branch button. !5447 (winniehell)
  - Optimize generating of cache keys for issues and notes
  - Fix repository push email formatting in Outlook
  - Improve performance of syntax highlighting Markdown code blocks
  - Update to gitlab_git 10.4.1 and take advantage of preserved Ref objects
  - Remove delay when hitting "Reply..." button on page with a lot of discussions
  - Retrieve rendered HTML from cache in one request
  - Fix renaming repository when name contains invalid chararacters under project settings
  - Upgrade Grape from 0.13.0 to 0.15.0. !4601
  - Trigram indexes for the "ci_runners" table have been removed to speed up UPDATE queries
  - Fix devise deprecation warnings.
  - Check for 2FA when using Git over HTTP and only allow PersonalAccessTokens as password in that case !5764
  - Update version_sorter and use new interface for faster tag sorting
  - Optimize checking if a user has read access to a list of issues !5370
  - Store all DB secrets in secrets.yml, under descriptive names !5274
  - Fix syntax highlighting in file editor
  - Support slash commands in issue and merge request descriptions as well as comments. !5021
  - Nokogiri's various parsing methods are now instrumented
  - Add archived badge to project list !5798
  - Add simple identifier to public SSH keys (muteor)
  - Admin page now references docs instead of a specific file !5600 (AnAverageHuman)
  - Fix filter input alignment (ClemMakesApps)
  - Include old revision in merge request update hooks (Ben Boeckel)
  - Add build event color in HipChat messages (David Eisner)
  - Make fork counter always clickable. !5463 (winniehell)
  - Document that webhook secret token is sent in X-Gitlab-Token HTTP header !5664 (lycoperdon)
  - Gitlab::Highlight is now instrumented
  - All created issues, API or WebUI, can be submitted to Akismet for spam check !5333
  - Allow users to import cross-repository pull requests from GitHub
  - The overhead of instrumented method calls has been reduced
  - Remove `search_id` of labels dropdown filter to fix 'Missleading URI for labels in Merge Requests and Issues view'. !5368 (Scott Le)
  - Load project invited groups and members eagerly in `ProjectTeam#fetch_members`
  - Add pipeline events hook
  - Bump gitlab_git to speedup DiffCollection iterations
  - Rewrite description of a blocked user in admin settings. (Elias Werberich)
  - Clarify documentation for Runners API (Gennady Trafimenkov)
  - Make branches sortable without push permission !5462 (winniehell)
  - Check for Ci::Build artifacts at database level on pipeline partial
  - Convert image diff background image to CSS (ClemMakesApps)
  - Remove unnecessary index_projects_on_builds_enabled index from the projects table
  - Make "New issue" button in Issue page less obtrusive !5457 (winniehell)
  - Gitlab::Metrics.current_transaction needs to be public for RailsQueueDuration
  - Fix search for notes which belongs to deleted objects
  - Allow Akismet to be trained by submitting issues as spam or ham !5538
  - Add GitLab Workhorse version to admin dashboard (Katarzyna Kobierska Ula Budziszewska)
  - Allow branch names ending with .json for graph and network page !5579 (winniehell)
  - Add the `sprockets-es6` gem
  - Improve OAuth2 client documentation (muteor)
  - Fix diff comments inverted toggle bug (ClemMakesApps)
  - Multiple trigger variables show in separate lines (Katarzyna Kobierska Ula Budziszewska)
  - Profile requests when a header is passed
  - Avoid calculation of line_code and position for _line partial when showing diff notes on discussion tab.
  - Speedup DiffNote#active? on discussions, preloading noteables and avoid touching git repository to return diff_refs when possible
  - Add commit stats in commit api. !5517 (dixpac)
  - Add CI configuration button on project page
  - Fix merge request new view not changing code view rendering style
  - edit_blob_link will use blob passed onto the options parameter
  - Make error pages responsive (Takuya Noguchi)
  - The performance of the project dropdown used for moving issues has been improved
  - Fix skip_repo parameter being ignored when destroying a namespace
  - Add all builds into stage/job dropdowns on builds page
  - Change requests_profiles resource constraint to catch virtually any file
  - Bump gitlab_git to lazy load compare commits
  - Reduce number of queries made for merge_requests/:id/diffs
  - Add the option to set the expiration date for the project membership when giving a user access to a project. !5599 (Adam Niedzielski)
  - Sensible state specific default sort order for issues and merge requests !5453 (tomb0y)
  - Fix bug where destroying a namespace would not always destroy projects
  - Fix RequestProfiler::Middleware error when code is reloaded in development
  - Allow horizontal scrolling of code blocks in issue body
  - Catch what warden might throw when profiling requests to re-throw it
  - Avoid commit lookup on diff_helper passing existing local variable to the helper method
  - Add description to new_issue email and new_merge_request_email in text/plain content type. !5663 (dixpac)
  - Speed up and reduce memory usage of Commit#repo_changes, Repository#expire_avatar_cache and IrkerWorker
  - Add unfold links for Side-by-Side view. !5415 (Tim Masliuchenko)
  - Adds support for pending invitation project members importing projects
  - Add pipeline visualization/graph on pipeline page
  - Update devise initializer to turn on changed password notification emails. !5648 (tombell)
  - Avoid to show the original password field when password is automatically set. !5712 (duduribeiro)
  - Fix importing GitLab projects with an invalid MR source project
  - Sort folders with submodules in Files view !5521
  - Each `File::exists?` replaced to `File::exist?` because of deprecate since ruby version 2.2.0
  - Add auto-completition in pipeline (Katarzyna Kobierska Ula Budziszewska)
  - Add pipelines tab to merge requests
  - Fix notification_service argument error of declined invitation emails
  - Fix a memory leak caused by Banzai::Filter::SanitizationFilter
  - Speed up todos queries by limiting the projects set we join with
  - Ensure file editing in UI does not overwrite commited changes without warning user
  - Eliminate unneeded calls to Repository#blob_at when listing commits with no path
  - Update gitlab_git gem to 10.4.7
  - Simplify SQL queries of marking a todo as done

v 8.10.11
  - Respect the fork_project permission when forking projects
  - Set a restrictive CORS policy on the API for credentialed requests
  - API: disable rails session auth for non-GET/HEAD requests
  - Escape HTML nodes in builds commands in CI linter

v 8.10.10
  - Allow the Rails cookie to be used for API authentication.

v 8.10.9
  - Exclude some pending or inactivated rows in Member scopes

v 8.10.8
  - Fix information disclosure in issue boards.
  - Fix privilege escalation in project import.

v 8.10.7
  - Upgrade Hamlit to 2.6.1. !5873
  - Upgrade Doorkeeper to 4.2.0. !5881

v 8.10.6
  - Upgrade Rails to 4.2.7.1 for security fixes. !5781
  - Restore "Largest repository" sort option on Admin > Projects page. !5797
  - Fix privilege escalation via project export.
  - Require administrator privileges to perform a project import.

v 8.10.5
  - Add a data migration to fix some missing timestamps in the members table. !5670
  - Revert the "Defend against 'Host' header injection" change in the source NGINX templates. !5706
  - Cache project count for 5 minutes to reduce DB load. !5746 & !5754

v 8.10.4
  - Don't close referenced upstream issues from a forked project.
  - Fixes issue with dropdowns `enter` key not working correctly. !5544
  - Fix Import/Export project import not working in HA mode. !5618
  - Fix Import/Export error checking versions. !5638

v 8.10.3
  - Fix Import/Export issue importing milestones and labels not associated properly. !5426
  - Fix timing problems running imports on production. !5523
  - Add a log message when a project is scheduled for destruction for debugging. !5540
  - Fix hooks missing on imported GitLab projects. !5549
  - Properly abort a merge when merge conflicts occur. !5569
  - Fix importer for GitHub Pull Requests when a branch was removed. !5573
  - Ignore invalid IPs in X-Forwarded-For when trusted proxies are configured. !5584
  - Trim extra displayed carriage returns in diffs and files with CRLFs. !5588
  - Fix label already exist error message in the right sidebar.

v 8.10.2
  - User can now search branches by name. !5144
  - Page is now properly rendered after committing the first file and creating the first branch. !5399
  - Add branch or tag icon to ref in builds page. !5434
  - Fix backup restore. !5459
  - Use project ID in repository cache to prevent stale data from persisting across projects. !5460
  - Fix issue with autocomplete search not working with enter key. !5466
  - Add iid to MR API response. !5468
  - Disable MySQL foreign key checks before dropping all tables. !5472
  - Ensure relative paths for video are rewritten as we do for images. !5474
  - Ensure current user can retry a build before showing the 'Retry' button. !5476
  - Add ENV variable to skip repository storages validations. !5478
  - Added `*.js.es6 gitlab-language=javascript` to `.gitattributes`. !5486
  - Don't show comment button in gutter of diffs on MR discussion tab. !5493
  - Rescue Rugged::OSError (lock exists) when creating references. !5497
  - Fix expand all diffs button in compare view. !5500
  - Show release notes in tags list. !5503
  - Fix a bug where forking a project from a repository storage to another would fail. !5509
  - Fix missing schema update for `20160722221922`. !5512
  - Update `gitlab-shell` version to 3.2.1 in the 8.9->8.10 update guide. !5516

v 8.10.1
  - Refactor repository storages documentation. !5428
  - Gracefully handle case when keep-around references are corrupted or exist already. !5430
  - Add detailed info on storage path mountpoints. !5437
  - Fix Error 500 when creating Wiki pages with hyphens or spaces. !5444
  - Fix bug where replies to commit notes displayed in the MR discussion tab wouldn't show up on the commit page. !5446
  - Ignore invalid trusted proxies in X-Forwarded-For header. !5454
  - Add links to the real markdown.md file for all GFM examples. !5458

v 8.10.0
  - Fix profile activity heatmap to show correct day name (eanplatter)
  - Speed up ExternalWikiHelper#get_project_wiki_path
  - Expose {should,force}_remove_source_branch (Ben Boeckel)
  - Add the functionality to be able to rename a file. !5049
  - Disable PostgreSQL statement timeout during migrations
  - Fix projects dropdown loading performance with a simplified api cal. !5113
  - Fix commit builds API, return all builds for all pipelines for given commit. !4849
  - Replace Haml with Hamlit to make view rendering faster. !3666
  - Refresh the branch cache after `git gc` runs
  - Allow to disable request access button on projects/groups
  - Refactor repository paths handling to allow multiple git mount points
  - Optimize system note visibility checking by memoizing the visible reference count. !5070
  - Add Application Setting to configure default Repository Path for new projects
  - Delete award emoji when deleting a user
  - Remove pinTo from Flash and make inline flash messages look nicer. !4854 (winniehell)
  - Add an API for downloading latest successful build from a particular branch or tag. !5347
  - Avoid data-integrity issue when cleaning up repository archive cache.
  - Add link to profile to commit avatar. !5163 (winniehell)
  - Wrap code blocks on Activies and Todos page. !4783 (winniehell)
  - Align flash messages with left side of page content. !4959 (winniehell)
  - Display tooltip for "Copy to Clipboard" button. !5164 (winniehell)
  - Use default cursor for table header of project files. !5165 (winniehell)
  - Store when and yaml variables in builds table
  - Display last commit of deleted branch in push events. !4699 (winniehell)
  - Escape file extension when parsing search results. !5141 (winniehell)
  - Add "passing with warnings" to the merge request pipeline possible statuses, this happens when builds that allow failures have failed. !5004
  - Add image border in Markdown preview. !5162 (winniehell)
  - Apply the trusted_proxies config to the rack request object for use with rack_attack
  - Added the ability to block sign ups using a domain blacklist. !5259
  - Upgrade to Rails 4.2.7. !5236
  - Extend exposed environment variables for CI builds
  - Deprecate APIs "projects/:id/keys/...". Use "projects/:id/deploy_keys/..." instead
  - Add API "deploy_keys" for admins to get all deploy keys
  - Allow to pull code with deploy key from public projects
  - Use limit parameter rather than hardcoded value in `ldap:check` rake task (Mike Ricketts)
  - Add Sidekiq queue duration to transaction metrics.
  - Add a new column `artifacts_size` to table `ci_builds`. !4964
  - Let Workhorse serve format-patch diffs
  - Display tooltip for mentioned users and groups. !5261 (winniehell)
  - Allow build email service to be tested
  - Added day name to contribution calendar tooltips
  - Refactor user authorization check for a single project to avoid querying all user projects
  - Make images fit to the size of the viewport. !4810
  - Fix check for New Branch button on Issue page. !4630 (winniehell)
  - Fix GFM autocomplete not working on wiki pages
  - Fixed enter key not triggering click on first row when searching in a dropdown
  - Updated dropdowns in issuable form to use new GitLab dropdown style
  - Make images fit to the size of the viewport !4810
  - Fix check for New Branch button on Issue page !4630 (winniehell)
  - Fix MR-auto-close text added to description. !4836
  - Support U2F devices in Firefox. !5177
  - Fix issue, preventing users w/o push access to sort tags. !5105 (redetection)
  - Add Spring EmojiOne updates.
  - Added Rake task for tracking deployments. !5320
  - Fix fetching LFS objects for private CI projects
  - Add the new 2016 Emoji! Adds 72 new emoji including bacon, facepalm, and selfie. !5237
  - Add syntax for multiline blockquote using `>>>` fence. !3954
  - Fix viewing notification settings when a project is pending deletion
  - Updated compare dropdown menus to use GL dropdown
  - Redirects back to issue after clicking login link
  - Eager load award emoji on notes
  - Allow to define manual actions/builds on Pipelines and Environments
  - Fix pagination when sorting by columns with lots of ties (like priority)
  - The Markdown reference parsers now re-use query results to prevent running the same queries multiple times. !5020
  - Updated project header design
  - Issuable collapsed assignee tooltip is now the users name
  - Fix compare view not changing code view rendering style
  - Exclude email check from the standard health check
  - Updated layout for Projects, Groups, Users on Admin area. !4424
  - Fix changing issue state columns in milestone view
  - Update health_check gem to version 2.1.0
  - Add notification settings dropdown for groups
  - Render inline diffs for multiple changed lines following eachother
  - Wildcards for protected branches. !4665
  - Allow importing from Github using Personal Access Tokens. (Eric K Idema)
  - API: Expose `due_date` for issues (Robert Schilling)
  - API: Todos. !3188 (Robert Schilling)
  - API: Expose shared groups for projects and shared projects for groups. !5050 (Robert Schilling)
  - API: Expose `developers_can_push` and `developers_can_merge` for branches. !5208 (Robert Schilling)
  - Add "Enabled Git access protocols" to Application Settings
  - Diffs will create button/diff form on demand no on server side
  - Reduce size of HTML used by diff comment forms
  - Protected branches have a "Developers can Merge" setting. !4892 (original implementation by Mathias Vestergaard)
  - Fix user creation with stronger minimum password requirements. !4054 (nathan-pmt)
  - Only show New Snippet button to users that can create snippets.
  - PipelinesFinder uses git cache data
  - Track a user who created a pipeline
  - Actually render old and new sections of parallel diff next to each other
  - Throttle the update of `project.pushes_since_gc` to 1 minute.
  - Allow expanding and collapsing files in diff view. !4990
  - Collapse large diffs by default (!4990)
  - Fix mentioned users list on diff notes
  - Add support for inline videos in GitLab Flavored Markdown. !5215 (original implementation by Eric Hayes)
  - Fix creation of deployment on build that is retried, redeployed or rollback
  - Don't parse Rinku returned value to DocFragment when it didn't change the original html string.
  - Check for conflicts with existing Project's wiki path when creating a new project.
  - Show last push widget in upstream after push to fork
  - Fix stage status shown for pipelines
  - Cache todos pending/done dashboard query counts.
  - Don't instantiate a git tree on Projects show default view
  - Bump Rinku to 2.0.0
  - Remove unused front-end variable -> default_issues_tracker
  - ObjectRenderer retrieve renderer content using Rails.cache.read_multi
  - Better caching of git calls on ProjectsController#show.
  - Avoid to retrieve MR closes_issues as much as possible.
  - Hide project name in project activities. !5068 (winniehell)
  - Add API endpoint for a group issues. !4520 (mahcsig)
  - Add Bugzilla integration. !4930 (iamtjg)
  - Fix new snippet style bug (elliotec)
  - Instrument Rinku usage
  - Be explicit to define merge request discussion variables
  - Use cache for todos counter calling TodoService
  - Metrics for Rouge::Plugins::Redcarpet and Rouge::Formatters::HTMLGitlab
  - RailsCache metris now includes fetch_hit/fetch_miss and read_hit/read_miss info.
  - Allow [ci skip] to be in any case and allow [skip ci]. !4785 (simon_w)
  - Made project list visibility icon fixed width
  - Set import_url validation to be more strict
  - Memoize MR merged/closed events retrieval
  - Don't render discussion notes when requesting diff tab through AJAX
  - Add basic system information like memory and disk usage to the admin panel
  - Don't garbage collect commits that have related DB records like comments
  - Allow to setup event by channel on slack service
  - More descriptive message for git hooks and file locks
  - Aliases of award emoji should be stored as original name. !5060 (dixpac)
  - Handle custom Git hook result in GitLab UI
  - Allow to access Container Registry for Public and Internal projects
  - Allow '?', or '&' for label names
  - Support redirected blobs for Container Registry integration
  - Fix importer for GitHub Pull Requests when a branch was reused across Pull Requests
  - Add date when user joined the team on the member page
  - Fix 404 redirect after validation fails importing a GitLab project
  - Added setting to set new users by default as external. !4545 (Dravere)
  - Add min value for project limit field on user's form. !3622 (jastkand)
  - Reset project pushes_since_gc when we enqueue the git gc call
  - Add reminder to not paste private SSH keys. !4399 (Ingo Blechschmidt)
  - Collapsed diffs lines/size don't acumulate to overflow diffs.
  - Remove duplicate `description` field in `MergeRequest` entities (Ben Boeckel)
  - Style of import project buttons were fixed in the new project page. !5183 (rdemirbay)
  - Fix GitHub client requests when rate limit is disabled
  - Optimistic locking for Issues and Merge Requests (Title and description overriding prevention)
  - Redesign Builds and Pipelines pages
  - Change status color and icon for running builds
  - Fix commenting issue in side by side diff view for unchanged lines
  - Fix markdown rendering for: consecutive labels references, label references that begin with a digit or contains `.`
  - Project export filename now includes the project and namespace path
  - Fix last update timestamp on issues not preserved on gitlab.com and project imports
  - Fix issues importing projects from EE to CE
  - Fix creating group with space in group path
  - Improve cron_jobs loading error messages. !5318 / !5360
  - Prevent toggling sidebar when clipboard icon clicked
  - Create Todos for Issue author when assign or mention himself (Katarzyna Kobierska)
  - Limit the number of retries on error to 3 for exporting projects
  - Allow empty repositories on project import/export
  - Render only commit message title in builds (Katarzyna Kobierska Ula Budziszewska)
  - Allow bulk (un)subscription from issues in issue index
  - Fix MR diff encoding issues exporting GitLab projects
  - Move builds settings out of project settings and rename Pipelines
  - Add builds badge to Pipelines settings page
  - Export and import avatar as part of project import/export
  - Fix migration corrupting import data for old version upgrades
  - Show tooltip on GitLab export link in new project page
  - Fix import_data wrongly saved as a result of an invalid import_url !5206

v 8.9.11
  - Respect the fork_project permission when forking projects
  - Set a restrictive CORS policy on the API for credentialed requests
  - API: disable rails session auth for non-GET/HEAD requests
  - Escape HTML nodes in builds commands in CI linter

v 8.9.10
  - Allow the Rails cookie to be used for API authentication.

v 8.9.9
  - Exclude some pending or inactivated rows in Member scopes

v 8.9.8
  - Upgrade Doorkeeper to 4.2.0. !5881

v 8.9.7
  - Upgrade Rails to 4.2.7.1 for security fixes. !5781
  - Require administrator privileges to perform a project import.

v 8.9.6
  - Fix importing of events under notes for GitLab projects. !5154
  - Fix log statements in import/export. !5129
  - Fix commit avatar alignment in compare view. !5128
  - Fix broken migration in MySQL. !5005
  - Overwrite Host and X-Forwarded-Host headers in NGINX !5213
  - Keeps issue number when importing from Gitlab.com
  - Add Pending tab for Builds (Katarzyna Kobierska, Urszula Budziszewska)

v 8.9.5
  - Add more debug info to import/export and memory killer. !5108
  - Fixed avatar alignment in new MR view. !5095
  - Fix diff comments not showing up in activity feed. !5069
  - Add index on both Award Emoji user and name. !5061
  - Downgrade to Redis 3.2.2 due to massive memory leak with Sidekiq. !5056
  - Re-enable import button when import process fails due to namespace already being taken. !5053
  - Fix snippets comments not displayed. !5045
  - Fix emoji paths in relative root configurations. !5027
  - Fix issues importing events in Import/Export. !4987
  - Fixed 'use shortcuts' button on docs. !4979
  - Admin should be able to turn shared runners into specific ones. !4961
  - Update RedCloth to 4.3.2 for CVE-2012-6684. !4929 (Takuya Noguchi)
  - Improve the request / withdraw access button. !4860

v 8.9.4
  - Fix privilege escalation issue with OAuth external users.
  - Ensure references to private repos aren't shown to logged-out users.
  - Fixed search field blur not removing focus. !4704
  - Resolve "Sub nav isn't showing on file view". !4890
  - Fixes middle click and double request when navigating through the file browser. !4891
  - Fixed URL on label button when filtering. !4897
  - Fixed commit avatar alignment. !4933
  - Do not show build retry link when build is active. !4967
  - Fix restore Rake task warning message output. !4980
  - Handle external issues in IssueReferenceFilter. !4988
  - Expiry date on pinned nav cookie. !5009
  - Updated breakpoint for sidebar pinning. !5019

v 8.9.3
  - Fix encrypted data backwards compatibility after upgrading attr_encrypted gem. !4963
  - Fix rendering of commit notes. !4953
  - Resolve "Pin should show up at 1280px min". !4947
  - Switched mobile button icons to ellipsis and angle. !4944
  - Correctly returns todo ID after creating todo. !4941
  - Better debugging for memory killer middleware. !4936
  - Remove duplicate new page btn from edit wiki. !4904
  - Use clock_gettime for all performance timestamps. !4899
  - Use memorized tags array when searching tags by name. !4859
  - Fixed avatar alignment in new MR view. !4901
  - Removed fade when filtering results. !4932
  - Fix missing avatar on system notes. !4954
  - Reduce overhead and optimize ProjectTeam#max_member_access performance. !4973
  - Use update_columns to bypass all the dirty code on active_record. !4985
  - Fix restore Rake task warning message output !4980

v 8.9.2
  - Fix visibility of snippets when searching.
  - Fix an information disclosure when requesting access to a group containing private projects.
  - Update omniauth-saml to 1.6.0 !4951

v 8.9.1
  - Refactor labels documentation. !3347
  - Eager load award emoji on notes. !4628
  - Fix some CI wording in documentation. !4660
  - Document `GIT_STRATEGY` and `GIT_DEPTH`. !4720
  - Add documentation for the export & import features. !4732
  - Add some docs for Docker Registry configuration. !4738
  - Ensure we don't send the "access request declined" email to access requesters on project deletion. !4744
  - Display group/project access requesters separately in the admin area. !4798
  - Add documentation and examples for configuring cloud storage for registry images. !4812
  - Clarifies documentation about artifact expiry. !4831
  - Fix the Network graph links. !4832
  - Fix MR-auto-close text added to description. !4836
  - Add documentation for award emoji now that comments can be awarded with emojis. !4839
  - Fix typo in export failure email. !4847
  - Fix header vertical centering. !4170
  - Fix subsequent SAML sign ins. !4718
  - Set button label when picking an option from status dropdown. !4771
  - Prevent invalid URLs from raising exceptions in WikiLink Filter. !4775
  - Handle external issues in IssueReferenceFilter. !4789
  - Support for rendering/redacting multiple documents. !4828
  - Update Todos documentation and screenshots to include new functionality. !4840
  - Hide nav arrows by default. !4843
  - Added bottom padding to label color suggestion link. !4845
  - Use jQuery objects in ref dropdown. !4850
  - Fix GitLab project import issues related to notes and builds. !4855
  - Restrict header logo to 36px so it doesn't overflow. !4861
  - Fix unwanted label unassignment. !4863
  - Fix mobile Safari bug where horizontal nav arrows would flicker on scroll. !4869
  - Restore old behavior around diff notes to outdated discussions. !4870
  - Fix merge requests project settings help link anchor. !4873
  - Fix 404 when accessing pipelines as guest user on public projects. !4881
  - Remove width restriction for logo on sign-in page. !4888
  - Bump gitlab_git to 10.2.3 to fix false truncated warnings with ISO-8559 files. !4884
  - Apply selected value as label. !4886
  - Change Retry to Re-deploy on Deployments page
  - Fix temp file being deleted after the request while importing a GitLab project. !4894
  - Fix pagination when sorting by columns with lots of ties (like priority)
  - Implement Subresource Integrity for CSS and JavaScript assets. This prevents malicious assets from loading in the case of a CDN compromise.
  - Fix user creation with stronger minimum password requirements !4054 (nathan-pmt)
  - Fix a wrong MR status when merge_when_build_succeeds & project.only_allow_merge_if_build_succeeds are true. !4912
  - Add SMTP as default delivery method to match gitlab-org/omnibus-gitlab!826. !4915
  - Remove duplicate 'New Page' button on edit wiki page

v 8.9.0
  - Fix group visibility form layout in application settings
  - Fix builds API response not including commit data
  - Fix error when CI job variables key specified but not defined
  - Fix pipeline status when there are no builds in pipeline
  - Fix Error 500 when using closes_issues API with an external issue tracker
  - Add more information into RSS feed for issues (Alexander Matyushentsev)
  - Bulk assign/unassign labels to issues.
  - Ability to prioritize labels !4009 / !3205 (Thijs Wouters)
  - Show Star and Fork buttons on mobile.
  - Performance improvements on RelativeLinkFilter
  - Fix endless redirections when accessing user OAuth applications when they are disabled
  - Allow enabling wiki page events from Webhook management UI
  - Bump rouge to 1.11.0
  - Fix issue with arrow keys not working in search autocomplete dropdown
  - Fix an issue where note polling stopped working if a window was in the
    background during a refresh.
  - Pre-processing Markdown now only happens when needed
  - Make EmailsOnPushWorker use Sidekiq mailers queue
  - Redesign all Devise emails. !4297
  - Don't show 'Leave Project' to group members
  - Fix wiki page events' webhook to point to the wiki repository
  - Add a border around images to differentiate them from the background.
  - Don't show tags for revert and cherry-pick operations
  - Show image ID on registry page
  - Fix issue todo not remove when leave project !4150 (Long Nguyen)
  - Allow customisable text on the 'nearly there' page after a user signs up
  - Bump recaptcha gem to 3.0.0 to remove deprecated stoken support
  - Fix SVG sanitizer to allow more elements
  - Allow forking projects with restricted visibility level
  - Added descriptions to notification settings dropdown
  - Improve note validation to prevent errors when creating invalid note via API
  - Reduce number of fog gem dependencies
  - Add number of merge requests for a given milestone to the milestones view.
  - Implement a fair usage of shared runners
  - Remove project notification settings associated with deleted projects
  - Fix 404 page when viewing TODOs that contain milestones or labels in different projects
  - Add a metric for the number of new Redis connections created by a transaction
  - Fix Error 500 when viewing a blob with binary characters after the 1024-byte mark
  - Redesign navigation for project pages
  - Fix images in sign-up confirmation email
  - Added shortcut 'y' for copying a files content hash URL #14470
  - Fix groups API to list only user's accessible projects
  - Fix horizontal scrollbar for long commit message.
  - GitLab Performance Monitoring now tracks the total method execution time and call count per method
  - Add Environments and Deployments
  - Redesign account and email confirmation emails
  - Don't fail builds for projects that are deleted
  - Support Docker Registry manifest v1
  - `git clone https://host/namespace/project` now works, in addition to using the `.git` suffix
  - Bump nokogiri to 1.6.8
  - Use gitlab-shell v3.0.0
  - Fixed alignment of download dropdown in merge requests
  - Upgrade to jQuery 2
  - Adds selected branch name to the dropdown toggle
  - Add API endpoint for Sidekiq Metrics !4653
  - Refactoring Award Emoji with API support for Issues and MergeRequests
  - Use Knapsack to evenly distribute tests across multiple nodes
  - Add `sha` parameter to MR merge API, to ensure only reviewed changes are merged
  - Don't allow MRs to be merged when commits were added since the last review / page load
  - Add DB index on users.state
  - Limit email on push diff size to 30 files / 150 KB
  - Add rake task 'gitlab:db:configure' for conditionally seeding or migrating the database
  - Changed the Slack build message to use the singular duration if necessary (Aran Koning)
  - Fix race condition on merge when build succeeds
  - Added shortcut to focus filter search fields and added documentation #18120
  - Links from a wiki page to other wiki pages should be rewritten as expected
  - Add option to project to only allow merge requests to be merged if the build succeeds (Rui Santos)
  - Added navigation shortcuts to the project pipelines, milestones, builds and forks page. !4393
  - Fix issues filter when ordering by milestone
  - Disable SAML account unlink feature
  - Added artifacts:when to .gitlab-ci.yml - this requires GitLab Runner 1.3
  - Bamboo Service: Fix missing credentials & URL handling when base URL contains a path (Benjamin Schmid)
  - TeamCity Service: Fix URL handling when base URL contains a path
  - Todos will display target state if issuable target is 'Closed' or 'Merged'
  - Validate only and except regexp
  - Fix bug when sorting issues by milestone due date and filtering by two or more labels
  - POST to API /projects/:id/runners/:runner_id would give 409 if the runner was already enabled for this project
  - Add support for using Yubikeys (U2F) for two-factor authentication
  - Link to blank group icon doesn't throw a 404 anymore
  - Remove 'main language' feature
  - Toggle whitespace button now available for compare branches diffs #17881
  - Pipelines can be canceled only when there are running builds
  - Allow authentication using personal access tokens
  - Use downcased path to container repository as this is expected path by Docker
  - Allow to use CI token to fetch LFS objects
  - Custom notification settings
  - Projects pending deletion will render a 404 page
  - Measure queue duration between gitlab-workhorse and Rails
  - Added Gfm autocomplete for labels
  - Added edit note 'up' shortcut documentation to the help panel and docs screenshot #18114
  - Make Omniauth providers specs to not modify global configuration
  - Remove unused JiraIssue class and replace references with ExternalIssue. !4659 (Ilan Shamir)
  - Make authentication service for Container Registry to be compatible with < Docker 1.11
  - Make it possible to lock a runner from being enabled for other projects
  - Add Application Setting to configure Container Registry token expire delay (default 5min)
  - Cache assigned issue and merge request counts in sidebar nav
  - Use Knapsack only in CI environment
  - Updated project creation page to match new UI #2542
  - Cache project build count in sidebar nav
  - Add milestone expire date to the right sidebar
  - Manually mark a issue or merge request as a todo
  - Fix markdown_spec to use before instead of before(:all) to properly cleanup database after testing
  - Reduce number of queries needed to render issue labels in the sidebar
  - Improve error handling importing projects
  - Remove duplicated notification settings
  - Put project Files and Commits tabs under Code tab
  - Decouple global notification level from user model
  - Replace Colorize with Rainbow for coloring console output in Rake tasks.
  - Add workhorse controller and API helpers
  - An indicator is now displayed at the top of the comment field for confidential issues.
  - Show categorised search queries in the search autocomplete
  - RepositoryCheck::SingleRepositoryWorker public and private methods are now instrumented
  - Dropdown for `.gitlab-ci.yml` templates
  - Improve issuables APIs performance when accessing notes !4471
  - Add sorting dropdown to tags page !4423
  - External links now open in a new tab
  - Prevent default actions of disabled buttons and links
  - Markdown editor now correctly resets the input value on edit cancellation !4175
  - Toggling a task list item in a issue/mr description does not creates a Todo for mentions
  - Improved UX of date pickers on issue & milestone forms
  - Cache on the database if a project has an active external issue tracker.
  - Put project Labels and Milestones pages links under Issues and Merge Requests tabs as subnav
  - GitLab project import and export functionality
  - All classes in the Banzai::ReferenceParser namespace are now instrumented
  - Remove deprecated issues_tracker and issues_tracker_id from project model
  - Allow users to create confidential issues in private projects
  - Measure CPU time for instrumented methods
  - Instrument private methods and private instance methods by default instead just public methods
  - Only show notes through JSON on confidential issues that the user has access to
  - Updated the allocations Gem to version 1.0.5
  - The background sampler now ignores classes without names
  - Update design for `Close` buttons
  - New custom icons for navigation
  - Horizontally scrolling navigation on project, group, and profile settings pages
  - Hide global side navigation by default
  - Fix project Star/Unstar project button tooltip
  - Remove tanuki logo from side navigation; center on top nav
  - Include user relationships when retrieving award_emoji
  - Various associations are now eager loaded when parsing issue references to reduce the number of queries executed
  - Set inverse_of for Project/Service association to reduce the number of queries
  - Update tanuki logo highlight/loading colors
  - Remove explicit Gitlab::Metrics.action assignments, are already automatic.
  - Use Git cached counters for branches and tags on project page
  - Cache participable participants in an instance variable.
  - Filter parameters for request_uri value on instrumented transactions.
  - Remove duplicated keys add UNIQUE index to keys fingerprint column
  - ExtractsPath get ref_names from repository cache, if not there access git.
  - Show a flash warning about the error detail of XHR requests which failed with status code 404 and 500
  - Cache user todo counts from TodoService
  - Ensure Todos counters doesn't count Todos for projects pending delete
  - Add left/right arrows horizontal navigation
  - Add tooltip to pin/unpin navbar
  - Add new sub nav style to Wiki and Graphs sub navigation

v 8.8.9
  - Upgrade Doorkeeper to 4.2.0. !5881

v 8.8.8
  - Upgrade Rails to 4.2.7.1 for security fixes. !5781

v 8.8.7
  - Fix privilege escalation issue with OAuth external users.
  - Ensure references to private repos aren't shown to logged-out users.

v 8.8.6
  - Fix visibility of snippets when searching.
  - Update omniauth-saml to 1.6.0 !4951

v 8.8.5
  - Import GitHub repositories respecting the API rate limit !4166
  - Fix todos page throwing errors when you have a project pending deletion !4300
  - Disable Webhooks before proceeding with the GitHub import !4470
  - Fix importer for GitHub comments on diff !4488
  - Adjust the SAML control flow to allow LDAP identities to be added to an existing SAML user !4498
  - Fix incremental trace upload API when using multi-byte UTF-8 chars in trace !4541
  - Prevent unauthorized access for projects build traces
  - Forbid scripting for wiki files
  - Only show notes through JSON on confidential issues that the user has access to
  - Banzai::Filter::UploadLinkFilter use XPath instead CSS expressions
  - Banzai::Filter::ExternalLinkFilter use XPath instead CSS expressions

v 8.8.4
  - Fix LDAP-based login for users with 2FA enabled. !4493
  - Added descriptions to notification settings dropdown
  - Due date can be removed from milestones

v 8.8.3
  - Fix 404 page when viewing TODOs that contain milestones or labels in different projects. !4312
  - Fixed JS error when trying to remove discussion form. !4303
  - Fixed issue with button color when no CI enabled. !4287
  - Fixed potential issue with 2 CI status polling events happening. !3869
  - Improve design of Pipeline view. !4230
  - Fix gitlab importer failing to import new projects due to missing credentials. !4301
  - Fix import URL migration not rescuing with the correct Error. !4321
  - Fix health check access token changing due to old application settings being used. !4332
  - Make authentication service for Container Registry to be compatible with Docker versions before 1.11. !4363
  - Add Application Setting to configure Container Registry token expire delay (default 5 min). !4364
  - Pass the "Remember me" value to the 2FA token form. !4369
  - Fix incorrect links on pipeline page when merge request created from fork.  !4376
  - Use downcased path to container repository as this is expected path by Docker. !4420
  - Fix wiki project clone address error (chujinjin). !4429
  - Fix serious performance bug with rendering Markdown with InlineDiffFilter.  !4392
  - Fix missing number on generated ordered list element. !4437
  - Prevent disclosure of notes on confidential issues in search results.

v 8.8.2
  - Added remove due date button. !4209
  - Fix Error 500 when accessing application settings due to nil disabled OAuth sign-in sources. !4242
  - Fix Error 500 in CI charts by gracefully handling commits with no durations. !4245
  - Fix table UI on CI builds page. !4249
  - Fix backups if registry is disabled. !4263
  - Fixed issue with merge button color. !4211
  - Fixed issue with enter key selecting wrong option in dropdown. !4210
  - When creating a .gitignore file a dropdown with templates will be provided. !4075
  - Fix concurrent request when updating build log in browser. !4183

v 8.8.1
  - Add documentation for the "Health Check" feature
  - Allow anonymous users to access a public project's pipelines !4233
  - Fix MySQL compatibility in zero downtime migrations helpers
  - Fix the CI login to Container Registry (the gitlab-ci-token user)

v 8.8.0
  - Implement GFM references for milestones (Alejandro Rodríguez)
  - Snippets tab under user profile. !4001 (Long Nguyen)
  - Fix error when using link to uploads in global snippets
  - Fix Error 500 when attempting to retrieve project license when HEAD points to non-existent ref
  - Assign labels and milestone to target project when moving issue. !3934 (Long Nguyen)
  - Use a case-insensitive comparison in sanitizing URI schemes
  - Toggle sign-up confirmation emails in application settings
  - Make it possible to prevent tagged runner from picking untagged jobs
  - Added `InlineDiffFilter` to the markdown parser. (Adam Butler)
  - Added inline diff styling for `change_title` system notes. (Adam Butler)
  - Project#open_branches has been cleaned up and no longer loads entire records into memory.
  - Escape HTML in commit titles in system note messages
  - Improve design of Pipeline View
  - Fix scope used when accessing container registry
  - Fix creation of Ci::Commit object which can lead to pending, failed in some scenarios
  - Improve multiple branch push performance by memoizing permission checking
  - Log to application.log when an admin starts and stops impersonating a user
  - Changing the confidentiality of an issue now creates a new system note (Alex Moore-Niemi)
  - Updated gitlab_git to 10.1.0
  - GitAccess#protected_tag? no longer loads all tags just to check if a single one exists
  - Reduce delay in destroying a project from 1-minute to immediately
  - Make build status canceled if any of the jobs was canceled and none failed
  - Upgrade Sidekiq to 4.1.2
  - Added /health_check endpoint for checking service status
  - Make 'upcoming' filter for milestones work better across projects
  - Sanitize repo paths in new project error message
  - Bump mail_room to 0.7.0 to fix stuck IDLE connections
  - Remove future dates from contribution calendar graph.
  - Support e-mail notifications for comments on project snippets
  - Fix API leak of notes of unauthorized issues, snippets and merge requests
  - Use ActionDispatch Remote IP for Akismet checking
  - Fix error when visiting commit builds page before build was updated
  - Add 'l' shortcut to open Label dropdown on issuables and 'i' to create new issue on a project
  - Update SVG sanitizer to conform to SVG 1.1
  - Speed up push emails with multiple recipients by only generating the email once
  - Updated search UI
  - Added authentication service for Container Registry
  - Display informative message when new milestone is created
  - Sanitize milestones and labels titles
  - Support multi-line tag messages. !3833 (Calin Seciu)
  - Force users to reset their password after an admin changes it
  - Allow "NEWS" and "CHANGES" as alternative names for CHANGELOG. !3768 (Connor Shea)
  - Added button to toggle whitespaces changes on diff view
  - Backport GitHub Enterprise import support from EE
  - Create tags using Rugged for performance reasons. !3745
  - Allow guests to set notification level in projects
  - API: Expose Issue#user_notes_count. !3126 (Anton Popov)
  - Don't show forks button when user can't view forks
  - Fix atom feed links and rendering
  - Files over 5MB can only be viewed in their raw form, files over 1MB without highlighting !3718
  - Add support for supressing text diffs using .gitattributes on the default branch (Matt Oakes)
  - Add eager load paths to help prevent dependency load issues in Sidekiq workers. !3724
  - Added multiple colors for labels in dropdowns when dups happen.
  - Show commits in the same order as `git log`
  - Improve description for the Two-factor Authentication sign-in screen. (Connor Shea)
  - API support for the 'since' and 'until' operators on commit requests (Paco Guzman)
  - Fix Gravatar hint in user profile when Gravatar is disabled. !3988 (Artem Sidorenko)
  - Expire repository exists? and has_visible_content? caches after a push if necessary
  - Fix unintentional filtering bug in Issue/MR sorted by milestone due (Takuya Noguchi)
  - Fix adding a todo for private group members (Ahmad Sherif)
  - Bump ace-rails-ap gem version from 2.0.1 to 4.0.2 which upgrades Ace Editor from 1.1.2 to 1.2.3
  - Total method execution timings are no longer tracked
  - Allow Admins to remove the Login with buttons for OAuth services and still be able to import !4034. (Andrei Gliga)
  - Add API endpoints for un/subscribing from/to a label. !4051 (Ahmad Sherif)
  - Hide left sidebar on phone screens to give more space for content
  - Redesign navigation for profile and group pages
  - Add counter metrics for rails cache
  - Import pull requests from GitHub where the source or target branches were removed
  - All Grape API helpers are now instrumented
  - Improve Issue formatting for the Slack Service (Jeroen van Baarsen)
  - Fixed advice on invalid permissions on upload path !2948 (Ludovic Perrine)
  - Allows MR authors to have the source branch removed when merging the MR. !2801 (Jeroen Jacobs)
  - When creating a .gitignore file a dropdown with templates will be provided
  - Shows the issue/MR list search/filter form and corrects the mobile styling for guest users. #17562

v 8.7.9
  - Fix privilege escalation issue with OAuth external users.
  - Ensure references to private repos aren't shown to logged-out users.

v 8.7.8
  - Fix visibility of snippets when searching.
  - Update omniauth-saml to 1.6.0 !4951

v 8.7.7
  - Fix import by `Any Git URL` broken if the URL contains a space
  - Prevent unauthorized access to other projects build traces
  - Forbid scripting for wiki files
  - Only show notes through JSON on confidential issues that the user has access to

v 8.7.6
  - Fix links on wiki pages for relative url setups. !4131 (Artem Sidorenko)
  - Fix import from GitLab.com to a private instance failure. !4181
  - Fix external imports not finding the import data. !4106
  - Fix notification delay when changing status of an issue
  - Bump Workhorse to 0.7.5 so it can serve raw diffs

v 8.7.5
  - Fix relative links in wiki pages. !4050
  - Fix always showing build notification message when switching between merge requests !4086
  - Fix an issue when filtering merge requests with more than one label. !3886
  - Fix short note for the default scope on build page (Takuya Noguchi)

v 8.7.4
  - Links for Redmine issue references are generated correctly again !4048 (Benedikt Huss)
  - Fix setting trusted proxies !3970
  - Fix BitBucket importer bug when throwing exceptions !3941
  - Use sign out path only if not empty !3989
  - Running rake gitlab:db:drop_tables now drops tables with cascade !4020
  - Running rake gitlab:db:drop_tables uses "IF EXISTS" as a precaution !4100
  - Use a case-insensitive comparison in sanitizing URI schemes

v 8.7.3
  - Emails, Gitlab::Email::Message, Gitlab::Diff, and Premailer::Adapter::Nokogiri are now instrumented
  - Merge request widget displays TeamCity build state and code coverage correctly again.
  - Fix the line code when importing PR review comments from GitHub. !4010
  - Wikis are now initialized on legacy projects when checking repositories
  - Remove animate.css in favor of a smaller subset of animations. !3937 (Connor Shea)

v 8.7.2
  - The "New Branch" button is now loaded asynchronously
  - Fix error 500 when trying to create a wiki page
  - Updated spacing between notification label and button
  - Label titles in filters are now escaped properly

v 8.7.1
  - Throttle the update of `project.last_activity_at` to 1 minute. !3848
  - Fix .gitlab-ci.yml parsing issue when hidde job is a template without script definition. !3849
  - Fix license detection to detect all license files, not only known licenses. !3878
  - Use the `can?` helper instead of `current_user.can?`. !3882
  - Prevent users from deleting Webhooks via API they do not own
  - Fix Error 500 due to stale cache when projects are renamed or transferred
  - Update width of search box to fix Safari bug. !3900 (Jedidiah)
  - Use the `can?` helper instead of `current_user.can?`

v 8.7.0
  - Gitlab::GitAccess and Gitlab::GitAccessWiki are now instrumented
  - Fix vulnerability that made it possible to gain access to private labels and milestones
  - The number of InfluxDB points stored per UDP packet can now be configured
  - Fix error when cross-project label reference used with non-existent project
  - Transactions for /internal/allowed now have an "action" tag set
  - Method instrumentation now uses Module#prepend instead of aliasing methods
  - Repository.clean_old_archives is now instrumented
  - Add support for environment variables on a job level in CI configuration file
  - SQL query counts are now tracked per transaction
  - The Projects::HousekeepingService class has extra instrumentation
  - All service classes (those residing in app/services) are now instrumented
  - Developers can now add custom tags to transactions
  - Loading of an issue's referenced merge requests and related branches is now done asynchronously
  - Enable gzip for assets, makes the page size significantly smaller. !3544 / !3632 (Connor Shea)
  - Add support to cherry-pick any commit into any branch in the web interface (Minqi Pan)
  - Project switcher uses new dropdown styling
  - Load award emoji images separately unless opening the full picker. Saves several hundred KBs of data for most pages. (Connor Shea)
  - Do not include award_emojis in issue and merge_request comment_count !3610 (Lucas Charles)
  - Restrict user profiles when public visibility level is restricted.
  - Add ability set due date to issues, sort and filter issues by due date (Mehmet Beydogan)
  - All images in discussions and wikis now link to their source files !3464 (Connor Shea).
  - Return status code 303 after a branch DELETE operation to avoid project deletion (Stan Hu)
  - Add setting for customizing the list of trusted proxies !3524
  - Allow projects to be transfered to a lower visibility level group
  - Fix `signed_in_ip` being set to 127.0.0.1 when using a reverse proxy !3524
  - Improved Markdown rendering performance !3389
  - Make shared runners text in box configurable
  - Don't attempt to look up an avatar in repo if repo directory does not exist (Stan Hu)
  - API: Ability to subscribe and unsubscribe from issues and merge requests (Robert Schilling)
  - Expose project badges in project settings
  - Make /profile/keys/new redirect to /profile/keys for back-compat. !3717
  - Preserve time notes/comments have been updated at when moving issue
  - Make HTTP(s) label consistent on clone bar (Stan Hu)
  - Add support for `after_script`, requires Runner 1.2 (Kamil Trzciński)
  - Expose label description in API (Mariusz Jachimowicz)
  - API: Ability to update a group (Robert Schilling)
  - API: Ability to move issues (Robert Schilling)
  - Fix Error 500 after renaming a project path (Stan Hu)
  - Fix a bug whith trailing slash in teamcity_url (Charles May)
  - Allow back dating on issues when created or updated through the API
  - Allow back dating on issue notes when created through the API
  - Propose license template when creating a new LICENSE file
  - API: Expose /licenses and /licenses/:key
  - Fix avatar stretching by providing a cropping feature
  - API: Expose `subscribed` for issues and merge requests (Robert Schilling)
  - Allow SAML to handle external users based on user's information !3530
  - Allow Omniauth providers to be marked as `external` !3657
  - Add endpoints to archive or unarchive a project !3372
  - Fix a bug whith trailing slash in bamboo_url
  - Add links to CI setup documentation from project settings and builds pages
  - Display project members page to all members
  - Handle nil descriptions in Slack issue messages (Stan Hu)
  - Add automated repository integrity checks (OFF by default)
  - API: Expose open_issues_count, closed_issues_count, open_merge_requests_count for labels (Robert Schilling)
  - API: Ability to star and unstar a project (Robert Schilling)
  - Add default scope to projects to exclude projects pending deletion
  - Allow to close merge requests which source projects(forks) are deleted.
  - Ensure empty recipients are rejected in BuildsEmailService
  - Use rugged to change HEAD in Project#change_head (P.S.V.R)
  - API: Ability to filter milestones by state `active` and `closed` (Robert Schilling)
  - API: Fix milestone filtering by `iid` (Robert Schilling)
  - Make before_script and after_script overridable on per-job (Kamil Trzciński)
  - API: Delete notes of issues, snippets, and merge requests (Robert Schilling)
  - Implement 'Groups View' as an option for dashboard preferences !3379 (Elias W.)
  - Better errors handling when creating milestones inside groups
  - Fix high CPU usage when PostReceive receives refs/merge-requests/<id>
  - Hide `Create a group` help block when creating a new project in a group
  - Implement 'TODOs View' as an option for dashboard preferences !3379 (Elias W.)
  - Allow issues and merge requests to be assigned to the author !2765
  - Make Ci::Commit to group only similar builds and make it stateful (ref, tag)
  - Gracefully handle notes on deleted commits in merge requests (Stan Hu)
  - Decouple membership and notifications
  - Fix creation of merge requests for orphaned branches (Stan Hu)
  - API: Ability to retrieve a single tag (Robert Schilling)
  - While signing up, don't persist the user password across form redisplays
  - Fall back to `In-Reply-To` and `References` headers when sub-addressing is not available (David Padilla)
  - Remove "Congratulations!" tweet button on newly-created project. (Connor Shea)
  - Fix admin/projects when using visibility levels on search (PotHix)
  - Build status notifications
  - Update email confirmation interface
  - API: Expose user location (Robert Schilling)
  - API: Do not leak group existence via return code (Robert Schilling)
  - ClosingIssueExtractor regex now also works with colons. e.g. "Fixes: #1234" !3591
  - Update number of Todos in the sidebar when it's marked as "Done". !3600
  - Sanitize branch names created for confidential issues
  - API: Expose 'updated_at' for issue, snippet, and merge request notes (Robert Schilling)
  - API: User can leave a project through the API when not master or owner. !3613
  - Fix repository cache invalidation issue when project is recreated with an empty repo (Stan Hu)
  - Fix: Allow empty recipients list for builds emails service when pushed is added (Frank Groeneveld)
  - Improved markdown forms
  - Diff design updates (colors, button styles, etc)
  - Copying and pasting a diff no longer pastes the line numbers or +/-
  - Add null check to formData when updating profile content to fix Firefox bug
  - Disable spellcheck and autocorrect for username field in admin page
  - Delete tags using Rugged for performance reasons (Robert Schilling)
  - Add Slack notifications when Wiki is edited (Sebastian Klier)
  - Diffs load at the correct point when linking from from number
  - Selected diff rows highlight
  - Fix emoji categories in the emoji picker
  - API: Properly display annotated tags for GET /projects/:id/repository/tags (Robert Schilling)
  - Add encrypted credentials for imported projects and migrate old ones
  - Properly format all merge request references with ! rather than # !3740 (Ben Bodenmiller)
  - Author and participants are displayed first on users autocompletion
  - Show number sign on external issue reference text (Florent Baldino)
  - Updated print style for issues
  - Use GitHub Issue/PR number as iid to keep references
  - Import GitHub labels
  - Add option to filter by "Owned projects" on dashboard page
  - Import GitHub milestones
  - Execute system web hooks on push to the project
  - Allow enable/disable push events for system hooks
  - Fix GitHub project's link in the import page when provider has a custom URL
  - Add RAW build trace output and button on build page
  - Add incremental build trace update into CI API

v 8.6.9
  - Prevent unauthorized access to other projects build traces
  - Forbid scripting for wiki files
  - Only show notes through JSON on confidential issues that the user has access to

v 8.6.8
  - Prevent privilege escalation via "impersonate" feature
  - Prevent privilege escalation via notes API
  - Prevent privilege escalation via project webhook API
  - Prevent XSS via Git branch and tag names
  - Prevent XSS via custom issue tracker URL
  - Prevent XSS via `window.opener`
  - Prevent XSS via label drop-down
  - Prevent information disclosure via milestone API
  - Prevent information disclosure via snippet API
  - Prevent information disclosure via project labels
  - Prevent information disclosure via new merge request page

v 8.6.7
  - Fix persistent XSS vulnerability in `commit_person_link` helper
  - Fix persistent XSS vulnerability in Label and Milestone dropdowns
  - Fix vulnerability that made it possible to enumerate private projects belonging to group

v 8.6.6
  - Expire the exists cache before deletion to ensure project dir actually exists (Stan Hu). !3413
  - Fix error on language detection when repository has no HEAD (e.g., master branch) (Jeroen Bobbeldijk). !3654
  - Fix revoking of authorized OAuth applications (Connor Shea). !3690
  - Fix error on language detection when repository has no HEAD (e.g., master branch). !3654 (Jeroen Bobbeldijk)
  - Issuable header is consistent between issues and merge requests
  - Improved spacing in issuable header on mobile

v 8.6.5
  - Fix importing from GitHub Enterprise. !3529
  - Perform the language detection after updating merge requests in `GitPushService`, leading to faster visual feedback for the end-user. !3533
  - Check permissions when user attempts to import members from another project. !3535
  - Only update repository language if it is not set to improve performance. !3556
  - Return status code 303 after a branch DELETE operation to avoid project deletion (Stan Hu). !3583
  - Unblock user when active_directory is disabled and it can be found !3550
  - Fix a 2FA authentication spoofing vulnerability.

v 8.6.4
  - Don't attempt to fetch any tags from a forked repo (Stan Hu)
  - Redesign the Labels page

v 8.6.3
  - Mentions on confidential issues doesn't create todos for non-members. !3374
  - Destroy related todos when an Issue/MR is deleted. !3376
  - Fix error 500 when target is nil on todo list. !3376
  - Fix copying uploads when moving issue to another project. !3382
  - Ensuring Merge Request API returns boolean values for work_in_progress (Abhi Rao). !3432
  - Fix raw/rendered diff producing different results on merge requests. !3450
  - Fix commit comment alignment (Stan Hu). !3466
  - Fix Error 500 when searching for a comment in a project snippet. !3468
  - Allow temporary email as notification email. !3477
  - Fix issue with dropdowns not selecting values. !3478
  - Update gitlab-shell version and doc to 2.6.12. gitlab-org/gitlab-ee!280

v 8.6.2
  - Fix dropdown alignment. !3298
  - Fix issuable sidebar overlaps on tablet. !3299
  - Make dropdowns pixel perfect. !3337
  - Fix order of steps to prevent PostgreSQL errors when running migration. !3355
  - Fix bold text in issuable sidebar. !3358
  - Fix error with anonymous token in applications settings. !3362
  - Fix the milestone 'upcoming' filter. !3364 + !3368
  - Fix comments on confidential issues showing up in activity feed to non-members. !3375
  - Fix `NoMethodError` when visiting CI root path at `/ci`. !3377
  - Add a tooltip to new branch button in issue page. !3380
  - Fix an issue hiding the password form when signed-in with a linked account. !3381
  - Add links to CI setup documentation from project settings and builds pages. !3384
  - Fix an issue with width of project select dropdown. !3386
  - Remove redundant `require`s from Banzai files. !3391
  - Fix error 500 with cancel button on issuable edit form. !3392 + !3417
  - Fix background when editing a highlighted note. !3423
  - Remove tabstop from the WIP toggle links. !3426
  - Ensure private project snippets are not viewable by unauthorized people.
  - Gracefully handle notes on deleted commits in merge requests (Stan Hu). !3402
  - Fixed issue with notification settings not saving. !3452

v 8.6.1
  - Add option to reload the schema before restoring a database backup. !2807
  - Display navigation controls on mobile. !3214
  - Fixed bug where participants would not work correctly on merge requests. !3329
  - Fix sorting issues by votes on the groups issues page results in SQL errors. !3333
  - Restrict notifications for confidential issues. !3334
  - Do not allow to move issue if it has not been persisted. !3340
  - Add a confirmation step before deleting an issuable. !3341
  - Fixes issue with signin button overflowing on mobile. !3342
  - Auto collapses the navigation sidebar when resizing. !3343
  - Fix build dependencies, when the dependency is a string. !3344
  - Shows error messages when trying to create label in dropdown menu. !3345
  - Fixes issue with assign milestone not loading milestone list. !3346
  - Fix an issue causing the Dashboard/Milestones page to be blank. !3348

v 8.6.0
  - Add ability to move issue to another project
  - Prevent tokens in the import URL to be showed by the UI
  - Fix bug where wrong commit ID was being used in a merge request diff to show old image (Stan Hu)
  - Add confidential issues
  - Bump gitlab_git to 9.0.3 (Stan Hu)
  - Fix diff image view modes (2-up, swipe, onion skin) not working (Stan Hu)
  - Support Golang subpackage fetching (Stan Hu)
  - Bump Capybara gem to 2.6.2 (Stan Hu)
  - New branch button appears on issues where applicable
  - Contributions to forked projects are included in calendar
  - Improve the formatting for the user page bio (Connor Shea)
  - Easily (un)mark merge request as WIP using link
  - Use specialized system notes when MR is (un)marked as WIP
  - Removed the default password from the initial admin account created during
    setup. A password can be provided during setup (see installation docs), or
    GitLab will ask the user to create a new one upon first visit.
  - Fix issue when pushing to projects ending in .wiki
  - Properly display YAML front matter in Markdown
  - Add support for wiki with UTF-8 page names (Hiroyuki Sato)
  - Fix wiki search results point to raw source (Hiroyuki Sato)
  - Don't load all of GitLab in mail_room
  - Add information about `image` and `services` field at `job` level in the `.gitlab-ci.yml` documentation (Pat Turner)
  - HTTP error pages work independently from location and config (Artem Sidorenko)
  - Update `omniauth-saml` to 1.5.0 to allow for custom response attributes to be set
  - Memoize @group in Admin::GroupsController (Yatish Mehta)
  - Indicate how much an MR diverged from the target branch (Pierre de La Morinerie)
  - Added omniauth-auth0 Gem (Daniel Carraro)
  - Add label description in tooltip to labels in issue index and sidebar
  - Strip leading and trailing spaces in URL validator (evuez)
  - Add "last_sign_in_at" and "confirmed_at" to GET /users/* API endpoints for admins (evuez)
  - Return empty array instead of 404 when commit has no statuses in commit status API
  - Decrease the font size and the padding of the `.anchor` icons used in the README (Roberto Dip)
  - Rewrite logo to simplify SVG code (Sean Lang)
  - Allow to use YAML anchors when parsing the `.gitlab-ci.yml` (Pascal Bach)
  - Ignore jobs that start with `.` (hidden jobs)
  - Hide builds from project's settings when the feature is disabled
  - Allow to pass name of created artifacts archive in `.gitlab-ci.yml`
  - Refactor and greatly improve search performance
  - Add support for cross-project label references
  - Ensure "new SSH key" email do not ends up as dead Sidekiq jobs
  - Update documentation to reflect Guest role not being enforced on internal projects
  - Allow search for logged out users
  - Allow to define on which builds the current one depends on
  - Allow user subscription to a label: get notified for issues/merge requests related to that label (Timothy Andrew)
  - Fix bug where Bitbucket `closed` issues were imported as `opened` (Iuri de Silvio)
  - Don't show Issues/MRs from archived projects in Groups view
  - Fix wrong "iid of max iid" in Issuable sidebar for some merged MRs
  - Fix empty source_sha on Merge Request when there is no diff (Pierre de La Morinerie)
  - Increase the notes polling timeout over time (Roberto Dip)
  - Add shortcut to toggle markdown preview (Florent Baldino)
  - Show labels in dashboard and group milestone views
  - Fix an issue when the target branch of a MR had been deleted
  - Add main language of a project in the list of projects (Tiago Botelho)
  - Add #upcoming filter to Milestone filter (Tiago Botelho)
  - Add ability to show archived projects on dashboard, explore and group pages
  - Remove fork link closes all merge requests opened on source project (Florent Baldino)
  - Move group activity to separate page
  - Create external users which are excluded of internal and private projects unless access was explicitly granted
  - Continue parameters are checked to ensure redirection goes to the same instance
  - User deletion is now done in the background so the request can not time out
  - Canceled builds are now ignored in compound build status if marked as `allowed to fail`
  - Trigger a todo for mentions on commits page
  - Let project owners and admins soft delete issues and merge requests

v 8.5.13
  - Prevent unauthorized access to other projects build traces
  - Forbid scripting for wiki files

v 8.5.12
  - Prevent privilege escalation via "impersonate" feature
  - Prevent privilege escalation via notes API
  - Prevent privilege escalation via project webhook API
  - Prevent XSS via Git branch and tag names
  - Prevent XSS via custom issue tracker URL
  - Prevent XSS via `window.opener`
  - Prevent information disclosure via snippet API
  - Prevent information disclosure via project labels
  - Prevent information disclosure via new merge request page

v 8.5.11
  - Fix persistent XSS vulnerability in `commit_person_link` helper

v 8.5.10
  - Fix a 2FA authentication spoofing vulnerability.

v 8.5.9
  - Don't attempt to fetch any tags from a forked repo (Stan Hu).

v 8.5.8
  - Bump Git version requirement to 2.7.4

v 8.5.7
  - Bump Git version requirement to 2.7.3

v 8.5.6
  - Obtain a lease before querying LDAP

v 8.5.5
  - Ensure removing a project removes associated Todo entries
  - Prevent a 500 error in Todos when author was removed
  - Fix pagination for filtered dashboard and explore pages
  - Fix "Show all" link behavior

v 8.5.4
  - Do not cache requests for badges (including builds badge)

v 8.5.3
  - Flush repository caches before renaming projects
  - Sort starred projects on dashboard based on last activity by default
  - Show commit message in JIRA mention comment
  - Makes issue page and merge request page usable on mobile browsers.
  - Improved UI for profile settings

v 8.5.2
  - Fix sidebar overlapping content when screen width was below 1200px
  - Don't repeat labels listed on Labels tab
  - Bring the "branded appearance" feature from EE to CE
  - Fix error 500 when commenting on a commit
  - Show days remaining instead of elapsed time for Milestone
  - Fix broken icons on installations with relative URL (Artem Sidorenko)
  - Fix issue where tag list wasn't refreshed after deleting a tag
  - Fix import from gitlab.com (KazSawada)
  - Improve implementation to check read access to forks and add pagination
  - Don't show any "2FA required" message if it's not actually required
  - Fix help keyboard shortcut on relative URL setups (Artem Sidorenko)
  - Update Rails to 4.2.5.2
  - Fix permissions for deprecated CI build status badge
  - Don't show "Welcome to GitLab" when the search didn't return any projects
  - Add Todos documentation

v 8.5.1
  - Fix group projects styles
  - Show Crowd login tab when sign in is disabled and Crowd is enabled (Peter Hudec)
  - Fix a set of small UI glitches in project, profile, and wiki pages
  - Restrict permissions on public/uploads
  - Fix the merge request side-by-side view after loading diff results
  - Fix the look of tooltip for the "Revert" button
  - Add when the Builds & Runners API changes got introduced
  - Fix error 500 on some merged merge requests
  - Fix an issue causing the content of the issuable sidebar to disappear
  - Fix error 500 when trying to mark an already done todo as "done"
  - Fix an issue where MRs weren't sortable
  - Issues can now be dragged & dropped into empty milestone lists. This is also
    possible with MRs
  - Changed padding & background color for highlighted notes
  - Re-add the newrelic_rpm gem which was removed without any deprecation or warning (Stan Hu)
  - Update sentry-raven gem to 0.15.6
  - Add build coverage in project's builds page (Steffen Köhler)
  - Changed # to ! for merge requests in activity view

v 8.5.0
  - Fix duplicate "me" in tooltip of the "thumbsup" awards Emoji (Stan Hu)
  - Cache various Repository methods to improve performance
  - Fix duplicated branch creation/deletion Webhooks/service notifications when using Web UI (Stan Hu)
  - Ensure rake tasks that don't need a DB connection can be run without one
  - Update New Relic gem to 3.14.1.311 (Stan Hu)
  - Add "visibility" flag to GET /projects api endpoint
  - Add an option to supply root email through an environmental variable (Koichiro Mikami)
  - Ignore binary files in code search to prevent Error 500 (Stan Hu)
  - Render sanitized SVG images (Stan Hu)
  - Support download access by PRIVATE-TOKEN header (Stan Hu)
  - Upgrade gitlab_git to 7.2.23 to fix commit message mentions in first branch push
  - Add option to include the sender name in body of Notify email (Jason Lee)
  - New UI for pagination
  - Don't prevent sign out when 2FA enforcement is enabled and user hasn't yet
    set it up
  - API: Added "merge_requests/:merge_request_id/closes_issues" (Gal Schlezinger)
  - Fix diff comments loaded by AJAX to load comment with diff in discussion tab
  - Fix relative links in other markup formats (Ben Boeckel)
  - Whitelist raw "abbr" elements when parsing Markdown (Benedict Etzel)
  - Fix label links for a merge request pointing to issues list
  - Don't vendor minified JS
  - Increase project import timeout to 15 minutes
  - Be more permissive with email address validation: it only has to contain a single '@'
  - Display 404 error on group not found
  - Track project import failure
  - Support Two-factor Authentication for LDAP users
  - Display database type and version in Administration dashboard
  - Allow limited Markdown in Broadcast Messages
  - Fix visibility level text in admin area (Zeger-Jan van de Weg)
  - Warn admin during OAuth of granting admin rights (Zeger-Jan van de Weg)
  - Update the ExternalIssue regex pattern (Blake Hitchcock)
  - Remember user's inline/side-by-side diff view preference in a cookie (Kirill Katsnelson)
  - Optimized performance of finding issues to be closed by a merge request
  - Add `avatar_url`, `description`, `git_ssh_url`, `git_http_url`, `path_with_namespace`
    and `default_branch` in `project` in push, issue, merge-request and note webhooks data (Kirill Zaitsev)
  - Deprecate the `ssh_url` in favor of `git_ssh_url` and `http_url` in favor of `git_http_url`
    in `project` for push, issue, merge-request and note webhooks data (Kirill Zaitsev)
  - Deprecate the `repository` key in push, issue, merge-request and note webhooks data, use `project` instead (Kirill Zaitsev)
  - API: Expose MergeRequest#merge_status (Andrei Dziahel)
  - Revert "Add IP check against DNSBLs at account sign-up"
  - Actually use the `skip_merges` option in Repository#commits (Tony Chu)
  - Fix API to keep request parameters in Link header (Michael Potthoff)
  - Deprecate API "merge_request/:merge_request_id/comments". Use "merge_requests/:merge_request_id/notes" instead
  - Deprecate API "merge_request/:merge_request_id/...". Use "merge_requests/:merge_request_id/..." instead
  - Prevent parse error when name of project ends with .atom and prevent path issues
  - Discover branches for commit statuses ref-less when doing merge when succeeded
  - Mark inline difference between old and new paths when a file is renamed
  - Support Akismet spam checking for creation of issues via API (Stan Hu)
  - API: Allow to set or update a merge-request's milestone (Kirill Skachkov)
  - Improve UI consistency between projects and groups lists
  - Add sort dropdown to dashboard projects page
  - Fixed logo animation on Safari (Roman Rott)
  - Fix Merge When Succeeded when multiple stages
  - Hide remove source branch button when the MR is merged but new commits are pushed (Zeger-Jan van de Weg)
  - In seach autocomplete show only groups and projects you are member of
  - Don't process cross-reference notes from forks
  - Fix: init.d script not working on OS X
  - Faster snippet search
  - Added API to download build artifacts
  - Title for milestones should be unique (Zeger-Jan van de Weg)
  - Validate correctness of maximum attachment size application setting
  - Replaces "Create merge request" link with one to the "Merge Request" when one exists
  - Fix CI builds badge, add a new link to builds badge, deprecate the old one
  - Fix broken link to project in build notification emails
  - Ability to see and sort on vote count from Issues and MR lists
  - Fix builds scheduler when first build in stage was allowed to fail
  - User project limit is reached notice is hidden if the projects limit is zero
  - Add API support for managing runners and project's runners
  - Allow SAML users to login with no previous account without having to allow
    all Omniauth providers to do so.
  - Allow existing users to auto link their SAML credentials by logging in via SAML
  - Make it possible to erase a build (trace, artifacts) using UI and API
  - Ability to revert changes from a Merge Request or Commit
  - Emoji comment on diffs are not award emoji
  - Add label description (Nuttanart Pornprasitsakul)
  - Show label row when filtering issues or merge requests by label (Nuttanart Pornprasitsakul)
  - Add Todos

v 8.4.11
  - Prevent unauthorized access to other projects build traces
  - Forbid scripting for wiki files

v 8.4.10
  - Prevent privilege escalation via "impersonate" feature
  - Prevent privilege escalation via notes API
  - Prevent privilege escalation via project webhook API
  - Prevent XSS via Git branch and tag names
  - Prevent XSS via custom issue tracker URL
  - Prevent XSS via `window.opener`
  - Prevent information disclosure via snippet API
  - Prevent information disclosure via project labels
  - Prevent information disclosure via new merge request page

v 8.4.9
  - Fix persistent XSS vulnerability in `commit_person_link` helper

v 8.4.8
  - Fix a 2FA authentication spoofing vulnerability.

v 8.4.7
  - Don't attempt to fetch any tags from a forked repo (Stan Hu).

v 8.4.6
  - Bump Git version requirement to 2.7.4

v 8.4.5
  - No CE-specific changes

v 8.4.4
  - Update omniauth-saml gem to 1.4.2
  - Prevent long-running backup tasks from timing out the database connection
  - Add a Project setting to allow guests to view build logs (defaults to true)
  - Sort project milestones by due date including issue editor (Oliver Rogers / Orih)

v 8.4.3
  - Increase lfs_objects size column to 8-byte integer to allow files larger
    than 2.1GB
  - Correctly highlight MR diff when MR has merge conflicts
  - Fix highlighting in blame view
  - Update sentry-raven gem to prevent "Not a git repository" console output
    when running certain commands
  - Add instrumentation to additional Gitlab::Git and Rugged methods for
    performance monitoring
  - Allow autosize textareas to also be manually resized

v 8.4.2
  - Bump required gitlab-workhorse version to bring in a fix for missing
    artifacts in the build artifacts browser
  - Get rid of those ugly borders on the file tree view
  - Fix updating the runner information when asking for builds
  - Bump gitlab_git version to 7.2.24 in order to bring in a performance
    improvement when checking if a repository was empty
  - Add instrumentation for Gitlab::Git::Repository instance methods so we can
    track them in Performance Monitoring.
  - Increase contrast between highlighted code comments and inline diff marker
  - Fix method undefined when using external commit status in builds
  - Fix highlighting in blame view.

v 8.4.1
  - Apply security updates for Rails (4.2.5.1), rails-html-sanitizer (1.0.3),
    and Nokogiri (1.6.7.2)
  - Fix redirect loop during import
  - Fix diff highlighting for all syntax themes
  - Delete project and associations in a background worker

v 8.4.0
  - Allow LDAP users to change their email if it was not set by the LDAP server
  - Ensure Gravatar host looks like an actual host
  - Consider re-assign as a mention from a notification point of view
  - Add pagination headers to already paginated API resources
  - Properly generate diff of orphan commits, like the first commit in a repository
  - Improve the consistency of commit titles, branch names, tag names, issue/MR titles, on their respective project pages
  - Autocomplete data is now always loaded, instead of when focusing a comment text area
  - Improved performance of finding issues for an entire group
  - Added custom application performance measuring system powered by InfluxDB
  - Add syntax highlighting to diffs
  - Gracefully handle invalid UTF-8 sequences in Markdown links (Stan Hu)
  - Bump fog to 1.36.0 (Stan Hu)
  - Add user's last used IP addresses to admin page (Stan Hu)
  - Add housekeeping function to project settings page
  - The default GitLab logo now acts as a loading indicator
  - Fix caching issue where build status was not updating in project dashboard (Stan Hu)
  - Accept 2xx status codes for successful Webhook triggers (Stan Hu)
  - Fix missing date of month in network graph when commits span a month (Stan Hu)
  - Expire view caches when application settings change (e.g. Gravatar disabled) (Stan Hu)
  - Don't notify users twice if they are both project watchers and subscribers (Stan Hu)
  - Remove gray background from layout in UI
  - Fix signup for OAuth providers that don't provide a name
  - Implement new UI for group page
  - Implement search inside emoji picker
  - Let the CI runner know about builds that this build depends on
  - Add API support for looking up a user by username (Stan Hu)
  - Add project permissions to all project API endpoints (Stan Hu)
  - Link to milestone in "Milestone changed" system note
  - Only allow group/project members to mention `@all`
  - Expose Git's version in the admin area (Trey Davis)
  - Add "Frequently used" category to emoji picker
  - Add CAS support (tduehr)
  - Add link to merge request on build detail page
  - Fix: Problem with projects ending with .keys (Jose Corcuera)
  - Revert back upvote and downvote button to the issue and MR pages
  - Swap position of Assignee and Author selector on Issuables (Zeger-Jan van de Weg)
  - Add system hook messages for project rename and transfer (Steve Norman)
  - Fix version check image in Safari
  - Show 'All' tab by default in the builds page
  - Add Open Graph and Twitter Card data to all pages
  - Fix API project lookups when querying with a namespace with dots (Stan Hu)
  - Enable forcing Two-factor authentication sitewide, with optional grace period
  - Import GitHub Pull Requests into GitLab
  - Change single user API endpoint to return more detailed data (Michael Potthoff)
  - Update version check images to use SVG
  - Validate README format before displaying
  - Enable Microsoft Azure OAuth2 support (Janis Meybohm)
  - Properly set task-list class on single item task lists
  - Add file finder feature in tree view (Kyungchul Shin)
  - Ajax filter by message for commits page
  - API: Add support for deleting a tag via the API (Robert Schilling)
  - Allow subsequent validations in CI Linter
  - Show referenced MRs & Issues only when the current viewer can access them
  - Fix Encoding::CompatibilityError bug when markdown content has some complex URL (Jason Lee)
  - Add API support for managing project's builds
  - Add API support for managing project's build triggers
  - Add API support for managing project's build variables
  - Allow broadcast messages to be edited
  - Autosize Markdown textareas
  - Import GitHub wiki into GitLab
  - Add reporters ability to download and browse build artifacts (Andrew Johnson)
  - Autofill referring url in message box when reporting user abuse.
  - Remove leading comma on award emoji when the user is the first to award the emoji (Zeger-Jan van de Weg)
  - Add build artifacts browser
  - Improve UX in builds artifacts browser
  - Increase default size of `data` column in `events` table when using MySQL
  - Expose button to CI Lint tool on project builds page
  - Fix: Creator should be added as a master of the project on creation
  - Added X-GitLab-... headers to emails from CI and Email On Push services (Anton Baklanov)
  - Add IP check against DNSBLs at account sign-up
  - Added cache:key to .gitlab-ci.yml allowing to fine tune the caching

v 8.3.10
  - Prevent unauthorized access to other projects build traces
  - Forbid scripting for wiki files

v 8.3.9
  - Prevent privilege escalation via "impersonate" feature
  - Prevent privilege escalation via notes API
  - Prevent privilege escalation via project webhook API
  - Prevent XSS via custom issue tracker URL
  - Prevent XSS via `window.opener`
  - Prevent information disclosure via project labels
  - Prevent information disclosure via new merge request page

v 8.3.8
  - Fix persistent XSS vulnerability in `commit_person_link` helper

v 8.3.7
  - Fix a 2FA authentication spoofing vulnerability.

v 8.3.6
  - Don't attempt to fetch any tags from a forked repo (Stan Hu).

v 8.3.5
  - Bump Git version requirement to 2.7.4

v 8.3.4
  - Use gitlab-workhorse 0.5.4 (fixes API routing bug)

v 8.3.3
  - Preserve CE behavior with JIRA integration by only calling API if URL is set
  - Fix duplicated branch creation/deletion events when using Web UI (Stan Hu)
  - Add configurable LDAP server query timeout
  - Get "Merge when build succeeds" to work when commits were pushed to MR target branch while builds were running
  - Suppress e-mails on failed builds if allow_failure is set (Stan Hu)
  - Fix project transfer e-mail sending incorrect paths in e-mail notification (Stan Hu)
  - Better support for referencing and closing issues in Asana service (Mike Wyatt)
  - Enable "Add key" button when user fills in a proper key (Stan Hu)
  - Fix error in processing reply-by-email messages (Jason Lee)
  - Fix Error 500 when visiting build page of project with nil runners_token (Stan Hu)
  - Use WOFF versions of SourceSansPro fonts
  - Fix regression when builds were not generated for tags created through web/api interface
  - Fix: maintain milestone filter between Open and Closed tabs (Greg Smethells)
  - Fix missing artifacts and build traces for build created before 8.3

v 8.3.2
  - Disable --follow in `git log` to avoid loading duplicate commit data in infinite scroll (Stan Hu)
  - Add support for Google reCAPTCHA in user registration

v 8.3.1
  - Fix Error 500 when global milestones have slashes (Stan Hu)
  - Fix Error 500 when doing a search in dashboard before visiting any project (Stan Hu)
  - Fix LDAP identity and user retrieval when special characters are used
  - Move Sidekiq-cron configuration to gitlab.yml

v 8.3.0
  - Bump rack-attack to 4.3.1 for security fix (Stan Hu)
  - API support for starred projects for authorized user (Zeger-Jan van de Weg)
  - Add open_issues_count to project API (Stan Hu)
  - Expand character set of usernames created by Omniauth (Corey Hinshaw)
  - Add button to automatically merge a merge request when the build succeeds (Zeger-Jan van de Weg)
  - Add unsubscribe link in the email footer (Zeger-Jan van de Weg)
  - Provide better diagnostic message upon project creation errors (Stan Hu)
  - Bump devise to 3.5.3 to fix reset token expiring after account creation (Stan Hu)
  - Remove api credentials from link to build_page
  - Deprecate GitLabCiService making it to always be inactive
  - Bump gollum-lib to 4.1.0 (Stan Hu)
  - Fix broken group avatar upload under "New group" (Stan Hu)
  - Update project repositorize size and commit count during import:repos task (Stan Hu)
  - Fix API setting of 'public' attribute to false will make a project private (Stan Hu)
  - Handle and report SSL errors in Webhook test (Stan Hu)
  - Bump Redis requirement to 2.8 for Sidekiq 4 (Stan Hu)
  - Fix: Assignee selector is empty when 'Unassigned' is selected (Jose Corcuera)
  - WIP identifier on merge requests no longer requires trailing space
  - Add rake tasks for git repository maintainance (Zeger-Jan van de Weg)
  - Fix 500 error when update group member permission
  - Fix: As an admin, cannot add oneself as a member to a group/project
  - Trim leading and trailing whitespace of milestone and issueable titles (Jose Corcuera)
  - Recognize issue/MR/snippet/commit links as references
  - Backport JIRA features from EE to CE
  - Add ignore whitespace change option to commit view
  - Fire update hook from GitLab
  - Allow account unlock via email
  - Style warning about mentioning many people in a comment
  - Fix: sort milestones by due date once again (Greg Smethells)
  - Migrate all CI::Services and CI::WebHooks to Services and WebHooks
  - Don't show project fork event as "imported"
  - Add API endpoint to fetch merge request commits list
  - Don't create CI status for refs that doesn't have .gitlab-ci.yml, even if the builds are enabled
  - Expose events API with comment information and author info
  - Fix: Ensure "Remove Source Branch" button is not shown when branch is being deleted. #3583
  - Run custom Git hooks when branch is created or deleted.
  - Fix bug when simultaneously accepting multiple MRs results in MRs that are of "merged" status, but not merged to the target branch
  - Add languages page to graphs
  - Block LDAP user when they are no longer found in the LDAP server
  - Improve wording on project visibility levels (Zeger-Jan van de Weg)
  - Fix editing notes on a merge request diff
  - Automatically select default clone protocol based on user preferences (Eirik Lygre)
  - Make Network page as sub tab of Commits
  - Add copy-to-clipboard button for Snippets
  - Add indication to merge request list item that MR cannot be merged automatically
  - Default target branch to patch-n when editing file in protected branch
  - Add Builds tab to merge request detail page
  - Allow milestones, issues and MRs to be created from dashboard and group indexes
  - Use new style for wiki
  - Use new style for milestone detail page
  - Fix sidebar tooltips when collapsed
  - Prevent possible XSS attack with award-emoji
  - Upgraded Sidekiq to 4.x
  - Accept COPYING,COPYING.lesser, and licence as license file (Zeger-Jan van de Weg)
  - Fix emoji aliases problem
  - Fix award-emojis Flash alert's width
  - Fix deleting notes on a merge request diff
  - Display referenced merge request statuses in the issue description (Greg Smethells)
  - Implement new sidebar for issue and merge request pages
  - Emoji picker improvements
  - Suppress warning about missing `.gitlab-ci.yml` if builds are disabled
  - Do not show build status unless builds are enabled and `.gitlab-ci.yml` is present
  - Persist runners registration token in database
  - Fix online editor should not remove newlines at the end of the file
  - Expose Git's version in the admin area
  - Show "New Merge Request" buttons on canonical repos when you have a fork (Josh Frye)

v 8.2.6
  - Prevent unauthorized access to other projects build traces
  - Forbid scripting for wiki files

v 8.2.5
  - Prevent privilege escalation via "impersonate" feature
  - Prevent privilege escalation via notes API
  - Prevent privilege escalation via project webhook API
  - Prevent XSS via `window.opener`
  - Prevent information disclosure via project labels
  - Prevent information disclosure via new merge request page

v 8.2.4
  - Bump Git version requirement to 2.7.4

v 8.2.3
  - Fix application settings cache not expiring after changes (Stan Hu)
  - Fix Error 500s when creating global milestones with Unicode characters (Stan Hu)
  - Update documentation for "Guest" permissions
  - Properly convert Emoji-only comments into Award Emojis
  - Enable devise paranoid mode to prevent user enumeration attack
  - Webhook payload has an added, modified and removed properties for each commit
  - Fix 500 error when creating a merge request that removes a submodule

v 8.2.2
  - Fix 404 in redirection after removing a project (Stan Hu)
  - Ensure cached application settings are refreshed at startup (Stan Hu)
  - Fix Error 500 when viewing user's personal projects from admin page (Stan Hu)
  - Fix: Raw private snippets access workflow
  - Prevent "413 Request entity too large" errors when pushing large files with LFS
  - Fix invalid links within projects dashboard header
  - Make current user the first user in assignee dropdown in issues detail page (Stan Hu)
  - Fix: duplicate email notifications on issue comments

v 8.2.1
  - Forcefully update builds that didn't want to update with state machine
  - Fix: saving GitLabCiService as Admin Template

v 8.2.0
  - Improved performance of finding projects and groups in various places
  - Improved performance of rendering user profile pages and Atom feeds
  - Expose build artifacts path as config option
  - Fix grouping of contributors by email in graph.
  - Improved performance of finding issues with/without labels
  - Fix Drone CI service template not saving properly (Stan Hu)
  - Fix avatars not showing in Atom feeds and project issues when Gravatar disabled (Stan Hu)
  - Added a GitLab specific profiling tool called "Sherlock" (see GitLab CE merge request #1749)
  - Upgrade gitlab_git to 7.2.20 and rugged to 0.23.3 (Stan Hu)
  - Improved performance of finding users by one of their Email addresses
  - Add allow_failure field to commit status API (Stan Hu)
  - Commits without .gitlab-ci.yml are marked as skipped
  - Save detailed error when YAML syntax is invalid
  - Since GitLab CI is enabled by default, remove enabling it by pushing .gitlab-ci.yml
  - Added build artifacts
  - Improved performance of replacing references in comments
  - Show last project commit to default branch on project home page
  - Highlight comment based on anchor in URL
  - Adds ability to remove the forked relationship from project settings screen. (Han Loong Liauw)
  - Improved performance of sorting milestone issues
  - Allow users to select the Files view as default project view (Cristian Bica)
  - Show "Empty Repository Page" for repository without branches (Artem V. Navrotskiy)
  - Fix: Inability to reply to code comments in the MR view, if the MR comes from a fork
  - Use git follow flag for commits page when retrieve history for file or directory
  - Show merge request CI status on merge requests index page
  - Send build name and stage in CI notification e-mail
  - Extend yml syntax for only and except to support specifying repository path
  - Enable shared runners to all new projects
  - Bump GitLab-Workhorse to 0.4.1
  - Allow to define cache in `.gitlab-ci.yml`
  - Fix: 500 error returned if destroy request without HTTP referer (Kazuki Shimizu)
  - Remove deprecated CI events from project settings page
  - Use issue editor as cross reference comment author when issue is edited with a new mention.
  - Add graphs of commits ahead and behind default branch (Jeff Stubler)
  - Improve personal snippet access workflow (Douglas Alexandre)
  - [API] Add ability to fetch the commit ID of the last commit that actually touched a file
  - Fix omniauth documentation setting for omnibus configuration (Jon Cairns)
  - Add "New file" link to dropdown on project page
  - Include commit logs in project search
  - Add "added", "modified" and "removed" properties to commit object in webhook
  - Rename "Back to" links to "Go to" because its not always a case it point to place user come from
  - Allow groups to appear in the search results if the group owner allows it
  - Add email notification to former assignee upon unassignment (Adam Lieskovský)
  - New design for project graphs page
  - Remove deprecated dumped yaml file generated from previous job definitions
  - Show specific runners from projects where user is master or owner
  - MR target branch is now visible on a list view when it is different from project's default one
  - Improve Continuous Integration graphs page
  - Make color of "Accept Merge Request" button consistent with current build status
  - Add ignore white space option in merge request diff and commit and compare view
  - Ability to add release notes (markdown text and attachments) to git tags (aka Releases)
  - Relative links from a repositories README.md now link to the default branch
  - Fix trailing whitespace issue in merge request/issue title
  - Fix bug when milestone/label filter was empty for dashboard issues page
  - Add ability to create milestone in group projects from single form
  - Add option to create merge request when editing/creating a file (Dirceu Tiegs)
  - Prevent the last owner of a group from being able to delete themselves by 'adding' themselves as a master (James Lopez)
  - Add Award Emoji to issue and merge request pages

v 8.1.4
  - Fix bug where manually merged branches in a MR would end up with an empty diff (Stan Hu)
  - Prevent redirect loop when home_page_url is set to the root URL
  - Fix incoming email config defaults
  - Remove CSS property preventing hard tabs from rendering in Chromium 45 (Stan Hu)

v 8.1.3
  - Force update refs/merge-requests/X/head upon a push to the source branch of a merge request (Stan Hu)
  - Spread out runner contacted_at updates
  - Use issue editor as cross reference comment author when issue is edited with a new mention
  - Add Facebook authentication

v 8.1.2
  - Fix cloning Wiki repositories via HTTP (Stan Hu)
  - Add migration to remove satellites directory
  - Fix specific runners visibility
  - Fix 500 when editing CI service
  - Require CI jobs to be named
  - Fix CSS for runner status
  - Fix CI badge
  - Allow developer to manage builds

v 8.1.1
  - Removed, see 8.1.2

v 8.1.0
  - Ensure MySQL CI limits DB migrations occur after the fields have been created (Stan Hu)
  - Fix duplicate repositories in GitHub import page (Stan Hu)
  - Redirect to a default path if HTTP_REFERER is not set (Stan Hu)
  - Adds ability to create directories using the web editor (Ben Ford)
  - Cleanup stuck CI builds
  - Send an email to admin email when a user is reported for spam (Jonathan Rochkind)
  - Show notifications button when user is member of group rather than project (Grzegorz Bizon)
  - Fix bug preventing mentioned issued from being closed when MR is merged using fast-forward merge.
  - Fix nonatomic database update potentially causing project star counts to go negative (Stan Hu)
  - Don't show "Add README" link in an empty repository if user doesn't have access to push (Stan Hu)
  - Fix error preventing displaying of commit data for a directory with a leading dot (Stan Hu)
  - Speed up load times of issue detail pages by roughly 1.5x
  - Fix CI rendering regressions
  - If a merge request is to close an issue, show this on the issue page (Zeger-Jan van de Weg)
  - Add a system note and update relevant merge requests when a branch is deleted or re-added (Stan Hu)
  - Make diff file view easier to use on mobile screens (Stan Hu)
  - Improved performance of finding users by username or Email address
  - Fix bug where merge request comments created by API would not trigger notifications (Stan Hu)
  - Add support for creating directories from Files page (Stan Hu)
  - Allow removing of project without confirmation when JavaScript is disabled (Stan Hu)
  - Support filtering by "Any" milestone or issue and fix "No Milestone" and "No Label" filters (Stan Hu)
  - Improved performance of the trending projects page
  - Remove CI migration task
  - Improved performance of finding projects by their namespace
  - Add assignee data to Issuables' hook_data (Bram Daams)
  - Fix bug where transferring a project would result in stale commit links (Stan Hu)
  - Fix build trace updating
  - Include full path of source and target branch names in New Merge Request page (Stan Hu)
  - Add user preference to view activities as default dashboard (Stan Hu)
  - Add option to admin area to sign in as a specific user (Pavel Forkert)
  - Show CI status on all pages where commits list is rendered
  - Automatically enable CI when push .gitlab-ci.yml file to repository
  - Move CI charts to project graphs area
  - Fix cases where Markdown did not render links in activity feed (Stan Hu)
  - Add first and last to pagination (Zeger-Jan van de Weg)
  - Added Commit Status API
  - Added Builds View
  - Added when to .gitlab-ci.yml
  - Show CI status on commit page
  - Added CI_BUILD_TAG, _STAGE, _NAME and _TRIGGERED to CI builds
  - Show CI status on Your projects page and Starred projects page
  - Remove "Continuous Integration" page from dashboard
  - Add notes and SSL verification entries to hook APIs (Ben Boeckel)
  - Fix grammar in admin area "labels" .nothing-here-block when no labels exist.
  - Move CI runners page to project settings area
  - Move CI variables page to project settings area
  - Move CI triggers page to project settings area
  - Move CI project settings page to CE project settings area
  - Fix bug when removed file was not appearing in merge request diff
  - Show warning when build cannot be served by any of the available CI runners
  - Note the original location of a moved project when notifying users of the move
  - Improve error message when merging fails
  - Add support of multibyte characters in LDAP UID (Roman Petrov)
  - Show additions/deletions stats on merge request diff
  - Remove footer text in emails (Zeger-Jan van de Weg)
  - Ensure code blocks are properly highlighted after a note is updated
  - Fix wrong access level badge on MR comments
  - Hide password in the service settings form
  - Move CI webhooks page to project settings area
  - Fix User Identities API. It now allows you to properly create or update user's identities.
  - Add user preference to change layout width (Peter Göbel)
  - Use commit status in merge request widget as preferred source of CI status
  - Integrate CI commit and build pages into project pages
  - Move CI services page to project settings area
  - Add "Quick Submit" behavior to input fields throughout the application. Use
    Cmd+Enter on Mac and Ctrl+Enter on Windows/Linux.
  - Fix position of hamburger in header for smaller screens (Han Loong Liauw)
  - Fix bug where Emojis in Markdown would truncate remaining text (Sakata Sinji)
  - Persist filters when sorting on admin user page (Jerry Lukins)
  - Update style of snippets pages (Han Loong Liauw)
  - Allow dashboard and group issues/MRs to be filtered by label
  - Add spellcheck=false to certain input fields
  - Invalidate stored service password if the endpoint URL is changed
  - Project names are not fully shown if group name is too big, even on group page view
  - Apply new design for Files page
  - Add "New Page" button to Wiki Pages tab (Stan Hu)
  - Only render 404 page from /public
  - Hide passwords from services API (Alex Lossent)
  - Fix: Images cannot show when projects' path was changed
  - Let gitlab-git-http-server generate and serve 'git archive' downloads
  - Optimize query when filtering on issuables (Zeger-Jan van de Weg)
  - Fix padding of outdated discussion item.
  - Animate the logo on hover

v 8.0.5
  - Correct lookup-by-email for LDAP logins
  - Fix loading spinner sometimes not being hidden on Merge Request tab switches

v 8.0.4
  - Fix Message-ID header to be RFC 2111-compliant to prevent e-mails being dropped (Stan Hu)
  - Fix referrals for :back and relative URL installs
  - Fix anchors to comments in diffs
  - Remove CI token from build traces
  - Fix "Assign All" button on Runner admin page
  - Fix search in Files
  - Add full project namespace to payload of system webhooks (Ricardo Band)

v 8.0.3
  - Fix URL shown in Slack notifications
  - Fix bug where projects would appear to be stuck in the forked import state (Stan Hu)
  - Fix Error 500 in creating merge requests with > 1000 diffs (Stan Hu)
  - Add work_in_progress key to MR webhooks (Ben Boeckel)

v 8.0.2
  - Fix default avatar not rendering in network graph (Stan Hu)
  - Skip check_initd_configured_correctly on omnibus installs
  - Prevent double-prefixing of help page paths
  - Clarify confirmation text on user deletion
  - Make commit graphs responsive to window width changes (Stan Hu)
  - Fix top margin for sign-in button on public pages
  - Fix LDAP attribute mapping
  - Remove git refs used internally by GitLab from network graph (Stan Hu)
  - Use standard Markdown font in Markdown preview instead of fixed-width font (Stan Hu)
  - Fix Reply by email for non-UTF-8 messages.
  - Add option to use StartTLS with Reply by email IMAP server.
  - Allow AWS S3 Server-Side Encryption with Amazon S3-Managed Keys for backups (Paul Beattie)

v 8.0.1
  - Improve CI migration procedure and documentation

v 8.0.0
  - Fix Markdown links not showing up in dashboard activity feed (Stan Hu)
  - Remove milestones from merge requests when milestones are deleted (Stan Hu)
  - Fix HTML link that was improperly escaped in new user e-mail (Stan Hu)
  - Fix broken sort in merge request API (Stan Hu)
  - Bump rouge to 1.10.1 to remove warning noise and fix other syntax highlighting bugs (Stan Hu)
  - Gracefully handle errors in syntax highlighting by leaving the block unformatted (Stan Hu)
  - Add "replace" and "upload" functionalities to allow user replace existing file and upload new file into current repository
  - Fix URL construction for merge requests, issues, notes, and commits for relative URL config (Stan Hu)
  - Fix emoji URLs in Markdown when relative_url_root is used (Stan Hu)
  - Omit filename in Content-Disposition header in raw file download to avoid RFC 6266 encoding issues (Stan HU)
  - Fix broken Wiki Page History (Stan Hu)
  - Import forked repositories asynchronously to prevent large repositories from timing out (Stan Hu)
  - Prevent anchors from being hidden by header (Stan Hu)
  - Fix bug where only the first 15 Bitbucket issues would be imported (Stan Hu)
  - Sort issues by creation date in Bitbucket importer (Stan Hu)
  - Prevent too many redirects upon login when home page URL is set to external_url (Stan Hu)
  - Improve dropdown positioning on the project home page (Hannes Rosenögger)
  - Upgrade browser gem to 1.0.0 to avoid warning in IE11 compatibilty mode (Stan Hu)
  - Remove user OAuth tokens from the database and request new tokens each session (Stan Hu)
  - Restrict users API endpoints to use integer IDs (Stan Hu)
  - Only show recent push event if the branch still exists or a recent merge request has not been created (Stan Hu)
  - Remove satellites
  - Better performance for web editor (switched from satellites to rugged)
  - Faster merge
  - Ability to fetch merge requests from refs/merge-requests/:id
  - Allow displaying of archived projects in the admin interface (Artem Sidorenko)
  - Allow configuration of import sources for new projects (Artem Sidorenko)
  - Search for comments should be case insensetive
  - Create cross-reference for closing references on commits pushed to non-default branches (Maël Valais)
  - Ability to search milestones
  - Gracefully handle SMTP user input errors (e.g. incorrect email addresses) to prevent Sidekiq retries (Stan Hu)
  - Move dashboard activity to separate page (for your projects and starred projects)
  - Improve performance of git blame
  - Limit content width to 1200px for most of pages to improve readability on big screens
  - Fix 500 error when submit project snippet without body
  - Improve search page usability
  - Bring more UI consistency in way how projects, snippets and groups lists are rendered
  - Make all profiles and group public
  - Fixed login failure when extern_uid changes (Joel Koglin)
  - Don't notify users without access to the project when they are (accidentally) mentioned in a note.
  - Retrieving oauth token with LDAP credentials
  - Load Application settings from running database unless env var USE_DB=false
  - Added Drone CI integration (Kirill Zaitsev)
  - Allow developers to retry builds
  - Hide advanced project options for non-admin users
  - Fail builds if no .gitlab-ci.yml is found
  - Refactored service API and added automatically service docs generator (Kirill Zaitsev)
  - Added web_url key project hook_attrs (Kirill Zaitsev)
  - Add ability to get user information by ID of an SSH key via the API
  - Fix bug which IE cannot show image at markdown when the image is raw file of gitlab
  - Add support for Crowd
  - Global Labels that are available to all projects
  - Fix highlighting of deleted lines in diffs.
  - Project notification level can be set on the project page itself
  - Added service API endpoint to retrieve service parameters (Petheő Bence)
  - Add FogBugz project import (Jared Szechy)
  - Sort users autocomplete lists by user (Allister Antosik)
  - Webhook for issue now contains repository field (Jungkook Park)
  - Add ability to add custom text to the help page (Jeroen van Baarsen)
  - Add pg_schema to backup config
  - Fix references to target project issues in Merge Requests markdown preview and textareas (Francesco Levorato)
  - Redirect from incorrectly cased group or project path to correct one (Francesco Levorato)
  - Removed API calls from CE to CI

v 7.14.3 through 0.8.0
  - See changelogs/archive.md<|MERGE_RESOLUTION|>--- conflicted
+++ resolved
@@ -1,11 +1,8 @@
 Please view this file on the master branch, on stable branches it's out of date.
 
 v 8.13.0 (unreleased)
-<<<<<<< HEAD
   - Respond with 404 Not Found for non-existent tags (Linus Thiel)
-=======
   - Truncate long labels with ellipsis in labels page
->>>>>>> 73adae0f
   - Update runner version only when updating contacted_at
   - Add link from system note to compare with previous version
   - Improve issue load time performance by avoiding ORDER BY in find_by call
