--- conflicted
+++ resolved
@@ -50,12 +50,9 @@
   - Prevent losing unsaved comments by automatically restoring them when comment page is loaded again.
   - Don't allow page to be scaled on mobile.
   - Clean the username acquired from OAuth/LDAP so it doesn't fail username validation and block signing up.
-<<<<<<< HEAD
   - Show assignees in merge request index page (Kelvin Mutuma)
   - Link head panel titles to relevant root page.
-=======
   - Allow users that signed up via OAuth to set their password in order to use Git over HTTP(S).
->>>>>>> 25e44d05
 
 v 7.7.2
   - Update GitLab Shell to version 2.4.2 that fixes a bug when developers can push to protected branch
