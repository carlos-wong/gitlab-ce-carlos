--- conflicted
+++ resolved
@@ -90,7 +90,6 @@
   - Improved UX of date pickers on issue & milestone forms
   - Cache on the database if a project has an active external issue tracker.
   - Put project Labels and Milestones pages links under Issues and Merge Requests tabs as subnav
-<<<<<<< HEAD
   - GitLab project import and export functionality
 
 v 8.8.5 (unreleased)
@@ -101,7 +100,6 @@
   - Fix importer for GitHub comments on diff
   - Disable Webhooks before proceeding with the GitHub import
   - Fix incremental trace upload API when using multi-byte UTF-8 chars in trace
-=======
   - All classes in the Banzai::ReferenceParser namespace are now instrumented
   - Remove deprecated issues_tracker and issues_tracker_id from project model
   - Allow users to create confidential issues in private projects
@@ -131,7 +129,6 @@
   - Forbid scripting for wiki files
   - Only show notes through JSON on confidential issues that the user has access to
   - Banzai::Filter::UploadLinkFilter use XPath instead CSS expressions
->>>>>>> 2a747d38
 
 v 8.8.4
   - Fix LDAP-based login for users with 2FA enabled. !4493
