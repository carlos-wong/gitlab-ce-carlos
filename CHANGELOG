--- conflicted
+++ resolved
@@ -106,12 +106,9 @@
   - Webhook for issue now contains repository field (Jungkook Park)
   - Add ability to add custom text to the help page (Jeroen van Baarsen)
   - Add pg_schema to backup config
-<<<<<<< HEAD
   - Fix references to target project issues in Merge Requests markdown preview and textareas (Francesco Levorato)
-=======
   - Redirect from incorrectly cased group or project path to correct one (Francesco Levorato)
   - Removed API calls from CE to CI
->>>>>>> 41b08e4a
 
 v 7.14.3
   - No changes
