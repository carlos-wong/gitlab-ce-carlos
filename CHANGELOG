Please view this file on the master branch, on stable branches it's out of date.

v 8.4.0 (unreleased)
  - Implement new UI for group page
  - Implement search inside emoji picker
  - Add project permissions to all project API endpoints (Stan Hu)
<<<<<<< HEAD
  - Link to milestone in "Milestone changed" system note
=======
  - Expose Git's version in the admin area
  - Add "Frequently used" category to emoji picker
  - Add CAS support (tduehr)
  - Add link to merge request on build detail page.

v 8.3.1
  - Fix Error 500 when global milestones have slashes (Stan Hu)
  - Fix Error 500 when doing a search in dashboard before visiting any project (Stan Hu)
  - Fix LDAP identity and user retrieval when special characters are used
  - Move Sidekiq-cron configuration to gitlab.yml
>>>>>>> e3befaed

v 8.3.0
  - Bump rack-attack to 4.3.1 for security fix (Stan Hu)
  - API support for starred projects for authorized user (Zeger-Jan van de Weg)
  - Add open_issues_count to project API (Stan Hu)
  - Expand character set of usernames created by Omniauth (Corey Hinshaw)
  - Add button to automatically merge a merge request when the build succeeds (Zeger-Jan van de Weg)
  - Provide better diagnostic message upon project creation errors (Stan Hu)
  - Bump devise to 3.5.3 to fix reset token expiring after account creation (Stan Hu)
  - Remove api credentials from link to build_page
  - Deprecate GitLabCiService making it to always be inactive
  - Bump gollum-lib to 4.1.0 (Stan Hu)
  - Fix broken group avatar upload under "New group" (Stan Hu)
  - Update project repositorize size and commit count during import:repos task (Stan Hu)
  - Fix API setting of 'public' attribute to false will make a project private (Stan Hu)
  - Handle and report SSL errors in Web hook test (Stan Hu)
  - Bump Redis requirement to 2.8 for Sidekiq 4 (Stan Hu)
  - Fix: Assignee selector is empty when 'Unassigned' is selected (Jose Corcuera)
  - Add rake tasks for git repository maintainance (Zeger-Jan van de Weg)
  - Fix 500 error when update group member permission
  - Trim leading and trailing whitespace of milestone and issueable titles (Jose Corcuera)
  - Recognize issue/MR/snippet/commit links as references
  - Backport JIRA features from EE to CE
  - Add ignore whitespace change option to commit view
  - Fire update hook from GitLab
  - Allow account unlock via email
  - Style warning about mentioning many people in a comment
  - Fix: sort milestones by due date once again (Greg Smethells)
  - Migrate all CI::Services and CI::WebHooks to Services and WebHooks
  - Don't show project fork event as "imported"
  - Add API endpoint to fetch merge request commits list
  - Don't create CI status for refs that doesn't have .gitlab-ci.yml, even if the builds are enabled
  - Expose events API with comment information and author info
  - Fix: Ensure "Remove Source Branch" button is not shown when branch is being deleted. #3583
  - Run custom Git hooks when branch is created or deleted.
  - Fix bug when simultaneously accepting multiple MRs results in MRs that are of "merged" status, but not merged to the target branch
  - Add languages page to graphs
  - Block LDAP user when they are no longer found in the LDAP server
  - Improve wording on project visibility levels (Zeger-Jan van de Weg)
  - Fix editing notes on a merge request diff
  - Automatically select default clone protocol based on user preferences (Eirik Lygre)
  - Make Network page as sub tab of Commits
  - Add copy-to-clipboard button for Snippets
  - Add indication to merge request list item that MR cannot be merged automatically
  - Default target branch to patch-n when editing file in protected branch
  - Add Builds tab to merge request detail page
  - Allow milestones, issues and MRs to be created from dashboard and group indexes
  - Use new style for wiki
  - Use new style for milestone detail page
  - Fix sidebar tooltips when collapsed
  - Prevent possible XSS attack with award-emoji
  - Upgraded Sidekiq to 4.x
  - Accept COPYING,COPYING.lesser, and licence as license file (Zeger-Jan van de Weg)
  - Fix emoji aliases problem
  - Fix award-emojis Flash alert's width
  - Fix deleting notes on a merge request diff
  - Display referenced merge request statuses in the issue description (Greg Smethells)
  - Implement new sidebar for issue and merge request pages
  - Emoji picker improvements
  - Suppress warning about missing `.gitlab-ci.yml` if builds are disabled
  - Do not show build status unless builds are enabled and `.gitlab-ci.yml` is present
  - Persist runners registration token in database
  - Fix online editor should not remove newlines at the end of the file

v 8.2.3
  - Fix application settings cache not expiring after changes (Stan Hu)
  - Fix Error 500s when creating global milestones with Unicode characters (Stan Hu)
  - Update documentation for "Guest" permissions
  - Properly convert Emoji-only comments into Award Emojis
  - Enable devise paranoid mode to prevent user enumeration attack
  - Webhook payload has an added, modified and removed properties for each commit
  - Fix 500 error when creating a merge request that removes a submodule

v 8.2.2
  - Fix 404 in redirection after removing a project (Stan Hu)
  - Ensure cached application settings are refreshed at startup (Stan Hu)
  - Fix Error 500 when viewing user's personal projects from admin page (Stan Hu)
  - Fix: Raw private snippets access workflow
  - Prevent "413 Request entity too large" errors when pushing large files with LFS
  - Fix: As an admin, cannot add oneself as a member to a group/project
  - Fix invalid links within projects dashboard header
  - Make current user the first user in assignee dropdown in issues detail page (Stan Hu)
  - Fix: duplicate email notifications on issue comments

v 8.2.1
  - Forcefully update builds that didn't want to update with state machine
  - Fix: saving GitLabCiService as Admin Template

v 8.2.0
  - Improved performance of finding projects and groups in various places
  - Improved performance of rendering user profile pages and Atom feeds
  - Expose build artifacts path as config option
  - Fix grouping of contributors by email in graph.
  - Improved performance of finding issues with/without labels
  - Fix Drone CI service template not saving properly (Stan Hu)
  - Fix avatars not showing in Atom feeds and project issues when Gravatar disabled (Stan Hu)
  - Added a GitLab specific profiling tool called "Sherlock" (see GitLab CE merge request #1749)
  - Upgrade gitlab_git to 7.2.20 and rugged to 0.23.3 (Stan Hu)
  - Improved performance of finding users by one of their Email addresses
  - Add allow_failure field to commit status API (Stan Hu)
  - Commits without .gitlab-ci.yml are marked as skipped
  - Save detailed error when YAML syntax is invalid
  - Since GitLab CI is enabled by default, remove enabling it by pushing .gitlab-ci.yml
  - Added build artifacts
  - Improved performance of replacing references in comments
  - Show last project commit to default branch on project home page
  - Highlight comment based on anchor in URL
  - Adds ability to remove the forked relationship from project settings screen. (Han Loong Liauw)
  - Improved performance of sorting milestone issues
  - Allow users to select the Files view as default project view (Cristian Bica)
  - Show "Empty Repository Page" for repository without branches (Artem V. Navrotskiy)
  - Fix: Inability to reply to code comments in the MR view, if the MR comes from a fork
  - Use git follow flag for commits page when retrieve history for file or directory
  - Show merge request CI status on merge requests index page
  - Send build name and stage in CI notification e-mail
  - Extend yml syntax for only and except to support specifying repository path
  - Enable shared runners to all new projects
  - Bump GitLab-Workhorse to 0.4.1
  - Allow to define cache in `.gitlab-ci.yml`
  - Fix: 500 error returned if destroy request without HTTP referer (Kazuki Shimizu)
  - Remove deprecated CI events from project settings page
  - Improve personal snippet access workflow (Douglas Alexandre)
  - [API] Add ability to fetch the commit ID of the last commit that actually touched a file
  - Fix omniauth documentation setting for omnibus configuration (Jon Cairns)
  - Add "New file" link to dropdown on project page
  - Include commit logs in project search
  - Add "added", "modified" and "removed" properties to commit object in webhook
  - Rename "Back to" links to "Go to" because its not always a case it point to place user come from
  - Allow groups to appear in the search results if the group owner allows it
  - Add email notification to former assignee upon unassignment (Adam Lieskovský)
  - New design for project graphs page
  - Remove deprecated dumped yaml file generated from previous job definitions
  - Show specific runners from projects where user is master or owner
  - MR target branch is now visible on a list view when it is different from project's default one
  - Improve Continuous Integration graphs page
  - Make color of "Accept Merge Request" button consistent with current build status
  - Add ignore white space option in merge request diff and commit and compare view
  - Ability to add release notes (markdown text and attachments) to git tags (aka Releases)
  - Relative links from a repositories README.md now link to the default branch
  - Fix trailing whitespace issue in merge request/issue title
  - Fix bug when milestone/label filter was empty for dashboard issues page
  - Add ability to create milestone in group projects from single form
  - Add option to create merge request when editing/creating a file (Dirceu Tiegs)
  - Prevent the last owner of a group from being able to delete themselves by 'adding' themselves as a master (James Lopez)
  - Add Award Emoji to issue and merge request pages

v 8.1.4
  - Fix bug where manually merged branches in a MR would end up with an empty diff (Stan Hu)
  - Prevent redirect loop when home_page_url is set to the root URL
  - Fix incoming email config defaults
  - Remove CSS property preventing hard tabs from rendering in Chromium 45 (Stan Hu)

v 8.1.3
  - Force update refs/merge-requests/X/head upon a push to the source branch of a merge request (Stan Hu)
  - Spread out runner contacted_at updates
  - Use issue editor as cross reference comment author when issue is edited with a new mention
  - Add Facebook authentication

v 8.1.2
  - Fix cloning Wiki repositories via HTTP (Stan Hu)
  - Add migration to remove satellites directory
  - Fix specific runners visibility
  - Fix 500 when editing CI service
  - Require CI jobs to be named
  - Fix CSS for runner status
  - Fix CI badge
  - Allow developer to manage builds

v 8.1.1
  - Removed, see 8.1.2

v 8.1.0
  - Ensure MySQL CI limits DB migrations occur after the fields have been created (Stan Hu)
  - Fix duplicate repositories in GitHub import page (Stan Hu)
  - Redirect to a default path if HTTP_REFERER is not set (Stan Hu)
  - Adds ability to create directories using the web editor (Ben Ford)
  - Cleanup stuck CI builds
  - Send an email to admin email when a user is reported for spam (Jonathan Rochkind)
  - Show notifications button when user is member of group rather than project (Grzegorz Bizon)
  - Fix bug preventing mentioned issued from being closed when MR is merged using fast-forward merge.
  - Fix nonatomic database update potentially causing project star counts to go negative (Stan Hu)
  - Don't show "Add README" link in an empty repository if user doesn't have access to push (Stan Hu)
  - Fix error preventing displaying of commit data for a directory with a leading dot (Stan Hu)
  - Speed up load times of issue detail pages by roughly 1.5x
  - Fix CI rendering regressions
  - If a merge request is to close an issue, show this on the issue page (Zeger-Jan van de Weg)
  - Add a system note and update relevant merge requests when a branch is deleted or re-added (Stan Hu)
  - Make diff file view easier to use on mobile screens (Stan Hu)
  - Improved performance of finding users by username or Email address
  - Fix bug where merge request comments created by API would not trigger notifications (Stan Hu)
  - Add support for creating directories from Files page (Stan Hu)
  - Allow removing of project without confirmation when JavaScript is disabled (Stan Hu)
  - Support filtering by "Any" milestone or issue and fix "No Milestone" and "No Label" filters (Stan Hu)
  - Improved performance of the trending projects page
  - Remove CI migration task
  - Improved performance of finding projects by their namespace
  - Fix bug where transferring a project would result in stale commit links (Stan Hu)
  - Fix build trace updating
  - Include full path of source and target branch names in New Merge Request page (Stan Hu)
  - Add user preference to view activities as default dashboard (Stan Hu)
  - Add option to admin area to sign in as a specific user (Pavel Forkert)
  - Show CI status on all pages where commits list is rendered
  - Automatically enable CI when push .gitlab-ci.yml file to repository
  - Move CI charts to project graphs area
  - Fix cases where Markdown did not render links in activity feed (Stan Hu)
  - Add first and last to pagination (Zeger-Jan van de Weg)
  - Added Commit Status API
  - Added Builds View
  - Added when to .gitlab-ci.yml
  - Show CI status on commit page
  - Added CI_BUILD_TAG, _STAGE, _NAME and _TRIGGERED to CI builds
  - Show CI status on Your projects page and Starred projects page
  - Remove "Continuous Integration" page from dashboard
  - Add notes and SSL verification entries to hook APIs (Ben Boeckel)
  - Fix grammar in admin area "labels" .nothing-here-block when no labels exist.
  - Move CI runners page to project settings area
  - Move CI variables page to project settings area
  - Move CI triggers page to project settings area
  - Move CI project settings page to CE project settings area
  - Fix bug when removed file was not appearing in merge request diff
  - Show warning when build cannot be served by any of the available CI runners
  - Note the original location of a moved project when notifying users of the move
  - Improve error message when merging fails
  - Add support of multibyte characters in LDAP UID (Roman Petrov)
  - Show additions/deletions stats on merge request diff
  - Remove footer text in emails (Zeger-Jan van de Weg)
  - Ensure code blocks are properly highlighted after a note is updated
  - Fix wrong access level badge on MR comments
  - Hide password in the service settings form
  - Move CI web hooks page to project settings area
  - Fix User Identities API. It now allows you to properly create or update user's identities.
  - Add user preference to change layout width (Peter Göbel)
  - Use commit status in merge request widget as preferred source of CI status
  - Integrate CI commit and build pages into project pages
  - Move CI services page to project settings area
  - Add "Quick Submit" behavior to input fields throughout the application. Use
    Cmd+Enter on Mac and Ctrl+Enter on Windows/Linux.
  - Fix position of hamburger in header for smaller screens (Han Loong Liauw)
  - Fix bug where Emojis in Markdown would truncate remaining text (Sakata Sinji)
  - Persist filters when sorting on admin user page (Jerry Lukins)
  - Update style of snippets pages (Han Loong Liauw)
  - Allow dashboard and group issues/MRs to be filtered by label
  - Add spellcheck=false to certain input fields
  - Invalidate stored service password if the endpoint URL is changed
  - Project names are not fully shown if group name is too big, even on group page view
  - Apply new design for Files page
  - Add "New Page" button to Wiki Pages tab (Stan Hu)
  - Only render 404 page from /public
  - Hide passwords from services API (Alex Lossent)
  - Fix: Images cannot show when projects' path was changed
  - Let gitlab-git-http-server generate and serve 'git archive' downloads
  - Optimize query when filtering on issuables (Zeger-Jan van de Weg)
  - Fix padding of outdated discussion item.
  - Animate the logo on hover

v 8.0.5
  - Correct lookup-by-email for LDAP logins
  - Fix loading spinner sometimes not being hidden on Merge Request tab switches

v 8.0.4
  - Fix Message-ID header to be RFC 2111-compliant to prevent e-mails being dropped (Stan Hu)
  - Fix referrals for :back and relative URL installs
  - Fix anchors to comments in diffs
  - Remove CI token from build traces
  - Fix "Assign All" button on Runner admin page
  - Fix search in Files
  - Add full project namespace to payload of system webhooks (Ricardo Band)

v 8.0.3
  - Fix URL shown in Slack notifications
  - Fix bug where projects would appear to be stuck in the forked import state (Stan Hu)
  - Fix Error 500 in creating merge requests with > 1000 diffs (Stan Hu)
  - Add work_in_progress key to MR web hooks (Ben Boeckel)

v 8.0.2
  - Fix default avatar not rendering in network graph (Stan Hu)
  - Skip check_initd_configured_correctly on omnibus installs
  - Prevent double-prefixing of help page paths
  - Clarify confirmation text on user deletion
  - Make commit graphs responsive to window width changes (Stan Hu)
  - Fix top margin for sign-in button on public pages
  - Fix LDAP attribute mapping
  - Remove git refs used internally by GitLab from network graph (Stan Hu)
  - Use standard Markdown font in Markdown preview instead of fixed-width font (Stan Hu)
  - Fix Reply by email for non-UTF-8 messages.
  - Add option to use StartTLS with Reply by email IMAP server.
  - Allow AWS S3 Server-Side Encryption with Amazon S3-Managed Keys for backups (Paul Beattie)

v 8.0.1
  - Improve CI migration procedure and documentation

v 8.0.0
  - Fix Markdown links not showing up in dashboard activity feed (Stan Hu)
  - Remove milestones from merge requests when milestones are deleted (Stan Hu)
  - Fix HTML link that was improperly escaped in new user e-mail (Stan Hu)
  - Fix broken sort in merge request API (Stan Hu)
  - Bump rouge to 1.10.1 to remove warning noise and fix other syntax highlighting bugs (Stan Hu)
  - Gracefully handle errors in syntax highlighting by leaving the block unformatted (Stan Hu)
  - Add "replace" and "upload" functionalities to allow user replace existing file and upload new file into current repository
  - Fix URL construction for merge requests, issues, notes, and commits for relative URL config (Stan Hu)
  - Fix emoji URLs in Markdown when relative_url_root is used (Stan Hu)
  - Omit filename in Content-Disposition header in raw file download to avoid RFC 6266 encoding issues (Stan HU)
  - Fix broken Wiki Page History (Stan Hu)
  - Import forked repositories asynchronously to prevent large repositories from timing out (Stan Hu)
  - Prevent anchors from being hidden by header (Stan Hu)
  - Fix bug where only the first 15 Bitbucket issues would be imported (Stan Hu)
  - Sort issues by creation date in Bitbucket importer (Stan Hu)
  - Prevent too many redirects upon login when home page URL is set to external_url (Stan Hu)
  - Improve dropdown positioning on the project home page (Hannes Rosenögger)
  - Upgrade browser gem to 1.0.0 to avoid warning in IE11 compatibilty mode (Stan Hu)
  - Remove user OAuth tokens from the database and request new tokens each session (Stan Hu)
  - Restrict users API endpoints to use integer IDs (Stan Hu)
  - Only show recent push event if the branch still exists or a recent merge request has not been created (Stan Hu)
  - Remove satellites
  - Better performance for web editor (switched from satellites to rugged)
  - Faster merge
  - Ability to fetch merge requests from refs/merge-requests/:id
  - Allow displaying of archived projects in the admin interface (Artem Sidorenko)
  - Allow configuration of import sources for new projects (Artem Sidorenko)
  - Search for comments should be case insensetive
  - Create cross-reference for closing references on commits pushed to non-default branches (Maël Valais)
  - Ability to search milestones
  - Gracefully handle SMTP user input errors (e.g. incorrect email addresses) to prevent Sidekiq retries (Stan Hu)
  - Move dashboard activity to separate page (for your projects and starred projects)
  - Improve performance of git blame
  - Limit content width to 1200px for most of pages to improve readability on big screens
  - Fix 500 error when submit project snippet without body
  - Improve search page usability
  - Bring more UI consistency in way how projects, snippets and groups lists are rendered
  - Make all profiles and group public
  - Fixed login failure when extern_uid changes (Joel Koglin)
  - Don't notify users without access to the project when they are (accidentally) mentioned in a note.
  - Retrieving oauth token with LDAP credentials
  - Load Application settings from running database unless env var USE_DB=false
  - Added Drone CI integration (Kirill Zaitsev)
  - Allow developers to retry builds
  - Hide advanced project options for non-admin users
  - Fail builds if no .gitlab-ci.yml is found
  - Refactored service API and added automatically service docs generator (Kirill Zaitsev)
  - Added web_url key project hook_attrs (Kirill Zaitsev)
  - Add ability to get user information by ID of an SSH key via the API
  - Fix bug which IE cannot show image at markdown when the image is raw file of gitlab
  - Add support for Crowd
  - Global Labels that are available to all projects
  - Fix highlighting of deleted lines in diffs.
  - Project notification level can be set on the project page itself
  - Added service API endpoint to retrieve service parameters (Petheő Bence)
  - Add FogBugz project import (Jared Szechy)
  - Sort users autocomplete lists by user (Allister Antosik)
  - Webhook for issue now contains repository field (Jungkook Park)
  - Add ability to add custom text to the help page (Jeroen van Baarsen)
  - Add pg_schema to backup config
  - Fix references to target project issues in Merge Requests markdown preview and textareas (Francesco Levorato)
  - Redirect from incorrectly cased group or project path to correct one (Francesco Levorato)
  - Removed API calls from CE to CI

v 7.14.3
  - No changes

v 7.14.2
  - Upgrade gitlab_git to 7.2.15 to fix `git blame` errors with ISO-encoded files (Stan Hu)
  - Allow configuration of LDAP attributes GitLab will use for the new user account.

v 7.14.1
  - Improve abuse reports management from admin area
  - Fix "Reload with full diff" URL button in compare branch view (Stan Hu)
  - Disabled DNS lookups for SSH in docker image (Rowan Wookey)
  - Only include base URL in OmniAuth full_host parameter (Stan Hu)
  - Fix Error 500 in API when accessing a group that has an avatar (Stan Hu)
  - Ability to enable SSL verification for Webhooks

v 7.14.0
  - Fix bug where non-project members of the target project could set labels on new merge requests.
  - Update default robots.txt rules to disallow crawling of irrelevant pages (Ben Bodenmiller)
  - Fix redirection after sign in when using auto_sign_in_with_provider
  - Upgrade gitlab_git to 7.2.14 to ignore CRLFs in .gitmodules (Stan Hu)
  - Clear cache to prevent listing deleted branches after MR removes source branch (Stan Hu)
  - Provide more feedback what went wrong if HipChat service failed test (Stan Hu)
  - Fix bug where backslashes in inline diffs could be dropped (Stan Hu)
  - Disable turbolinks when linking to Bitbucket import status (Stan Hu)
  - Fix broken code import and display error messages if something went wrong with creating project (Stan Hu)
  - Fix corrupted binary files when using API files endpoint (Stan Hu)
  - Bump Haml to 4.0.7 to speed up textarea rendering (Stan Hu)
  - Show incompatible projects in Bitbucket import status (Stan Hu)
  - Fix coloring of diffs on MR Discussion-tab (Gert Goet)
  - Fix "Network" and "Graphs" pages for branches with encoded slashes (Stan Hu)
  - Fix errors deleting and creating branches with encoded slashes (Stan Hu)
  - Always add current user to autocomplete controller to support filter by "Me" (Stan Hu)
  - Fix multi-line syntax highlighting (Stan Hu)
  - Fix network graph when branch name has single quotes (Stan Hu)
  - Add "Confirm user" button in user admin page (Stan Hu)
  - Upgrade gitlab_git to version 7.2.6 to fix Error 500 when creating network graphs (Stan Hu)
  - Add support for Unicode filenames in relative links (Hiroyuki Sato)
  - Fix URL used for refreshing notes if relative_url is present (Bartłomiej Święcki)
  - Fix commit data retrieval when branch name has single quotes (Stan Hu)
  - Check that project was actually created rather than just validated in import:repos task (Stan Hu)
  - Fix full screen mode for snippet comments (Daniel Gerhardt)
  - Fix 404 error in files view after deleting the last file in a repository (Stan Hu)
  - Fix the "Reload with full diff" URL button (Stan Hu)
  - Fix label read access for unauthenticated users (Daniel Gerhardt)
  - Fix access to disabled features for unauthenticated users (Daniel Gerhardt)
  - Fix OAuth provider bug where GitLab would not go return to the redirect_uri after sign-in (Stan Hu)
  - Fix file upload dialog for comment editing (Daniel Gerhardt)
  - Set OmniAuth full_host parameter to ensure redirect URIs are correct (Stan Hu)
  - Return comments in created order in merge request API (Stan Hu)
  - Disable internal issue tracker controller if external tracker is used (Stan Hu)
  - Expire Rails cache entries after two weeks to prevent endless Redis growth
  - Add support for destroying project milestones (Stan Hu)
  - Allow custom backup archive permissions
  - Add project star and fork count, group avatar URL and user/group web URL attributes to API
  - Show who last edited a comment if it wasn't the original author
  - Send notification to all participants when MR is merged.
  - Add ability to manage user email addresses via the API.
  - Show buttons to add license, changelog and contribution guide if they're missing.
  - Tweak project page buttons.
  - Disabled autocapitalize and autocorrect on login field (Daryl Chan)
  - Mention group and project name in creation, update and deletion notices (Achilleas Pipinellis)
  - Update gravatar link on profile page to link to configured gravatar host (Ben Bodenmiller)
  - Remove redis-store TTL monkey patch
  - Add support for CI skipped status
  - Fetch code from forks to refs/merge-requests/:id/head when merge request created
  - Remove comments and email addresses when publicly exposing ssh keys (Zeger-Jan van de Weg)
  - Add "Check out branch" button to the MR page.
  - Improve MR merge widget text and UI consistency.
  - Improve text in MR "How To Merge" modal.
  - Cache all events
  - Order commits by date when comparing branches
  - Fix bug causing error when the target branch of a symbolic ref was deleted
  - Include branch/tag name in archive file and directory name
  - Add dropzone upload progress
  - Add a label for merged branches on branches page (Florent Baldino)
  - Detect .mkd and .mkdn files as markdown (Ben Boeckel)
  - Fix: User search feature in admin area does not respect filters
  - Set max-width for README, issue and merge request description for easier read on big screens
  - Update Flowdock integration to support new Flowdock API (Boyan Tabakov)
  - Remove author from files view (Sven Strickroth)
  - Fix infinite loop when SAML was incorrectly configured.

v 7.13.5
  - Satellites reverted

v 7.13.4
  - Allow users to send abuse reports

v 7.13.3
  - Fix bug causing Bitbucket importer to crash when OAuth application had been removed.
  - Allow users to send abuse reports
  - Remove satellites
  - Link username to profile on Group Members page (Tom Webster)

v 7.13.2
  - Fix randomly failed spec
  - Create project services on Project creation
  - Add admin_merge_request ability to Developer level and up
  - Fix Error 500 when browsing projects with no HEAD (Stan Hu)
  - Fix labels / assignee / milestone for the merge requests when issues are disabled
  - Show the first tab automatically on MergeRequests#new
  - Add rake task 'gitlab:update_commit_count' (Daniel Gerhardt)
  - Fix Gmail Actions

v 7.13.1
  - Fix: Label modifications are not reflected in existing notes and in the issue list
  - Fix: Label not shown in the Issue list, although it's set through web interface
  - Fix: Group/project references are linked incorrectly
  - Improve documentation
  - Fix of migration: Check if session_expire_delay column exists before adding the column
  - Fix: ActionView::Template::Error
  - Fix: "Create Merge Request" isn't always shown in event for newly pushed branch
  - Fix bug causing "Remove source-branch" option not to work for merge requests from the same project.
  - Render Note field hints consistently for "new" and "edit" forms

v 7.13.0
  - Remove repository graph log to fix slow cache updates after push event (Stan Hu)
  - Only enable HSTS header for HTTPS and port 443 (Stan Hu)
  - Fix user autocomplete for unauthenticated users accessing public projects (Stan Hu)
  - Fix redirection to home page URL for unauthorized users (Daniel Gerhardt)
  - Add branch switching support for graphs (Daniel Gerhardt)
  - Fix external issue tracker hook/test for HTTPS URLs (Daniel Gerhardt)
  - Remove link leading to a 404 error in Deploy Keys page (Stan Hu)
  - Add support for unlocking users in admin settings (Stan Hu)
  - Add Irker service configuration options (Stan Hu)
  - Fix order of issues imported from GitHub (Hiroyuki Sato)
  - Bump rugments to 1.0.0beta8 to fix C prototype function highlighting (Jonathon Reinhart)
  - Fix Merge Request webhook to properly fire "merge" action when accepted from the web UI
  - Add `two_factor_enabled` field to admin user API (Stan Hu)
  - Fix invalid timestamps in RSS feeds (Rowan Wookey)
  - Fix downloading of patches on public merge requests when user logged out (Stan Hu)
  - Fix Error 500 when relative submodule resolves to a namespace that has a different name from its path (Stan Hu)
  - Extract the longest-matching ref from a commit path when multiple matches occur (Stan Hu)
  - Update maintenance documentation to explain no need to recompile asssets for omnibus installations (Stan Hu)
  - Support commenting on diffs in side-by-side mode (Stan Hu)
  - Fix JavaScript error when clicking on the comment button on a diff line that has a comment already (Stan Hu)
  - Return 40x error codes if branch could not be deleted in UI (Stan Hu)
  - Remove project visibility icons from dashboard projects list
  - Rename "Design" profile settings page to "Preferences".
  - Allow users to customize their default Dashboard page.
  - Update ssl_ciphers in Nginx example to remove DHE settings. This will deny forward secrecy for Android 2.3.7, Java 6 and OpenSSL 0.9.8
  - Admin can edit and remove user identities
  - Convert CRLF newlines to LF when committing using the web editor.
  - API request /projects/:project_id/merge_requests?state=closed will return only closed merge requests without merged one. If you need ones that were merged - use state=merged.
  - Allow Administrators to filter the user list by those with or without Two-factor Authentication enabled.
  - Show a user's Two-factor Authentication status in the administration area.
  - Explicit error when commit not found in the CI
  - Improve performance for issue and merge request pages
  - Users with guest access level can not set assignee, labels or milestones for issue and merge request
  - Reporter role can manage issue tracker now: edit any issue, set assignee or milestone and manage labels
  - Better performance for pages with events list, issues list and commits list
  - Faster automerge check and merge itself when source and target branches are in same repository
  - Correctly show anonymous authorized applications under Profile > Applications.
  - Query Optimization in MySQL.
  - Allow users to be blocked and unblocked via the API
  - Use native Postgres database cleaning during backup restore
  - Redesign project page. Show README as default instead of activity. Move project activity to separate page
  - Make left menu more hierarchical and less contextual by adding back item at top
  - A fork can’t have a visibility level that is greater than the original project.
  - Faster code search in repository and wiki. Fixes search page timeout for big repositories
  - Allow administrators to disable 2FA for a specific user
  - Add error message for SSH key linebreaks
  - Store commits count in database (will populate with valid values only after first push)
  - Rebuild cache after push to repository in background job
  - Fix transferring of project to another group using the API.

v 7.12.2
  - Correctly show anonymous authorized applications under Profile > Applications.
  - Faster automerge check and merge itself when source and target branches are in same repository
  - Audit log for user authentication
  - Allow custom label to be set for authentication providers.

v 7.12.1
  - Fix error when deleting a user who has projects (Stan Hu)
  - Fix post-receive errors on a push when an external issue tracker is configured (Stan Hu)
  - Add SAML to list of social_provider (Matt Firtion)
  - Fix merge requests API scope to keep compatibility in 7.12.x patch release (Dmitriy Zaporozhets)
  - Fix closed merge request scope at milestone page (Dmitriy Zaporozhets)
  - Revert merge request states renaming
  - Fix hooks for web based events with external issue references (Daniel Gerhardt)
  - Improve performance for issue and merge request pages
  - Compress database dumps to reduce backup size

v 7.12.0
  - Fix Error 500 when one user attempts to access a personal, internal snippet (Stan Hu)
  - Disable changing of target branch in new merge request page when a branch has already been specified (Stan Hu)
  - Fix post-receive errors on a push when an external issue tracker is configured (Stan Hu)
  - Update oauth button logos for Twitter and Google to recommended assets
  - Update browser gem to version 0.8.0 for IE11 support (Stan Hu)
  - Fix timeout when rendering file with thousands of lines.
  - Add "Remember me" checkbox to LDAP signin form.
  - Add session expiration delay configuration through UI application settings
  - Don't notify users mentioned in code blocks or blockquotes.
  - Omit link to generate labels if user does not have access to create them (Stan Hu)
  - Show warning when a comment will add 10 or more people to the discussion.
  - Disable changing of the source branch in merge request update API (Stan Hu)
  - Shorten merge request WIP text.
  - Add option to disallow users from registering any application to use GitLab as an OAuth provider
  - Support editing target branch of merge request (Stan Hu)
  - Refactor permission checks with issues and merge requests project settings (Stan Hu)
  - Fix Markdown preview not working in Edit Milestone page (Stan Hu)
  - Fix Zen Mode not closing with ESC key (Stan Hu)
  - Allow HipChat API version to be blank and default to v2 (Stan Hu)
  - Add file attachment support in Milestone description (Stan Hu)
  - Fix milestone "Browse Issues" button.
  - Set milestone on new issue when creating issue from index with milestone filter active.
  - Make namespace API available to all users (Stan Hu)
  - Add web hook support for note events (Stan Hu)
  - Disable "New Issue" and "New Merge Request" buttons when features are disabled in project settings (Stan Hu)
  - Remove Rack Attack monkey patches and bump to version 4.3.0 (Stan Hu)
  - Fix clone URL losing selection after a single click in Safari and Chrome (Stan Hu)
  - Fix git blame syntax highlighting when different commits break up lines (Stan Hu)
  - Add "Resend confirmation e-mail" link in profile settings (Stan Hu)
  - Allow to configure location of the `.gitlab_shell_secret` file. (Jakub Jirutka)
  - Disabled expansion of top/bottom blobs for new file diffs
  - Update Asciidoctor gem to version 1.5.2. (Jakub Jirutka)
  - Fix resolving of relative links to repository files in AsciiDoc documents. (Jakub Jirutka)
  - Use the user list from the target project in a merge request (Stan Hu)
  - Default extention for wiki pages is now .md instead of .markdown (Jeroen van Baarsen)
  - Add validation to wiki page creation (only [a-zA-Z0-9/_-] are allowed) (Jeroen van Baarsen)
  - Fix new/empty milestones showing 100% completion value (Jonah Bishop)
  - Add a note when an Issue or Merge Request's title changes
  - Consistently refer to MRs as either Merged or Closed.
  - Add Merged tab to MR lists.
  - Prefix EmailsOnPush email subject with `[Git]`.
  - Group project contributions by both name and email.
  - Clarify navigation labels for Project Settings and Group Settings.
  - Move user avatar and logout button to sidebar
  - You can not remove user if he/she is an only owner of group
  - User should be able to leave group. If not - show him proper message
  - User has ability to leave project
  - Add SAML support as an omniauth provider
  - Allow to configure a URL to show after sign out
  - Add an option to automatically sign-in with an Omniauth provider
  - GitLab CI service sends .gitlab-ci.yml in each push call
  - When remove project - move repository and schedule it removal
  - Improve group removing logic
  - Trigger create-hooks on backup restore task
  - Add option to automatically link omniauth and LDAP identities
  - Allow special character in users bio. I.e.: I <3 GitLab

v 7.11.4
  - Fix missing bullets when creating lists
  - Set rel="nofollow" on external links

v 7.11.3
  - no changes
  - Fix upgrader script (Martins Polakovs)

v 7.11.2
  - no changes

v 7.11.1
  - no changes

v 7.11.0
  - Fall back to Plaintext when Syntaxhighlighting doesn't work. Fixes some buggy lexers (Hannes Rosenögger)
  - Get editing comments to work in Chrome 43 again.
  - Fix broken view when viewing history of a file that includes a path that used to be another file (Stan Hu)
  - Don't show duplicate deploy keys
  - Fix commit time being displayed in the wrong timezone in some cases (Hannes Rosenögger)
  - Make the first branch pushed to an empty repository the default HEAD (Stan Hu)
  - Fix broken view when using a tag to display a tree that contains git submodules (Stan Hu)
  - Make Reply-To config apply to change e-mail confirmation and other Devise notifications (Stan Hu)
  - Add application setting to restrict user signups to e-mail domains (Stan Hu)
  - Don't allow a merge request to be merged when its title starts with "WIP".
  - Add a page title to every page.
  - Allow primary email to be set to an email that you've already added.
  - Fix clone URL field and X11 Primary selection (Dmitry Medvinsky)
  - Ignore invalid lines in .gitmodules
  - Fix "Cannot move project" error message from popping up after a successful transfer (Stan Hu)
  - Redirect to sign in page after signing out.
  - Fix "Hello @username." references not working by no longer allowing usernames to end in period.
  - Fix "Revspec not found" errors when viewing diffs in a forked project with submodules (Stan Hu)
  - Improve project page UI
  - Fix broken file browsing with relative submodule in personal projects (Stan Hu)
  - Add "Reply quoting selected text" shortcut key (`r`)
  - Fix bug causing `@whatever` inside an issue's first code block to be picked up as a user mention.
  - Fix bug causing `@whatever` inside an inline code snippet (backtick-style) to be picked up as a user mention.
  - When use change branches link at MR form - save source branch selection instead of target one
  - Improve handling of large diffs
  - Added GitLab Event header for project hooks
  - Add Two-factor authentication (2FA) for GitLab logins
  - Show Atom feed buttons everywhere where applicable.
  - Add project activity atom feed.
  - Don't crash when an MR from a fork has a cross-reference comment from the target project on one of its commits.
  - Explain how to get a new password reset token in welcome emails
  - Include commit comments in MR from a forked project.
  - Group milestones by title in the dashboard and all other issue views.
  - Query issues, merge requests and milestones with their IID through API (Julien Bianchi)
  - Add default project and snippet visibility settings to the admin web UI.
  - Show incompatible projects in Google Code import status (Stan Hu)
  - Fix bug where commit data would not appear in some subdirectories (Stan Hu)
  - Task lists are now usable in comments, and will show up in Markdown previews.
  - Fix bug where avatar filenames were not actually deleted from the database during removal (Stan Hu)
  - Fix bug where Slack service channel was not saved in admin template settings. (Stan Hu)
  - Protect OmniAuth request phase against CSRF.
  - Don't send notifications to mentioned users that don't have access to the project in question.
  - Add search issues/MR by number
  - Change plots to bar graphs in commit statistics screen
  - Move snippets UI to fluid layout
  - Improve UI for sidebar. Increase separation between navigation and content
  - Improve new project command options (Ben Bodenmiller)
  - Add common method to force UTF-8 and use it to properly handle non-ascii OAuth user properties (Onur Küçük)
  - Prevent sending empty messages to HipChat (Chulki Lee)
  - Improve UI for mobile phones on dashboard and project pages
  - Add room notification and message color option for HipChat
  - Allow to use non-ASCII letters and dashes in project and namespace name. (Jakub Jirutka)
  - Add footnotes support to Markdown (Guillaume Delbergue)
  - Add current_sign_in_at to UserFull REST api.
  - Make Sidekiq MemoryKiller shutdown signal configurable
  - Add "Create Merge Request" buttons to commits and branches pages and push event.
  - Show user roles by comments.
  - Fix automatic blocking of auto-created users from Active Directory.
  - Call merge request web hook for each new commits (Arthur Gautier)
  - Use SIGKILL by default in Sidekiq::MemoryKiller
  - Fix mentioning of private groups.
  - Add style for <kbd> element in markdown
  - Spin spinner icon next to "Checking for CI status..." on MR page.
  - Fix reference links in dashboard activity and ATOM feeds.
  - Ensure that the first added admin performs repository imports

v 7.10.4
  - Fix migrations broken in 7.10.2
  - Make tags for GitLab installations running on MySQL case sensitive
  - Get Gitorious importer to work again.
  - Fix adding new group members from admin area
  - Fix DB error when trying to tag a repository (Stan Hu)
  - Fix Error 500 when searching Wiki pages (Stan Hu)
  - Unescape branch names in compare commit (Stan Hu)
  - Order commit comments chronologically in API.

v 7.10.2
  - Fix CI links on MR page

v 7.10.0
  - Ignore submodules that are defined in .gitmodules but are checked in as directories.
  - Allow projects to be imported from Google Code.
  - Remove access control for uploaded images to fix broken images in emails (Hannes Rosenögger)
  - Allow users to be invited by email to join a group or project.
  - Don't crash when project repository doesn't exist.
  - Add config var to block auto-created LDAP users.
  - Don't use HTML ellipsis in EmailsOnPush subject truncated commit message.
  - Set EmailsOnPush reply-to address to committer email when enabled.
  - Fix broken file browsing with a submodule that contains a relative link (Stan Hu)
  - Fix persistent XSS vulnerability around profile website URLs.
  - Fix project import URL regex to prevent arbitary local repos from being imported.
  - Fix directory traversal vulnerability around uploads routes.
  - Fix directory traversal vulnerability around help pages.
  - Don't leak existence of project via search autocomplete.
  - Don't leak existence of group or project via search.
  - Fix bug where Wiki pages that included a '/' were no longer accessible (Stan Hu)
  - Fix bug where error messages from Dropzone would not be displayed on the issues page (Stan Hu)
  - Add a rake task to check repository integrity with `git fsck`
  - Add ability to configure Reply-To address in gitlab.yml (Stan Hu)
  - Move current user to the top of the list in assignee/author filters (Stan Hu)
  - Fix broken side-by-side diff view on merge request page (Stan Hu)
  - Set Application controller default URL options to ensure all url_for calls are consistent (Stan Hu)
  - Allow HTML tags in Markdown input
  - Fix code unfold not working on Compare commits page (Stan Hu)
  - Fix generating SSH key fingerprints with OpenSSH 6.8. (Sašo Stanovnik)
  - Fix "Import projects from" button to show the correct instructions (Stan Hu)
  - Fix dots in Wiki slugs causing errors (Stan Hu)
  - Make maximum attachment size configurable via Application Settings (Stan Hu)
  - Update poltergeist to version 1.6.0 to support PhantomJS 2.0 (Zeger-Jan van de Weg)
  - Fix cross references when usernames, milestones, or project names contain underscores (Stan Hu)
  - Disable reference creation for comments surrounded by code/preformatted blocks (Stan Hu)
  - Reduce Rack Attack false positives causing 403 errors during HTTP authentication (Stan Hu)
  - enable line wrapping per default and remove the checkbox to toggle it (Hannes Rosenögger)
  - Fix a link in the patch update guide
  - Add a service to support external wikis (Hannes Rosenögger)
  - Omit the "email patches" link and fix plain diff view for merge commits
  - List new commits for newly pushed branch in activity view.
  - Add sidetiq gem dependency to match EE
  - Add changelog, license and contribution guide links to project tab bar.
  - Improve diff UI
  - Fix alignment of navbar toggle button (Cody Mize)
  - Fix checkbox rendering for nested task lists
  - Identical look of selectboxes in UI
  - Upgrade the gitlab_git gem to version 7.1.3
  - Move "Import existing repository by URL" option to button.
  - Improve error message when save profile has error.
  - Passing the name of pushed ref to CI service (requires GitLab CI 7.9+)
  - Add location field to user profile
  - Fix print view for markdown files and wiki pages
  - Fix errors when deleting old backups
  - Improve GitLab performance when working with git repositories
  - Add tag message and last commit to tag hook (Kamil Trzciński)
  - Restrict permissions on backup files
  - Improve oauth accounts UI in profile page
  - Add ability to unlink connected accounts
  - Replace commits calendar with faster contribution calendar that includes issues and merge requests
  - Add inifinite scroll to user page activity
  - Don't include system notes in issue/MR comment count.
  - Don't mark merge request as updated when merge status relative to target branch changes.
  - Link note avatar to user.
  - Make Git-over-SSH errors more descriptive.
  - Fix EmailsOnPush.
  - Refactor issue filtering
  - AJAX selectbox for issue assignee and author filters
  - Fix issue with missing options in issue filtering dropdown if selected one
  - Prevent holding Control-Enter or Command-Enter from posting comment multiple times.
  - Prevent note form from being cleared when submitting failed.
  - Improve file icons rendering on tree (Sullivan Sénéchal)
  - API: Add pagination to project events
  - Get issue links in notification mail to work again.
  - Don't show commit comment button when user is not signed in.
  - Fix admin user projects lists.
  - Don't leak private group existence by redirecting from namespace controller to group controller.
  - Ability to skip some items from backup (database, respositories or uploads)
  - Archive repositories in background worker.
  - Import GitHub, Bitbucket or GitLab.com projects owned by authenticated user into current namespace.
  - Project labels are now available over the API under the "tag_list" field (Cristian Medina)
  - Fixed link paths for HTTP and SSH on the admin project view (Jeremy Maziarz)
  - Fix and improve help rendering (Sullivan Sénéchal)
  - Fix final line in EmailsOnPush email diff being rendered as error.
  - Prevent duplicate Buildkite service creation.
  - Fix git over ssh errors 'fatal: protocol error: bad line length character'
  - Automatically setup GitLab CI project for forks if origin project has GitLab CI enabled
  - Bust group page project list cache when namespace name or path changes.
  - Explicitly set image alt-attribute to prevent graphical glitches if gravatars could not be loaded
  - Allow user to choose a public email to show on public profile
  - Remove truncation from issue titles on milestone page (Jason Blanchard)
  - Fix stuck Merge Request merging events from old installations (Ben Bodenmiller)
  - Fix merge request comments on files with multiple commits
  - Fix Resource Owner Password Authentication Flow

v 7.9.4
  - Security: Fix project import URL regex to prevent arbitary local repos from being imported
  - Fixed issue where only 25 commits would load in file listings
  - Fix LDAP identities  after config update

v 7.9.3
  - Contains no changes
  - Add icons to Add dropdown items.
  - Allow admin to create public deploy keys that are accessible to any project.
  - Warn when gitlab-shell version doesn't match requirement.
  - Skip email confirmation when set by admin or via LDAP.
  - Only allow users to reference groups, projects, issues, MRs, commits they have access to.

v 7.9.3
  - Contains no changes

v 7.9.2
  - Contains no changes

v 7.9.1
  - Include missing events and fix save functionality in admin service template settings form (Stan Hu)
  - Fix "Import projects from" button to show the correct instructions (Stan Hu)
  - Fix OAuth2 issue importing a new project from GitHub and GitLab (Stan Hu)
  - Fix for LDAP with commas in DN
  - Fix missing events and in admin Slack service template settings form (Stan Hu)
  - Don't show commit comment button when user is not signed in.
  - Downgrade gemnasium-gitlab-service gem

v 7.9.0
  - Add HipChat integration documentation (Stan Hu)
  - Update documentation for object_kind field in Webhook push and tag push Webhooks (Stan Hu)
  - Fix broken email images (Hannes Rosenögger)
  - Automatically config git if user forgot, where possible (Zeger-Jan van de Weg)
  - Fix mass SQL statements on initial push (Hannes Rosenögger)
  - Add tag push notifications and normalize HipChat and Slack messages to be consistent (Stan Hu)
  - Add comment notification events to HipChat and Slack services (Stan Hu)
  - Add issue and merge request events to HipChat and Slack services (Stan Hu)
  - Fix merge request URL passed to Webhooks. (Stan Hu)
  - Fix bug that caused a server error when editing a comment to "+1" or "-1" (Stan Hu)
  - Fix code preview theme setting for comments, issues, merge requests, and snippets (Stan Hu)
  - Move labels/milestones tabs to sidebar
  - Upgrade Rails gem to version 4.1.9.
  - Improve error messages for file edit failures
  - Improve UI for commits, issues and merge request lists
  - Fix commit comments on first line of diff not rendering in Merge Request Discussion view.
  - Allow admins to override restricted project visibility settings.
  - Move restricted visibility settings from gitlab.yml into the web UI.
  - Improve trigger merge request hook when source project branch has been updated (Kirill Zaitsev)
  - Save web edit in new branch
  - Fix ordering of imported but unchanged projects (Marco Wessel)
  - Mobile UI improvements: make aside content expandable
  - Expose avatar_url in projects API
  - Fix checkbox alignment on the application settings page.
  - Generalize image upload in drag and drop in markdown to all files (Hannes Rosenögger)
  - Fix mass-unassignment of issues (Robert Speicher)
  - Fix hidden diff comments in merge request discussion view
  - Allow user confirmation to be skipped for new users via API
  - Add a service to send updates to an Irker gateway (Romain Coltel)
  - Add brakeman (security scanner for Ruby on Rails)
  - Slack username and channel options
  - Add grouped milestones from all projects to dashboard.
  - Web hook sends pusher email as well as commiter
  - Add Bitbucket omniauth provider.
  - Add Bitbucket importer.
  - Support referencing issues to a project whose name starts with a digit
  - Condense commits already in target branch when updating merge request source branch.
  - Send notifications and leave system comments when bulk updating issues.
  - Automatically link commit ranges to compare page: sha1...sha4 or sha1..sha4 (includes sha1 in comparison)
  - Move groups page from profile to dashboard
  - Starred projects page at dashboard
  - Blocking user does not remove him/her from project/groups but show blocked label
  - Change subject of EmailsOnPush emails to include namespace, project and branch.
  - Change subject of EmailsOnPush emails to include first commit message when multiple were pushed.
  - Remove confusing footer from EmailsOnPush mail body.
  - Add list of changed files to EmailsOnPush emails.
  - Add option to send EmailsOnPush emails from committer email if domain matches.
  - Add option to disable code diffs in EmailOnPush emails.
  - Wrap commit message in EmailsOnPush email.
  - Send EmailsOnPush emails when deleting commits using force push.
  - Fix EmailsOnPush email comparison link to include first commit.
  - Fix highliht of selected lines in file
  - Reject access to group/project avatar if the user doesn't have access.
  - Add database migration to clean group duplicates with same path and name (Make sure you have a backup before update)
  - Add GitLab active users count to rake gitlab:check
  - Starred projects page at dashboard
  - Make email display name configurable
  - Improve json validation in hook data
  - Use Emoji One
  - Updated emoji help documentation to properly reference EmojiOne.
  - Fix missing GitHub organisation repositories on import page.
  - Added blue theme
  - Remove annoying notice messages when create/update merge request
  - Allow smb:// links in Markdown text.
  - Filter merge request by title or description at Merge Requests page
  - Block user if he/she was blocked in Active Directory
  - Fix import pages not working after first load.
  - Use custom LDAP label in LDAP signin form.
  - Execute hooks and services when branch or tag is created or deleted through web interface.
  - Block and unblock user if he/she was blocked/unblocked in Active Directory
  - Raise recommended number of unicorn workers from 2 to 3
  - Use same layout and interactivity for project members as group members.
  - Prevent gitlab-shell character encoding issues by receiving its changes as raw data.
  - Ability to unsubscribe/subscribe to issue or merge request
  - Delete deploy key when last connection to a project is destroyed.
  - Fix invalid Atom feeds when using emoji, horizontal rules, or images (Christian Walther)
  - Backup of repositories with tar instead of git bundle (only now are git-annex files included in the backup)
  - Add canceled status for CI
  - Send EmailsOnPush email when branch or tag is created or deleted.
  - Faster merge request processing for large repository
  - Prevent doubling AJAX request with each commit visit via Turbolink
  - Prevent unnecessary doubling of js events on import pages and user calendar

v 7.8.4
  - Fix issue_tracker_id substitution in custom issue trackers
  - Fix path and name duplication in namespaces

v 7.8.3
  - Bump version of gitlab_git fixing annotated tags without message

v 7.8.2
  - Fix service migration issue when upgrading from versions prior to 7.3
  - Fix setting of the default use project limit via admin UI
  - Fix showing of already imported projects for GitLab and Gitorious importers
  - Fix response of push to repository to return "Not found" if user doesn't have access
  - Fix check if user is allowed to view the file attachment
  - Fix import check for case sensetive namespaces
  - Increase timeout for Git-over-HTTP requests to 1 hour since large pulls/pushes can take a long time.
  - Properly handle autosave local storage exceptions.
  - Escape wildcards when searching LDAP by username.

v 7.8.1
  - Fix run of custom post receive hooks
  - Fix migration that caused issues when upgrading to version 7.8 from versions prior to 7.3
  - Fix the warning for LDAP users about need to set password
  - Fix avatars which were not shown for non logged in users
  - Fix urls for the issues when relative url was enabled

v 7.8.0
  - Fix access control and protection against XSS for note attachments and other uploads.
  - Replace highlight.js with rouge-fork rugments (Stefan Tatschner)
  - Make project search case insensitive (Hannes Rosenögger)
  - Include issue/mr participants in list of recipients for reassign/close/reopen emails
  - Expose description in groups API
  - Better UI for project services page
  - Cleaner UI for web editor
  - Add diff syntax highlighting in email-on-push service notifications (Hannes Rosenögger)
  - Add API endpoint to fetch all changes on a MergeRequest (Jeroen van Baarsen)
  - View note image attachments in new tab when clicked instead of downloading them
  - Improve sorting logic in UI and API. Explicitly define what sorting method is used by default
  - Fix overflow at sidebar when have several items
  - Add notes for label changes in issue and merge requests
  - Show tags in commit view (Hannes Rosenögger)
  - Only count a user's vote once on a merge request or issue (Michael Clarke)
  - Increase font size when browse source files and diffs
  - Service Templates now let you set default values for all services
  - Create new file in empty repository using GitLab UI
  - Ability to clone project using oauth2 token
  - Upgrade Sidekiq gem to version 3.3.0
  - Stop git zombie creation during force push check
  - Show success/error messages for test setting button in services
  - Added Rubocop for code style checks
  - Fix commits pagination
  - Async load a branch information at the commit page
  - Disable blacklist validation for project names
  - Allow configuring protection of the default branch upon first push (Marco Wessel)
  - Add gitlab.com importer
  - Add an ability to login with gitlab.com
  - Add a commit calendar to the user profile (Hannes Rosenögger)
  - Submit comment on command-enter
  - Notify all members of a group when that group is mentioned in a comment, for example: `@gitlab-org` or `@sales`.
  - Extend issue clossing pattern to include "Resolve", "Resolves", "Resolved", "Resolving" and "Close" (Julien Bianchi and Hannes Rosenögger)
  - Fix long broadcast message cut-off on left sidebar (Visay Keo)
  - Add Project Avatars (Steven Thonus and Hannes Rosenögger)
  - Password reset token validity increased from 2 hours to 2 days since it is also send on account creation.
  - Edit group members via API
  - Enable raw image paste from clipboard, currently Chrome only (Marco Cyriacks)
  - Add action property to merge request hook (Julien Bianchi)
  - Remove duplicates from group milestone participants list.
  - Add a new API function that retrieves all issues assigned to a single milestone (Justin Whear and Hannes Rosenögger)
  - API: Access groups with their path (Julien Bianchi)
  - Added link to milestone and keeping resource context on smaller viewports for issues and merge requests (Jason Blanchard)
  - Allow notification email to be set separately from primary email.
  - API: Add support for editing an existing project (Mika Mäenpää and Hannes Rosenögger)
  - Don't have Markdown preview fail for long comments/wiki pages.
  - When test web hook - show error message instead of 500 error page if connection to hook url was reset
  - Added support for firing system hooks on group create/destroy and adding/removing users to group (Boyan Tabakov)
  - Added persistent collapse button for left side nav bar (Jason Blanchard)
  - Prevent losing unsaved comments by automatically restoring them when comment page is loaded again.
  - Don't allow page to be scaled on mobile.
  - Clean the username acquired from OAuth/LDAP so it doesn't fail username validation and block signing up.
  - Show assignees in merge request index page (Kelvin Mutuma)
  - Link head panel titles to relevant root page.
  - Allow users that signed up via OAuth to set their password in order to use Git over HTTP(S).
  - Show users button to share their newly created public or internal projects on twitter
  - Add quick help links to the GitLab pricing and feature comparison pages.
  - Fix duplicate authorized applications in user profile and incorrect application client count in admin area.
  - Make sure Markdown previews always use the same styling as the eventual destination.
  - Remove deprecated Group#owner_id from API
  - Show projects user contributed to on user page. Show stars near project on user page.
  - Improve database performance for GitLab
  - Add Asana service (Jeremy Benoist)
  - Improve project web hooks with extra data

v 7.7.2
  - Update GitLab Shell to version 2.4.2 that fixes a bug when developers can push to protected branch
  - Fix issue when LDAP user can't login with existing GitLab account

v 7.7.1
  - Improve mention autocomplete performance
  - Show setup instructions for GitHub import if disabled
  - Allow use http for OAuth applications

v 7.7.0
  - Import from GitHub.com feature
  - Add Jetbrains Teamcity CI service (Jason Lippert)
  - Mention notification level
  - Markdown preview in wiki (Yuriy Glukhov)
  - Raise group avatar filesize limit to 200kb
  - OAuth applications feature
  - Show user SSH keys in admin area
  - Developer can push to protected branches option
  - Set project path instead of project name in create form
  - Block Git HTTP access after 10 failed authentication attempts
  - Updates to the messages returned by API (sponsored by O'Reilly Media)
  - New UI layout with side navigation
  - Add alert message in case of outdated browser (IE < 10)
  - Added API support for sorting projects
  - Update gitlab_git to version 7.0.0.rc14
  - Add API project search filter option for authorized projects
  - Fix File blame not respecting branch selection
  - Change some of application settings on fly in admin area UI
  - Redesign signin/signup pages
  - Close standard input in Gitlab::Popen.popen
  - Trigger GitLab CI when push tags
  - When accept merge request - do merge using sidaekiq job
  - Enable web signups by default
  - Fixes for diff comments: drag-n-drop images, selecting images
  - Fixes for edit comments: drag-n-drop images, preview mode, selecting images, save & update
  - Remove password strength indicator



v 7.6.0
  - Fork repository to groups
  - New rugged version
  - Add CRON=1 backup setting for quiet backups
  - Fix failing wiki restore
  - Add optional Sidekiq MemoryKiller middleware (enabled via SIDEKIQ_MAX_RSS env variable)
  - Monokai highlighting style now more faithful to original design (Mark Riedesel)
  - Create project with repository in synchrony
  - Added ability to create empty repo or import existing one if project does not have repository
  - Reactivate highlight.js language autodetection
  - Mobile UI improvements
  - Change maximum avatar file size from 100KB to 200KB
  - Strict validation for snippet file names
  - Enable Markdown preview for issues, merge requests, milestones, and notes (Vinnie Okada)
  - In the docker directory is a container template based on the Omnibus packages.
  - Update Sidekiq to version 2.17.8
  - Add author filter to project issues and merge requests pages
  - Atom feed for user activity
  - Support multiple omniauth providers for the same user
  - Rendering cross reference in issue title and tooltip for merge request
  - Show username in comments
  - Possibility to create Milestones or Labels when Issues are disabled
  - Fix bug with showing gpg signature in tag

v 7.5.3
  - Bump gitlab_git to 7.0.0.rc12 (includes Rugged 0.21.2)

v 7.5.2
  - Don't log Sidekiq arguments by default
  - Fix restore of wiki repositories from backups

v 7.5.1
  - Add missing timestamps to 'members' table

v 7.5.0
  - API: Add support for Hipchat (Kevin Houdebert)
  - Add time zone configuration in gitlab.yml (Sullivan Senechal)
  - Fix LDAP authentication for Git HTTP access
  - Run 'GC.start' after every EmailsOnPushWorker job
  - Fix LDAP config lookup for provider 'ldap'
  - Drop all sequences during Postgres database restore
  - Project title links to project homepage (Ben Bodenmiller)
  - Add Atlassian Bamboo CI service (Drew Blessing)
  - Mentioned @user will receive email even if he is not participating in issue or commit
  - Session API: Use case-insensitive authentication like in UI (Andrey Krivko)
  - Tie up loose ends with annotated tags: API & UI (Sean Edge)
  - Return valid json for deleting branch via API (sponsored by O'Reilly Media)
  - Expose username in project events API (sponsored by O'Reilly Media)
  - Adds comments to commits in the API
  - Performance improvements
  - Fix post-receive issue for projects with deleted forks
  - New gitlab-shell version with custom hooks support
  - Improve code
  - GitLab CI 5.2+ support (does not support older versions)
  - Fixed bug when you can not push commits starting with 000000 to protected branches
  - Added a password strength indicator
  - Change project name and path in one form
  - Display renamed files in diff views (Vinnie Okada)
  - Fix raw view for public snippets
  - Use secret token with GitLab internal API.
  - Add missing timestamps to 'members' table

v 7.4.5
  - Bump gitlab_git to 7.0.0.rc12 (includes Rugged 0.21.2)

v 7.4.4
  - No changes

v 7.4.3
  - Fix raw snippets view
  - Fix security issue for member api
  - Fix buildbox integration

v 7.4.2
  - Fix internal snippet exposing for unauthenticated users

v 7.4.1
  - Fix LDAP authentication for Git HTTP access
  - Fix LDAP config lookup for provider 'ldap'
  - Fix public snippets
  - Fix 500 error on projects with nested submodules

v 7.4.0
  - Refactored membership logic
  - Improve error reporting on users API (Julien Bianchi)
  - Refactor test coverage tools usage. Use SIMPLECOV=true to generate it locally
  - Default branch is protected by default
  - Increase unicorn timeout to 60 seconds
  - Sort search autocomplete projects by stars count so most popular go first
  - Add README to tab on project show page
  - Do not delete tmp/repositories itself during clean-up, only its contents
  - Support for backup uploads to remote storage
  - Prevent notes polling when there are not notes
  - Internal ForkService: Prepare support for fork to a given namespace
  - API: Add support for forking a project via the API (Bernhard Kaindl)
  - API: filter project issues by milestone (Julien Bianchi)
  - Fail harder in the backup script
  - Changes to Slack service structure, only webhook url needed
  - Zen mode for wiki and milestones (Robert Schilling)
  - Move Emoji parsing to html-pipeline-gitlab (Robert Schilling)
  - Font Awesome 4.2 integration (Sullivan Senechal)
  - Add Pushover service integration (Sullivan Senechal)
  - Add select field type for services options (Sullivan Senechal)
  - Add cross-project references to the Markdown parser (Vinnie Okada)
  - Add task lists to issue and merge request descriptions (Vinnie Okada)
  - Snippets can be public, internal or private
  - Improve danger zone: ask project path to confirm data-loss action
  - Raise exception on forgery
  - Show build coverage in Merge Requests (requires GitLab CI v5.1)
  - New milestone and label links on issue edit form
  - Improved repository graphs
  - Improve event note display in dashboard and project activity views (Vinnie Okada)
  - Add users sorting to admin area
  - UI improvements
  - Fix ambiguous sha problem with mentioned commit
  - Fixed bug with apostrophe when at mentioning users
  - Add active directory ldap option
  - Developers can push to wiki repo. Protected branches does not affect wiki repo any more
  - Faster rev list
  - Fix branch removal

v 7.3.2
  - Fix creating new file via web editor
  - Use gitlab-shell v2.0.1

v 7.3.1
  - Fix ref parsing in Gitlab::GitAccess
  - Fix error 500 when viewing diff on a file with changed permissions
  - Fix adding comments to MR when source branch is master
  - Fix error 500 when searching description contains relative link

v 7.3.0
  - Always set the 'origin' remote in satellite actions
  - Write authorized_keys in tmp/ during tests
  - Use sockets to connect to Redis
  - Add dormant New Relic gem (can be enabled via environment variables)
  - Expire Rack sessions after 1 week
  - Cleaner signin/signup pages
  - Improved comments UI
  - Better search with filtering, pagination etc
  - Added a checkbox to toggle line wrapping in diff (Yuriy Glukhov)
  - Prevent project stars duplication when fork project
  - Use the default Unicorn socket backlog value of 1024
  - Support Unix domain sockets for Redis
  - Store session Redis keys in 'session:gitlab:' namespace
  - Deprecate LDAP account takeover based on partial LDAP email / GitLab username match
  - Use /bin/sh instead of Bash in bin/web, bin/background_jobs (Pavel Novitskiy)
  - Keyboard shortcuts for productivity (Robert Schilling)
  - API: filter issues by state (Julien Bianchi)
  - API: filter issues by labels (Julien Bianchi)
  - Add system hook for ssh key changes
  - Add blob permalink link (Ciro Santilli)
  - Create annotated tags through UI and API (Sean Edge)
  - Snippets search (Charles Bushong)
  - Comment new push to existing MR
  - Add 'ci' to the blacklist of forbidden names
  - Improve text filtering on issues page
  - Comment & Close button
  - Process git push --all much faster
  - Don't allow edit of system notes
  - Project wiki search (Ralf Seidler)
  - Enabled Shibboleth authentication support (Matus Banas)
  - Zen mode (fullscreen) for issues/MR/notes (Robert Schilling)
  - Add ability to configure webhook timeout via gitlab.yml (Wes Gurney)
  - Sort project merge requests in asc or desc order for updated_at or created_at field (sponsored by O'Reilly Media)
  - Add Redis socket support to 'rake gitlab:shell:install'

v 7.2.1
  - Delete orphaned labels during label migration (James Brooks)
  - Security: prevent XSS with stricter MIME types for raw repo files

v 7.2.0
  - Explore page
  - Add project stars (Ciro Santilli)
  - Log Sidekiq arguments
  - Better labels: colors, ability to rename and remove
  - Improve the way merge request collects diffs
  - Improve compare page for large diffs
  - Expose the full commit message via API
  - Fix 500 error on repository rename
  - Fix bug when MR download patch return invalid diff
  - Test gitlab-shell integration
  - Repository import timeout increased from 2 to 4 minutes allowing larger repos to be imported
  - API for labels (Robert Schilling)
  - API: ability to set an import url when creating project for specific user

v 7.1.1
  - Fix cpu usage issue in Firefox
  - Fix redirect loop when changing password by new user
  - Fix 500 error on new merge request page

v 7.1.0
  - Remove observers
  - Improve MR discussions
  - Filter by description on Issues#index page
  - Fix bug with namespace select when create new project page
  - Show README link after description for non-master members
  - Add @all mention for comments
  - Dont show reply button if user is not signed in
  - Expose more information for issues with webhook
  - Add a mention of the merge request into the default merge request commit message
  - Improve code highlight, introduce support for more languages like Go, Clojure, Erlang etc
  - Fix concurrency issue in repository download
  - Dont allow repository name start with ?
  - Improve email threading (Pierre de La Morinerie)
  - Cleaner help page
  - Group milestones
  - Improved email notifications
  - Contributors API (sponsored by Mobbr)
  - Fix LDAP TLS authentication (Boris HUISGEN)
  - Show VERSION information on project sidebar
  - Improve branch removal logic when accept MR
  - Fix bug where comment form is spawned inside the Reply button
  - Remove Dir.chdir from Satellite#lock for thread-safety
  - Increased default git max_size value from 5MB to 20MB in gitlab.yml. Please update your configs!
  - Show error message in case of timeout in satellite when create MR
  - Show first 100 files for huge diff instead of hiding all
  - Change default admin email from admin@local.host to admin@example.com

v 7.0.0
  - The CPU no longer overheats when you hold down the spacebar
  - Improve edit file UI
  - Add ability to upload group avatar when create
  - Protected branch cannot be removed
  - Developers can remove normal branches with UI
  - Remove branch via API (sponsored by O'Reilly Media)
  - Move protected branches page to Project settings area
  - Redirect to Files view when create new branch via UI
  - Drag and drop upload of image in every markdown-area (Earle Randolph Bunao and Neil Francis Calabroso)
  - Refactor the markdown relative links processing
  - Make it easier to implement other CI services for GitLab
  - Group masters can create projects in group
  - Deprecate ruby 1.9.3 support
  - Only masters can rewrite/remove git tags
  - Add X-Frame-Options SAMEORIGIN to Nginx config so Sidekiq admin is visible
  - UI improvements
  - Case-insensetive search for issues
  - Update to rails 4.1
  - Improve performance of application for projects and groups with a lot of members
  - Formally support Ruby 2.1
  - Include Nginx gitlab-ssl config
  - Add manual language detection for highlight.js
  - Added example.com/:username routing
  - Show notice if your profile is public
  - UI improvements for mobile devices
  - Improve diff rendering performance
  - Drag-n-drop for issues and merge requests between states at milestone page
  - Fix '0 commits' message for huge repositories on project home page
  - Prevent 500 error page when visit commit page from large repo
  - Add notice about huge push over http to unicorn config
  - File action in satellites uses default 30 seconds timeout instead of old 10 seconds one
  - Overall performance improvements
  - Skip init script check on omnibus-gitlab
  - Be more selective when killing stray Sidekiqs
  - Check LDAP user filter during sign-in
  - Remove wall feature (no data loss - you can take it from database)
  - Dont expose user emails via API unless you are admin
  - Detect issues closed by Merge Request description
  - Better email subject lines from email on push service (Alex Elman)
  - Enable identicon for gravatar be default

v 6.9.2
  - Revert the commit that broke the LDAP user filter

v 6.9.1
  - Fix scroll to highlighted line
  - Fix the pagination on load for commits page

v 6.9.0
  - Store Rails cache data in the Redis `cache:gitlab` namespace
  - Adjust MySQL limits for existing installations
  - Add db index on project_id+iid column. This prevents duplicate on iid (During migration duplicates will be removed)
  - Markdown preview or diff during editing via web editor (Evgeniy Sokovikov)
  - Give the Rails cache its own Redis namespace
  - Add ability to set different ssh host, if different from http/https
  - Fix syntax highlighting for code comments blocks
  - Improve comments loading logic
  - Stop refreshing comments when the tab is hidden
  - Improve issue and merge request mobile UI (Drew Blessing)
  - Document how to convert a backup to PostgreSQL
  - Fix locale bug in backup manager
  - Fix can not automerge when MR description is too long
  - Fix wiki backup skip bug
  - Two Step MR creation process
  - Remove unwanted files from satellite working directory with git clean -fdx
  - Accept merge request via API (sponsored by O'Reilly Media)
  - Add more access checks during API calls
  - Block SSH access for 'disabled' Active Directory users
  - Labels for merge requests (Drew Blessing)
  - Threaded emails by setting a Message-ID (Philip Blatter)

v 6.8.0
  - Ability to at mention users that are participating in issue and merge req. discussion
  - Enabled GZip Compression for assets in example Nginx, make sure that Nginx is compiled with --with-http_gzip_static_module flag (this is default in Ubuntu)
  - Make user search case-insensitive (Christopher Arnold)
  - Remove omniauth-ldap nickname bug workaround
  - Drop all tables before restoring a Postgres backup
  - Make the repository downloads path configurable
  - Create branches via API (sponsored by O'Reilly Media)
  - Changed permission of gitlab-satellites directory not to be world accessible
  - Protected branch does not allow force push
  - Fix popen bug in `rake gitlab:satellites:create`
  - Disable connection reaping for MySQL
  - Allow oauth signup without email for twitter and github
  - Fix faulty namespace names that caused 500 on user creation
  - Option to disable standard login
  - Clean old created archives from repository downloads directory
  - Fix download link for huge MR diffs
  - Expose event and mergerequest timestamps in API
  - Fix emails on push service when only one commit is pushed

v 6.7.3
  - Fix the merge notification email not being sent (Pierre de La Morinerie)
  - Drop all tables before restoring a Postgres backup
  - Remove yanked modernizr gem

v 6.7.2
  - Fix upgrader script

v 6.7.1
  - Fix GitLab CI integration

v 6.7.0
  - Increased the example Nginx client_max_body_size from 5MB to 20MB, consider updating it manually on existing installations
  - Add support for Gemnasium as a Project Service (Olivier Gonzalez)
  - Add edit file button to MergeRequest diff
  - Public groups (Jason Hollingsworth)
  - Cleaner headers in Notification Emails (Pierre de La Morinerie)
  - Blob and tree gfm links to anchors work
  - Piwik Integration (Sebastian Winkler)
  - Show contribution guide link for new issue form (Jeroen van Baarsen)
  - Fix CI status for merge requests from fork
  - Added option to remove issue assignee on project issue page and issue edit page (Jason Blanchard)
  - New page load indicator that includes a spinner that scrolls with the page
  - Converted all the help sections into markdown
  - LDAP user filters
  - Streamline the content of notification emails (Pierre de La Morinerie)
  - Fixes a bug with group member administration (Matt DeTullio)
  - Sort tag names using VersionSorter (Robert Speicher)
  - Add GFM autocompletion for MergeRequests (Robert Speicher)
  - Add webhook when a new tag is pushed (Jeroen van Baarsen)
  - Add button for toggling inline comments in diff view
  - Add retry feature for repository import
  - Reuse the GitLab LDAP connection within each request
  - Changed markdown new line behaviour to conform to markdown standards
  - Fix global search
  - Faster authorized_keys rebuilding in `rake gitlab:shell:setup` (requires gitlab-shell 1.8.5)
  - Create and Update MR calls now support the description parameter (Greg Messner)
  - Markdown relative links in the wiki link to wiki pages, markdown relative links in repositories link to files in the repository
  - Added Slack service integration (Federico Ravasio)
  - Better API responses for access_levels (sponsored by O'Reilly Media)
  - Requires at least 2 unicorn workers
  - Requires gitlab-shell v1.9+
  - Replaced gemoji(due to closed licencing problem) with Phantom Open Emoji library(combined SIL Open Font License, MIT License and the CC 3.0 License)
  - Fix `/:username.keys` response content type (Dmitry Medvinsky)

v 6.6.5
  - Added option to remove issue assignee on project issue page and issue edit page (Jason Blanchard)
  - Hide mr close button for comment form if merge request was closed or inline comment
  - Adds ability to reopen closed merge request

v 6.6.4
  - Add missing html escape for highlighted code blocks in comments, issues

v 6.6.3
  - Fix 500 error when edit yourself from admin area
  - Hide private groups for public profiles

v 6.6.2
  - Fix 500 error on branch/tag create or remove via UI

v 6.6.1
  - Fix 500 error on files tab if submodules presents

v 6.6.0
  - Retrieving user ssh keys publically(github style): http://__HOST__/__USERNAME__.keys
  - Permissions: Developer now can manage issue tracker (modify any issue)
  - Improve Code Compare page performance
  - Group avatar
  - Pygments.rb replaced with highlight.js
  - Improve Merge request diff store logic
  - Improve render performnace for MR show page
  - Fixed Assembla hardcoded project name
  - Jira integration documentation
  - Refactored app/services
  - Remove snippet expiration
  - Mobile UI improvements (Drew Blessing)
  - Fix block/remove UI for admin::users#show page
  - Show users' group membership on users' activity page (Robert Djurasaj)
  - User pages are visible without login if user is authorized to a public project
  - Markdown rendered headers have id derived from their name and link to their id
  - Improve application to work faster with large groups (100+ members)
  - Multiple emails per user
  - Show last commit for file when view file source
  - Restyle Issue#show page and MR#show page
  - Ability to filter by multiple labels for Issues page
  - Rails version to 4.0.3
  - Fixed attachment identifier displaying underneath note text (Jason Blanchard)

v 6.5.1
  - Fix branch selectbox when create merge request from fork

v 6.5.0
  - Dropdown menus on issue#show page for assignee and milestone (Jason Blanchard)
  - Add color custimization and previewing to broadcast messages
  - Fixed notes anchors
  - Load new comments in issues dynamically
  - Added sort options to Public page
  - New filters (assigned/authored/all) for Dashboard#issues/merge_requests (sponsored by Say Media)
  - Add project visibility icons to dashboard
  - Enable secure cookies if https used
  - Protect users/confirmation with rack_attack
  - Default HTTP headers to protect against MIME-sniffing, force https if enabled
  - Bootstrap 3 with responsive UI
  - New repository download formats: tar.bz2, zip, tar (Jason Hollingsworth)
  - Restyled accept widgets for MR
  - SCSS refactored
  - Use jquery timeago plugin
  - Fix 500 error for rdoc files
  - Ability to customize merge commit message (sponsored by Say Media)
  - Search autocomplete via ajax
  - Add website url to user profile
  - Files API supports base64 encoded content (sponsored by O'Reilly Media)
  - Added support for Go's repository retrieval (Bruno Albuquerque)

v6.4.3
  - Don't use unicorn worker killer if PhusionPassenger is defined

v6.4.2
  - Fixed wrong behaviour of script/upgrade.rb

v6.4.1
  - Fixed bug with repository rename
  - Fixed bug with project transfer

v 6.4.0
  - Added sorting to project issues page (Jason Blanchard)
  - Assembla integration (Carlos Paramio)
  - Fixed another 500 error with submodules
  - UI: More compact issues page
  - Minimal password length increased to 8 symbols
  - Side-by-side diff view (Steven Thonus)
  - Internal projects (Jason Hollingsworth)
  - Allow removal of avatar (Drew Blessing)
  - Project web hooks now support issues and merge request events
  - Visiting project page while not logged in will redirect to sign-in instead of 404 (Jason Hollingsworth)
  - Expire event cache on avatar creation/removal (Drew Blessing)
  - Archiving old projects (Steven Thonus)
  - Rails 4
  - Add time ago tooltips to show actual date/time
  - UI: Fixed UI for admin system hooks
  - Ruby script for easier GitLab upgrade
  - Do not remove Merge requests if fork project was removed
  - Improve sign-in/signup UX
  - Add resend confirmation link to sign-in page
  - Set noreply@HOSTNAME for reply_to field in all emails
  - Show GitLab API version on Admin#dashboard
  - API Cross-origin resource sharing
  - Show READMe link at project home page
  - Show repo size for projects in Admin area

v 6.3.0
  - API for adding gitlab-ci service
  - Init script now waits for pids to appear after (re)starting before reporting status (Rovanion Luckey)
  - Restyle project home page
  - Grammar fixes
  - Show branches list (which branches contains commit) on commit page (Andrew Kumanyaev)
  - Security improvements
  - Added support for GitLab CI 4.0
  - Fixed issue with 500 error when group did not exist
  - Ability to leave project
  - You can create file in repo using UI
  - You can remove file from repo using UI
  - API: dropped default_branch attribute from project during creation
  - Project default_branch is not stored in db any more. It takes from repo now.
  - Admin broadcast messages
  - UI improvements
  - Dont show last push widget if user removed this branch
  - Fix 500 error for repos with newline in file name
  - Extended html titles
  - API: create/update/delete repo files
  - Admin can transfer project to any namespace
  - API: projects/all for admin users
  - Fix recent branches order

v 6.2.4
  - Security: Cast API private_token to string (CVE-2013-4580)
  - Security: Require gitlab-shell 1.7.8 (CVE-2013-4581, CVE-2013-4582, CVE-2013-4583)
  - Fix for Git SSH access for LDAP users

v 6.2.3
  - Security: More protection against CVE-2013-4489
  - Security: Require gitlab-shell 1.7.4 (CVE-2013-4490, CVE-2013-4546)
  - Fix sidekiq rake tasks

v 6.2.2
  - Security: Update gitlab_git (CVE-2013-4489)

v 6.2.1
  - Security: Fix issue with generated passwords for new users

v 6.2.0
  - Public project pages are now visible to everyone (files, issues, wik, etc.)
    THIS MEANS YOUR ISSUES AND WIKI FOR PUBLIC PROJECTS ARE PUBLICLY VISIBLE AFTER THE UPGRADE
  - Add group access to permissions page
  - Require current password to change one
  - Group owner or admin can remove other group owners
  - Remove group transfer since we have multiple owners
  - Respect authorization in Repository API
  - Improve UI for Project#files page
  - Add more security specs
  - Added search for projects by name to api (Izaak Alpert)
  - Make default user theme configurable (Izaak Alpert)
  - Update logic for validates_merge_request for tree of MR (Andrew Kumanyaev)
  - Rake tasks for web hooks management (Jonhnny Weslley)
  - Extended User API to expose admin and can_create_group for user creation/updating (Boyan Tabakov)
  - API: Remove group
  - API: Remove project
  - Avatar upload on profile page with a maximum of 100KB (Steven Thonus)
  - Store the sessions in Redis instead of the cookie store
  - Fixed relative links in markdown
  - User must confirm their email if signup enabled
  - User must confirm changed email

v 6.1.0
  - Project specific IDs for issues, mr, milestones
    Above items will get a new id and for example all bookmarked issue urls will change.
    Old issue urls are redirected to the new one if the issue id is too high for an internal id.
  - Description field added to Merge Request
  - API: Sudo api calls (Izaak Alpert)
  - API: Group membership api (Izaak Alpert)
  - Improved commit diff
  - Improved large commit handling (Boyan Tabakov)
  - Rewrite: Init script now less prone to errors and keeps better track of the service (Rovanion Luckey)
  - Link issues, merge requests, and commits when they reference each other with GFM (Ash Wilson)
  - Close issues automatically when pushing commits with a special message
  - Improve user removal from admin area
  - Invalidate events cache when project was moved
  - Remove deprecated classes and rake tasks
  - Add event filter for group and project show pages
  - Add links to create branch/tag from project home page
  - Add public-project? checkbox to new-project view
  - Improved compare page. Added link to proceed into Merge Request
  - Send an email to a user when they are added to group
  - New landing page when you have 0 projects

v 6.0.0
  - Feature: Replace teams with group membership
    We introduce group membership in 6.0 as a replacement for teams.
    The old combination of groups and teams was confusing for a lot of people.
    And when the members of a team where changed this wasn't reflected in the project permissions.
    In GitLab 6.0 you will be able to add members to a group with a permission level for each member.
    These group members will have access to the projects in that group.
    Any changes to group members will immediately be reflected in the project permissions.
    You can even have multiple owners for a group, greatly simplifying administration.
  - Feature: Ability to have multiple owners for group
  - Feature: Merge Requests between fork and project (Izaak Alpert)
  - Feature: Generate fingerprint for ssh keys
  - Feature: Ability to create and remove branches with UI
  - Feature: Ability to create and remove git tags with UI
  - Feature: Groups page in profile. You can leave group there
  - API: Allow login with LDAP credentials
  - Redesign: project settings navigation
  - Redesign: snippets area
  - Redesign: ssh keys page
  - Redesign: buttons, blocks and other ui elements
  - Add comment title to rss feed
  - You can use arrows to navigate at tree view
  - Add project filter on dashboard
  - Cache project graph
  - Drop support of root namespaces
  - Default theme is classic now
  - Cache result of methods like authorize_projects, project.team.members etc
  - Remove $.ready events
  - Fix onclick events being double binded
  - Add notification level to group membership
  - Move all project controllers/views under Projects:: module
  - Move all profile controllers/views under Profiles:: module
  - Apply user project limit only for personal projects
  - Unicorn is default web server again
  - Store satellites lock files inside satellites dir
  - Disabled threadsafety mode in rails
  - Fixed bug with loosing MR comments
  - Improved MR comments logic
  - Render readme file for projects in public area

v 5.4.2
  - Security: Cast API private_token to string (CVE-2013-4580)
  - Security: Require gitlab-shell 1.7.8 (CVE-2013-4581, CVE-2013-4582, CVE-2013-4583)

v 5.4.1
  - Security: Fixes for CVE-2013-4489
  - Security: Require gitlab-shell 1.7.4 (CVE-2013-4490, CVE-2013-4546)

v 5.4.0
  - Ability to edit own comments
  - Documentation improvements
  - Improve dashboard projects page
  - Fixed nav for empty repos
  - GitLab Markdown help page
  - Misspelling fixes
  - Added support of unicorn and fog gems
  - Added client list to API doc
  - Fix PostgreSQL database restoration problem
  - Increase snippet content column size
  - allow project import via git:// url
  - Show participants on issues, including mentions
  - Notify mentioned users with email

v 5.3.0
  - Refactored services
  - Campfire service added
  - HipChat service added
  - Fixed bug with LDAP + git over http
  - Fixed bug with google analytics code being ignored
  - Improve sign-in page if ldap enabled
  - Respect newlines in wall messages
  - Generate the Rails secret token on first run
  - Rename repo feature
  - Init.d: remove gitlab.socket on service start
  - Api: added teams api
  - Api: Prevent blob content being escaped
  - Api: Smart deploy key add behaviour
  - Api: projects/owned.json return user owned project
  - Fix bug with team assignation on project from #4109
  - Advanced snippets: public/private, project/personal (Andrew Kulakov)
  - Repository Graphs (Karlo Nicholas T. Soriano)
  - Fix dashboard lost if comment on commit
  - Update gitlab-grack. Fixes issue with --depth option
  - Fix project events duplicate on project page
  - Fix postgres error when displaying network graph.
  - Fix dashboard event filter when navigate via turbolinks
  - init.d: Ensure socket is removed before starting service
  - Admin area: Style teams:index, group:show pages
  - Own page for failed forking
  - Scrum view for milestone

v 5.2.0
  - Turbolinks
  - Git over http with ldap credentials
  - Diff with better colors and some spacing on the corners
  - Default values for project features
  - Fixed huge_commit view
  - Restyle project clone panel
  - Move Gitlab::Git code to gitlab_git gem
  - Move update docs in repo
  - Requires gitlab-shell v1.4.0
  - Fixed submodules listing under file tab
  - Fork feature (Angus MacArthur)
  - git version check in gitlab:check
  - Shared deploy keys feature
  - Ability to generate default labels set for issues
  - Improve gfm autocomplete (Harold Luo)
  - Added support for Google Analytics
  - Code search feature (Javier Castro)

v 5.1.0
  - You can login with email or username now
  - Corrected project transfer rollback when repository cannot be moved
  - Move both repo and wiki when project transfer requested
  - Admin area: project editing was removed from admin namespace
  - Access: admin user has now access to any project.
  - Notification settings
  - Gitlab::Git set of objects to abstract from grit library
  - Replace Unicorn web server with Puma
  - Backup/Restore refactored. Backup dump project wiki too now
  - Restyled Issues list. Show milestone version in issue row
  - Restyled Merge Request list
  - Backup now dump/restore uploads
  - Improved performance of dashboard (Andrew Kumanyaev)
  - File history now tracks renames (Akzhan Abdulin)
  - Drop wiki migration tools
  - Drop sqlite migration tools
  - project tagging
  - Paginate users in API
  - Restyled network graph (Hiroyuki Sato)

v 5.0.1
  - Fixed issue with gitlab-grit being overridden by grit

v 5.0.0
  - Replaced gitolite with gitlab-shell
  - Removed gitolite-related libraries
  - State machine added
  - Setup gitlab as git user
  - Internal API
  - Show team tab for empty projects
  - Import repository feature
  - Updated rails
  - Use lambda for scopes
  - Redesign admin area -> users
  - Redesign admin area -> user
  - Secure link to file attachments
  - Add validations for Group and Team names
  - Restyle team page for project
  - Update capybara, rspec-rails, poltergeist to recent versions
  - Wiki on git using Gollum
  - Added Solarized Dark theme for code review
  - Don't show user emails in autocomplete lists, profile pages
  - Added settings tab for group, team, project
  - Replace user popup with icons in header
  - Handle project moving with gitlab-shell
  - Added select2-rails for selectboxes with ajax data load
  - Fixed search field on projects page
  - Added teams to search autocomplete
  - Move groups and teams on dashboard sidebar to sub-tabs
  - API: improved return codes and docs. (Felix Gilcher, Sebastian Ziebell)
  - Redesign wall to be more like chat
  - Snippets, Wall features are disabled by default for new projects

v 4.2.0
  - Teams
  - User show page. Via /u/username
  - Show help contents on pages for better navigation
  - Async gitolite calls
  - added satellites logs
  - can_create_group, can_create_team booleans for User
  - Process web hooks async
  - GFM: Fix images escaped inside links
  - Network graph improved
  - Switchable branches for network graph
  - API: Groups
  - Fixed project download

v 4.1.0
  - Optional Sign-Up
  - Discussions
  - Satellites outside of tmp
  - Line numbers for blame
  - Project public mode
  - Public area with unauthorized access
  - Load dashboard events with ajax
  - remember dashboard filter in cookies
  - replace resque with sidekiq
  - fix routing issues
  - cleanup rake tasks
  - fix backup/restore
  - scss cleanup
  - show preview for note images
  - improved network-graph
  - get rid of app/roles/
  - added new classes Team, Repository
  - Reduce amount of gitolite calls
  - Ability to add user in all group projects
  - remove deprecated configs
  - replaced Korolev font with open font
  - restyled admin/dashboard page
  - restyled admin/projects page

v 4.0.0
  - Remove project code and path from API. Use id instead
  - Return valid cloneable url to repo for web hook
  - Fixed backup issue
  - Reorganized settings
  - Fixed commits compare
  - Refactored scss
  - Improve status checks
  - Validates presence of User#name
  - Fixed postgres support
  - Removed sqlite support
  - Modified post-receive hook
  - Milestones can be closed now
  - Show comment events on dashboard
  - Quick add team members via group#people page
  - [API] expose created date for hooks and SSH keys
  - [API] list, create issue notes
  - [API] list, create snippet notes
  - [API] list, create wall notes
  - Remove project code - use path instead
  - added username field to user
  - rake task to fill usernames based on emails create namespaces for users
  - STI Group < Namespace
  - Project has namespace_id
  - Projects with namespaces also namespaced in gitolite and stored in subdir
  - Moving project to group will move it under group namespace
  - Ability to move project from namespaces to another
  - Fixes commit patches getting escaped (see #2036)
  - Support diff and patch generation for commits and merge request
  - MergeReqest doesn't generate a temporary file for the patch any more
  - Update the UI to allow downloading Patch or Diff

v 3.1.0
  - Updated gems
  - Services: Gitlab CI integration
  - Events filter on dashboard
  - Own namespace for redis/resque
  - Optimized commit diff views
  - add alphabetical order for projects admin page
  - Improved web editor
  - Commit stats page
  - Documentation split and cleanup
  - Link to commit authors everywhere
  - Restyled milestones list
  - added Milestone to Merge Request
  - Restyled Top panel
  - Refactored Satellite Code
  - Added file line links
  - moved from capybara-webkit to poltergeist + phantomjs

v 3.0.3
  - Fixed bug with issues list in Chrome
  - New Feature: Import team from another project

v 3.0.2
  - Fixed gitlab:app:setup
  - Fixed application error on empty project in admin area
  - Restyled last push widget

v 3.0.1
  - Fixed git over http

v 3.0.0
  - Projects groups
  - Web Editor
  - Fixed bug with gitolite keys
  - UI improved
  - Increased performance of application
  - Show user avatar in last commit when browsing Files
  - Refactored Gitlab::Merge
  - Use Font Awesome for icons
  - Separate observing of Note and MergeRequests
  - Milestone "All Issues" filter
  - Fix issue close and reopen button text and styles
  - Fix forward/back while browsing Tree hierarchy
  - Show number of notes for commits and merge requests
  - Added support pg from box and update installation doc
  - Reject ssh keys that break gitolite
  - [API] list one project hook
  - [API] edit project hook
  - [API] list project snippets
  - [API] allow to authorize using private token in HTTP header
  - [API] add user creation

v 2.9.1
  - Fixed resque custom config init

v 2.9.0
  - fixed inline notes bugs
  - refactored rspecs
  - refactored gitolite backend
  - added factory_girl
  - restyled projects list on dashboard
  - ssh keys validation to prevent gitolite crash
  - send notifications if changed permission in project
  - scss refactoring. gitlab_bootstrap/ dir
  - fix git push http body bigger than 112k problem
  - list of labels  page under issues tab
  - API for milestones, keys
  - restyled buttons
  - OAuth
  - Comment order changed

v 2.8.1
  - ability to disable gravatars
  - improved MR diff logic
  - ssh key help page

v 2.8.0
  - Gitlab Flavored Markdown
  - Bulk issues update
  - Issues API
  - Cucumber coverage increased
  - Post-receive files fixed
  - UI improved
  - Application cleanup
  - more cucumber
  - capybara-webkit + headless

v 2.7.0
  - Issue Labels
  - Inline diff
  - Git HTTP
  - API
  - UI improved
  - System hooks
  - UI improved
  - Dashboard events endless scroll
  - Source performance increased

v 2.6.0
  - UI polished
  - Improved network graph + keyboard nav
  - Handle huge commits
  - Last Push widget
  - Bugfix
  - Better performance
  - Email in resque
  - Increased test coverage
  - Ability to remove branch with MR accept
  - a lot of code refactored

v 2.5.0
  - UI polished
  - Git blame for file
  - Bugfix
  - Email in resque
  - Better test coverage

v 2.4.0
  - Admin area stats page
  - Ability to block user
  - Simplified dashboard area
  - Improved admin area
  - Bootstrap 2.0
  - Responsive layout
  - Big commits handling
  - Performance improved
  - Milestones

v 2.3.1
  - Issues pagination
  - ssl fixes
  - Merge Request pagination

v 2.3.0
  - Dashboard r1
  - Search r1
  - Project page
  - Close merge request on push
  - Persist MR diff after merge
  - mysql support
  - Documentation

v 2.2.0
  - We’ve added support of LDAP auth
  - Improved permission logic (4 roles system)
  - Protected branches (now only masters can push to protected branches)
  - Usability improved
  - twitter bootstrap integrated
  - compare view between commits
  - wiki feature
  - now you can enable/disable issues, wiki, wall features per project
  - security fixes
  - improved code browsing (ajax branch switch etc)
  - improved per-line commenting
  - git submodules displayed
  - moved to rails 3.2
  - help section improved

v 2.1.0
  - Project tab r1
  - List branches/tags
  - per line comments
  - mass user import

v 2.0.0
  - gitolite as main git host system
  - merge requests
  - project/repo access
  - link to commit/issue feed
  - design tab
  - improved email notifications
  - restyled dashboard
  - bugfix

v 1.2.2
  - common config file gitlab.yml
  - issues restyle
  - snippets restyle
  - clickable news feed header on dashboard
  - bugfix

v 1.2.1
  - bugfix

v 1.2.0
  - new design
  - user dashboard
  - network graph
  - markdown support for comments
  - encoding issues
  - wall like twitter timeline

v 1.1.0
  - project dashboard
  - wall redesigned
  - feature: code snippets
  - fixed horizontal scroll on file preview
  - fixed app crash if commit message has invalid chars
  - bugfix & code cleaning

v 1.0.2
  - fixed bug with empty project
  - added adv validation for project path & code
  - feature: issues can be sortable
  - bugfix
  - username displayed on top panel

v 1.0.1
  - fixed: with invalid source code for commit
  - fixed: lose branch/tag selection when use tree navigation
  - when history clicked - display path
  - bug fix & code cleaning

v 1.0.0
  - bug fix
  - projects preview mode

v 0.9.6
  - css fix
  - new repo empty tree until restart server - fixed

v 0.9.4
  - security improved
  - authorization improved
  - html escaping
  - bug fix
  - increased test coverage
  - design improvements

v 0.9.1
  - increased test coverage
  - design improvements
  - new issue email notification
  - updated app name
  - issue redesigned
  - issue can be edit

v 0.8.0
  - syntax highlight for main file types
  - redesign
  - stability
  - security fixes
  - increased test coverage
  - email notification<|MERGE_RESOLUTION|>--- conflicted
+++ resolved
@@ -4,9 +4,7 @@
   - Implement new UI for group page
   - Implement search inside emoji picker
   - Add project permissions to all project API endpoints (Stan Hu)
-<<<<<<< HEAD
   - Link to milestone in "Milestone changed" system note
-=======
   - Expose Git's version in the admin area
   - Add "Frequently used" category to emoji picker
   - Add CAS support (tduehr)
@@ -17,7 +15,6 @@
   - Fix Error 500 when doing a search in dashboard before visiting any project (Stan Hu)
   - Fix LDAP identity and user retrieval when special characters are used
   - Move Sidekiq-cron configuration to gitlab.yml
->>>>>>> e3befaed
 
 v 8.3.0
   - Bump rack-attack to 4.3.1 for security fix (Stan Hu)
