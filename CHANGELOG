--- conflicted
+++ resolved
@@ -14,11 +14,9 @@
   - Automatically expand hidden discussions when accessed by a permalink !5585 (Mike Greiling)
   - Fix groups sort dropdown alignment (ClemMakesApps)
   - Added tests for diff notes
-<<<<<<< HEAD
   - Add a button to download latest successful artifacts for branches and tags !5142
 
 v 8.11.1 (unreleased)
-=======
   - Add delimiter to project stars and forks count (ClemMakesApps)
   - Fix badge count alignment (ClemMakesApps)
   - Fix branch title trailing space on hover (ClemMakesApps)
@@ -48,7 +46,6 @@
   - Show "Create Merge Request" widget for push events to fork projects on the source project. !5978
   - Use gitlab-workhorse 0.7.11 !5983
   - Does not halt the GitHub import process when an error occurs. !5763
->>>>>>> 1bf2fe27
   - Fix file links on project page when default view is Files !5933
   - Fixed enter key in search input not working !5888
 
