--- conflicted
+++ resolved
@@ -15,12 +15,9 @@
   - Fixes a bug with group member administration (Matt DeTullio)
   - Sort tag names using VersionSorter (Robert Speicher)
   - Add GFM autocompletion for MergeRequests (Robert Speicher)
-<<<<<<< HEAD
   - Add webhook when a new tag is pushed (Jeroen van Baarsen)
   - Add button for toggling inline comments in diff view
-=======
   - Add retry feature for repository import
->>>>>>> 9064fba0
 
 v 6.6.2
   - Fix 500 error on branch/tag create or remove via UI
