Please view this file on the master branch, on stable branches it's out of date.

v 8.7.0 (unreleased)
  - The Projects::HousekeepingService class has extra instrumentation
  - All service classes (those residing in app/services) are now instrumented
  - Developers can now add custom tags to transactions
  - Loading of an issue's referenced merge requests and related branches is now done asynchronously
  - Enable gzip for assets, makes the page size significantly smaller. !3544 / !3632 (Connor Shea)
  - Project switcher uses new dropdown styling
  - Load award emoji images separately unless opening the full picker. Saves several hundred KBs of data for most pages. (Connor Shea)
  - Do not include award_emojis in issue and merge_request comment_count !3610 (Lucas Charles)
  - All images in discussions and wikis now link to their source files !3464 (Connor Shea).
  - Return status code 303 after a branch DELETE operation to avoid project deletion (Stan Hu)
  - Add setting for customizing the list of trusted proxies !3524
  - Allow projects to be transfered to a lower visibility level group
  - Fix `signed_in_ip` being set to 127.0.0.1 when using a reverse proxy !3524
  - Improved Markdown rendering performance !3389
  - Don't attempt to look up an avatar in repo if repo directory does not exist (Stan Hu)
  - API: Ability to subscribe and unsubscribe from issues and merge requests (Robert Schilling)
  - Expose project badges in project settings
  - Make /profile/keys/new redirect to /profile/keys for back-compat. !3717
  - Preserve time notes/comments have been updated at when moving issue
  - Make HTTP(s) label consistent on clone bar (Stan Hu)
  - Expose label description in API (Mariusz Jachimowicz)
  - API: Ability to update a group (Robert Schilling)
  - API: Ability to move issues (Robert Schilling)
  - Fix Error 500 after renaming a project path (Stan Hu)
  - Fix a bug whith trailing slash in teamcity_url (Charles May)
  - Allow back dating on issues when created or updated through the API
  - Allow back dating on issue notes when created through the API
  - Fix avatar stretching by providing a cropping feature
  - API: Expose `subscribed` for issues and merge requests (Robert Schilling)
  - Allow SAML to handle external users based on user's information !3530
  - Allow Omniauth providers to be marked as `external` !3657
  - Add endpoints to archive or unarchive a project !3372
  - Fix a bug whith trailing slash in bamboo_url
  - Add links to CI setup documentation from project settings and builds pages
  - Handle nil descriptions in Slack issue messages (Stan Hu)
  - Add automated repository integrity checks
  - API: Expose open_issues_count, closed_issues_count, open_merge_requests_count for labels (Robert Schilling)
  - API: Ability to star and unstar a project (Robert Schilling)
  - Add default scope to projects to exclude projects pending deletion
  - Allow to close merge requests which source projects(forks) are deleted.
  - Ensure empty recipients are rejected in BuildsEmailService
  - Use rugged to change HEAD in Project#change_head (P.S.V.R)
  - API: Ability to filter milestones by state `active` and `closed` (Robert Schilling)
  - API: Fix milestone filtering by `iid` (Robert Schilling)
  - API: Delete notes of issues, snippets, and merge requests (Robert Schilling)
  - Implement 'Groups View' as an option for dashboard preferences !3379 (Elias W.)
  - Better errors handling when creating milestones inside groups
  - Fix high CPU usage when PostReceive receives refs/merge-requests/<id>
  - Hide `Create a group` help block when creating a new project in a group
  - Implement 'TODOs View' as an option for dashboard preferences !3379 (Elias W.)
  - Allow issues and merge requests to be assigned to the author !2765
  - Gracefully handle notes on deleted commits in merge requests (Stan Hu)
  - Decouple membership and notifications
  - Fix creation of merge requests for orphaned branches (Stan Hu)
  - API: Ability to retrieve a single tag (Robert Schilling)
  - Fall back to `In-Reply-To` and `References` headers when sub-addressing is not available (David Padilla)
  - Remove "Congratulations!" tweet button on newly-created project. (Connor Shea)
  - Fix admin/projects when using visibility levels on search (PotHix)
  - Build status notifications
  - API: Expose user location (Robert Schilling)
  - API: Do not leak group existence via return code (Robert Schilling)
  - ClosingIssueExtractor regex now also works with colons. e.g. "Fixes: #1234" !3591
  - Update number of Todos in the sidebar when it's marked as "Done". !3600
  - API: Expose 'updated_at' for issue, snippet, and merge request notes (Robert Schilling)
  - API: User can leave a project through the API when not master or owner. !3613
<<<<<<< HEAD
  - While signing up, don't persist the user password across form redisplays
=======
  - Fix repository cache invalidation issue when project is recreated with an empty repo (Stan Hu)
  - Fix: Allow empty recipients list for builds emails service when pushed is added (Frank Groeneveld)
  - Improved markdown forms
  - Delete tags using Rugged for performance reasons (Robert Schilling)
  - Diffs load at the correct point when linking from from number
  - Selected diff rows highlight
  - Fix emoji categories in the emoji picker
  - Add encrypted credentials for imported projects and migrate old ones
  - Author and participants are displayed first on users autocompletion
  - Show number sign on external issue reference text (Florent Baldino)
>>>>>>> e9f20f59

v 8.6.6
  - Expire the exists cache before deletion to ensure project dir actually exists (Stan Hu). !3413
  - Fix error on language detection when repository has no HEAD (e.g., master branch) (Jeroen Bobbeldijk). !3654
  - Fix revoking of authorized OAuth applications (Connor Shea). !3690
  - Fix error on language detection when repository has no HEAD (e.g., master branch). !3654 (Jeroen Bobbeldijk)
  - Project switcher uses new dropdown styling
  - Issuable header is consistent between issues and merge requests
  - Improved spacing in issuable header on mobile

v 8.6.5
  - Fix importing from GitHub Enterprise. !3529
  - Perform the language detection after updating merge requests in `GitPushService`, leading to faster visual feedback for the end-user. !3533
  - Check permissions when user attempts to import members from another project. !3535
  - Only update repository language if it is not set to improve performance. !3556
  - Return status code 303 after a branch DELETE operation to avoid project deletion (Stan Hu). !3583
  - Unblock user when active_directory is disabled and it can be found !3550
  - Fix a 2FA authentication spoofing vulnerability.

v 8.6.4
  - Don't attempt to fetch any tags from a forked repo (Stan Hu)
  - Redesign the Labels page

v 8.6.3
  - Mentions on confidential issues doesn't create todos for non-members. !3374
  - Destroy related todos when an Issue/MR is deleted. !3376
  - Fix error 500 when target is nil on todo list. !3376
  - Fix copying uploads when moving issue to another project. !3382
  - Ensuring Merge Request API returns boolean values for work_in_progress (Abhi Rao). !3432
  - Fix raw/rendered diff producing different results on merge requests. !3450
  - Fix commit comment alignment (Stan Hu). !3466
  - Fix Error 500 when searching for a comment in a project snippet. !3468
  - Allow temporary email as notification email. !3477
  - Fix issue with dropdowns not selecting values. !3478
  - Update gitlab-shell version and doc to 2.6.12. gitlab-org/gitlab-ee!280

v 8.6.2
  - Fix dropdown alignment. !3298
  - Fix issuable sidebar overlaps on tablet. !3299
  - Make dropdowns pixel perfect. !3337
  - Fix order of steps to prevent PostgreSQL errors when running migration. !3355
  - Fix bold text in issuable sidebar. !3358
  - Fix error with anonymous token in applications settings. !3362
  - Fix the milestone 'upcoming' filter. !3364 + !3368
  - Fix comments on confidential issues showing up in activity feed to non-members. !3375
  - Fix `NoMethodError` when visiting CI root path at `/ci`. !3377
  - Add a tooltip to new branch button in issue page. !3380
  - Fix an issue hiding the password form when signed-in with a linked account. !3381
  - Add links to CI setup documentation from project settings and builds pages. !3384
  - Fix an issue with width of project select dropdown. !3386
  - Remove redundant `require`s from Banzai files. !3391
  - Fix error 500 with cancel button on issuable edit form. !3392 + !3417
  - Fix background when editing a highlighted note. !3423
  - Remove tabstop from the WIP toggle links. !3426
  - Ensure private project snippets are not viewable by unauthorized people.
  - Gracefully handle notes on deleted commits in merge requests (Stan Hu). !3402
  - Fixed issue with notification settings not saving. !3452

v 8.6.1
  - Add option to reload the schema before restoring a database backup. !2807
  - Display navigation controls on mobile. !3214
  - Fixed bug where participants would not work correctly on merge requests. !3329
  - Fix sorting issues by votes on the groups issues page results in SQL errors. !3333
  - Restrict notifications for confidential issues. !3334
  - Do not allow to move issue if it has not been persisted. !3340
  - Add a confirmation step before deleting an issuable. !3341
  - Fixes issue with signin button overflowing on mobile. !3342
  - Auto collapses the navigation sidebar when resizing. !3343
  - Fix build dependencies, when the dependency is a string. !3344
  - Shows error messages when trying to create label in dropdown menu. !3345
  - Fixes issue with assign milestone not loading milestone list. !3346
  - Fix an issue causing the Dashboard/Milestones page to be blank. !3348

v 8.6.0
  - Add ability to move issue to another project
  - Prevent tokens in the import URL to be showed by the UI
  - Fix bug where wrong commit ID was being used in a merge request diff to show old image (Stan Hu)
  - Add confidential issues
  - Bump gitlab_git to 9.0.3 (Stan Hu)
  - Fix diff image view modes (2-up, swipe, onion skin) not working (Stan Hu)
  - Support Golang subpackage fetching (Stan Hu)
  - Bump Capybara gem to 2.6.2 (Stan Hu)
  - New branch button appears on issues where applicable
  - Contributions to forked projects are included in calendar
  - Improve the formatting for the user page bio (Connor Shea)
  - Easily (un)mark merge request as WIP using link
  - Use specialized system notes when MR is (un)marked as WIP
  - Removed the default password from the initial admin account created during
    setup. A password can be provided during setup (see installation docs), or
    GitLab will ask the user to create a new one upon first visit.
  - Fix issue when pushing to projects ending in .wiki
  - Properly display YAML front matter in Markdown
  - Add support for wiki with UTF-8 page names (Hiroyuki Sato)
  - Fix wiki search results point to raw source (Hiroyuki Sato)
  - Don't load all of GitLab in mail_room
  - Add information about `image` and `services` field at `job` level in the `.gitlab-ci.yml` documentation (Pat Turner)
  - HTTP error pages work independently from location and config (Artem Sidorenko)
  - Update `omniauth-saml` to 1.5.0 to allow for custom response attributes to be set
  - Memoize @group in Admin::GroupsController (Yatish Mehta)
  - Indicate how much an MR diverged from the target branch (Pierre de La Morinerie)
  - Added omniauth-auth0 Gem (Daniel Carraro)
  - Add label description in tooltip to labels in issue index and sidebar
  - Strip leading and trailing spaces in URL validator (evuez)
  - Add "last_sign_in_at" and "confirmed_at" to GET /users/* API endpoints for admins (evuez)
  - Return empty array instead of 404 when commit has no statuses in commit status API
  - Decrease the font size and the padding of the `.anchor` icons used in the README (Roberto Dip)
  - Rewrite logo to simplify SVG code (Sean Lang)
  - Allow to use YAML anchors when parsing the `.gitlab-ci.yml` (Pascal Bach)
  - Ignore jobs that start with `.` (hidden jobs)
  - Hide builds from project's settings when the feature is disabled
  - Allow to pass name of created artifacts archive in `.gitlab-ci.yml`
  - Refactor and greatly improve search performance
  - Add support for cross-project label references
  - Ensure "new SSH key" email do not ends up as dead Sidekiq jobs
  - Update documentation to reflect Guest role not being enforced on internal projects
  - Allow search for logged out users
  - Allow to define on which builds the current one depends on
  - Allow user subscription to a label: get notified for issues/merge requests related to that label (Timothy Andrew)
  - Fix bug where Bitbucket `closed` issues were imported as `opened` (Iuri de Silvio)
  - Don't show Issues/MRs from archived projects in Groups view
  - Fix wrong "iid of max iid" in Issuable sidebar for some merged MRs
  - Fix empty source_sha on Merge Request when there is no diff (Pierre de La Morinerie)
  - Increase the notes polling timeout over time (Roberto Dip)
  - Add shortcut to toggle markdown preview (Florent Baldino)
  - Show labels in dashboard and group milestone views
  - Fix an issue when the target branch of a MR had been deleted
  - Add main language of a project in the list of projects (Tiago Botelho)
  - Add #upcoming filter to Milestone filter (Tiago Botelho)
  - Add ability to show archived projects on dashboard, explore and group pages
  - Remove fork link closes all merge requests opened on source project (Florent Baldino)
  - Move group activity to separate page
  - Create external users which are excluded of internal and private projects unless access was explicitly granted
  - Continue parameters are checked to ensure redirection goes to the same instance
  - User deletion is now done in the background so the request can not time out
  - Canceled builds are now ignored in compound build status if marked as `allowed to fail`
  - Trigger a todo for mentions on commits page
  - Let project owners and admins soft delete issues and merge requests

v 8.5.10
  - Fix a 2FA authentication spoofing vulnerability.

v 8.5.9
  - Don't attempt to fetch any tags from a forked repo (Stan Hu).

v 8.5.8
  - Bump Git version requirement to 2.7.4

v 8.5.7
  - Bump Git version requirement to 2.7.3

v 8.5.6
  - Obtain a lease before querying LDAP

v 8.5.5
  - Ensure removing a project removes associated Todo entries
  - Prevent a 500 error in Todos when author was removed
  - Fix pagination for filtered dashboard and explore pages
  - Fix "Show all" link behavior

v 8.5.4
  - Do not cache requests for badges (including builds badge)

v 8.5.3
  - Flush repository caches before renaming projects
  - Sort starred projects on dashboard based on last activity by default
  - Show commit message in JIRA mention comment
  - Makes issue page and merge request page usable on mobile browsers.
  - Improved UI for profile settings

v 8.5.2
  - Fix sidebar overlapping content when screen width was below 1200px
  - Don't repeat labels listed on Labels tab
  - Bring the "branded appearance" feature from EE to CE
  - Fix error 500 when commenting on a commit
  - Show days remaining instead of elapsed time for Milestone
  - Fix broken icons on installations with relative URL (Artem Sidorenko)
  - Fix issue where tag list wasn't refreshed after deleting a tag
  - Fix import from gitlab.com (KazSawada)
  - Improve implementation to check read access to forks and add pagination
  - Don't show any "2FA required" message if it's not actually required
  - Fix help keyboard shortcut on relative URL setups (Artem Sidorenko)
  - Update Rails to 4.2.5.2
  - Fix permissions for deprecated CI build status badge
  - Don't show "Welcome to GitLab" when the search didn't return any projects
  - Add Todos documentation

v 8.5.1
  - Fix group projects styles
  - Show Crowd login tab when sign in is disabled and Crowd is enabled (Peter Hudec)
  - Fix a set of small UI glitches in project, profile, and wiki pages
  - Restrict permissions on public/uploads
  - Fix the merge request side-by-side view after loading diff results
  - Fix the look of tooltip for the "Revert" button
  - Add when the Builds & Runners API changes got introduced
  - Fix error 500 on some merged merge requests
  - Fix an issue causing the content of the issuable sidebar to disappear
  - Fix error 500 when trying to mark an already done todo as "done"
  - Fix an issue where MRs weren't sortable
  - Issues can now be dragged & dropped into empty milestone lists. This is also
    possible with MRs
  - Changed padding & background color for highlighted notes
  - Re-add the newrelic_rpm gem which was removed without any deprecation or warning (Stan Hu)
  - Update sentry-raven gem to 0.15.6
  - Add build coverage in project's builds page (Steffen Köhler)
  - Changed # to ! for merge requests in activity view

v 8.5.0
  - Fix duplicate "me" in tooltip of the "thumbsup" awards Emoji (Stan Hu)
  - Cache various Repository methods to improve performance
  - Fix duplicated branch creation/deletion Webhooks/service notifications when using Web UI (Stan Hu)
  - Ensure rake tasks that don't need a DB connection can be run without one
  - Update New Relic gem to 3.14.1.311 (Stan Hu)
  - Add "visibility" flag to GET /projects api endpoint
  - Add an option to supply root email through an environmental variable (Koichiro Mikami)
  - Ignore binary files in code search to prevent Error 500 (Stan Hu)
  - Render sanitized SVG images (Stan Hu)
  - Support download access by PRIVATE-TOKEN header (Stan Hu)
  - Upgrade gitlab_git to 7.2.23 to fix commit message mentions in first branch push
  - Add option to include the sender name in body of Notify email (Jason Lee)
  - New UI for pagination
  - Don't prevent sign out when 2FA enforcement is enabled and user hasn't yet
    set it up
  - API: Added "merge_requests/:merge_request_id/closes_issues" (Gal Schlezinger)
  - Fix diff comments loaded by AJAX to load comment with diff in discussion tab
  - Fix relative links in other markup formats (Ben Boeckel)
  - Whitelist raw "abbr" elements when parsing Markdown (Benedict Etzel)
  - Fix label links for a merge request pointing to issues list
  - Don't vendor minified JS
  - Increase project import timeout to 15 minutes
  - Be more permissive with email address validation: it only has to contain a single '@'
  - Display 404 error on group not found
  - Track project import failure
  - Support Two-factor Authentication for LDAP users
  - Display database type and version in Administration dashboard
  - Allow limited Markdown in Broadcast Messages
  - Fix visibility level text in admin area (Zeger-Jan van de Weg)
  - Warn admin during OAuth of granting admin rights (Zeger-Jan van de Weg)
  - Update the ExternalIssue regex pattern (Blake Hitchcock)
  - Remember user's inline/side-by-side diff view preference in a cookie (Kirill Katsnelson)
  - Optimized performance of finding issues to be closed by a merge request
  - Add `avatar_url`, `description`, `git_ssh_url`, `git_http_url`, `path_with_namespace`
    and `default_branch` in `project` in push, issue, merge-request and note webhooks data (Kirill Zaitsev)
  - Deprecate the `ssh_url` in favor of `git_ssh_url` and `http_url` in favor of `git_http_url`
    in `project` for push, issue, merge-request and note webhooks data (Kirill Zaitsev)
  - Deprecate the `repository` key in push, issue, merge-request and note webhooks data, use `project` instead (Kirill Zaitsev)
  - API: Expose MergeRequest#merge_status (Andrei Dziahel)
  - Revert "Add IP check against DNSBLs at account sign-up"
  - Actually use the `skip_merges` option in Repository#commits (Tony Chu)
  - Fix API to keep request parameters in Link header (Michael Potthoff)
  - Deprecate API "merge_request/:merge_request_id/comments". Use "merge_requests/:merge_request_id/notes" instead
  - Deprecate API "merge_request/:merge_request_id/...". Use "merge_requests/:merge_request_id/..." instead
  - Prevent parse error when name of project ends with .atom and prevent path issues
  - Discover branches for commit statuses ref-less when doing merge when succeeded
  - Mark inline difference between old and new paths when a file is renamed
  - Support Akismet spam checking for creation of issues via API (Stan Hu)
  - API: Allow to set or update a merge-request's milestone (Kirill Skachkov)
  - Improve UI consistency between projects and groups lists
  - Add sort dropdown to dashboard projects page
  - Fixed logo animation on Safari (Roman Rott)
  - Fix Merge When Succeeded when multiple stages
  - Hide remove source branch button when the MR is merged but new commits are pushed (Zeger-Jan van de Weg)
  - In seach autocomplete show only groups and projects you are member of
  - Don't process cross-reference notes from forks
  - Fix: init.d script not working on OS X
  - Faster snippet search
  - Added API to download build artifacts
  - Title for milestones should be unique (Zeger-Jan van de Weg)
  - Validate correctness of maximum attachment size application setting
  - Replaces "Create merge request" link with one to the "Merge Request" when one exists
  - Fix CI builds badge, add a new link to builds badge, deprecate the old one
  - Fix broken link to project in build notification emails
  - Ability to see and sort on vote count from Issues and MR lists
  - Fix builds scheduler when first build in stage was allowed to fail
  - User project limit is reached notice is hidden if the projects limit is zero
  - Add API support for managing runners and project's runners
  - Allow SAML users to login with no previous account without having to allow
    all Omniauth providers to do so.
  - Allow existing users to auto link their SAML credentials by logging in via SAML
  - Make it possible to erase a build (trace, artifacts) using UI and API
  - Ability to revert changes from a Merge Request or Commit
  - Emoji comment on diffs are not award emoji
  - Add label description (Nuttanart Pornprasitsakul)
  - Show label row when filtering issues or merge requests by label (Nuttanart Pornprasitsakul)
  - Add Todos

v 8.4.8
  - Fix a 2FA authentication spoofing vulnerability.

v 8.4.7
  - Don't attempt to fetch any tags from a forked repo (Stan Hu).

v 8.4.6
  - Bump Git version requirement to 2.7.4

v 8.4.5
  - No CE-specific changes

v 8.4.4
  - Update omniauth-saml gem to 1.4.2
  - Prevent long-running backup tasks from timing out the database connection
  - Add a Project setting to allow guests to view build logs (defaults to true)
  - Sort project milestones by due date including issue editor (Oliver Rogers / Orih)

v 8.4.3
  - Increase lfs_objects size column to 8-byte integer to allow files larger
    than 2.1GB
  - Correctly highlight MR diff when MR has merge conflicts
  - Fix highlighting in blame view
  - Update sentry-raven gem to prevent "Not a git repository" console output
    when running certain commands
  - Add instrumentation to additional Gitlab::Git and Rugged methods for
    performance monitoring
  - Allow autosize textareas to also be manually resized

v 8.4.2
  - Bump required gitlab-workhorse version to bring in a fix for missing
    artifacts in the build artifacts browser
  - Get rid of those ugly borders on the file tree view
  - Fix updating the runner information when asking for builds
  - Bump gitlab_git version to 7.2.24 in order to bring in a performance
    improvement when checking if a repository was empty
  - Add instrumentation for Gitlab::Git::Repository instance methods so we can
    track them in Performance Monitoring.
  - Increase contrast between highlighted code comments and inline diff marker
  - Fix method undefined when using external commit status in builds
  - Fix highlighting in blame view.

v 8.4.1
  - Apply security updates for Rails (4.2.5.1), rails-html-sanitizer (1.0.3),
    and Nokogiri (1.6.7.2)
  - Fix redirect loop during import
  - Fix diff highlighting for all syntax themes
  - Delete project and associations in a background worker

v 8.4.0
  - Allow LDAP users to change their email if it was not set by the LDAP server
  - Ensure Gravatar host looks like an actual host
  - Consider re-assign as a mention from a notification point of view
  - Add pagination headers to already paginated API resources
  - Properly generate diff of orphan commits, like the first commit in a repository
  - Improve the consistency of commit titles, branch names, tag names, issue/MR titles, on their respective project pages
  - Autocomplete data is now always loaded, instead of when focusing a comment text area
  - Improved performance of finding issues for an entire group
  - Added custom application performance measuring system powered by InfluxDB
  - Add syntax highlighting to diffs
  - Gracefully handle invalid UTF-8 sequences in Markdown links (Stan Hu)
  - Bump fog to 1.36.0 (Stan Hu)
  - Add user's last used IP addresses to admin page (Stan Hu)
  - Add housekeeping function to project settings page
  - The default GitLab logo now acts as a loading indicator
  - Fix caching issue where build status was not updating in project dashboard (Stan Hu)
  - Accept 2xx status codes for successful Webhook triggers (Stan Hu)
  - Fix missing date of month in network graph when commits span a month (Stan Hu)
  - Expire view caches when application settings change (e.g. Gravatar disabled) (Stan Hu)
  - Don't notify users twice if they are both project watchers and subscribers (Stan Hu)
  - Remove gray background from layout in UI
  - Fix signup for OAuth providers that don't provide a name
  - Implement new UI for group page
  - Implement search inside emoji picker
  - Let the CI runner know about builds that this build depends on
  - Add API support for looking up a user by username (Stan Hu)
  - Add project permissions to all project API endpoints (Stan Hu)
  - Link to milestone in "Milestone changed" system note
  - Only allow group/project members to mention `@all`
  - Expose Git's version in the admin area (Trey Davis)
  - Add "Frequently used" category to emoji picker
  - Add CAS support (tduehr)
  - Add link to merge request on build detail page
  - Fix: Problem with projects ending with .keys (Jose Corcuera)
  - Revert back upvote and downvote button to the issue and MR pages
  - Swap position of Assignee and Author selector on Issuables (Zeger-Jan van de Weg)
  - Add system hook messages for project rename and transfer (Steve Norman)
  - Fix version check image in Safari
  - Show 'All' tab by default in the builds page
  - Add Open Graph and Twitter Card data to all pages
  - Fix API project lookups when querying with a namespace with dots (Stan Hu)
  - Enable forcing Two-factor authentication sitewide, with optional grace period
  - Import GitHub Pull Requests into GitLab
  - Change single user API endpoint to return more detailed data (Michael Potthoff)
  - Update version check images to use SVG
  - Validate README format before displaying
  - Enable Microsoft Azure OAuth2 support (Janis Meybohm)
  - Properly set task-list class on single item task lists
  - Add file finder feature in tree view (Kyungchul Shin)
  - Ajax filter by message for commits page
  - API: Add support for deleting a tag via the API (Robert Schilling)
  - Allow subsequent validations in CI Linter
  - Show referenced MRs & Issues only when the current viewer can access them
  - Fix Encoding::CompatibilityError bug when markdown content has some complex URL (Jason Lee)
  - Add API support for managing project's builds
  - Add API support for managing project's build triggers
  - Add API support for managing project's build variables
  - Allow broadcast messages to be edited
  - Autosize Markdown textareas
  - Import GitHub wiki into GitLab
  - Add reporters ability to download and browse build artifacts (Andrew Johnson)
  - Autofill referring url in message box when reporting user abuse.
  - Remove leading comma on award emoji when the user is the first to award the emoji (Zeger-Jan van de Weg)
  - Add build artifacts browser
  - Improve UX in builds artifacts browser
  - Increase default size of `data` column in `events` table when using MySQL
  - Expose button to CI Lint tool on project builds page
  - Fix: Creator should be added as a master of the project on creation
  - Added X-GitLab-... headers to emails from CI and Email On Push services (Anton Baklanov)
  - Add IP check against DNSBLs at account sign-up
  - Added cache:key to .gitlab-ci.yml allowing to fine tune the caching

v 8.3.7
  - Fix a 2FA authentication spoofing vulnerability.

v 8.3.6
  - Don't attempt to fetch any tags from a forked repo (Stan Hu).

v 8.3.5
  - Bump Git version requirement to 2.7.4

v 8.3.4
  - Use gitlab-workhorse 0.5.4 (fixes API routing bug)

v 8.3.3
  - Preserve CE behavior with JIRA integration by only calling API if URL is set
  - Fix duplicated branch creation/deletion events when using Web UI (Stan Hu)
  - Add configurable LDAP server query timeout
  - Get "Merge when build succeeds" to work when commits were pushed to MR target branch while builds were running
  - Suppress e-mails on failed builds if allow_failure is set (Stan Hu)
  - Fix project transfer e-mail sending incorrect paths in e-mail notification (Stan Hu)
  - Better support for referencing and closing issues in Asana service (Mike Wyatt)
  - Enable "Add key" button when user fills in a proper key (Stan Hu)
  - Fix error in processing reply-by-email messages (Jason Lee)
  - Fix Error 500 when visiting build page of project with nil runners_token (Stan Hu)
  - Use WOFF versions of SourceSansPro fonts
  - Fix regression when builds were not generated for tags created through web/api interface
  - Fix: maintain milestone filter between Open and Closed tabs (Greg Smethells)
  - Fix missing artifacts and build traces for build created before 8.3

v 8.3.2
  - Disable --follow in `git log` to avoid loading duplicate commit data in infinite scroll (Stan Hu)
  - Add support for Google reCAPTCHA in user registration

v 8.3.1
  - Fix Error 500 when global milestones have slashes (Stan Hu)
  - Fix Error 500 when doing a search in dashboard before visiting any project (Stan Hu)
  - Fix LDAP identity and user retrieval when special characters are used
  - Move Sidekiq-cron configuration to gitlab.yml

v 8.3.0
  - Bump rack-attack to 4.3.1 for security fix (Stan Hu)
  - API support for starred projects for authorized user (Zeger-Jan van de Weg)
  - Add open_issues_count to project API (Stan Hu)
  - Expand character set of usernames created by Omniauth (Corey Hinshaw)
  - Add button to automatically merge a merge request when the build succeeds (Zeger-Jan van de Weg)
  - Add unsubscribe link in the email footer (Zeger-Jan van de Weg)
  - Provide better diagnostic message upon project creation errors (Stan Hu)
  - Bump devise to 3.5.3 to fix reset token expiring after account creation (Stan Hu)
  - Remove api credentials from link to build_page
  - Deprecate GitLabCiService making it to always be inactive
  - Bump gollum-lib to 4.1.0 (Stan Hu)
  - Fix broken group avatar upload under "New group" (Stan Hu)
  - Update project repositorize size and commit count during import:repos task (Stan Hu)
  - Fix API setting of 'public' attribute to false will make a project private (Stan Hu)
  - Handle and report SSL errors in Webhook test (Stan Hu)
  - Bump Redis requirement to 2.8 for Sidekiq 4 (Stan Hu)
  - Fix: Assignee selector is empty when 'Unassigned' is selected (Jose Corcuera)
  - WIP identifier on merge requests no longer requires trailing space
  - Add rake tasks for git repository maintainance (Zeger-Jan van de Weg)
  - Fix 500 error when update group member permission
  - Fix: As an admin, cannot add oneself as a member to a group/project
  - Trim leading and trailing whitespace of milestone and issueable titles (Jose Corcuera)
  - Recognize issue/MR/snippet/commit links as references
  - Backport JIRA features from EE to CE
  - Add ignore whitespace change option to commit view
  - Fire update hook from GitLab
  - Allow account unlock via email
  - Style warning about mentioning many people in a comment
  - Fix: sort milestones by due date once again (Greg Smethells)
  - Migrate all CI::Services and CI::WebHooks to Services and WebHooks
  - Don't show project fork event as "imported"
  - Add API endpoint to fetch merge request commits list
  - Don't create CI status for refs that doesn't have .gitlab-ci.yml, even if the builds are enabled
  - Expose events API with comment information and author info
  - Fix: Ensure "Remove Source Branch" button is not shown when branch is being deleted. #3583
  - Run custom Git hooks when branch is created or deleted.
  - Fix bug when simultaneously accepting multiple MRs results in MRs that are of "merged" status, but not merged to the target branch
  - Add languages page to graphs
  - Block LDAP user when they are no longer found in the LDAP server
  - Improve wording on project visibility levels (Zeger-Jan van de Weg)
  - Fix editing notes on a merge request diff
  - Automatically select default clone protocol based on user preferences (Eirik Lygre)
  - Make Network page as sub tab of Commits
  - Add copy-to-clipboard button for Snippets
  - Add indication to merge request list item that MR cannot be merged automatically
  - Default target branch to patch-n when editing file in protected branch
  - Add Builds tab to merge request detail page
  - Allow milestones, issues and MRs to be created from dashboard and group indexes
  - Use new style for wiki
  - Use new style for milestone detail page
  - Fix sidebar tooltips when collapsed
  - Prevent possible XSS attack with award-emoji
  - Upgraded Sidekiq to 4.x
  - Accept COPYING,COPYING.lesser, and licence as license file (Zeger-Jan van de Weg)
  - Fix emoji aliases problem
  - Fix award-emojis Flash alert's width
  - Fix deleting notes on a merge request diff
  - Display referenced merge request statuses in the issue description (Greg Smethells)
  - Implement new sidebar for issue and merge request pages
  - Emoji picker improvements
  - Suppress warning about missing `.gitlab-ci.yml` if builds are disabled
  - Do not show build status unless builds are enabled and `.gitlab-ci.yml` is present
  - Persist runners registration token in database
  - Fix online editor should not remove newlines at the end of the file
  - Expose Git's version in the admin area
  - Show "New Merge Request" buttons on canonical repos when you have a fork (Josh Frye)

v 8.2.3
  - Fix application settings cache not expiring after changes (Stan Hu)
  - Fix Error 500s when creating global milestones with Unicode characters (Stan Hu)
  - Update documentation for "Guest" permissions
  - Properly convert Emoji-only comments into Award Emojis
  - Enable devise paranoid mode to prevent user enumeration attack
  - Webhook payload has an added, modified and removed properties for each commit
  - Fix 500 error when creating a merge request that removes a submodule

v 8.2.2
  - Fix 404 in redirection after removing a project (Stan Hu)
  - Ensure cached application settings are refreshed at startup (Stan Hu)
  - Fix Error 500 when viewing user's personal projects from admin page (Stan Hu)
  - Fix: Raw private snippets access workflow
  - Prevent "413 Request entity too large" errors when pushing large files with LFS
  - Fix invalid links within projects dashboard header
  - Make current user the first user in assignee dropdown in issues detail page (Stan Hu)
  - Fix: duplicate email notifications on issue comments

v 8.2.1
  - Forcefully update builds that didn't want to update with state machine
  - Fix: saving GitLabCiService as Admin Template

v 8.2.0
  - Improved performance of finding projects and groups in various places
  - Improved performance of rendering user profile pages and Atom feeds
  - Expose build artifacts path as config option
  - Fix grouping of contributors by email in graph.
  - Improved performance of finding issues with/without labels
  - Fix Drone CI service template not saving properly (Stan Hu)
  - Fix avatars not showing in Atom feeds and project issues when Gravatar disabled (Stan Hu)
  - Added a GitLab specific profiling tool called "Sherlock" (see GitLab CE merge request #1749)
  - Upgrade gitlab_git to 7.2.20 and rugged to 0.23.3 (Stan Hu)
  - Improved performance of finding users by one of their Email addresses
  - Add allow_failure field to commit status API (Stan Hu)
  - Commits without .gitlab-ci.yml are marked as skipped
  - Save detailed error when YAML syntax is invalid
  - Since GitLab CI is enabled by default, remove enabling it by pushing .gitlab-ci.yml
  - Added build artifacts
  - Improved performance of replacing references in comments
  - Show last project commit to default branch on project home page
  - Highlight comment based on anchor in URL
  - Adds ability to remove the forked relationship from project settings screen. (Han Loong Liauw)
  - Improved performance of sorting milestone issues
  - Allow users to select the Files view as default project view (Cristian Bica)
  - Show "Empty Repository Page" for repository without branches (Artem V. Navrotskiy)
  - Fix: Inability to reply to code comments in the MR view, if the MR comes from a fork
  - Use git follow flag for commits page when retrieve history for file or directory
  - Show merge request CI status on merge requests index page
  - Send build name and stage in CI notification e-mail
  - Extend yml syntax for only and except to support specifying repository path
  - Enable shared runners to all new projects
  - Bump GitLab-Workhorse to 0.4.1
  - Allow to define cache in `.gitlab-ci.yml`
  - Fix: 500 error returned if destroy request without HTTP referer (Kazuki Shimizu)
  - Remove deprecated CI events from project settings page
  - Use issue editor as cross reference comment author when issue is edited with a new mention.
  - Add graphs of commits ahead and behind default branch (Jeff Stubler)
  - Improve personal snippet access workflow (Douglas Alexandre)
  - [API] Add ability to fetch the commit ID of the last commit that actually touched a file
  - Fix omniauth documentation setting for omnibus configuration (Jon Cairns)
  - Add "New file" link to dropdown on project page
  - Include commit logs in project search
  - Add "added", "modified" and "removed" properties to commit object in webhook
  - Rename "Back to" links to "Go to" because its not always a case it point to place user come from
  - Allow groups to appear in the search results if the group owner allows it
  - Add email notification to former assignee upon unassignment (Adam Lieskovský)
  - New design for project graphs page
  - Remove deprecated dumped yaml file generated from previous job definitions
  - Show specific runners from projects where user is master or owner
  - MR target branch is now visible on a list view when it is different from project's default one
  - Improve Continuous Integration graphs page
  - Make color of "Accept Merge Request" button consistent with current build status
  - Add ignore white space option in merge request diff and commit and compare view
  - Ability to add release notes (markdown text and attachments) to git tags (aka Releases)
  - Relative links from a repositories README.md now link to the default branch
  - Fix trailing whitespace issue in merge request/issue title
  - Fix bug when milestone/label filter was empty for dashboard issues page
  - Add ability to create milestone in group projects from single form
  - Add option to create merge request when editing/creating a file (Dirceu Tiegs)
  - Prevent the last owner of a group from being able to delete themselves by 'adding' themselves as a master (James Lopez)
  - Add Award Emoji to issue and merge request pages

v 8.1.4
  - Fix bug where manually merged branches in a MR would end up with an empty diff (Stan Hu)
  - Prevent redirect loop when home_page_url is set to the root URL
  - Fix incoming email config defaults
  - Remove CSS property preventing hard tabs from rendering in Chromium 45 (Stan Hu)

v 8.1.3
  - Force update refs/merge-requests/X/head upon a push to the source branch of a merge request (Stan Hu)
  - Spread out runner contacted_at updates
  - Use issue editor as cross reference comment author when issue is edited with a new mention
  - Add Facebook authentication

v 8.1.2
  - Fix cloning Wiki repositories via HTTP (Stan Hu)
  - Add migration to remove satellites directory
  - Fix specific runners visibility
  - Fix 500 when editing CI service
  - Require CI jobs to be named
  - Fix CSS for runner status
  - Fix CI badge
  - Allow developer to manage builds

v 8.1.1
  - Removed, see 8.1.2

v 8.1.0
  - Ensure MySQL CI limits DB migrations occur after the fields have been created (Stan Hu)
  - Fix duplicate repositories in GitHub import page (Stan Hu)
  - Redirect to a default path if HTTP_REFERER is not set (Stan Hu)
  - Adds ability to create directories using the web editor (Ben Ford)
  - Cleanup stuck CI builds
  - Send an email to admin email when a user is reported for spam (Jonathan Rochkind)
  - Show notifications button when user is member of group rather than project (Grzegorz Bizon)
  - Fix bug preventing mentioned issued from being closed when MR is merged using fast-forward merge.
  - Fix nonatomic database update potentially causing project star counts to go negative (Stan Hu)
  - Don't show "Add README" link in an empty repository if user doesn't have access to push (Stan Hu)
  - Fix error preventing displaying of commit data for a directory with a leading dot (Stan Hu)
  - Speed up load times of issue detail pages by roughly 1.5x
  - Fix CI rendering regressions
  - If a merge request is to close an issue, show this on the issue page (Zeger-Jan van de Weg)
  - Add a system note and update relevant merge requests when a branch is deleted or re-added (Stan Hu)
  - Make diff file view easier to use on mobile screens (Stan Hu)
  - Improved performance of finding users by username or Email address
  - Fix bug where merge request comments created by API would not trigger notifications (Stan Hu)
  - Add support for creating directories from Files page (Stan Hu)
  - Allow removing of project without confirmation when JavaScript is disabled (Stan Hu)
  - Support filtering by "Any" milestone or issue and fix "No Milestone" and "No Label" filters (Stan Hu)
  - Improved performance of the trending projects page
  - Remove CI migration task
  - Improved performance of finding projects by their namespace
  - Add assignee data to Issuables' hook_data (Bram Daams)
  - Fix bug where transferring a project would result in stale commit links (Stan Hu)
  - Fix build trace updating
  - Include full path of source and target branch names in New Merge Request page (Stan Hu)
  - Add user preference to view activities as default dashboard (Stan Hu)
  - Add option to admin area to sign in as a specific user (Pavel Forkert)
  - Show CI status on all pages where commits list is rendered
  - Automatically enable CI when push .gitlab-ci.yml file to repository
  - Move CI charts to project graphs area
  - Fix cases where Markdown did not render links in activity feed (Stan Hu)
  - Add first and last to pagination (Zeger-Jan van de Weg)
  - Added Commit Status API
  - Added Builds View
  - Added when to .gitlab-ci.yml
  - Show CI status on commit page
  - Added CI_BUILD_TAG, _STAGE, _NAME and _TRIGGERED to CI builds
  - Show CI status on Your projects page and Starred projects page
  - Remove "Continuous Integration" page from dashboard
  - Add notes and SSL verification entries to hook APIs (Ben Boeckel)
  - Fix grammar in admin area "labels" .nothing-here-block when no labels exist.
  - Move CI runners page to project settings area
  - Move CI variables page to project settings area
  - Move CI triggers page to project settings area
  - Move CI project settings page to CE project settings area
  - Fix bug when removed file was not appearing in merge request diff
  - Show warning when build cannot be served by any of the available CI runners
  - Note the original location of a moved project when notifying users of the move
  - Improve error message when merging fails
  - Add support of multibyte characters in LDAP UID (Roman Petrov)
  - Show additions/deletions stats on merge request diff
  - Remove footer text in emails (Zeger-Jan van de Weg)
  - Ensure code blocks are properly highlighted after a note is updated
  - Fix wrong access level badge on MR comments
  - Hide password in the service settings form
  - Move CI webhooks page to project settings area
  - Fix User Identities API. It now allows you to properly create or update user's identities.
  - Add user preference to change layout width (Peter Göbel)
  - Use commit status in merge request widget as preferred source of CI status
  - Integrate CI commit and build pages into project pages
  - Move CI services page to project settings area
  - Add "Quick Submit" behavior to input fields throughout the application. Use
    Cmd+Enter on Mac and Ctrl+Enter on Windows/Linux.
  - Fix position of hamburger in header for smaller screens (Han Loong Liauw)
  - Fix bug where Emojis in Markdown would truncate remaining text (Sakata Sinji)
  - Persist filters when sorting on admin user page (Jerry Lukins)
  - Update style of snippets pages (Han Loong Liauw)
  - Allow dashboard and group issues/MRs to be filtered by label
  - Add spellcheck=false to certain input fields
  - Invalidate stored service password if the endpoint URL is changed
  - Project names are not fully shown if group name is too big, even on group page view
  - Apply new design for Files page
  - Add "New Page" button to Wiki Pages tab (Stan Hu)
  - Only render 404 page from /public
  - Hide passwords from services API (Alex Lossent)
  - Fix: Images cannot show when projects' path was changed
  - Let gitlab-git-http-server generate and serve 'git archive' downloads
  - Optimize query when filtering on issuables (Zeger-Jan van de Weg)
  - Fix padding of outdated discussion item.
  - Animate the logo on hover

v 8.0.5
  - Correct lookup-by-email for LDAP logins
  - Fix loading spinner sometimes not being hidden on Merge Request tab switches

v 8.0.4
  - Fix Message-ID header to be RFC 2111-compliant to prevent e-mails being dropped (Stan Hu)
  - Fix referrals for :back and relative URL installs
  - Fix anchors to comments in diffs
  - Remove CI token from build traces
  - Fix "Assign All" button on Runner admin page
  - Fix search in Files
  - Add full project namespace to payload of system webhooks (Ricardo Band)

v 8.0.3
  - Fix URL shown in Slack notifications
  - Fix bug where projects would appear to be stuck in the forked import state (Stan Hu)
  - Fix Error 500 in creating merge requests with > 1000 diffs (Stan Hu)
  - Add work_in_progress key to MR webhooks (Ben Boeckel)

v 8.0.2
  - Fix default avatar not rendering in network graph (Stan Hu)
  - Skip check_initd_configured_correctly on omnibus installs
  - Prevent double-prefixing of help page paths
  - Clarify confirmation text on user deletion
  - Make commit graphs responsive to window width changes (Stan Hu)
  - Fix top margin for sign-in button on public pages
  - Fix LDAP attribute mapping
  - Remove git refs used internally by GitLab from network graph (Stan Hu)
  - Use standard Markdown font in Markdown preview instead of fixed-width font (Stan Hu)
  - Fix Reply by email for non-UTF-8 messages.
  - Add option to use StartTLS with Reply by email IMAP server.
  - Allow AWS S3 Server-Side Encryption with Amazon S3-Managed Keys for backups (Paul Beattie)

v 8.0.1
  - Improve CI migration procedure and documentation

v 8.0.0
  - Fix Markdown links not showing up in dashboard activity feed (Stan Hu)
  - Remove milestones from merge requests when milestones are deleted (Stan Hu)
  - Fix HTML link that was improperly escaped in new user e-mail (Stan Hu)
  - Fix broken sort in merge request API (Stan Hu)
  - Bump rouge to 1.10.1 to remove warning noise and fix other syntax highlighting bugs (Stan Hu)
  - Gracefully handle errors in syntax highlighting by leaving the block unformatted (Stan Hu)
  - Add "replace" and "upload" functionalities to allow user replace existing file and upload new file into current repository
  - Fix URL construction for merge requests, issues, notes, and commits for relative URL config (Stan Hu)
  - Fix emoji URLs in Markdown when relative_url_root is used (Stan Hu)
  - Omit filename in Content-Disposition header in raw file download to avoid RFC 6266 encoding issues (Stan HU)
  - Fix broken Wiki Page History (Stan Hu)
  - Import forked repositories asynchronously to prevent large repositories from timing out (Stan Hu)
  - Prevent anchors from being hidden by header (Stan Hu)
  - Fix bug where only the first 15 Bitbucket issues would be imported (Stan Hu)
  - Sort issues by creation date in Bitbucket importer (Stan Hu)
  - Prevent too many redirects upon login when home page URL is set to external_url (Stan Hu)
  - Improve dropdown positioning on the project home page (Hannes Rosenögger)
  - Upgrade browser gem to 1.0.0 to avoid warning in IE11 compatibilty mode (Stan Hu)
  - Remove user OAuth tokens from the database and request new tokens each session (Stan Hu)
  - Restrict users API endpoints to use integer IDs (Stan Hu)
  - Only show recent push event if the branch still exists or a recent merge request has not been created (Stan Hu)
  - Remove satellites
  - Better performance for web editor (switched from satellites to rugged)
  - Faster merge
  - Ability to fetch merge requests from refs/merge-requests/:id
  - Allow displaying of archived projects in the admin interface (Artem Sidorenko)
  - Allow configuration of import sources for new projects (Artem Sidorenko)
  - Search for comments should be case insensetive
  - Create cross-reference for closing references on commits pushed to non-default branches (Maël Valais)
  - Ability to search milestones
  - Gracefully handle SMTP user input errors (e.g. incorrect email addresses) to prevent Sidekiq retries (Stan Hu)
  - Move dashboard activity to separate page (for your projects and starred projects)
  - Improve performance of git blame
  - Limit content width to 1200px for most of pages to improve readability on big screens
  - Fix 500 error when submit project snippet without body
  - Improve search page usability
  - Bring more UI consistency in way how projects, snippets and groups lists are rendered
  - Make all profiles and group public
  - Fixed login failure when extern_uid changes (Joel Koglin)
  - Don't notify users without access to the project when they are (accidentally) mentioned in a note.
  - Retrieving oauth token with LDAP credentials
  - Load Application settings from running database unless env var USE_DB=false
  - Added Drone CI integration (Kirill Zaitsev)
  - Allow developers to retry builds
  - Hide advanced project options for non-admin users
  - Fail builds if no .gitlab-ci.yml is found
  - Refactored service API and added automatically service docs generator (Kirill Zaitsev)
  - Added web_url key project hook_attrs (Kirill Zaitsev)
  - Add ability to get user information by ID of an SSH key via the API
  - Fix bug which IE cannot show image at markdown when the image is raw file of gitlab
  - Add support for Crowd
  - Global Labels that are available to all projects
  - Fix highlighting of deleted lines in diffs.
  - Project notification level can be set on the project page itself
  - Added service API endpoint to retrieve service parameters (Petheő Bence)
  - Add FogBugz project import (Jared Szechy)
  - Sort users autocomplete lists by user (Allister Antosik)
  - Webhook for issue now contains repository field (Jungkook Park)
  - Add ability to add custom text to the help page (Jeroen van Baarsen)
  - Add pg_schema to backup config
  - Fix references to target project issues in Merge Requests markdown preview and textareas (Francesco Levorato)
  - Redirect from incorrectly cased group or project path to correct one (Francesco Levorato)
  - Removed API calls from CE to CI

v 7.14.3
  - No changes

v 7.14.2
  - Upgrade gitlab_git to 7.2.15 to fix `git blame` errors with ISO-encoded files (Stan Hu)
  - Allow configuration of LDAP attributes GitLab will use for the new user account.

v 7.14.1
  - Improve abuse reports management from admin area
  - Fix "Reload with full diff" URL button in compare branch view (Stan Hu)
  - Disabled DNS lookups for SSH in docker image (Rowan Wookey)
  - Only include base URL in OmniAuth full_host parameter (Stan Hu)
  - Fix Error 500 in API when accessing a group that has an avatar (Stan Hu)
  - Ability to enable SSL verification for Webhooks

v 7.14.0
  - Fix bug where non-project members of the target project could set labels on new merge requests.
  - Update default robots.txt rules to disallow crawling of irrelevant pages (Ben Bodenmiller)
  - Fix redirection after sign in when using auto_sign_in_with_provider
  - Upgrade gitlab_git to 7.2.14 to ignore CRLFs in .gitmodules (Stan Hu)
  - Clear cache to prevent listing deleted branches after MR removes source branch (Stan Hu)
  - Provide more feedback what went wrong if HipChat service failed test (Stan Hu)
  - Fix bug where backslashes in inline diffs could be dropped (Stan Hu)
  - Disable turbolinks when linking to Bitbucket import status (Stan Hu)
  - Fix broken code import and display error messages if something went wrong with creating project (Stan Hu)
  - Fix corrupted binary files when using API files endpoint (Stan Hu)
  - Bump Haml to 4.0.7 to speed up textarea rendering (Stan Hu)
  - Show incompatible projects in Bitbucket import status (Stan Hu)
  - Fix coloring of diffs on MR Discussion-tab (Gert Goet)
  - Fix "Network" and "Graphs" pages for branches with encoded slashes (Stan Hu)
  - Fix errors deleting and creating branches with encoded slashes (Stan Hu)
  - Always add current user to autocomplete controller to support filter by "Me" (Stan Hu)
  - Fix multi-line syntax highlighting (Stan Hu)
  - Fix network graph when branch name has single quotes (Stan Hu)
  - Add "Confirm user" button in user admin page (Stan Hu)
  - Upgrade gitlab_git to version 7.2.6 to fix Error 500 when creating network graphs (Stan Hu)
  - Add support for Unicode filenames in relative links (Hiroyuki Sato)
  - Fix URL used for refreshing notes if relative_url is present (Bartłomiej Święcki)
  - Fix commit data retrieval when branch name has single quotes (Stan Hu)
  - Check that project was actually created rather than just validated in import:repos task (Stan Hu)
  - Fix full screen mode for snippet comments (Daniel Gerhardt)
  - Fix 404 error in files view after deleting the last file in a repository (Stan Hu)
  - Fix the "Reload with full diff" URL button (Stan Hu)
  - Fix label read access for unauthenticated users (Daniel Gerhardt)
  - Fix access to disabled features for unauthenticated users (Daniel Gerhardt)
  - Fix OAuth provider bug where GitLab would not go return to the redirect_uri after sign-in (Stan Hu)
  - Fix file upload dialog for comment editing (Daniel Gerhardt)
  - Set OmniAuth full_host parameter to ensure redirect URIs are correct (Stan Hu)
  - Return comments in created order in merge request API (Stan Hu)
  - Disable internal issue tracker controller if external tracker is used (Stan Hu)
  - Expire Rails cache entries after two weeks to prevent endless Redis growth
  - Add support for destroying project milestones (Stan Hu)
  - Allow custom backup archive permissions
  - Add project star and fork count, group avatar URL and user/group web URL attributes to API
  - Show who last edited a comment if it wasn't the original author
  - Send notification to all participants when MR is merged.
  - Add ability to manage user email addresses via the API.
  - Show buttons to add license, changelog and contribution guide if they're missing.
  - Tweak project page buttons.
  - Disabled autocapitalize and autocorrect on login field (Daryl Chan)
  - Mention group and project name in creation, update and deletion notices (Achilleas Pipinellis)
  - Update gravatar link on profile page to link to configured gravatar host (Ben Bodenmiller)
  - Remove redis-store TTL monkey patch
  - Add support for CI skipped status
  - Fetch code from forks to refs/merge-requests/:id/head when merge request created
  - Remove comments and email addresses when publicly exposing ssh keys (Zeger-Jan van de Weg)
  - Add "Check out branch" button to the MR page.
  - Improve MR merge widget text and UI consistency.
  - Improve text in MR "How To Merge" modal.
  - Cache all events
  - Order commits by date when comparing branches
  - Fix bug causing error when the target branch of a symbolic ref was deleted
  - Include branch/tag name in archive file and directory name
  - Add dropzone upload progress
  - Add a label for merged branches on branches page (Florent Baldino)
  - Detect .mkd and .mkdn files as markdown (Ben Boeckel)
  - Fix: User search feature in admin area does not respect filters
  - Set max-width for README, issue and merge request description for easier read on big screens
  - Update Flowdock integration to support new Flowdock API (Boyan Tabakov)
  - Remove author from files view (Sven Strickroth)
  - Fix infinite loop when SAML was incorrectly configured.

v 7.13.5
  - Satellites reverted

v 7.13.4
  - Allow users to send abuse reports

v 7.13.3
  - Fix bug causing Bitbucket importer to crash when OAuth application had been removed.
  - Allow users to send abuse reports
  - Remove satellites
  - Link username to profile on Group Members page (Tom Webster)

v 7.13.2
  - Fix randomly failed spec
  - Create project services on Project creation
  - Add admin_merge_request ability to Developer level and up
  - Fix Error 500 when browsing projects with no HEAD (Stan Hu)
  - Fix labels / assignee / milestone for the merge requests when issues are disabled
  - Show the first tab automatically on MergeRequests#new
  - Add rake task 'gitlab:update_commit_count' (Daniel Gerhardt)
  - Fix Gmail Actions

v 7.13.1
  - Fix: Label modifications are not reflected in existing notes and in the issue list
  - Fix: Label not shown in the Issue list, although it's set through web interface
  - Fix: Group/project references are linked incorrectly
  - Improve documentation
  - Fix of migration: Check if session_expire_delay column exists before adding the column
  - Fix: ActionView::Template::Error
  - Fix: "Create Merge Request" isn't always shown in event for newly pushed branch
  - Fix bug causing "Remove source-branch" option not to work for merge requests from the same project.
  - Render Note field hints consistently for "new" and "edit" forms

v 7.13.0
  - Remove repository graph log to fix slow cache updates after push event (Stan Hu)
  - Only enable HSTS header for HTTPS and port 443 (Stan Hu)
  - Fix user autocomplete for unauthenticated users accessing public projects (Stan Hu)
  - Fix redirection to home page URL for unauthorized users (Daniel Gerhardt)
  - Add branch switching support for graphs (Daniel Gerhardt)
  - Fix external issue tracker hook/test for HTTPS URLs (Daniel Gerhardt)
  - Remove link leading to a 404 error in Deploy Keys page (Stan Hu)
  - Add support for unlocking users in admin settings (Stan Hu)
  - Add Irker service configuration options (Stan Hu)
  - Fix order of issues imported from GitHub (Hiroyuki Sato)
  - Bump rugments to 1.0.0beta8 to fix C prototype function highlighting (Jonathon Reinhart)
  - Fix Merge Request webhook to properly fire "merge" action when accepted from the web UI
  - Add `two_factor_enabled` field to admin user API (Stan Hu)
  - Fix invalid timestamps in RSS feeds (Rowan Wookey)
  - Fix downloading of patches on public merge requests when user logged out (Stan Hu)
  - Fix Error 500 when relative submodule resolves to a namespace that has a different name from its path (Stan Hu)
  - Extract the longest-matching ref from a commit path when multiple matches occur (Stan Hu)
  - Update maintenance documentation to explain no need to recompile asssets for omnibus installations (Stan Hu)
  - Support commenting on diffs in side-by-side mode (Stan Hu)
  - Fix JavaScript error when clicking on the comment button on a diff line that has a comment already (Stan Hu)
  - Return 40x error codes if branch could not be deleted in UI (Stan Hu)
  - Remove project visibility icons from dashboard projects list
  - Rename "Design" profile settings page to "Preferences".
  - Allow users to customize their default Dashboard page.
  - Update ssl_ciphers in Nginx example to remove DHE settings. This will deny forward secrecy for Android 2.3.7, Java 6 and OpenSSL 0.9.8
  - Admin can edit and remove user identities
  - Convert CRLF newlines to LF when committing using the web editor.
  - API request /projects/:project_id/merge_requests?state=closed will return only closed merge requests without merged one. If you need ones that were merged - use state=merged.
  - Allow Administrators to filter the user list by those with or without Two-factor Authentication enabled.
  - Show a user's Two-factor Authentication status in the administration area.
  - Explicit error when commit not found in the CI
  - Improve performance for issue and merge request pages
  - Users with guest access level can not set assignee, labels or milestones for issue and merge request
  - Reporter role can manage issue tracker now: edit any issue, set assignee or milestone and manage labels
  - Better performance for pages with events list, issues list and commits list
  - Faster automerge check and merge itself when source and target branches are in same repository
  - Correctly show anonymous authorized applications under Profile > Applications.
  - Query Optimization in MySQL.
  - Allow users to be blocked and unblocked via the API
  - Use native Postgres database cleaning during backup restore
  - Redesign project page. Show README as default instead of activity. Move project activity to separate page
  - Make left menu more hierarchical and less contextual by adding back item at top
  - A fork can’t have a visibility level that is greater than the original project.
  - Faster code search in repository and wiki. Fixes search page timeout for big repositories
  - Allow administrators to disable 2FA for a specific user
  - Add error message for SSH key linebreaks
  - Store commits count in database (will populate with valid values only after first push)
  - Rebuild cache after push to repository in background job
  - Fix transferring of project to another group using the API.

v 7.12.2
  - Correctly show anonymous authorized applications under Profile > Applications.
  - Faster automerge check and merge itself when source and target branches are in same repository
  - Audit log for user authentication
  - Allow custom label to be set for authentication providers.

v 7.12.1
  - Fix error when deleting a user who has projects (Stan Hu)
  - Fix post-receive errors on a push when an external issue tracker is configured (Stan Hu)
  - Add SAML to list of social_provider (Matt Firtion)
  - Fix merge requests API scope to keep compatibility in 7.12.x patch release (Dmitriy Zaporozhets)
  - Fix closed merge request scope at milestone page (Dmitriy Zaporozhets)
  - Revert merge request states renaming
  - Fix hooks for web based events with external issue references (Daniel Gerhardt)
  - Improve performance for issue and merge request pages
  - Compress database dumps to reduce backup size

v 7.12.0
  - Fix Error 500 when one user attempts to access a personal, internal snippet (Stan Hu)
  - Disable changing of target branch in new merge request page when a branch has already been specified (Stan Hu)
  - Fix post-receive errors on a push when an external issue tracker is configured (Stan Hu)
  - Update oauth button logos for Twitter and Google to recommended assets
  - Update browser gem to version 0.8.0 for IE11 support (Stan Hu)
  - Fix timeout when rendering file with thousands of lines.
  - Add "Remember me" checkbox to LDAP signin form.
  - Add session expiration delay configuration through UI application settings
  - Don't notify users mentioned in code blocks or blockquotes.
  - Omit link to generate labels if user does not have access to create them (Stan Hu)
  - Show warning when a comment will add 10 or more people to the discussion.
  - Disable changing of the source branch in merge request update API (Stan Hu)
  - Shorten merge request WIP text.
  - Add option to disallow users from registering any application to use GitLab as an OAuth provider
  - Support editing target branch of merge request (Stan Hu)
  - Refactor permission checks with issues and merge requests project settings (Stan Hu)
  - Fix Markdown preview not working in Edit Milestone page (Stan Hu)
  - Fix Zen Mode not closing with ESC key (Stan Hu)
  - Allow HipChat API version to be blank and default to v2 (Stan Hu)
  - Add file attachment support in Milestone description (Stan Hu)
  - Fix milestone "Browse Issues" button.
  - Set milestone on new issue when creating issue from index with milestone filter active.
  - Make namespace API available to all users (Stan Hu)
  - Add webhook support for note events (Stan Hu)
  - Disable "New Issue" and "New Merge Request" buttons when features are disabled in project settings (Stan Hu)
  - Remove Rack Attack monkey patches and bump to version 4.3.0 (Stan Hu)
  - Fix clone URL losing selection after a single click in Safari and Chrome (Stan Hu)
  - Fix git blame syntax highlighting when different commits break up lines (Stan Hu)
  - Add "Resend confirmation e-mail" link in profile settings (Stan Hu)
  - Allow to configure location of the `.gitlab_shell_secret` file. (Jakub Jirutka)
  - Disabled expansion of top/bottom blobs for new file diffs
  - Update Asciidoctor gem to version 1.5.2. (Jakub Jirutka)
  - Fix resolving of relative links to repository files in AsciiDoc documents. (Jakub Jirutka)
  - Use the user list from the target project in a merge request (Stan Hu)
  - Default extention for wiki pages is now .md instead of .markdown (Jeroen van Baarsen)
  - Add validation to wiki page creation (only [a-zA-Z0-9/_-] are allowed) (Jeroen van Baarsen)
  - Fix new/empty milestones showing 100% completion value (Jonah Bishop)
  - Add a note when an Issue or Merge Request's title changes
  - Consistently refer to MRs as either Merged or Closed.
  - Add Merged tab to MR lists.
  - Prefix EmailsOnPush email subject with `[Git]`.
  - Group project contributions by both name and email.
  - Clarify navigation labels for Project Settings and Group Settings.
  - Move user avatar and logout button to sidebar
  - You can not remove user if he/she is an only owner of group
  - User should be able to leave group. If not - show him proper message
  - User has ability to leave project
  - Add SAML support as an omniauth provider
  - Allow to configure a URL to show after sign out
  - Add an option to automatically sign-in with an Omniauth provider
  - GitLab CI service sends .gitlab-ci.yml in each push call
  - When remove project - move repository and schedule it removal
  - Improve group removing logic
  - Trigger create-hooks on backup restore task
  - Add option to automatically link omniauth and LDAP identities
  - Allow special character in users bio. I.e.: I <3 GitLab

v 7.11.4
  - Fix missing bullets when creating lists
  - Set rel="nofollow" on external links

v 7.11.3
  - no changes
  - Fix upgrader script (Martins Polakovs)

v 7.11.2
  - no changes

v 7.11.1
  - no changes

v 7.11.0
  - Fall back to Plaintext when Syntaxhighlighting doesn't work. Fixes some buggy lexers (Hannes Rosenögger)
  - Get editing comments to work in Chrome 43 again.
  - Fix broken view when viewing history of a file that includes a path that used to be another file (Stan Hu)
  - Don't show duplicate deploy keys
  - Fix commit time being displayed in the wrong timezone in some cases (Hannes Rosenögger)
  - Make the first branch pushed to an empty repository the default HEAD (Stan Hu)
  - Fix broken view when using a tag to display a tree that contains git submodules (Stan Hu)
  - Make Reply-To config apply to change e-mail confirmation and other Devise notifications (Stan Hu)
  - Add application setting to restrict user signups to e-mail domains (Stan Hu)
  - Don't allow a merge request to be merged when its title starts with "WIP".
  - Add a page title to every page.
  - Allow primary email to be set to an email that you've already added.
  - Fix clone URL field and X11 Primary selection (Dmitry Medvinsky)
  - Ignore invalid lines in .gitmodules
  - Fix "Cannot move project" error message from popping up after a successful transfer (Stan Hu)
  - Redirect to sign in page after signing out.
  - Fix "Hello @username." references not working by no longer allowing usernames to end in period.
  - Fix "Revspec not found" errors when viewing diffs in a forked project with submodules (Stan Hu)
  - Improve project page UI
  - Fix broken file browsing with relative submodule in personal projects (Stan Hu)
  - Add "Reply quoting selected text" shortcut key (`r`)
  - Fix bug causing `@whatever` inside an issue's first code block to be picked up as a user mention.
  - Fix bug causing `@whatever` inside an inline code snippet (backtick-style) to be picked up as a user mention.
  - When use change branches link at MR form - save source branch selection instead of target one
  - Improve handling of large diffs
  - Added GitLab Event header for project hooks
  - Add Two-factor authentication (2FA) for GitLab logins
  - Show Atom feed buttons everywhere where applicable.
  - Add project activity atom feed.
  - Don't crash when an MR from a fork has a cross-reference comment from the target project on one of its commits.
  - Explain how to get a new password reset token in welcome emails
  - Include commit comments in MR from a forked project.
  - Group milestones by title in the dashboard and all other issue views.
  - Query issues, merge requests and milestones with their IID through API (Julien Bianchi)
  - Add default project and snippet visibility settings to the admin web UI.
  - Show incompatible projects in Google Code import status (Stan Hu)
  - Fix bug where commit data would not appear in some subdirectories (Stan Hu)
  - Task lists are now usable in comments, and will show up in Markdown previews.
  - Fix bug where avatar filenames were not actually deleted from the database during removal (Stan Hu)
  - Fix bug where Slack service channel was not saved in admin template settings. (Stan Hu)
  - Protect OmniAuth request phase against CSRF.
  - Don't send notifications to mentioned users that don't have access to the project in question.
  - Add search issues/MR by number
  - Change plots to bar graphs in commit statistics screen
  - Move snippets UI to fluid layout
  - Improve UI for sidebar. Increase separation between navigation and content
  - Improve new project command options (Ben Bodenmiller)
  - Add common method to force UTF-8 and use it to properly handle non-ascii OAuth user properties (Onur Küçük)
  - Prevent sending empty messages to HipChat (Chulki Lee)
  - Improve UI for mobile phones on dashboard and project pages
  - Add room notification and message color option for HipChat
  - Allow to use non-ASCII letters and dashes in project and namespace name. (Jakub Jirutka)
  - Add footnotes support to Markdown (Guillaume Delbergue)
  - Add current_sign_in_at to UserFull REST api.
  - Make Sidekiq MemoryKiller shutdown signal configurable
  - Add "Create Merge Request" buttons to commits and branches pages and push event.
  - Show user roles by comments.
  - Fix automatic blocking of auto-created users from Active Directory.
  - Call merge request webhook for each new commits (Arthur Gautier)
  - Use SIGKILL by default in Sidekiq::MemoryKiller
  - Fix mentioning of private groups.
  - Add style for <kbd> element in markdown
  - Spin spinner icon next to "Checking for CI status..." on MR page.
  - Fix reference links in dashboard activity and ATOM feeds.
  - Ensure that the first added admin performs repository imports

v 7.10.4
  - Fix migrations broken in 7.10.2
  - Make tags for GitLab installations running on MySQL case sensitive
  - Get Gitorious importer to work again.
  - Fix adding new group members from admin area
  - Fix DB error when trying to tag a repository (Stan Hu)
  - Fix Error 500 when searching Wiki pages (Stan Hu)
  - Unescape branch names in compare commit (Stan Hu)
  - Order commit comments chronologically in API.

v 7.10.2
  - Fix CI links on MR page

v 7.10.0
  - Ignore submodules that are defined in .gitmodules but are checked in as directories.
  - Allow projects to be imported from Google Code.
  - Remove access control for uploaded images to fix broken images in emails (Hannes Rosenögger)
  - Allow users to be invited by email to join a group or project.
  - Don't crash when project repository doesn't exist.
  - Add config var to block auto-created LDAP users.
  - Don't use HTML ellipsis in EmailsOnPush subject truncated commit message.
  - Set EmailsOnPush reply-to address to committer email when enabled.
  - Fix broken file browsing with a submodule that contains a relative link (Stan Hu)
  - Fix persistent XSS vulnerability around profile website URLs.
  - Fix project import URL regex to prevent arbitary local repos from being imported.
  - Fix directory traversal vulnerability around uploads routes.
  - Fix directory traversal vulnerability around help pages.
  - Don't leak existence of project via search autocomplete.
  - Don't leak existence of group or project via search.
  - Fix bug where Wiki pages that included a '/' were no longer accessible (Stan Hu)
  - Fix bug where error messages from Dropzone would not be displayed on the issues page (Stan Hu)
  - Add a rake task to check repository integrity with `git fsck`
  - Add ability to configure Reply-To address in gitlab.yml (Stan Hu)
  - Move current user to the top of the list in assignee/author filters (Stan Hu)
  - Fix broken side-by-side diff view on merge request page (Stan Hu)
  - Set Application controller default URL options to ensure all url_for calls are consistent (Stan Hu)
  - Allow HTML tags in Markdown input
  - Fix code unfold not working on Compare commits page (Stan Hu)
  - Fix generating SSH key fingerprints with OpenSSH 6.8. (Sašo Stanovnik)
  - Fix "Import projects from" button to show the correct instructions (Stan Hu)
  - Fix dots in Wiki slugs causing errors (Stan Hu)
  - Make maximum attachment size configurable via Application Settings (Stan Hu)
  - Update poltergeist to version 1.6.0 to support PhantomJS 2.0 (Zeger-Jan van de Weg)
  - Fix cross references when usernames, milestones, or project names contain underscores (Stan Hu)
  - Disable reference creation for comments surrounded by code/preformatted blocks (Stan Hu)
  - Reduce Rack Attack false positives causing 403 errors during HTTP authentication (Stan Hu)
  - enable line wrapping per default and remove the checkbox to toggle it (Hannes Rosenögger)
  - Fix a link in the patch update guide
  - Add a service to support external wikis (Hannes Rosenögger)
  - Omit the "email patches" link and fix plain diff view for merge commits
  - List new commits for newly pushed branch in activity view.
  - Add sidetiq gem dependency to match EE
  - Add changelog, license and contribution guide links to project tab bar.
  - Improve diff UI
  - Fix alignment of navbar toggle button (Cody Mize)
  - Fix checkbox rendering for nested task lists
  - Identical look of selectboxes in UI
  - Upgrade the gitlab_git gem to version 7.1.3
  - Move "Import existing repository by URL" option to button.
  - Improve error message when save profile has error.
  - Passing the name of pushed ref to CI service (requires GitLab CI 7.9+)
  - Add location field to user profile
  - Fix print view for markdown files and wiki pages
  - Fix errors when deleting old backups
  - Improve GitLab performance when working with git repositories
  - Add tag message and last commit to tag hook (Kamil Trzciński)
  - Restrict permissions on backup files
  - Improve oauth accounts UI in profile page
  - Add ability to unlink connected accounts
  - Replace commits calendar with faster contribution calendar that includes issues and merge requests
  - Add inifinite scroll to user page activity
  - Don't include system notes in issue/MR comment count.
  - Don't mark merge request as updated when merge status relative to target branch changes.
  - Link note avatar to user.
  - Make Git-over-SSH errors more descriptive.
  - Fix EmailsOnPush.
  - Refactor issue filtering
  - AJAX selectbox for issue assignee and author filters
  - Fix issue with missing options in issue filtering dropdown if selected one
  - Prevent holding Control-Enter or Command-Enter from posting comment multiple times.
  - Prevent note form from being cleared when submitting failed.
  - Improve file icons rendering on tree (Sullivan Sénéchal)
  - API: Add pagination to project events
  - Get issue links in notification mail to work again.
  - Don't show commit comment button when user is not signed in.
  - Fix admin user projects lists.
  - Don't leak private group existence by redirecting from namespace controller to group controller.
  - Ability to skip some items from backup (database, respositories or uploads)
  - Archive repositories in background worker.
  - Import GitHub, Bitbucket or GitLab.com projects owned by authenticated user into current namespace.
  - Project labels are now available over the API under the "tag_list" field (Cristian Medina)
  - Fixed link paths for HTTP and SSH on the admin project view (Jeremy Maziarz)
  - Fix and improve help rendering (Sullivan Sénéchal)
  - Fix final line in EmailsOnPush email diff being rendered as error.
  - Prevent duplicate Buildkite service creation.
  - Fix git over ssh errors 'fatal: protocol error: bad line length character'
  - Automatically setup GitLab CI project for forks if origin project has GitLab CI enabled
  - Bust group page project list cache when namespace name or path changes.
  - Explicitly set image alt-attribute to prevent graphical glitches if gravatars could not be loaded
  - Allow user to choose a public email to show on public profile
  - Remove truncation from issue titles on milestone page (Jason Blanchard)
  - Fix stuck Merge Request merging events from old installations (Ben Bodenmiller)
  - Fix merge request comments on files with multiple commits
  - Fix Resource Owner Password Authentication Flow

v 7.9.4
  - Security: Fix project import URL regex to prevent arbitary local repos from being imported
  - Fixed issue where only 25 commits would load in file listings
  - Fix LDAP identities  after config update

v 7.9.3
  - Contains no changes
  - Add icons to Add dropdown items.
  - Allow admin to create public deploy keys that are accessible to any project.
  - Warn when gitlab-shell version doesn't match requirement.
  - Skip email confirmation when set by admin or via LDAP.
  - Only allow users to reference groups, projects, issues, MRs, commits they have access to.

v 7.9.3
  - Contains no changes

v 7.9.2
  - Contains no changes

v 7.9.1
  - Include missing events and fix save functionality in admin service template settings form (Stan Hu)
  - Fix "Import projects from" button to show the correct instructions (Stan Hu)
  - Fix OAuth2 issue importing a new project from GitHub and GitLab (Stan Hu)
  - Fix for LDAP with commas in DN
  - Fix missing events and in admin Slack service template settings form (Stan Hu)
  - Don't show commit comment button when user is not signed in.
  - Downgrade gemnasium-gitlab-service gem

v 7.9.0
  - Add HipChat integration documentation (Stan Hu)
  - Update documentation for object_kind field in Webhook push and tag push Webhooks (Stan Hu)
  - Fix broken email images (Hannes Rosenögger)
  - Automatically config git if user forgot, where possible (Zeger-Jan van de Weg)
  - Fix mass SQL statements on initial push (Hannes Rosenögger)
  - Add tag push notifications and normalize HipChat and Slack messages to be consistent (Stan Hu)
  - Add comment notification events to HipChat and Slack services (Stan Hu)
  - Add issue and merge request events to HipChat and Slack services (Stan Hu)
  - Fix merge request URL passed to Webhooks. (Stan Hu)
  - Fix bug that caused a server error when editing a comment to "+1" or "-1" (Stan Hu)
  - Fix code preview theme setting for comments, issues, merge requests, and snippets (Stan Hu)
  - Move labels/milestones tabs to sidebar
  - Upgrade Rails gem to version 4.1.9.
  - Improve error messages for file edit failures
  - Improve UI for commits, issues and merge request lists
  - Fix commit comments on first line of diff not rendering in Merge Request Discussion view.
  - Allow admins to override restricted project visibility settings.
  - Move restricted visibility settings from gitlab.yml into the web UI.
  - Improve trigger merge request hook when source project branch has been updated (Kirill Zaitsev)
  - Save web edit in new branch
  - Fix ordering of imported but unchanged projects (Marco Wessel)
  - Mobile UI improvements: make aside content expandable
  - Expose avatar_url in projects API
  - Fix checkbox alignment on the application settings page.
  - Generalize image upload in drag and drop in markdown to all files (Hannes Rosenögger)
  - Fix mass-unassignment of issues (Robert Speicher)
  - Fix hidden diff comments in merge request discussion view
  - Allow user confirmation to be skipped for new users via API
  - Add a service to send updates to an Irker gateway (Romain Coltel)
  - Add brakeman (security scanner for Ruby on Rails)
  - Slack username and channel options
  - Add grouped milestones from all projects to dashboard.
  - Webhook sends pusher email as well as commiter
  - Add Bitbucket omniauth provider.
  - Add Bitbucket importer.
  - Support referencing issues to a project whose name starts with a digit
  - Condense commits already in target branch when updating merge request source branch.
  - Send notifications and leave system comments when bulk updating issues.
  - Automatically link commit ranges to compare page: sha1...sha4 or sha1..sha4 (includes sha1 in comparison)
  - Move groups page from profile to dashboard
  - Starred projects page at dashboard
  - Blocking user does not remove him/her from project/groups but show blocked label
  - Change subject of EmailsOnPush emails to include namespace, project and branch.
  - Change subject of EmailsOnPush emails to include first commit message when multiple were pushed.
  - Remove confusing footer from EmailsOnPush mail body.
  - Add list of changed files to EmailsOnPush emails.
  - Add option to send EmailsOnPush emails from committer email if domain matches.
  - Add option to disable code diffs in EmailOnPush emails.
  - Wrap commit message in EmailsOnPush email.
  - Send EmailsOnPush emails when deleting commits using force push.
  - Fix EmailsOnPush email comparison link to include first commit.
  - Fix highliht of selected lines in file
  - Reject access to group/project avatar if the user doesn't have access.
  - Add database migration to clean group duplicates with same path and name (Make sure you have a backup before update)
  - Add GitLab active users count to rake gitlab:check
  - Starred projects page at dashboard
  - Make email display name configurable
  - Improve json validation in hook data
  - Use Emoji One
  - Updated emoji help documentation to properly reference EmojiOne.
  - Fix missing GitHub organisation repositories on import page.
  - Added blue theme
  - Remove annoying notice messages when create/update merge request
  - Allow smb:// links in Markdown text.
  - Filter merge request by title or description at Merge Requests page
  - Block user if he/she was blocked in Active Directory
  - Fix import pages not working after first load.
  - Use custom LDAP label in LDAP signin form.
  - Execute hooks and services when branch or tag is created or deleted through web interface.
  - Block and unblock user if he/she was blocked/unblocked in Active Directory
  - Raise recommended number of unicorn workers from 2 to 3
  - Use same layout and interactivity for project members as group members.
  - Prevent gitlab-shell character encoding issues by receiving its changes as raw data.
  - Ability to unsubscribe/subscribe to issue or merge request
  - Delete deploy key when last connection to a project is destroyed.
  - Fix invalid Atom feeds when using emoji, horizontal rules, or images (Christian Walther)
  - Backup of repositories with tar instead of git bundle (only now are git-annex files included in the backup)
  - Add canceled status for CI
  - Send EmailsOnPush email when branch or tag is created or deleted.
  - Faster merge request processing for large repository
  - Prevent doubling AJAX request with each commit visit via Turbolink
  - Prevent unnecessary doubling of js events on import pages and user calendar

v 7.8.4
  - Fix issue_tracker_id substitution in custom issue trackers
  - Fix path and name duplication in namespaces

v 7.8.3
  - Bump version of gitlab_git fixing annotated tags without message

v 7.8.2
  - Fix service migration issue when upgrading from versions prior to 7.3
  - Fix setting of the default use project limit via admin UI
  - Fix showing of already imported projects for GitLab and Gitorious importers
  - Fix response of push to repository to return "Not found" if user doesn't have access
  - Fix check if user is allowed to view the file attachment
  - Fix import check for case sensetive namespaces
  - Increase timeout for Git-over-HTTP requests to 1 hour since large pulls/pushes can take a long time.
  - Properly handle autosave local storage exceptions.
  - Escape wildcards when searching LDAP by username.

v 7.8.1
  - Fix run of custom post receive hooks
  - Fix migration that caused issues when upgrading to version 7.8 from versions prior to 7.3
  - Fix the warning for LDAP users about need to set password
  - Fix avatars which were not shown for non logged in users
  - Fix urls for the issues when relative url was enabled

v 7.8.0
  - Fix access control and protection against XSS for note attachments and other uploads.
  - Replace highlight.js with rouge-fork rugments (Stefan Tatschner)
  - Make project search case insensitive (Hannes Rosenögger)
  - Include issue/mr participants in list of recipients for reassign/close/reopen emails
  - Expose description in groups API
  - Better UI for project services page
  - Cleaner UI for web editor
  - Add diff syntax highlighting in email-on-push service notifications (Hannes Rosenögger)
  - Add API endpoint to fetch all changes on a MergeRequest (Jeroen van Baarsen)
  - View note image attachments in new tab when clicked instead of downloading them
  - Improve sorting logic in UI and API. Explicitly define what sorting method is used by default
  - Fix overflow at sidebar when have several items
  - Add notes for label changes in issue and merge requests
  - Show tags in commit view (Hannes Rosenögger)
  - Only count a user's vote once on a merge request or issue (Michael Clarke)
  - Increase font size when browse source files and diffs
  - Service Templates now let you set default values for all services
  - Create new file in empty repository using GitLab UI
  - Ability to clone project using oauth2 token
  - Upgrade Sidekiq gem to version 3.3.0
  - Stop git zombie creation during force push check
  - Show success/error messages for test setting button in services
  - Added Rubocop for code style checks
  - Fix commits pagination
  - Async load a branch information at the commit page
  - Disable blacklist validation for project names
  - Allow configuring protection of the default branch upon first push (Marco Wessel)
  - Add gitlab.com importer
  - Add an ability to login with gitlab.com
  - Add a commit calendar to the user profile (Hannes Rosenögger)
  - Submit comment on command-enter
  - Notify all members of a group when that group is mentioned in a comment, for example: `@gitlab-org` or `@sales`.
  - Extend issue clossing pattern to include "Resolve", "Resolves", "Resolved", "Resolving" and "Close" (Julien Bianchi and Hannes Rosenögger)
  - Fix long broadcast message cut-off on left sidebar (Visay Keo)
  - Add Project Avatars (Steven Thonus and Hannes Rosenögger)
  - Password reset token validity increased from 2 hours to 2 days since it is also send on account creation.
  - Edit group members via API
  - Enable raw image paste from clipboard, currently Chrome only (Marco Cyriacks)
  - Add action property to merge request hook (Julien Bianchi)
  - Remove duplicates from group milestone participants list.
  - Add a new API function that retrieves all issues assigned to a single milestone (Justin Whear and Hannes Rosenögger)
  - API: Access groups with their path (Julien Bianchi)
  - Added link to milestone and keeping resource context on smaller viewports for issues and merge requests (Jason Blanchard)
  - Allow notification email to be set separately from primary email.
  - API: Add support for editing an existing project (Mika Mäenpää and Hannes Rosenögger)
  - Don't have Markdown preview fail for long comments/wiki pages.
  - When test webhook - show error message instead of 500 error page if connection to hook url was reset
  - Added support for firing system hooks on group create/destroy and adding/removing users to group (Boyan Tabakov)
  - Added persistent collapse button for left side nav bar (Jason Blanchard)
  - Prevent losing unsaved comments by automatically restoring them when comment page is loaded again.
  - Don't allow page to be scaled on mobile.
  - Clean the username acquired from OAuth/LDAP so it doesn't fail username validation and block signing up.
  - Show assignees in merge request index page (Kelvin Mutuma)
  - Link head panel titles to relevant root page.
  - Allow users that signed up via OAuth to set their password in order to use Git over HTTP(S).
  - Show users button to share their newly created public or internal projects on twitter
  - Add quick help links to the GitLab pricing and feature comparison pages.
  - Fix duplicate authorized applications in user profile and incorrect application client count in admin area.
  - Make sure Markdown previews always use the same styling as the eventual destination.
  - Remove deprecated Group#owner_id from API
  - Show projects user contributed to on user page. Show stars near project on user page.
  - Improve database performance for GitLab
  - Add Asana service (Jeremy Benoist)
  - Improve project webhooks with extra data

v 7.7.2
  - Update GitLab Shell to version 2.4.2 that fixes a bug when developers can push to protected branch
  - Fix issue when LDAP user can't login with existing GitLab account

v 7.7.1
  - Improve mention autocomplete performance
  - Show setup instructions for GitHub import if disabled
  - Allow use http for OAuth applications

v 7.7.0
  - Import from GitHub.com feature
  - Add Jetbrains Teamcity CI service (Jason Lippert)
  - Mention notification level
  - Markdown preview in wiki (Yuriy Glukhov)
  - Raise group avatar filesize limit to 200kb
  - OAuth applications feature
  - Show user SSH keys in admin area
  - Developer can push to protected branches option
  - Set project path instead of project name in create form
  - Block Git HTTP access after 10 failed authentication attempts
  - Updates to the messages returned by API (sponsored by O'Reilly Media)
  - New UI layout with side navigation
  - Add alert message in case of outdated browser (IE < 10)
  - Added API support for sorting projects
  - Update gitlab_git to version 7.0.0.rc14
  - Add API project search filter option for authorized projects
  - Fix File blame not respecting branch selection
  - Change some of application settings on fly in admin area UI
  - Redesign signin/signup pages
  - Close standard input in Gitlab::Popen.popen
  - Trigger GitLab CI when push tags
  - When accept merge request - do merge using sidaekiq job
  - Enable web signups by default
  - Fixes for diff comments: drag-n-drop images, selecting images
  - Fixes for edit comments: drag-n-drop images, preview mode, selecting images, save & update
  - Remove password strength indicator



v 7.6.0
  - Fork repository to groups
  - New rugged version
  - Add CRON=1 backup setting for quiet backups
  - Fix failing wiki restore
  - Add optional Sidekiq MemoryKiller middleware (enabled via SIDEKIQ_MAX_RSS env variable)
  - Monokai highlighting style now more faithful to original design (Mark Riedesel)
  - Create project with repository in synchrony
  - Added ability to create empty repo or import existing one if project does not have repository
  - Reactivate highlight.js language autodetection
  - Mobile UI improvements
  - Change maximum avatar file size from 100KB to 200KB
  - Strict validation for snippet file names
  - Enable Markdown preview for issues, merge requests, milestones, and notes (Vinnie Okada)
  - In the docker directory is a container template based on the Omnibus packages.
  - Update Sidekiq to version 2.17.8
  - Add author filter to project issues and merge requests pages
  - Atom feed for user activity
  - Support multiple omniauth providers for the same user
  - Rendering cross reference in issue title and tooltip for merge request
  - Show username in comments
  - Possibility to create Milestones or Labels when Issues are disabled
  - Fix bug with showing gpg signature in tag

v 7.5.3
  - Bump gitlab_git to 7.0.0.rc12 (includes Rugged 0.21.2)

v 7.5.2
  - Don't log Sidekiq arguments by default
  - Fix restore of wiki repositories from backups

v 7.5.1
  - Add missing timestamps to 'members' table

v 7.5.0
  - API: Add support for Hipchat (Kevin Houdebert)
  - Add time zone configuration in gitlab.yml (Sullivan Senechal)
  - Fix LDAP authentication for Git HTTP access
  - Run 'GC.start' after every EmailsOnPushWorker job
  - Fix LDAP config lookup for provider 'ldap'
  - Drop all sequences during Postgres database restore
  - Project title links to project homepage (Ben Bodenmiller)
  - Add Atlassian Bamboo CI service (Drew Blessing)
  - Mentioned @user will receive email even if he is not participating in issue or commit
  - Session API: Use case-insensitive authentication like in UI (Andrey Krivko)
  - Tie up loose ends with annotated tags: API & UI (Sean Edge)
  - Return valid json for deleting branch via API (sponsored by O'Reilly Media)
  - Expose username in project events API (sponsored by O'Reilly Media)
  - Adds comments to commits in the API
  - Performance improvements
  - Fix post-receive issue for projects with deleted forks
  - New gitlab-shell version with custom hooks support
  - Improve code
  - GitLab CI 5.2+ support (does not support older versions)
  - Fixed bug when you can not push commits starting with 000000 to protected branches
  - Added a password strength indicator
  - Change project name and path in one form
  - Display renamed files in diff views (Vinnie Okada)
  - Fix raw view for public snippets
  - Use secret token with GitLab internal API.
  - Add missing timestamps to 'members' table

v 7.4.5
  - Bump gitlab_git to 7.0.0.rc12 (includes Rugged 0.21.2)

v 7.4.4
  - No changes

v 7.4.3
  - Fix raw snippets view
  - Fix security issue for member api
  - Fix buildbox integration

v 7.4.2
  - Fix internal snippet exposing for unauthenticated users

v 7.4.1
  - Fix LDAP authentication for Git HTTP access
  - Fix LDAP config lookup for provider 'ldap'
  - Fix public snippets
  - Fix 500 error on projects with nested submodules

v 7.4.0
  - Refactored membership logic
  - Improve error reporting on users API (Julien Bianchi)
  - Refactor test coverage tools usage. Use SIMPLECOV=true to generate it locally
  - Default branch is protected by default
  - Increase unicorn timeout to 60 seconds
  - Sort search autocomplete projects by stars count so most popular go first
  - Add README to tab on project show page
  - Do not delete tmp/repositories itself during clean-up, only its contents
  - Support for backup uploads to remote storage
  - Prevent notes polling when there are not notes
  - Internal ForkService: Prepare support for fork to a given namespace
  - API: Add support for forking a project via the API (Bernhard Kaindl)
  - API: filter project issues by milestone (Julien Bianchi)
  - Fail harder in the backup script
  - Changes to Slack service structure, only webhook url needed
  - Zen mode for wiki and milestones (Robert Schilling)
  - Move Emoji parsing to html-pipeline-gitlab (Robert Schilling)
  - Font Awesome 4.2 integration (Sullivan Senechal)
  - Add Pushover service integration (Sullivan Senechal)
  - Add select field type for services options (Sullivan Senechal)
  - Add cross-project references to the Markdown parser (Vinnie Okada)
  - Add task lists to issue and merge request descriptions (Vinnie Okada)
  - Snippets can be public, internal or private
  - Improve danger zone: ask project path to confirm data-loss action
  - Raise exception on forgery
  - Show build coverage in Merge Requests (requires GitLab CI v5.1)
  - New milestone and label links on issue edit form
  - Improved repository graphs
  - Improve event note display in dashboard and project activity views (Vinnie Okada)
  - Add users sorting to admin area
  - UI improvements
  - Fix ambiguous sha problem with mentioned commit
  - Fixed bug with apostrophe when at mentioning users
  - Add active directory ldap option
  - Developers can push to wiki repo. Protected branches does not affect wiki repo any more
  - Faster rev list
  - Fix branch removal

v 7.3.2
  - Fix creating new file via web editor
  - Use gitlab-shell v2.0.1

v 7.3.1
  - Fix ref parsing in Gitlab::GitAccess
  - Fix error 500 when viewing diff on a file with changed permissions
  - Fix adding comments to MR when source branch is master
  - Fix error 500 when searching description contains relative link

v 7.3.0
  - Always set the 'origin' remote in satellite actions
  - Write authorized_keys in tmp/ during tests
  - Use sockets to connect to Redis
  - Add dormant New Relic gem (can be enabled via environment variables)
  - Expire Rack sessions after 1 week
  - Cleaner signin/signup pages
  - Improved comments UI
  - Better search with filtering, pagination etc
  - Added a checkbox to toggle line wrapping in diff (Yuriy Glukhov)
  - Prevent project stars duplication when fork project
  - Use the default Unicorn socket backlog value of 1024
  - Support Unix domain sockets for Redis
  - Store session Redis keys in 'session:gitlab:' namespace
  - Deprecate LDAP account takeover based on partial LDAP email / GitLab username match
  - Use /bin/sh instead of Bash in bin/web, bin/background_jobs (Pavel Novitskiy)
  - Keyboard shortcuts for productivity (Robert Schilling)
  - API: filter issues by state (Julien Bianchi)
  - API: filter issues by labels (Julien Bianchi)
  - Add system hook for ssh key changes
  - Add blob permalink link (Ciro Santilli)
  - Create annotated tags through UI and API (Sean Edge)
  - Snippets search (Charles Bushong)
  - Comment new push to existing MR
  - Add 'ci' to the blacklist of forbidden names
  - Improve text filtering on issues page
  - Comment & Close button
  - Process git push --all much faster
  - Don't allow edit of system notes
  - Project wiki search (Ralf Seidler)
  - Enabled Shibboleth authentication support (Matus Banas)
  - Zen mode (fullscreen) for issues/MR/notes (Robert Schilling)
  - Add ability to configure webhook timeout via gitlab.yml (Wes Gurney)
  - Sort project merge requests in asc or desc order for updated_at or created_at field (sponsored by O'Reilly Media)
  - Add Redis socket support to 'rake gitlab:shell:install'

v 7.2.1
  - Delete orphaned labels during label migration (James Brooks)
  - Security: prevent XSS with stricter MIME types for raw repo files

v 7.2.0
  - Explore page
  - Add project stars (Ciro Santilli)
  - Log Sidekiq arguments
  - Better labels: colors, ability to rename and remove
  - Improve the way merge request collects diffs
  - Improve compare page for large diffs
  - Expose the full commit message via API
  - Fix 500 error on repository rename
  - Fix bug when MR download patch return invalid diff
  - Test gitlab-shell integration
  - Repository import timeout increased from 2 to 4 minutes allowing larger repos to be imported
  - API for labels (Robert Schilling)
  - API: ability to set an import url when creating project for specific user

v 7.1.1
  - Fix cpu usage issue in Firefox
  - Fix redirect loop when changing password by new user
  - Fix 500 error on new merge request page

v 7.1.0
  - Remove observers
  - Improve MR discussions
  - Filter by description on Issues#index page
  - Fix bug with namespace select when create new project page
  - Show README link after description for non-master members
  - Add @all mention for comments
  - Dont show reply button if user is not signed in
  - Expose more information for issues with webhook
  - Add a mention of the merge request into the default merge request commit message
  - Improve code highlight, introduce support for more languages like Go, Clojure, Erlang etc
  - Fix concurrency issue in repository download
  - Dont allow repository name start with ?
  - Improve email threading (Pierre de La Morinerie)
  - Cleaner help page
  - Group milestones
  - Improved email notifications
  - Contributors API (sponsored by Mobbr)
  - Fix LDAP TLS authentication (Boris HUISGEN)
  - Show VERSION information on project sidebar
  - Improve branch removal logic when accept MR
  - Fix bug where comment form is spawned inside the Reply button
  - Remove Dir.chdir from Satellite#lock for thread-safety
  - Increased default git max_size value from 5MB to 20MB in gitlab.yml. Please update your configs!
  - Show error message in case of timeout in satellite when create MR
  - Show first 100 files for huge diff instead of hiding all
  - Change default admin email from admin@local.host to admin@example.com

v 7.0.0
  - The CPU no longer overheats when you hold down the spacebar
  - Improve edit file UI
  - Add ability to upload group avatar when create
  - Protected branch cannot be removed
  - Developers can remove normal branches with UI
  - Remove branch via API (sponsored by O'Reilly Media)
  - Move protected branches page to Project settings area
  - Redirect to Files view when create new branch via UI
  - Drag and drop upload of image in every markdown-area (Earle Randolph Bunao and Neil Francis Calabroso)
  - Refactor the markdown relative links processing
  - Make it easier to implement other CI services for GitLab
  - Group masters can create projects in group
  - Deprecate ruby 1.9.3 support
  - Only masters can rewrite/remove git tags
  - Add X-Frame-Options SAMEORIGIN to Nginx config so Sidekiq admin is visible
  - UI improvements
  - Case-insensetive search for issues
  - Update to rails 4.1
  - Improve performance of application for projects and groups with a lot of members
  - Formally support Ruby 2.1
  - Include Nginx gitlab-ssl config
  - Add manual language detection for highlight.js
  - Added example.com/:username routing
  - Show notice if your profile is public
  - UI improvements for mobile devices
  - Improve diff rendering performance
  - Drag-n-drop for issues and merge requests between states at milestone page
  - Fix '0 commits' message for huge repositories on project home page
  - Prevent 500 error page when visit commit page from large repo
  - Add notice about huge push over http to unicorn config
  - File action in satellites uses default 30 seconds timeout instead of old 10 seconds one
  - Overall performance improvements
  - Skip init script check on omnibus-gitlab
  - Be more selective when killing stray Sidekiqs
  - Check LDAP user filter during sign-in
  - Remove wall feature (no data loss - you can take it from database)
  - Dont expose user emails via API unless you are admin
  - Detect issues closed by Merge Request description
  - Better email subject lines from email on push service (Alex Elman)
  - Enable identicon for gravatar be default

v 6.9.2
  - Revert the commit that broke the LDAP user filter

v 6.9.1
  - Fix scroll to highlighted line
  - Fix the pagination on load for commits page

v 6.9.0
  - Store Rails cache data in the Redis `cache:gitlab` namespace
  - Adjust MySQL limits for existing installations
  - Add db index on project_id+iid column. This prevents duplicate on iid (During migration duplicates will be removed)
  - Markdown preview or diff during editing via web editor (Evgeniy Sokovikov)
  - Give the Rails cache its own Redis namespace
  - Add ability to set different ssh host, if different from http/https
  - Fix syntax highlighting for code comments blocks
  - Improve comments loading logic
  - Stop refreshing comments when the tab is hidden
  - Improve issue and merge request mobile UI (Drew Blessing)
  - Document how to convert a backup to PostgreSQL
  - Fix locale bug in backup manager
  - Fix can not automerge when MR description is too long
  - Fix wiki backup skip bug
  - Two Step MR creation process
  - Remove unwanted files from satellite working directory with git clean -fdx
  - Accept merge request via API (sponsored by O'Reilly Media)
  - Add more access checks during API calls
  - Block SSH access for 'disabled' Active Directory users
  - Labels for merge requests (Drew Blessing)
  - Threaded emails by setting a Message-ID (Philip Blatter)

v 6.8.0
  - Ability to at mention users that are participating in issue and merge req. discussion
  - Enabled GZip Compression for assets in example Nginx, make sure that Nginx is compiled with --with-http_gzip_static_module flag (this is default in Ubuntu)
  - Make user search case-insensitive (Christopher Arnold)
  - Remove omniauth-ldap nickname bug workaround
  - Drop all tables before restoring a Postgres backup
  - Make the repository downloads path configurable
  - Create branches via API (sponsored by O'Reilly Media)
  - Changed permission of gitlab-satellites directory not to be world accessible
  - Protected branch does not allow force push
  - Fix popen bug in `rake gitlab:satellites:create`
  - Disable connection reaping for MySQL
  - Allow oauth signup without email for twitter and github
  - Fix faulty namespace names that caused 500 on user creation
  - Option to disable standard login
  - Clean old created archives from repository downloads directory
  - Fix download link for huge MR diffs
  - Expose event and mergerequest timestamps in API
  - Fix emails on push service when only one commit is pushed

v 6.7.3
  - Fix the merge notification email not being sent (Pierre de La Morinerie)
  - Drop all tables before restoring a Postgres backup
  - Remove yanked modernizr gem

v 6.7.2
  - Fix upgrader script

v 6.7.1
  - Fix GitLab CI integration

v 6.7.0
  - Increased the example Nginx client_max_body_size from 5MB to 20MB, consider updating it manually on existing installations
  - Add support for Gemnasium as a Project Service (Olivier Gonzalez)
  - Add edit file button to MergeRequest diff
  - Public groups (Jason Hollingsworth)
  - Cleaner headers in Notification Emails (Pierre de La Morinerie)
  - Blob and tree gfm links to anchors work
  - Piwik Integration (Sebastian Winkler)
  - Show contribution guide link for new issue form (Jeroen van Baarsen)
  - Fix CI status for merge requests from fork
  - Added option to remove issue assignee on project issue page and issue edit page (Jason Blanchard)
  - New page load indicator that includes a spinner that scrolls with the page
  - Converted all the help sections into markdown
  - LDAP user filters
  - Streamline the content of notification emails (Pierre de La Morinerie)
  - Fixes a bug with group member administration (Matt DeTullio)
  - Sort tag names using VersionSorter (Robert Speicher)
  - Add GFM autocompletion for MergeRequests (Robert Speicher)
  - Add webhook when a new tag is pushed (Jeroen van Baarsen)
  - Add button for toggling inline comments in diff view
  - Add retry feature for repository import
  - Reuse the GitLab LDAP connection within each request
  - Changed markdown new line behaviour to conform to markdown standards
  - Fix global search
  - Faster authorized_keys rebuilding in `rake gitlab:shell:setup` (requires gitlab-shell 1.8.5)
  - Create and Update MR calls now support the description parameter (Greg Messner)
  - Markdown relative links in the wiki link to wiki pages, markdown relative links in repositories link to files in the repository
  - Added Slack service integration (Federico Ravasio)
  - Better API responses for access_levels (sponsored by O'Reilly Media)
  - Requires at least 2 unicorn workers
  - Requires gitlab-shell v1.9+
  - Replaced gemoji(due to closed licencing problem) with Phantom Open Emoji library(combined SIL Open Font License, MIT License and the CC 3.0 License)
  - Fix `/:username.keys` response content type (Dmitry Medvinsky)

v 6.6.5
  - Added option to remove issue assignee on project issue page and issue edit page (Jason Blanchard)
  - Hide mr close button for comment form if merge request was closed or inline comment
  - Adds ability to reopen closed merge request

v 6.6.4
  - Add missing html escape for highlighted code blocks in comments, issues

v 6.6.3
  - Fix 500 error when edit yourself from admin area
  - Hide private groups for public profiles

v 6.6.2
  - Fix 500 error on branch/tag create or remove via UI

v 6.6.1
  - Fix 500 error on files tab if submodules presents

v 6.6.0
  - Retrieving user ssh keys publically(github style): http://__HOST__/__USERNAME__.keys
  - Permissions: Developer now can manage issue tracker (modify any issue)
  - Improve Code Compare page performance
  - Group avatar
  - Pygments.rb replaced with highlight.js
  - Improve Merge request diff store logic
  - Improve render performnace for MR show page
  - Fixed Assembla hardcoded project name
  - Jira integration documentation
  - Refactored app/services
  - Remove snippet expiration
  - Mobile UI improvements (Drew Blessing)
  - Fix block/remove UI for admin::users#show page
  - Show users' group membership on users' activity page (Robert Djurasaj)
  - User pages are visible without login if user is authorized to a public project
  - Markdown rendered headers have id derived from their name and link to their id
  - Improve application to work faster with large groups (100+ members)
  - Multiple emails per user
  - Show last commit for file when view file source
  - Restyle Issue#show page and MR#show page
  - Ability to filter by multiple labels for Issues page
  - Rails version to 4.0.3
  - Fixed attachment identifier displaying underneath note text (Jason Blanchard)

v 6.5.1
  - Fix branch selectbox when create merge request from fork

v 6.5.0
  - Dropdown menus on issue#show page for assignee and milestone (Jason Blanchard)
  - Add color custimization and previewing to broadcast messages
  - Fixed notes anchors
  - Load new comments in issues dynamically
  - Added sort options to Public page
  - New filters (assigned/authored/all) for Dashboard#issues/merge_requests (sponsored by Say Media)
  - Add project visibility icons to dashboard
  - Enable secure cookies if https used
  - Protect users/confirmation with rack_attack
  - Default HTTP headers to protect against MIME-sniffing, force https if enabled
  - Bootstrap 3 with responsive UI
  - New repository download formats: tar.bz2, zip, tar (Jason Hollingsworth)
  - Restyled accept widgets for MR
  - SCSS refactored
  - Use jquery timeago plugin
  - Fix 500 error for rdoc files
  - Ability to customize merge commit message (sponsored by Say Media)
  - Search autocomplete via ajax
  - Add website url to user profile
  - Files API supports base64 encoded content (sponsored by O'Reilly Media)
  - Added support for Go's repository retrieval (Bruno Albuquerque)

v6.4.3
  - Don't use unicorn worker killer if PhusionPassenger is defined

v6.4.2
  - Fixed wrong behaviour of script/upgrade.rb

v6.4.1
  - Fixed bug with repository rename
  - Fixed bug with project transfer

v 6.4.0
  - Added sorting to project issues page (Jason Blanchard)
  - Assembla integration (Carlos Paramio)
  - Fixed another 500 error with submodules
  - UI: More compact issues page
  - Minimal password length increased to 8 symbols
  - Side-by-side diff view (Steven Thonus)
  - Internal projects (Jason Hollingsworth)
  - Allow removal of avatar (Drew Blessing)
  - Project webhooks now support issues and merge request events
  - Visiting project page while not logged in will redirect to sign-in instead of 404 (Jason Hollingsworth)
  - Expire event cache on avatar creation/removal (Drew Blessing)
  - Archiving old projects (Steven Thonus)
  - Rails 4
  - Add time ago tooltips to show actual date/time
  - UI: Fixed UI for admin system hooks
  - Ruby script for easier GitLab upgrade
  - Do not remove Merge requests if fork project was removed
  - Improve sign-in/signup UX
  - Add resend confirmation link to sign-in page
  - Set noreply@HOSTNAME for reply_to field in all emails
  - Show GitLab API version on Admin#dashboard
  - API Cross-origin resource sharing
  - Show READMe link at project home page
  - Show repo size for projects in Admin area

v 6.3.0
  - API for adding gitlab-ci service
  - Init script now waits for pids to appear after (re)starting before reporting status (Rovanion Luckey)
  - Restyle project home page
  - Grammar fixes
  - Show branches list (which branches contains commit) on commit page (Andrew Kumanyaev)
  - Security improvements
  - Added support for GitLab CI 4.0
  - Fixed issue with 500 error when group did not exist
  - Ability to leave project
  - You can create file in repo using UI
  - You can remove file from repo using UI
  - API: dropped default_branch attribute from project during creation
  - Project default_branch is not stored in db any more. It takes from repo now.
  - Admin broadcast messages
  - UI improvements
  - Dont show last push widget if user removed this branch
  - Fix 500 error for repos with newline in file name
  - Extended html titles
  - API: create/update/delete repo files
  - Admin can transfer project to any namespace
  - API: projects/all for admin users
  - Fix recent branches order

v 6.2.4
  - Security: Cast API private_token to string (CVE-2013-4580)
  - Security: Require gitlab-shell 1.7.8 (CVE-2013-4581, CVE-2013-4582, CVE-2013-4583)
  - Fix for Git SSH access for LDAP users

v 6.2.3
  - Security: More protection against CVE-2013-4489
  - Security: Require gitlab-shell 1.7.4 (CVE-2013-4490, CVE-2013-4546)
  - Fix sidekiq rake tasks

v 6.2.2
  - Security: Update gitlab_git (CVE-2013-4489)

v 6.2.1
  - Security: Fix issue with generated passwords for new users

v 6.2.0
  - Public project pages are now visible to everyone (files, issues, wik, etc.)
    THIS MEANS YOUR ISSUES AND WIKI FOR PUBLIC PROJECTS ARE PUBLICLY VISIBLE AFTER THE UPGRADE
  - Add group access to permissions page
  - Require current password to change one
  - Group owner or admin can remove other group owners
  - Remove group transfer since we have multiple owners
  - Respect authorization in Repository API
  - Improve UI for Project#files page
  - Add more security specs
  - Added search for projects by name to api (Izaak Alpert)
  - Make default user theme configurable (Izaak Alpert)
  - Update logic for validates_merge_request for tree of MR (Andrew Kumanyaev)
  - Rake tasks for webhooks management (Jonhnny Weslley)
  - Extended User API to expose admin and can_create_group for user creation/updating (Boyan Tabakov)
  - API: Remove group
  - API: Remove project
  - Avatar upload on profile page with a maximum of 100KB (Steven Thonus)
  - Store the sessions in Redis instead of the cookie store
  - Fixed relative links in markdown
  - User must confirm their email if signup enabled
  - User must confirm changed email

v 6.1.0
  - Project specific IDs for issues, mr, milestones
    Above items will get a new id and for example all bookmarked issue urls will change.
    Old issue urls are redirected to the new one if the issue id is too high for an internal id.
  - Description field added to Merge Request
  - API: Sudo api calls (Izaak Alpert)
  - API: Group membership api (Izaak Alpert)
  - Improved commit diff
  - Improved large commit handling (Boyan Tabakov)
  - Rewrite: Init script now less prone to errors and keeps better track of the service (Rovanion Luckey)
  - Link issues, merge requests, and commits when they reference each other with GFM (Ash Wilson)
  - Close issues automatically when pushing commits with a special message
  - Improve user removal from admin area
  - Invalidate events cache when project was moved
  - Remove deprecated classes and rake tasks
  - Add event filter for group and project show pages
  - Add links to create branch/tag from project home page
  - Add public-project? checkbox to new-project view
  - Improved compare page. Added link to proceed into Merge Request
  - Send an email to a user when they are added to group
  - New landing page when you have 0 projects

v 6.0.0
  - Feature: Replace teams with group membership
    We introduce group membership in 6.0 as a replacement for teams.
    The old combination of groups and teams was confusing for a lot of people.
    And when the members of a team where changed this wasn't reflected in the project permissions.
    In GitLab 6.0 you will be able to add members to a group with a permission level for each member.
    These group members will have access to the projects in that group.
    Any changes to group members will immediately be reflected in the project permissions.
    You can even have multiple owners for a group, greatly simplifying administration.
  - Feature: Ability to have multiple owners for group
  - Feature: Merge Requests between fork and project (Izaak Alpert)
  - Feature: Generate fingerprint for ssh keys
  - Feature: Ability to create and remove branches with UI
  - Feature: Ability to create and remove git tags with UI
  - Feature: Groups page in profile. You can leave group there
  - API: Allow login with LDAP credentials
  - Redesign: project settings navigation
  - Redesign: snippets area
  - Redesign: ssh keys page
  - Redesign: buttons, blocks and other ui elements
  - Add comment title to rss feed
  - You can use arrows to navigate at tree view
  - Add project filter on dashboard
  - Cache project graph
  - Drop support of root namespaces
  - Default theme is classic now
  - Cache result of methods like authorize_projects, project.team.members etc
  - Remove $.ready events
  - Fix onclick events being double binded
  - Add notification level to group membership
  - Move all project controllers/views under Projects:: module
  - Move all profile controllers/views under Profiles:: module
  - Apply user project limit only for personal projects
  - Unicorn is default web server again
  - Store satellites lock files inside satellites dir
  - Disabled threadsafety mode in rails
  - Fixed bug with loosing MR comments
  - Improved MR comments logic
  - Render readme file for projects in public area

v 5.4.2
  - Security: Cast API private_token to string (CVE-2013-4580)
  - Security: Require gitlab-shell 1.7.8 (CVE-2013-4581, CVE-2013-4582, CVE-2013-4583)

v 5.4.1
  - Security: Fixes for CVE-2013-4489
  - Security: Require gitlab-shell 1.7.4 (CVE-2013-4490, CVE-2013-4546)

v 5.4.0
  - Ability to edit own comments
  - Documentation improvements
  - Improve dashboard projects page
  - Fixed nav for empty repos
  - GitLab Markdown help page
  - Misspelling fixes
  - Added support of unicorn and fog gems
  - Added client list to API doc
  - Fix PostgreSQL database restoration problem
  - Increase snippet content column size
  - allow project import via git:// url
  - Show participants on issues, including mentions
  - Notify mentioned users with email

v 5.3.0
  - Refactored services
  - Campfire service added
  - HipChat service added
  - Fixed bug with LDAP + git over http
  - Fixed bug with google analytics code being ignored
  - Improve sign-in page if ldap enabled
  - Respect newlines in wall messages
  - Generate the Rails secret token on first run
  - Rename repo feature
  - Init.d: remove gitlab.socket on service start
  - Api: added teams api
  - Api: Prevent blob content being escaped
  - Api: Smart deploy key add behaviour
  - Api: projects/owned.json return user owned project
  - Fix bug with team assignation on project from #4109
  - Advanced snippets: public/private, project/personal (Andrew Kulakov)
  - Repository Graphs (Karlo Nicholas T. Soriano)
  - Fix dashboard lost if comment on commit
  - Update gitlab-grack. Fixes issue with --depth option
  - Fix project events duplicate on project page
  - Fix postgres error when displaying network graph.
  - Fix dashboard event filter when navigate via turbolinks
  - init.d: Ensure socket is removed before starting service
  - Admin area: Style teams:index, group:show pages
  - Own page for failed forking
  - Scrum view for milestone

v 5.2.0
  - Turbolinks
  - Git over http with ldap credentials
  - Diff with better colors and some spacing on the corners
  - Default values for project features
  - Fixed huge_commit view
  - Restyle project clone panel
  - Move Gitlab::Git code to gitlab_git gem
  - Move update docs in repo
  - Requires gitlab-shell v1.4.0
  - Fixed submodules listing under file tab
  - Fork feature (Angus MacArthur)
  - git version check in gitlab:check
  - Shared deploy keys feature
  - Ability to generate default labels set for issues
  - Improve gfm autocomplete (Harold Luo)
  - Added support for Google Analytics
  - Code search feature (Javier Castro)

v 5.1.0
  - You can login with email or username now
  - Corrected project transfer rollback when repository cannot be moved
  - Move both repo and wiki when project transfer requested
  - Admin area: project editing was removed from admin namespace
  - Access: admin user has now access to any project.
  - Notification settings
  - Gitlab::Git set of objects to abstract from grit library
  - Replace Unicorn web server with Puma
  - Backup/Restore refactored. Backup dump project wiki too now
  - Restyled Issues list. Show milestone version in issue row
  - Restyled Merge Request list
  - Backup now dump/restore uploads
  - Improved performance of dashboard (Andrew Kumanyaev)
  - File history now tracks renames (Akzhan Abdulin)
  - Drop wiki migration tools
  - Drop sqlite migration tools
  - project tagging
  - Paginate users in API
  - Restyled network graph (Hiroyuki Sato)

v 5.0.1
  - Fixed issue with gitlab-grit being overridden by grit

v 5.0.0
  - Replaced gitolite with gitlab-shell
  - Removed gitolite-related libraries
  - State machine added
  - Setup gitlab as git user
  - Internal API
  - Show team tab for empty projects
  - Import repository feature
  - Updated rails
  - Use lambda for scopes
  - Redesign admin area -> users
  - Redesign admin area -> user
  - Secure link to file attachments
  - Add validations for Group and Team names
  - Restyle team page for project
  - Update capybara, rspec-rails, poltergeist to recent versions
  - Wiki on git using Gollum
  - Added Solarized Dark theme for code review
  - Don't show user emails in autocomplete lists, profile pages
  - Added settings tab for group, team, project
  - Replace user popup with icons in header
  - Handle project moving with gitlab-shell
  - Added select2-rails for selectboxes with ajax data load
  - Fixed search field on projects page
  - Added teams to search autocomplete
  - Move groups and teams on dashboard sidebar to sub-tabs
  - API: improved return codes and docs. (Felix Gilcher, Sebastian Ziebell)
  - Redesign wall to be more like chat
  - Snippets, Wall features are disabled by default for new projects

v 4.2.0
  - Teams
  - User show page. Via /u/username
  - Show help contents on pages for better navigation
  - Async gitolite calls
  - added satellites logs
  - can_create_group, can_create_team booleans for User
  - Process webhooks async
  - GFM: Fix images escaped inside links
  - Network graph improved
  - Switchable branches for network graph
  - API: Groups
  - Fixed project download

v 4.1.0
  - Optional Sign-Up
  - Discussions
  - Satellites outside of tmp
  - Line numbers for blame
  - Project public mode
  - Public area with unauthorized access
  - Load dashboard events with ajax
  - remember dashboard filter in cookies
  - replace resque with sidekiq
  - fix routing issues
  - cleanup rake tasks
  - fix backup/restore
  - scss cleanup
  - show preview for note images
  - improved network-graph
  - get rid of app/roles/
  - added new classes Team, Repository
  - Reduce amount of gitolite calls
  - Ability to add user in all group projects
  - remove deprecated configs
  - replaced Korolev font with open font
  - restyled admin/dashboard page
  - restyled admin/projects page

v 4.0.0
  - Remove project code and path from API. Use id instead
  - Return valid cloneable url to repo for webhook
  - Fixed backup issue
  - Reorganized settings
  - Fixed commits compare
  - Refactored scss
  - Improve status checks
  - Validates presence of User#name
  - Fixed postgres support
  - Removed sqlite support
  - Modified post-receive hook
  - Milestones can be closed now
  - Show comment events on dashboard
  - Quick add team members via group#people page
  - [API] expose created date for hooks and SSH keys
  - [API] list, create issue notes
  - [API] list, create snippet notes
  - [API] list, create wall notes
  - Remove project code - use path instead
  - added username field to user
  - rake task to fill usernames based on emails create namespaces for users
  - STI Group < Namespace
  - Project has namespace_id
  - Projects with namespaces also namespaced in gitolite and stored in subdir
  - Moving project to group will move it under group namespace
  - Ability to move project from namespaces to another
  - Fixes commit patches getting escaped (see #2036)
  - Support diff and patch generation for commits and merge request
  - MergeReqest doesn't generate a temporary file for the patch any more
  - Update the UI to allow downloading Patch or Diff

v 3.1.0
  - Updated gems
  - Services: Gitlab CI integration
  - Events filter on dashboard
  - Own namespace for redis/resque
  - Optimized commit diff views
  - add alphabetical order for projects admin page
  - Improved web editor
  - Commit stats page
  - Documentation split and cleanup
  - Link to commit authors everywhere
  - Restyled milestones list
  - added Milestone to Merge Request
  - Restyled Top panel
  - Refactored Satellite Code
  - Added file line links
  - moved from capybara-webkit to poltergeist + phantomjs

v 3.0.3
  - Fixed bug with issues list in Chrome
  - New Feature: Import team from another project

v 3.0.2
  - Fixed gitlab:app:setup
  - Fixed application error on empty project in admin area
  - Restyled last push widget

v 3.0.1
  - Fixed git over http

v 3.0.0
  - Projects groups
  - Web Editor
  - Fixed bug with gitolite keys
  - UI improved
  - Increased performance of application
  - Show user avatar in last commit when browsing Files
  - Refactored Gitlab::Merge
  - Use Font Awesome for icons
  - Separate observing of Note and MergeRequests
  - Milestone "All Issues" filter
  - Fix issue close and reopen button text and styles
  - Fix forward/back while browsing Tree hierarchy
  - Show number of notes for commits and merge requests
  - Added support pg from box and update installation doc
  - Reject ssh keys that break gitolite
  - [API] list one project hook
  - [API] edit project hook
  - [API] list project snippets
  - [API] allow to authorize using private token in HTTP header
  - [API] add user creation

v 2.9.1
  - Fixed resque custom config init

v 2.9.0
  - fixed inline notes bugs
  - refactored rspecs
  - refactored gitolite backend
  - added factory_girl
  - restyled projects list on dashboard
  - ssh keys validation to prevent gitolite crash
  - send notifications if changed permission in project
  - scss refactoring. gitlab_bootstrap/ dir
  - fix git push http body bigger than 112k problem
  - list of labels  page under issues tab
  - API for milestones, keys
  - restyled buttons
  - OAuth
  - Comment order changed

v 2.8.1
  - ability to disable gravatars
  - improved MR diff logic
  - ssh key help page

v 2.8.0
  - Gitlab Flavored Markdown
  - Bulk issues update
  - Issues API
  - Cucumber coverage increased
  - Post-receive files fixed
  - UI improved
  - Application cleanup
  - more cucumber
  - capybara-webkit + headless

v 2.7.0
  - Issue Labels
  - Inline diff
  - Git HTTP
  - API
  - UI improved
  - System hooks
  - UI improved
  - Dashboard events endless scroll
  - Source performance increased

v 2.6.0
  - UI polished
  - Improved network graph + keyboard nav
  - Handle huge commits
  - Last Push widget
  - Bugfix
  - Better performance
  - Email in resque
  - Increased test coverage
  - Ability to remove branch with MR accept
  - a lot of code refactored

v 2.5.0
  - UI polished
  - Git blame for file
  - Bugfix
  - Email in resque
  - Better test coverage

v 2.4.0
  - Admin area stats page
  - Ability to block user
  - Simplified dashboard area
  - Improved admin area
  - Bootstrap 2.0
  - Responsive layout
  - Big commits handling
  - Performance improved
  - Milestones

v 2.3.1
  - Issues pagination
  - ssl fixes
  - Merge Request pagination

v 2.3.0
  - Dashboard r1
  - Search r1
  - Project page
  - Close merge request on push
  - Persist MR diff after merge
  - mysql support
  - Documentation

v 2.2.0
  - We’ve added support of LDAP auth
  - Improved permission logic (4 roles system)
  - Protected branches (now only masters can push to protected branches)
  - Usability improved
  - twitter bootstrap integrated
  - compare view between commits
  - wiki feature
  - now you can enable/disable issues, wiki, wall features per project
  - security fixes
  - improved code browsing (ajax branch switch etc)
  - improved per-line commenting
  - git submodules displayed
  - moved to rails 3.2
  - help section improved

v 2.1.0
  - Project tab r1
  - List branches/tags
  - per line comments
  - mass user import

v 2.0.0
  - gitolite as main git host system
  - merge requests
  - project/repo access
  - link to commit/issue feed
  - design tab
  - improved email notifications
  - restyled dashboard
  - bugfix

v 1.2.2
  - common config file gitlab.yml
  - issues restyle
  - snippets restyle
  - clickable news feed header on dashboard
  - bugfix

v 1.2.1
  - bugfix

v 1.2.0
  - new design
  - user dashboard
  - network graph
  - markdown support for comments
  - encoding issues
  - wall like twitter timeline

v 1.1.0
  - project dashboard
  - wall redesigned
  - feature: code snippets
  - fixed horizontal scroll on file preview
  - fixed app crash if commit message has invalid chars
  - bugfix & code cleaning

v 1.0.2
  - fixed bug with empty project
  - added adv validation for project path & code
  - feature: issues can be sortable
  - bugfix
  - username displayed on top panel

v 1.0.1
  - fixed: with invalid source code for commit
  - fixed: lose branch/tag selection when use tree navigation
  - when history clicked - display path
  - bug fix & code cleaning

v 1.0.0
  - bug fix
  - projects preview mode

v 0.9.6
  - css fix
  - new repo empty tree until restart server - fixed

v 0.9.4
  - security improved
  - authorization improved
  - html escaping
  - bug fix
  - increased test coverage
  - design improvements

v 0.9.1
  - increased test coverage
  - design improvements
  - new issue email notification
  - updated app name
  - issue redesigned
  - issue can be edit

v 0.8.0
  - syntax highlight for main file types
  - redesign
  - stability
  - security fixes
  - increased test coverage
  - email notification<|MERGE_RESOLUTION|>--- conflicted
+++ resolved
@@ -66,9 +66,7 @@
   - Update number of Todos in the sidebar when it's marked as "Done". !3600
   - API: Expose 'updated_at' for issue, snippet, and merge request notes (Robert Schilling)
   - API: User can leave a project through the API when not master or owner. !3613
-<<<<<<< HEAD
   - While signing up, don't persist the user password across form redisplays
-=======
   - Fix repository cache invalidation issue when project is recreated with an empty repo (Stan Hu)
   - Fix: Allow empty recipients list for builds emails service when pushed is added (Frank Groeneveld)
   - Improved markdown forms
@@ -79,7 +77,6 @@
   - Add encrypted credentials for imported projects and migrate old ones
   - Author and participants are displayed first on users autocompletion
   - Show number sign on external issue reference text (Florent Baldino)
->>>>>>> e9f20f59
 
 v 8.6.6
   - Expire the exists cache before deletion to ensure project dir actually exists (Stan Hu). !3413
