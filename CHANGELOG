--- conflicted
+++ resolved
@@ -13,11 +13,8 @@
   - Mobile UI improvements (Drew Blessing)
   - Fix block/remove UI for admin::users#show page
   - Show users' group membership on users' activity page
-<<<<<<< HEAD
   - User pages are visible without login if user is authorized to a public project
-=======
   - Markdown rendered headers have id derived from their name and link to their id
->>>>>>> 61748c99
 
 v 6.5.1
   - Fix branch selectbox when create merge request from fork
