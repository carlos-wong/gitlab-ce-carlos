--- conflicted
+++ resolved
@@ -1,9 +1,6 @@
 v 7.5.0
-<<<<<<< HEAD
   - API: Add support for Hipchat (Kevin Houdebert)
-=======
   - Add time zone configuration on gitlab.yml (Sullivan Senechal)
->>>>>>> 6c8d3bd6
 
 v 7.4.0
   - Refactored membership logic
