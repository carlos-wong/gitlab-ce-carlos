--- conflicted
+++ resolved
@@ -13,18 +13,13 @@
   - Set project path instead of project name in create form
   -
   -
-<<<<<<< HEAD
   - New side navigation
-  
-=======
   -
   -
   -
   - Add alert message in case of outdated browser (IE < 10)
   -
   -
->>>>>>> 84b40a34
-
 
 v 7.6.0
   - Fork repository to groups
