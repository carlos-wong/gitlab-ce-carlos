Please view this file on the master branch, on stable branches it's out of date.

v 7.10.0 (unreleased)
  - Update poltergeist to version 1.6.0 to support PhantomJS 2.0 (Zeger-Jan van de Weg)
  - Fix cross references when usernames, milestones, or project names contain underscores (Stan Hu)
  - enable line wrapping per default and remove the checkbox to toggle it (Hannes Rosenögger)
  - extend the commit calendar to show the actual commits made on a date (Hannes Rosenögger)
  - Fix a link in the patch update guide
  - Add a service to support external wikis (Hannes Rosenögger)
  - List new commits for newly pushed branch in activity view.
  - Add changelog, license and contribution guide links to project sidebar.
  - Improve diff UI
  - Fix alignment of navbar toggle button (Cody Mize)
  - Identical look of selectboxes in UI
  - Move "Import existing repository by URL" option to button.
  - Improve error message when save profile has error.
  - Passing the name of pushed ref to CI service (requires GitLab CI 7.9+)
  - Add location field to user profile
<<<<<<< HEAD
  - Fix print view for markdown files and wiki pages
=======
  - Improve GitLab performance when working with git repositories
>>>>>>> d96098e9

v 7.9.0 (unreleased)
  - Add HipChat integration documentation (Stan Hu)
  - Update documentation for object_kind field in Webhook push and tag push Webhooks (Stan Hu)
  - Fix broken email images (Hannes Rosenögger)
  - Automatically config git if user forgot, where possible (Zeger-Jan van de Weg)
  - Fix mass SQL statements on initial push (Hannes Rosenögger)
  - Add tag push notifications and normalize HipChat and Slack messages to be consistent (Stan Hu)
  - Add comment notification events to HipChat and Slack services (Stan Hu)
  - Add issue and merge request events to HipChat and Slack services (Stan Hu)
  - Fix merge request URL passed to Webhooks. (Stan Hu)
  - Fix bug that caused a server error when editing a comment to "+1" or "-1" (Stan Hu)
  - Fix code preview theme setting for comments, issues, merge requests, and snippets (Stan Hu)
  - Move labels/milestones tabs to sidebar
  - Upgrade Rails gem to version 4.1.9.
  - Improve error messages for file edit failures
  - Improve UI for commits, issues and merge request lists
  - Fix commit comments on first line of diff not rendering in Merge Request Discussion view.
  - Allow admins to override restricted project visibility settings.
  - Move restricted visibility settings from gitlab.yml into the web UI.
  - Improve trigger merge request hook when source project branch has been updated (Kirill Zaitsev)
  - Save web edit in new branch
  - Fix ordering of imported but unchanged projects (Marco Wessel)
  - Mobile UI improvements: make aside content expandable
  - Expose avatar_url in projects API
  - Fix checkbox alignment on the application settings page.
  - Generalize image upload in drag and drop in markdown to all files (Hannes Rosenögger)
  - Fix mass-unassignment of issues (Robert Speicher)
  - Fix hidden diff comments in merge request discussion view
  - Allow user confirmation to be skipped for new users via API
  - Add a service to send updates to an Irker gateway (Romain Coltel)
  - Add brakeman (security scanner for Ruby on Rails)
  - Slack username and channel options
  - Add grouped milestones from all projects to dashboard.
  - Web hook sends pusher email as well as commiter
  - Add Bitbucket omniauth provider.
  - Add Bitbucket importer.
  - Support referencing issues to a project whose name starts with a digit
  - Condense commits already in target branch when updating merge request source branch.
  - Send notifications and leave system comments when bulk updating issues.
  - Automatically link commit ranges to compare page: sha1...sha4 or sha1..sha4 (includes sha1 in comparison)
  - Move groups page from profile to dashboard
  - Starred projects page at dashboard
  - Blocking user does not remove him/her from project/groups but show blocked label
  - Change subject of EmailsOnPush emails to include namespace, project and branch.
  - Change subject of EmailsOnPush emails to include first commit message when multiple were pushed.
  - Remove confusing footer from EmailsOnPush mail body.
  - Add list of changed files to EmailsOnPush emails.
  - Add option to send EmailsOnPush emails from committer email if domain matches.
  - Add option to disable code diffs in EmailOnPush emails.
  - Wrap commit message in EmailsOnPush email.
  - Send EmailsOnPush emails when deleting commits using force push.
  - Fix EmailsOnPush email comparison link to include first commit.
  - Fix highliht of selected lines in file
  - Reject access to group/project avatar if the user doesn't have access.
  - Add database migration to clean group duplicates with same path and name (Make sure you have a backup before update)
  - Add GitLab active users count to rake gitlab:check
  - Starred projects page at dashboard
  - Make email display name configurable
  - Improve json validation in hook data
  - Use Emoji One
  - Updated emoji help documentation to properly reference EmojiOne.
  - Fix missing GitHub organisation repositories on import page.
  - Added blue theme
  - Remove annoying notice messages when create/update merge request
  - Allow smb:// links in Markdown text.
  - Filter merge request by title or description at Merge Requests page
  - Block user if he/she was blocked in Active Directory
  - Fix import pages not working after first load.
  - Use custom LDAP label in LDAP signin form.
  - Execute hooks and services when branch or tag is created or deleted through web interface.
  - Block and unblock user if he/she was blocked/unblocked in Active Directory
  - Raise recommended number of unicorn workers from 2 to 3
  - Use same layout and interactivity for project members as group members.
  - Prevent gitlab-shell character encoding issues by receiving its changes as raw data.
  - Ability to unsubscribe/subscribe to issue or merge request
  - Delete deploy key when last connection to a project is destroyed.
  - Fix invalid Atom feeds when using emoji, horizontal rules, or images (Christian Walther)
  - Backup of repositories with tar instead of git bundle (only now are git-annex files included in the backup)
  - Add canceled status for CI

v 7.8.4
  - Fix issue_tracker_id substitution in custom issue trackers
  - Fix path and name duplication in namespaces

v 7.8.3
  - Bump version of gitlab_git fixing annotated tags without message

v 7.8.2
  - Fix service migration issue when upgrading from versions prior to 7.3
  - Fix setting of the default use project limit via admin UI
  - Fix showing of already imported projects for GitLab and Gitorious importers
  - Fix response of push to repository to return "Not found" if user doesn't have access
  - Fix check if user is allowed to view the file attachment
  - Fix import check for case sensetive namespaces
  - Increase timeout for Git-over-HTTP requests to 1 hour since large pulls/pushes can take a long time.
  - Properly handle autosave local storage exceptions.
  - Escape wildcards when searching LDAP by username.

v 7.8.1
  - Fix run of custom post receive hooks
  - Fix migration that caused issues when upgrading to version 7.8 from versions prior to 7.3
  - Fix the warning for LDAP users about need to set password
  - Fix avatars which were not shown for non logged in users
  - Fix urls for the issues when relative url was enabled

v 7.8.0
  - Fix access control and protection against XSS for note attachments and other uploads.
  - Replace highlight.js with rouge-fork rugments (Stefan Tatschner)
  - Make project search case insensitive (Hannes Rosenögger)
  - Include issue/mr participants in list of recipients for reassign/close/reopen emails
  - Expose description in groups API
  - Better UI for project services page
  - Cleaner UI for web editor
  - Add diff syntax highlighting in email-on-push service notifications (Hannes Rosenögger)
  - Add API endpoint to fetch all changes on a MergeRequest (Jeroen van Baarsen)
  - View note image attachments in new tab when clicked instead of downloading them
  - Improve sorting logic in UI and API. Explicitly define what sorting method is used by default
  - Allow more variations for commit messages closing issues (Julien Bianchi and Hannes Rosenögger)
  - Fix overflow at sidebar when have several items
  - Add notes for label changes in issue and merge requests
  - Show tags in commit view (Hannes Rosenögger)
  - Only count a user's vote once on a merge request or issue (Michael Clarke)
  - Increase font size when browse source files and diffs
  - Service Templates now let you set default values for all services
  - Create new file in empty repository using GitLab UI
  - Ability to clone project using oauth2 token
  - Upgrade Sidekiq gem to version 3.3.0
  - Stop git zombie creation during force push check
  - Show success/error messages for test setting button in services
  - Added Rubocop for code style checks
  - Fix commits pagination
  - Async load a branch information at the commit page
  - Disable blacklist validation for project names
  - Allow configuring protection of the default branch upon first push (Marco Wessel)
  - Add gitlab.com importer
  - Add an ability to login with gitlab.com
  - Add a commit calendar to the user profile (Hannes Rosenögger)
  - Submit comment on command-enter
  - Notify all members of a group when that group is mentioned in a comment, for example: `@gitlab-org` or `@sales`.
  - Extend issue clossing pattern to include "Resolve", "Resolves", "Resolved", "Resolving" and "Close"
  - Fix long broadcast message cut-off on left sidebar (Visay Keo)
  - Add Project Avatars (Steven Thonus and Hannes Rosenögger)
  - Password reset token validity increased from 2 hours to 2 days since it is also send on account creation.
  - Edit group members via API
  - Enable raw image paste from clipboard, currently Chrome only (Marco Cyriacks)
  - Add action property to merge request hook (Julien Bianchi)
  - Remove duplicates from group milestone participants list.
  - Add a new API function that retrieves all issues assigned to a single milestone (Justin Whear and Hannes Rosenögger)
  - API: Access groups with their path (Julien Bianchi)
  - Added link to milestone and keeping resource context on smaller viewports for issues and merge requests (Jason Blanchard)
  - Allow notification email to be set separately from primary email.
  - API: Add support for editing an existing project (Mika Mäenpää and Hannes Rosenögger)
  - Don't have Markdown preview fail for long comments/wiki pages.
  - When test web hook - show error message instead of 500 error page if connection to hook url was reset
  - Added support for firing system hooks on group create/destroy and adding/removing users to group (Boyan Tabakov)
  - Added persistent collapse button for left side nav bar (Jason Blanchard)
  - Prevent losing unsaved comments by automatically restoring them when comment page is loaded again.
  - Don't allow page to be scaled on mobile.
  - Clean the username acquired from OAuth/LDAP so it doesn't fail username validation and block signing up.
  - Show assignees in merge request index page (Kelvin Mutuma)
  - Link head panel titles to relevant root page.
  - Allow users that signed up via OAuth to set their password in order to use Git over HTTP(S).
  - Show users button to share their newly created public or internal projects on twitter
  - Add quick help links to the GitLab pricing and feature comparison pages.
  - Fix duplicate authorized applications in user profile and incorrect application client count in admin area.
  - Make sure Markdown previews always use the same styling as the eventual destination.
  - Remove deprecated Group#owner_id from API
  - Show projects user contributed to on user page. Show stars near project on user page.
  - Improve database performance for GitLab
  - Add Asana service (Jeremy Benoist)
  - Improve project web hooks with extra data

v 7.7.2
  - Update GitLab Shell to version 2.4.2 that fixes a bug when developers can push to protected branch
  - Fix issue when LDAP user can't login with existing GitLab account

v 7.7.1
  - Improve mention autocomplete performance
  - Show setup instructions for GitHub import if disabled
  - Allow use http for OAuth applications

v 7.7.0
  - Import from GitHub.com feature
  - Add Jetbrains Teamcity CI service (Jason Lippert)
  - Mention notification level
  - Markdown preview in wiki (Yuriy Glukhov)
  - Raise group avatar filesize limit to 200kb
  - OAuth applications feature
  - Show user SSH keys in admin area
  - Developer can push to protected branches option
  - Set project path instead of project name in create form
  - Block Git HTTP access after 10 failed authentication attempts
  - Updates to the messages returned by API (sponsored by O'Reilly Media)
  - New UI layout with side navigation
  - Add alert message in case of outdated browser (IE < 10)
  - Added API support for sorting projects
  - Update gitlab_git to version 7.0.0.rc14
  - Add API project search filter option for authorized projects
  - Fix File blame not respecting branch selection
  - Change some of application settings on fly in admin area UI
  - Redesign signin/signup pages
  - Close standard input in Gitlab::Popen.popen
  - Trigger GitLab CI when push tags
  - When accept merge request - do merge using sidaekiq job
  - Enable web signups by default
  - Fixes for diff comments: drag-n-drop images, selecting images
  - Fixes for edit comments: drag-n-drop images, preview mode, selecting images, save & update
  - Remove password strength indicator



v 7.6.0
  - Fork repository to groups
  - New rugged version
  - Add CRON=1 backup setting for quiet backups
  - Fix failing wiki restore
  - Add optional Sidekiq MemoryKiller middleware (enabled via SIDEKIQ_MAX_RSS env variable)
  - Monokai highlighting style now more faithful to original design (Mark Riedesel)
  - Create project with repository in synchrony
  - Added ability to create empty repo or import existing one if project does not have repository
  - Reactivate highlight.js language autodetection
  - Mobile UI improvements
  - Change maximum avatar file size from 100KB to 200KB
  - Strict validation for snippet file names
  - Enable Markdown preview for issues, merge requests, milestones, and notes (Vinnie Okada)
  - In the docker directory is a container template based on the Omnibus packages.
  - Update Sidekiq to version 2.17.8
  - Add author filter to project issues and merge requests pages
  - Atom feed for user activity
  - Support multiple omniauth providers for the same user
  - Rendering cross reference in issue title and tooltip for merge request
  - Show username in comments
  - Possibility to create Milestones or Labels when Issues are disabled
  - Fix bug with showing gpg signature in tag

v 7.5.3
  - Bump gitlab_git to 7.0.0.rc12 (includes Rugged 0.21.2)

v 7.5.2
  - Don't log Sidekiq arguments by default
  - Fix restore of wiki repositories from backups

v 7.5.1
  - Add missing timestamps to 'members' table

v 7.5.0
  - API: Add support for Hipchat (Kevin Houdebert)
  - Add time zone configuration in gitlab.yml (Sullivan Senechal)
  - Fix LDAP authentication for Git HTTP access
  - Run 'GC.start' after every EmailsOnPushWorker job
  - Fix LDAP config lookup for provider 'ldap'
  - Drop all sequences during Postgres database restore
  - Project title links to project homepage (Ben Bodenmiller)
  - Add Atlassian Bamboo CI service (Drew Blessing)
  - Mentioned @user will receive email even if he is not participating in issue or commit
  - Session API: Use case-insensitive authentication like in UI (Andrey Krivko)
  - Tie up loose ends with annotated tags: API & UI (Sean Edge)
  - Return valid json for deleting branch via API (sponsored by O'Reilly Media)
  - Expose username in project events API (sponsored by O'Reilly Media)
  - Adds comments to commits in the API
  - Performance improvements
  - Fix post-receive issue for projects with deleted forks
  - New gitlab-shell version with custom hooks support
  - Improve code
  - GitLab CI 5.2+ support (does not support older versions)
  - Fixed bug when you can not push commits starting with 000000 to protected branches
  - Added a password strength indicator
  - Change project name and path in one form
  - Display renamed files in diff views (Vinnie Okada)
  - Fix raw view for public snippets
  - Use secret token with GitLab internal API.
  - Add missing timestamps to 'members' table

v 7.4.3
  - Fix raw snippets view
  - Fix security issue for member api
  - Fix buildbox integration

v 7.4.2
  - Fix internal snippet exposing for unauthenticated users

v 7.4.1
  - Fix LDAP authentication for Git HTTP access
  - Fix LDAP config lookup for provider 'ldap'
  - Fix public snippets
  - Fix 500 error on projects with nested submodules

v 7.4.0
  - Refactored membership logic
  - Improve error reporting on users API (Julien Bianchi)
  - Refactor test coverage tools usage. Use SIMPLECOV=true to generate it locally
  - Default branch is protected by default
  - Increase unicorn timeout to 60 seconds
  - Sort search autocomplete projects by stars count so most popular go first
  - Add README to tab on project show page
  - Do not delete tmp/repositories itself during clean-up, only its contents
  - Support for backup uploads to remote storage
  - Prevent notes polling when there are not notes
  - Internal ForkService: Prepare support for fork to a given namespace
  - API: Add support for forking a project via the API (Bernhard Kaindl)
  - API: filter project issues by milestone (Julien Bianchi)
  - Fail harder in the backup script
  - Changes to Slack service structure, only webhook url needed
  - Zen mode for wiki and milestones (Robert Schilling)
  - Move Emoji parsing to html-pipeline-gitlab (Robert Schilling)
  - Font Awesome 4.2 integration (Sullivan Senechal)
  - Add Pushover service integration (Sullivan Senechal)
  - Add select field type for services options (Sullivan Senechal)
  - Add cross-project references to the Markdown parser (Vinnie Okada)
  - Add task lists to issue and merge request descriptions (Vinnie Okada)
  - Snippets can be public, internal or private
  - Improve danger zone: ask project path to confirm data-loss action
  - Raise exception on forgery
  - Show build coverage in Merge Requests (requires GitLab CI v5.1)
  - New milestone and label links on issue edit form
  - Improved repository graphs
  - Improve event note display in dashboard and project activity views (Vinnie Okada)
  - Add users sorting to admin area
  - UI improvements
  - Fix ambiguous sha problem with mentioned commit
  - Fixed bug with apostrophe when at mentioning users
  - Add active directory ldap option
  - Developers can push to wiki repo. Protected branches does not affect wiki repo any more
  - Faster rev list
  - Fix branch removal

v 7.3.2
  - Fix creating new file via web editor
  - Use gitlab-shell v2.0.1

v 7.3.1
  - Fix ref parsing in Gitlab::GitAccess
  - Fix error 500 when viewing diff on a file with changed permissions
  - Fix adding comments to MR when source branch is master
  - Fix error 500 when searching description contains relative link

v 7.3.0
  - Always set the 'origin' remote in satellite actions
  - Write authorized_keys in tmp/ during tests
  - Use sockets to connect to Redis
  - Add dormant New Relic gem (can be enabled via environment variables)
  - Expire Rack sessions after 1 week
  - Cleaner signin/signup pages
  - Improved comments UI
  - Better search with filtering, pagination etc
  - Added a checkbox to toggle line wrapping in diff (Yuriy Glukhov)
  - Prevent project stars duplication when fork project
  - Use the default Unicorn socket backlog value of 1024
  - Support Unix domain sockets for Redis
  - Store session Redis keys in 'session:gitlab:' namespace
  - Deprecate LDAP account takeover based on partial LDAP email / GitLab username match
  - Use /bin/sh instead of Bash in bin/web, bin/background_jobs (Pavel Novitskiy)
  - Keyboard shortcuts for productivity (Robert Schilling)
  - API: filter issues by state (Julien Bianchi)
  - API: filter issues by labels (Julien Bianchi)
  - Add system hook for ssh key changes
  - Add blob permalink link (Ciro Santilli)
  - Create annotated tags through UI and API (Sean Edge)
  - Snippets search (Charles Bushong)
  - Comment new push to existing MR
  - Add 'ci' to the blacklist of forbidden names
  - Improve text filtering on issues page
  - Comment & Close button
  - Process git push --all much faster
  - Don't allow edit of system notes
  - Project wiki search (Ralf Seidler)
  - Enabled Shibboleth authentication support (Matus Banas)
  - Zen mode (fullscreen) for issues/MR/notes (Robert Schilling)
  - Add ability to configure webhook timeout via gitlab.yml (Wes Gurney)
  - Sort project merge requests in asc or desc order for updated_at or created_at field (sponsored by O'Reilly Media)
  - Add Redis socket support to 'rake gitlab:shell:install'

v 7.2.1
  - Delete orphaned labels during label migration (James Brooks)
  - Security: prevent XSS with stricter MIME types for raw repo files

v 7.2.0
  - Explore page
  - Add project stars (Ciro Santilli)
  - Log Sidekiq arguments
  - Better labels: colors, ability to rename and remove
  - Improve the way merge request collects diffs
  - Improve compare page for large diffs
  - Expose the full commit message via API
  - Fix 500 error on repository rename
  - Fix bug when MR download patch return invalid diff
  - Test gitlab-shell integration
  - Repository import timeout increased from 2 to 4 minutes allowing larger repos to be imported
  - API for labels (Robert Schilling)
  - API: ability to set an import url when creating project for specific user

v 7.1.1
  - Fix cpu usage issue in Firefox
  - Fix redirect loop when changing password by new user
  - Fix 500 error on new merge request page

v 7.1.0
  - Remove observers
  - Improve MR discussions
  - Filter by description on Issues#index page
  - Fix bug with namespace select when create new project page
  - Show README link after description for non-master members
  - Add @all mention for comments
  - Dont show reply button if user is not signed in
  - Expose more information for issues with webhook
  - Add a mention of the merge request into the default merge request commit message
  - Improve code highlight, introduce support for more languages like Go, Clojure, Erlang etc
  - Fix concurrency issue in repository download
  - Dont allow repository name start with ?
  - Improve email threading (Pierre de La Morinerie)
  - Cleaner help page
  - Group milestones
  - Improved email notifications
  - Contributors API (sponsored by Mobbr)
  - Fix LDAP TLS authentication (Boris HUISGEN)
  - Show VERSION information on project sidebar
  - Improve branch removal logic when accept MR
  - Fix bug where comment form is spawned inside the Reply button
  - Remove Dir.chdir from Satellite#lock for thread-safety
  - Increased default git max_size value from 5MB to 20MB in gitlab.yml. Please update your configs!
  - Show error message in case of timeout in satellite when create MR
  - Show first 100 files for huge diff instead of hiding all
  - Change default admin email from admin@local.host to admin@example.com

v 7.0.0
  - The CPU no longer overheats when you hold down the spacebar
  - Improve edit file UI
  - Add ability to upload group avatar when create
  - Protected branch cannot be removed
  - Developers can remove normal branches with UI
  - Remove branch via API (sponsored by O'Reilly Media)
  - Move protected branches page to Project settings area
  - Redirect to Files view when create new branch via UI
  - Drag and drop upload of image in every markdown-area (Earle Randolph Bunao and Neil Francis Calabroso)
  - Refactor the markdown relative links processing
  - Make it easier to implement other CI services for GitLab
  - Group masters can create projects in group
  - Deprecate ruby 1.9.3 support
  - Only masters can rewrite/remove git tags
  - Add X-Frame-Options SAMEORIGIN to Nginx config so Sidekiq admin is visible
  - UI improvements
  - Case-insensetive search for issues
  - Update to rails 4.1
  - Improve performance of application for projects and groups with a lot of members
  - Formally support Ruby 2.1
  - Include Nginx gitlab-ssl config
  - Add manual language detection for highlight.js
  - Added example.com/:username routing
  - Show notice if your profile is public
  - UI improvements for mobile devices
  - Improve diff rendering performance
  - Drag-n-drop for issues and merge requests between states at milestone page
  - Fix '0 commits' message for huge repositories on project home page
  - Prevent 500 error page when visit commit page from large repo
  - Add notice about huge push over http to unicorn config
  - File action in satellites uses default 30 seconds timeout instead of old 10 seconds one
  - Overall performance improvements
  - Skip init script check on omnibus-gitlab
  - Be more selective when killing stray Sidekiqs
  - Check LDAP user filter during sign-in
  - Remove wall feature (no data loss - you can take it from database)
  - Dont expose user emails via API unless you are admin
  - Detect issues closed by Merge Request description
  - Better email subject lines from email on push service (Alex Elman)
  - Enable identicon for gravatar be default

v 6.9.2
  - Revert the commit that broke the LDAP user filter

v 6.9.1
  - Fix scroll to highlighted line
  - Fix the pagination on load for commits page

v 6.9.0
  - Store Rails cache data in the Redis `cache:gitlab` namespace
  - Adjust MySQL limits for existing installations
  - Add db index on project_id+iid column. This prevents duplicate on iid (During migration duplicates will be removed)
  - Markdown preview or diff during editing via web editor (Evgeniy Sokovikov)
  - Give the Rails cache its own Redis namespace
  - Add ability to set different ssh host, if different from http/https
  - Fix syntax highlighting for code comments blocks
  - Improve comments loading logic
  - Stop refreshing comments when the tab is hidden
  - Improve issue and merge request mobile UI (Drew Blessing)
  - Document how to convert a backup to PostgreSQL
  - Fix locale bug in backup manager
  - Fix can not automerge when MR description is too long
  - Fix wiki backup skip bug
  - Two Step MR creation process
  - Remove unwanted files from satellite working directory with git clean -fdx
  - Accept merge request via API (sponsored by O'Reilly Media)
  - Add more access checks during API calls
  - Block SSH access for 'disabled' Active Directory users
  - Labels for merge requests (Drew Blessing)
  - Threaded emails by setting a Message-ID (Philip Blatter)

v 6.8.0
  - Ability to at mention users that are participating in issue and merge req. discussion
  - Enabled GZip Compression for assets in example Nginx, make sure that Nginx is compiled with --with-http_gzip_static_module flag (this is default in Ubuntu)
  - Make user search case-insensitive (Christopher Arnold)
  - Remove omniauth-ldap nickname bug workaround
  - Drop all tables before restoring a Postgres backup
  - Make the repository downloads path configurable
  - Create branches via API (sponsored by O'Reilly Media)
  - Changed permission of gitlab-satellites directory not to be world accessible
  - Protected branch does not allow force push
  - Fix popen bug in `rake gitlab:satellites:create`
  - Disable connection reaping for MySQL
  - Allow oauth signup without email for twitter and github
  - Fix faulty namespace names that caused 500 on user creation
  - Option to disable standard login
  - Clean old created archives from repository downloads directory
  - Fix download link for huge MR diffs
  - Expose event and mergerequest timestamps in API
  - Fix emails on push service when only one commit is pushed

v 6.7.3
  - Fix the merge notification email not being sent (Pierre de La Morinerie)
  - Drop all tables before restoring a Postgres backup
  - Remove yanked modernizr gem

v 6.7.2
  - Fix upgrader script

v 6.7.1
  - Fix GitLab CI integration

v 6.7.0
  - Increased the example Nginx client_max_body_size from 5MB to 20MB, consider updating it manually on existing installations
  - Add support for Gemnasium as a Project Service (Olivier Gonzalez)
  - Add edit file button to MergeRequest diff
  - Public groups (Jason Hollingsworth)
  - Cleaner headers in Notification Emails (Pierre de La Morinerie)
  - Blob and tree gfm links to anchors work
  - Piwik Integration (Sebastian Winkler)
  - Show contribution guide link for new issue form (Jeroen van Baarsen)
  - Fix CI status for merge requests from fork
  - Added option to remove issue assignee on project issue page and issue edit page (Jason Blanchard)
  - New page load indicator that includes a spinner that scrolls with the page
  - Converted all the help sections into markdown
  - LDAP user filters
  - Streamline the content of notification emails (Pierre de La Morinerie)
  - Fixes a bug with group member administration (Matt DeTullio)
  - Sort tag names using VersionSorter (Robert Speicher)
  - Add GFM autocompletion for MergeRequests (Robert Speicher)
  - Add webhook when a new tag is pushed (Jeroen van Baarsen)
  - Add button for toggling inline comments in diff view
  - Add retry feature for repository import
  - Reuse the GitLab LDAP connection within each request
  - Changed markdown new line behaviour to conform to markdown standards
  - Fix global search
  - Faster authorized_keys rebuilding in `rake gitlab:shell:setup` (requires gitlab-shell 1.8.5)
  - Create and Update MR calls now support the description parameter (Greg Messner)
  - Markdown relative links in the wiki link to wiki pages, markdown relative links in repositories link to files in the repository
  - Added Slack service integration (Federico Ravasio)
  - Better API responses for access_levels (sponsored by O'Reilly Media)
  - Requires at least 2 unicorn workers
  - Requires gitlab-shell v1.9+
  - Replaced gemoji(due to closed licencing problem) with Phantom Open Emoji library(combined SIL Open Font License, MIT License and the CC 3.0 License)
  - Fix `/:username.keys` response content type (Dmitry Medvinsky)

v 6.6.5
  - Added option to remove issue assignee on project issue page and issue edit page (Jason Blanchard)
  - Hide mr close button for comment form if merge request was closed or inline comment
  - Adds ability to reopen closed merge request

v 6.6.4
  - Add missing html escape for highlighted code blocks in comments, issues

v 6.6.3
  - Fix 500 error when edit yourself from admin area
  - Hide private groups for public profiles

v 6.6.2
  - Fix 500 error on branch/tag create or remove via UI

v 6.6.1
  - Fix 500 error on files tab if submodules presents

v 6.6.0
  - Retrieving user ssh keys publically(github style): http://__HOST__/__USERNAME__.keys
  - Permissions: Developer now can manage issue tracker (modify any issue)
  - Improve Code Compare page performance
  - Group avatar
  - Pygments.rb replaced with highlight.js
  - Improve Merge request diff store logic
  - Improve render performnace for MR show page
  - Fixed Assembla hardcoded project name
  - Jira integration documentation
  - Refactored app/services
  - Remove snippet expiration
  - Mobile UI improvements (Drew Blessing)
  - Fix block/remove UI for admin::users#show page
  - Show users' group membership on users' activity page (Robert Djurasaj)
  - User pages are visible without login if user is authorized to a public project
  - Markdown rendered headers have id derived from their name and link to their id
  - Improve application to work faster with large groups (100+ members)
  - Multiple emails per user
  - Show last commit for file when view file source
  - Restyle Issue#show page and MR#show page
  - Ability to filter by multiple labels for Issues page
  - Rails version to 4.0.3
  - Fixed attachment identifier displaying underneath note text (Jason Blanchard)

v 6.5.1
  - Fix branch selectbox when create merge request from fork

v 6.5.0
  - Dropdown menus on issue#show page for assignee and milestone (Jason Blanchard)
  - Add color custimization and previewing to broadcast messages
  - Fixed notes anchors
  - Load new comments in issues dynamically
  - Added sort options to Public page
  - New filters (assigned/authored/all) for Dashboard#issues/merge_requests (sponsored by Say Media)
  - Add project visibility icons to dashboard
  - Enable secure cookies if https used
  - Protect users/confirmation with rack_attack
  - Default HTTP headers to protect against MIME-sniffing, force https if enabled
  - Bootstrap 3 with responsive UI
  - New repository download formats: tar.bz2, zip, tar (Jason Hollingsworth)
  - Restyled accept widgets for MR
  - SCSS refactored
  - Use jquery timeago plugin
  - Fix 500 error for rdoc files
  - Ability to customize merge commit message (sponsored by Say Media)
  - Search autocomplete via ajax
  - Add website url to user profile
  - Files API supports base64 encoded content (sponsored by O'Reilly Media)
  - Added support for Go's repository retrieval (Bruno Albuquerque)

v6.4.3
  - Don't use unicorn worker killer if PhusionPassenger is defined

v6.4.2
  - Fixed wrong behaviour of script/upgrade.rb

v6.4.1
  - Fixed bug with repository rename
  - Fixed bug with project transfer

v 6.4.0
  - Added sorting to project issues page (Jason Blanchard)
  - Assembla integration (Carlos Paramio)
  - Fixed another 500 error with submodules
  - UI: More compact issues page
  - Minimal password length increased to 8 symbols
  - Side-by-side diff view (Steven Thonus)
  - Internal projects (Jason Hollingsworth)
  - Allow removal of avatar (Drew Blessing)
  - Project web hooks now support issues and merge request events
  - Visiting project page while not logged in will redirect to sign-in instead of 404 (Jason Hollingsworth)
  - Expire event cache on avatar creation/removal (Drew Blessing)
  - Archiving old projects (Steven Thonus)
  - Rails 4
  - Add time ago tooltips to show actual date/time
  - UI: Fixed UI for admin system hooks
  - Ruby script for easier GitLab upgrade
  - Do not remove Merge requests if fork project was removed
  - Improve sign-in/signup UX
  - Add resend confirmation link to sign-in page
  - Set noreply@HOSTNAME for reply_to field in all emails
  - Show GitLab API version on Admin#dashboard
  - API Cross-origin resource sharing
  - Show READMe link at project home page
  - Show repo size for projects in Admin area

v 6.3.0
  - API for adding gitlab-ci service
  - Init script now waits for pids to appear after (re)starting before reporting status (Rovanion Luckey)
  - Restyle project home page
  - Grammar fixes
  - Show branches list (which branches contains commit) on commit page (Andrew Kumanyaev)
  - Security improvements
  - Added support for GitLab CI 4.0
  - Fixed issue with 500 error when group did not exist
  - Ability to leave project
  - You can create file in repo using UI
  - You can remove file from repo using UI
  - API: dropped default_branch attribute from project during creation
  - Project default_branch is not stored in db any more. It takes from repo now.
  - Admin broadcast messages
  - UI improvements
  - Dont show last push widget if user removed this branch
  - Fix 500 error for repos with newline in file name
  - Extended html titles
  - API: create/update/delete repo files
  - Admin can transfer project to any namespace
  - API: projects/all for admin users
  - Fix recent branches order

v 6.2.4
  - Security: Cast API private_token to string (CVE-2013-4580)
  - Security: Require gitlab-shell 1.7.8 (CVE-2013-4581, CVE-2013-4582, CVE-2013-4583)
  - Fix for Git SSH access for LDAP users

v 6.2.3
  - Security: More protection against CVE-2013-4489
  - Security: Require gitlab-shell 1.7.4 (CVE-2013-4490, CVE-2013-4546)
  - Fix sidekiq rake tasks

v 6.2.2
  - Security: Update gitlab_git (CVE-2013-4489)

v 6.2.1
  - Security: Fix issue with generated passwords for new users

v 6.2.0
  - Public project pages are now visible to everyone (files, issues, wik, etc.)
    THIS MEANS YOUR ISSUES AND WIKI FOR PUBLIC PROJECTS ARE PUBLICLY VISIBLE AFTER THE UPGRADE
  - Add group access to permissions page
  - Require current password to change one
  - Group owner or admin can remove other group owners
  - Remove group transfer since we have multiple owners
  - Respect authorization in Repository API
  - Improve UI for Project#files page
  - Add more security specs
  - Added search for projects by name to api (Izaak Alpert)
  - Make default user theme configurable (Izaak Alpert)
  - Update logic for validates_merge_request for tree of MR (Andrew Kumanyaev)
  - Rake tasks for web hooks management (Jonhnny Weslley)
  - Extended User API to expose admin and can_create_group for user creation/updating (Boyan Tabakov)
  - API: Remove group
  - API: Remove project
  - Avatar upload on profile page with a maximum of 100KB (Steven Thonus)
  - Store the sessions in Redis instead of the cookie store
  - Fixed relative links in markdown
  - User must confirm their email if signup enabled
  - User must confirm changed email

v 6.1.0
  - Project specific IDs for issues, mr, milestones
    Above items will get a new id and for example all bookmarked issue urls will change.
    Old issue urls are redirected to the new one if the issue id is too high for an internal id.
  - Description field added to Merge Request
  - API: Sudo api calls (Izaak Alpert)
  - API: Group membership api (Izaak Alpert)
  - Improved commit diff
  - Improved large commit handling (Boyan Tabakov)
  - Rewrite: Init script now less prone to errors and keeps better track of the service (Rovanion Luckey)
  - Link issues, merge requests, and commits when they reference each other with GFM (Ash Wilson)
  - Close issues automatically when pushing commits with a special message
  - Improve user removal from admin area
  - Invalidate events cache when project was moved
  - Remove deprecated classes and rake tasks
  - Add event filter for group and project show pages
  - Add links to create branch/tag from project home page
  - Add public-project? checkbox to new-project view
  - Improved compare page. Added link to proceed into Merge Request
  - Send an email to a user when they are added to group
  - New landing page when you have 0 projects

v 6.0.0
  - Feature: Replace teams with group membership
    We introduce group membership in 6.0 as a replacement for teams.
    The old combination of groups and teams was confusing for a lot of people.
    And when the members of a team where changed this wasn't reflected in the project permissions.
    In GitLab 6.0 you will be able to add members to a group with a permission level for each member.
    These group members will have access to the projects in that group.
    Any changes to group members will immediately be reflected in the project permissions.
    You can even have multiple owners for a group, greatly simplifying administration.
  - Feature: Ability to have multiple owners for group
  - Feature: Merge Requests between fork and project (Izaak Alpert)
  - Feature: Generate fingerprint for ssh keys
  - Feature: Ability to create and remove branches with UI
  - Feature: Ability to create and remove git tags with UI
  - Feature: Groups page in profile. You can leave group there
  - API: Allow login with LDAP credentials
  - Redesign: project settings navigation
  - Redesign: snippets area
  - Redesign: ssh keys page
  - Redesign: buttons, blocks and other ui elements
  - Add comment title to rss feed
  - You can use arrows to navigate at tree view
  - Add project filter on dashboard
  - Cache project graph
  - Drop support of root namespaces
  - Default theme is classic now
  - Cache result of methods like authorize_projects, project.team.members etc
  - Remove $.ready events
  - Fix onclick events being double binded
  - Add notification level to group membership
  - Move all project controllers/views under Projects:: module
  - Move all profile controllers/views under Profiles:: module
  - Apply user project limit only for personal projects
  - Unicorn is default web server again
  - Store satellites lock files inside satellites dir
  - Disabled threadsafety mode in rails
  - Fixed bug with loosing MR comments
  - Improved MR comments logic
  - Render readme file for projects in public area

v 5.4.2
  - Security: Cast API private_token to string (CVE-2013-4580)
  - Security: Require gitlab-shell 1.7.8 (CVE-2013-4581, CVE-2013-4582, CVE-2013-4583)

v 5.4.1
  - Security: Fixes for CVE-2013-4489
  - Security: Require gitlab-shell 1.7.4 (CVE-2013-4490, CVE-2013-4546)

v 5.4.0
  - Ability to edit own comments
  - Documentation improvements
  - Improve dashboard projects page
  - Fixed nav for empty repos
  - GitLab Markdown help page
  - Misspelling fixes
  - Added support of unicorn and fog gems
  - Added client list to API doc
  - Fix PostgreSQL database restoration problem
  - Increase snippet content column size
  - allow project import via git:// url
  - Show participants on issues, including mentions
  - Notify mentioned users with email

v 5.3.0
  - Refactored services
  - Campfire service added
  - HipChat service added
  - Fixed bug with LDAP + git over http
  - Fixed bug with google analytics code being ignored
  - Improve sign-in page if ldap enabled
  - Respect newlines in wall messages
  - Generate the Rails secret token on first run
  - Rename repo feature
  - Init.d: remove gitlab.socket on service start
  - Api: added teams api
  - Api: Prevent blob content being escaped
  - Api: Smart deploy key add behaviour
  - Api: projects/owned.json return user owned project
  - Fix bug with team assignation on project from #4109
  - Advanced snippets: public/private, project/personal (Andrew Kulakov)
  - Repository Graphs (Karlo Nicholas T. Soriano)
  - Fix dashboard lost if comment on commit
  - Update gitlab-grack. Fixes issue with --depth option
  - Fix project events duplicate on project page
  - Fix postgres error when displaying network graph.
  - Fix dashboard event filter when navigate via turbolinks
  - init.d: Ensure socket is removed before starting service
  - Admin area: Style teams:index, group:show pages
  - Own page for failed forking
  - Scrum view for milestone

v 5.2.0
  - Turbolinks
  - Git over http with ldap credentials
  - Diff with better colors and some spacing on the corners
  - Default values for project features
  - Fixed huge_commit view
  - Restyle project clone panel
  - Move Gitlab::Git code to gitlab_git gem
  - Move update docs in repo
  - Requires gitlab-shell v1.4.0
  - Fixed submodules listing under file tab
  - Fork feature (Angus MacArthur)
  - git version check in gitlab:check
  - Shared deploy keys feature
  - Ability to generate default labels set for issues
  - Improve gfm autocomplete (Harold Luo)
  - Added support for Google Analytics
  - Code search feature (Javier Castro)

v 5.1.0
  - You can login with email or username now
  - Corrected project transfer rollback when repository cannot be moved
  - Move both repo and wiki when project transfer requested
  - Admin area: project editing was removed from admin namespace
  - Access: admin user has now access to any project.
  - Notification settings
  - Gitlab::Git set of objects to abstract from grit library
  - Replace Unicorn web server with Puma
  - Backup/Restore refactored. Backup dump project wiki too now
  - Restyled Issues list. Show milestone version in issue row
  - Restyled Merge Request list
  - Backup now dump/restore uploads
  - Improved performance of dashboard (Andrew Kumanyaev)
  - File history now tracks renames (Akzhan Abdulin)
  - Drop wiki migration tools
  - Drop sqlite migration tools
  - project tagging
  - Paginate users in API
  - Restyled network graph (Hiroyuki Sato)

v 5.0.1
  - Fixed issue with gitlab-grit being overridden by grit

v 5.0.0
  - Replaced gitolite with gitlab-shell
  - Removed gitolite-related libraries
  - State machine added
  - Setup gitlab as git user
  - Internal API
  - Show team tab for empty projects
  - Import repository feature
  - Updated rails
  - Use lambda for scopes
  - Redesign admin area -> users
  - Redesign admin area -> user
  - Secure link to file attachments
  - Add validations for Group and Team names
  - Restyle team page for project
  - Update capybara, rspec-rails, poltergeist to recent versions
  - Wiki on git using Gollum
  - Added Solarized Dark theme for code review
  - Don't show user emails in autocomplete lists, profile pages
  - Added settings tab for group, team, project
  - Replace user popup with icons in header
  - Handle project moving with gitlab-shell
  - Added select2-rails for selectboxes with ajax data load
  - Fixed search field on projects page
  - Added teams to search autocomplete
  - Move groups and teams on dashboard sidebar to sub-tabs
  - API: improved return codes and docs. (Felix Gilcher, Sebastian Ziebell)
  - Redesign wall to be more like chat
  - Snippets, Wall features are disabled by default for new projects

v 4.2.0
  - Teams
  - User show page. Via /u/username
  - Show help contents on pages for better navigation
  - Async gitolite calls
  - added satellites logs
  - can_create_group, can_create_team booleans for User
  - Process web hooks async
  - GFM: Fix images escaped inside links
  - Network graph improved
  - Switchable branches for network graph
  - API: Groups
  - Fixed project download

v 4.1.0
  - Optional Sign-Up
  - Discussions
  - Satellites outside of tmp
  - Line numbers for blame
  - Project public mode
  - Public area with unauthorized access
  - Load dashboard events with ajax
  - remember dashboard filter in cookies
  - replace resque with sidekiq
  - fix routing issues
  - cleanup rake tasks
  - fix backup/restore
  - scss cleanup
  - show preview for note images
  - improved network-graph
  - get rid of app/roles/
  - added new classes Team, Repository
  - Reduce amount of gitolite calls
  - Ability to add user in all group projects
  - remove deprecated configs
  - replaced Korolev font with open font
  - restyled admin/dashboard page
  - restyled admin/projects page

v 4.0.0
  - Remove project code and path from API. Use id instead
  - Return valid cloneable url to repo for web hook
  - Fixed backup issue
  - Reorganized settings
  - Fixed commits compare
  - Refactored scss
  - Improve status checks
  - Validates presence of User#name
  - Fixed postgres support
  - Removed sqlite support
  - Modified post-receive hook
  - Milestones can be closed now
  - Show comment events on dashboard
  - Quick add team members via group#people page
  - [API] expose created date for hooks and SSH keys
  - [API] list, create issue notes
  - [API] list, create snippet notes
  - [API] list, create wall notes
  - Remove project code - use path instead
  - added username field to user
  - rake task to fill usernames based on emails create namespaces for users
  - STI Group < Namespace
  - Project has namespace_id
  - Projects with namespaces also namespaced in gitolite and stored in subdir
  - Moving project to group will move it under group namespace
  - Ability to move project from namespaces to another
  - Fixes commit patches getting escaped (see #2036)
  - Support diff and patch generation for commits and merge request
  - MergeReqest doesn't generate a temporary file for the patch any more
  - Update the UI to allow downloading Patch or Diff

v 3.1.0
  - Updated gems
  - Services: Gitlab CI integration
  - Events filter on dashboard
  - Own namespace for redis/resque
  - Optimized commit diff views
  - add alphabetical order for projects admin page
  - Improved web editor
  - Commit stats page
  - Documentation split and cleanup
  - Link to commit authors everywhere
  - Restyled milestones list
  - added Milestone to Merge Request
  - Restyled Top panel
  - Refactored Satellite Code
  - Added file line links
  - moved from capybara-webkit to poltergeist + phantomjs

v 3.0.3
  - Fixed bug with issues list in Chrome
  - New Feature: Import team from another project

v 3.0.2
  - Fixed gitlab:app:setup
  - Fixed application error on empty project in admin area
  - Restyled last push widget

v 3.0.1
  - Fixed git over http

v 3.0.0
  - Projects groups
  - Web Editor
  - Fixed bug with gitolite keys
  - UI improved
  - Increased performance of application
  - Show user avatar in last commit when browsing Files
  - Refactored Gitlab::Merge
  - Use Font Awesome for icons
  - Separate observing of Note and MergeRequests
  - Milestone "All Issues" filter
  - Fix issue close and reopen button text and styles
  - Fix forward/back while browsing Tree hierarchy
  - Show number of notes for commits and merge requests
  - Added support pg from box and update installation doc
  - Reject ssh keys that break gitolite
  - [API] list one project hook
  - [API] edit project hook
  - [API] list project snippets
  - [API] allow to authorize using private token in HTTP header
  - [API] add user creation

v 2.9.1
  - Fixed resque custom config init

v 2.9.0
  - fixed inline notes bugs
  - refactored rspecs
  - refactored gitolite backend
  - added factory_girl
  - restyled projects list on dashboard
  - ssh keys validation to prevent gitolite crash
  - send notifications if changed permission in project
  - scss refactoring. gitlab_bootstrap/ dir
  - fix git push http body bigger than 112k problem
  - list of labels  page under issues tab
  - API for milestones, keys
  - restyled buttons
  - OAuth
  - Comment order changed

v 2.8.1
  - ability to disable gravatars
  - improved MR diff logic
  - ssh key help page

v 2.8.0
  - Gitlab Flavored Markdown
  - Bulk issues update
  - Issues API
  - Cucumber coverage increased
  - Post-receive files fixed
  - UI improved
  - Application cleanup
  - more cucumber
  - capybara-webkit + headless

v 2.7.0
  - Issue Labels
  - Inline diff
  - Git HTTP
  - API
  - UI improved
  - System hooks
  - UI improved
  - Dashboard events endless scroll
  - Source performance increased

v 2.6.0
  - UI polished
  - Improved network graph + keyboard nav
  - Handle huge commits
  - Last Push widget
  - Bugfix
  - Better performance
  - Email in resque
  - Increased test coverage
  - Ability to remove branch with MR accept
  - a lot of code refactored

v 2.5.0
  - UI polished
  - Git blame for file
  - Bugfix
  - Email in resque
  - Better test coverage

v 2.4.0
  - Admin area stats page
  - Ability to block user
  - Simplified dashboard area
  - Improved admin area
  - Bootstrap 2.0
  - Responsive layout
  - Big commits handling
  - Performance improved
  - Milestones

v 2.3.1
  - Issues pagination
  - ssl fixes
  - Merge Request pagination

v 2.3.0
  - Dashboard r1
  - Search r1
  - Project page
  - Close merge request on push
  - Persist MR diff after merge
  - mysql support
  - Documentation

v 2.2.0
  - We’ve added support of LDAP auth
  - Improved permission logic (4 roles system)
  - Protected branches (now only masters can push to protected branches)
  - Usability improved
  - twitter bootstrap integrated
  - compare view between commits
  - wiki feature
  - now you can enable/disable issues, wiki, wall features per project
  - security fixes
  - improved code browsing (ajax branch switch etc)
  - improved per-line commenting
  - git submodules displayed
  - moved to rails 3.2
  - help section improved

v 2.1.0
  - Project tab r1
  - List branches/tags
  - per line comments
  - mass user import

v 2.0.0
  - gitolite as main git host system
  - merge requests
  - project/repo access
  - link to commit/issue feed
  - design tab
  - improved email notifications
  - restyled dashboard
  - bugfix

v 1.2.2
  - common config file gitlab.yml
  - issues restyle
  - snippets restyle
  - clickable news feed header on dashboard
  - bugfix

v 1.2.1
  - bugfix

v 1.2.0
  - new design
  - user dashboard
  - network graph
  - markdown support for comments
  - encoding issues
  - wall like twitter timeline

v 1.1.0
  - project dashboard
  - wall redesigned
  - feature: code snippets
  - fixed horizontal scroll on file preview
  - fixed app crash if commit message has invalid chars
  - bugfix & code cleaning

v 1.0.2
  - fixed bug with empty project
  - added adv validation for project path & code
  - feature: issues can be sortable
  - bugfix
  - username displayed on top panel

v 1.0.1
  - fixed: with invalid source code for commit
  - fixed: lose branch/tag selection when use tree navigation
  - when history clicked - display path
  - bug fix & code cleaning

v 1.0.0
  - bug fix
  - projects preview mode

v 0.9.6
  - css fix
  - new repo empty tree until restart server - fixed

v 0.9.4
  - security improved
  - authorization improved
  - html escaping
  - bug fix
  - increased test coverage
  - design improvements

v 0.9.1
  - increased test coverage
  - design improvements
  - new issue email notification
  - updated app name
  - issue redesigned
  - issue can be edit

v 0.8.0
  - syntax highlight for main file types
  - redesign
  - stability
  - security fixes
  - increased test coverage
  - email notification<|MERGE_RESOLUTION|>--- conflicted
+++ resolved
@@ -16,11 +16,8 @@
   - Improve error message when save profile has error.
   - Passing the name of pushed ref to CI service (requires GitLab CI 7.9+)
   - Add location field to user profile
-<<<<<<< HEAD
   - Fix print view for markdown files and wiki pages
-=======
   - Improve GitLab performance when working with git repositories
->>>>>>> d96098e9
 
 v 7.9.0 (unreleased)
   - Add HipChat integration documentation (Stan Hu)
