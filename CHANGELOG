--- conflicted
+++ resolved
@@ -83,9 +83,7 @@
   - Allow users to create confidential issues in private projects
   - Measure CPU time for instrumented methods
   - Instrument private methods and private instance methods by default instead just public methods
-<<<<<<< HEAD
   - Only show notes through JSON on confidential issues that the user has access to
-=======
   - Updated the allocations Gem to version 1.0.5
   - The background sampler now ignores classes without names
   - Update design for `Close` buttons
@@ -93,7 +91,6 @@
   - Horizontally scrolling navigation on project, group, and profile settings pages
   - Hide global side navigation by default
   - Remove tanuki logo from side navigation; center on top nav
->>>>>>> bf4455d1
 
 v 8.8.5 (unreleased)
   - Ensure branch cleanup regardless of whether the GitHub import process succeeds
