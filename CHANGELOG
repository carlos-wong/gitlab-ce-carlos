Please view this file on the master branch, on stable branches it's out of date.

v 8.6.0 (unreleased)
<<<<<<< HEAD
  - Add ability to move issue to another project
=======
  - Fix bug where wrong commit ID was being used in a merge request diff to show old image (Stan Hu)
>>>>>>> 01fe50a7
  - Add confidential issues
  - Bump gitlab_git to 9.0.3 (Stan Hu)
  - Support Golang subpackage fetching (Stan Hu)
  - Bump Capybara gem to 2.6.2 (Stan Hu)
  - New branch button appears on issues where applicable
  - Contributions to forked projects are included in calendar
  - Improve the formatting for the user page bio (Connor Shea)
  - Easily (un)mark merge request as WIP using link
  - Use specialized system notes when MR is (un)marked as WIP
  - Removed the default password from the initial admin account created during
    setup. A password can be provided during setup (see installation docs), or
    GitLab will ask the user to create a new one upon first visit.
  - Fix issue when pushing to projects ending in .wiki
  - Add support for wiki with UTF-8 page names (Hiroyuki Sato)
  - Fix wiki search results point to raw source (Hiroyuki Sato)
  - Don't load all of GitLab in mail_room
  - HTTP error pages work independently from location and config (Artem Sidorenko)
  - Update `omniauth-saml` to 1.5.0 to allow for custom response attributes to be set
  - Memoize @group in Admin::GroupsController (Yatish Mehta)
  - Indicate how much an MR diverged from the target branch (Pierre de La Morinerie)
  - Added omniauth-auth0 Gem (Daniel Carraro)
  - Add label description in tooltip to labels in issue index and sidebar
  - Strip leading and trailing spaces in URL validator (evuez)
  - Add "last_sign_in_at" and "confirmed_at" to GET /users/* API endpoints for admins (evuez)
  - Return empty array instead of 404 when commit has no statuses in commit status API
  - Decrease the font size and the padding of the `.anchor` icons used in the README (Roberto Dip)
  - Rewrite logo to simplify SVG code (Sean Lang)
  - Allow to use YAML anchors when parsing the `.gitlab-ci.yml` (Pascal Bach)
  - Ignore jobs that start with `.` (hidden jobs)
  - Hide builds from project's settings when the feature is disabled
  - Allow to pass name of created artifacts archive in `.gitlab-ci.yml`
  - Refactor and greatly improve search performance
  - Add support for cross-project label references
  - Ensure "new SSH key" email do not ends up as dead Sidekiq jobs
  - Update documentation to reflect Guest role not being enforced on internal projects
  - Allow search for logged out users
  - Allow to define on which builds the current one depends on
  - Allow user subscription to a label: get notified for issues/merge requests related to that label (Timothy Andrew)
  - Fix bug where Bitbucket `closed` issues were imported as `opened` (Iuri de Silvio)
  - Don't show Issues/MRs from archived projects in Groups view
  - Fix wrong "iid of max iid" in Issuable sidebar for some merged MRs
  - Fix empty source_sha on Merge Request when there is no diff (Pierre de La Morinerie)
  - Increase the notes polling timeout over time (Roberto Dip)
  - Add shortcut to toggle markdown preview (Florent Baldino)
  - Show labels in dashboard and group milestone views
  - Fix an issue when the target branch of a MR had been deleted
  - Add main language of a project in the list of projects (Tiago Botelho)
  - Add #upcoming filter to Milestone filter (Tiago Botelho)
  - Add ability to show archived projects on dashboard, explore and group pages
  - Move group activity to separate page
  - Create external users which are excluded of internal and private projects unless access was explicitly granted
  - Continue parameters are checked to ensure redirection goes to the same instance
  - User deletion is now done in the background so the request can not time out
  - Canceled builds are now ignored in compound build status if marked as `allowed to fail`
  - Trigger a todo for mentions on commits page

v 8.5.8
  - Bump Git version requirement to 2.7.4

v 8.5.7
  - Bump Git version requirement to 2.7.3

v 8.5.6
  - Obtain a lease before querying LDAP

v 8.5.5
  - Ensure removing a project removes associated Todo entries
  - Prevent a 500 error in Todos when author was removed
  - Fix pagination for filtered dashboard and explore pages
  - Fix "Show all" link behavior

v 8.5.4
  - Do not cache requests for badges (including builds badge)

v 8.5.3
  - Flush repository caches before renaming projects
  - Sort starred projects on dashboard based on last activity by default
  - Show commit message in JIRA mention comment
  - Makes issue page and merge request page usable on mobile browsers.
  - Improved UI for profile settings

v 8.5.2
  - Fix sidebar overlapping content when screen width was below 1200px
  - Don't repeat labels listed on Labels tab
  - Bring the "branded appearance" feature from EE to CE
  - Fix error 500 when commenting on a commit
  - Show days remaining instead of elapsed time for Milestone
  - Fix broken icons on installations with relative URL (Artem Sidorenko)
  - Fix issue where tag list wasn't refreshed after deleting a tag
  - Fix import from gitlab.com (KazSawada)
  - Improve implementation to check read access to forks and add pagination
  - Don't show any "2FA required" message if it's not actually required
  - Fix help keyboard shortcut on relative URL setups (Artem Sidorenko)
  - Update Rails to 4.2.5.2
  - Fix permissions for deprecated CI build status badge
  - Don't show "Welcome to GitLab" when the search didn't return any projects
  - Add Todos documentation

v 8.5.1
  - Fix group projects styles
  - Show Crowd login tab when sign in is disabled and Crowd is enabled (Peter Hudec)
  - Fix a set of small UI glitches in project, profile, and wiki pages
  - Restrict permissions on public/uploads
  - Fix the merge request side-by-side view after loading diff results
  - Fix the look of tooltip for the "Revert" button
  - Add when the Builds & Runners API changes got introduced
  - Fix error 500 on some merged merge requests
  - Fix an issue causing the content of the issuable sidebar to disappear
  - Fix error 500 when trying to mark an already done todo as "done"
  - Fix an issue where MRs weren't sortable
  - Issues can now be dragged & dropped into empty milestone lists. This is also
    possible with MRs
  - Changed padding & background color for highlighted notes
  - Re-add the newrelic_rpm gem which was removed without any deprecation or warning (Stan Hu)
  - Update sentry-raven gem to 0.15.6
  - Add build coverage in project's builds page (Steffen Köhler)
  - Changed # to ! for merge requests in activity view

v 8.5.0
  - Fix duplicate "me" in tooltip of the "thumbsup" awards Emoji (Stan Hu)
  - Cache various Repository methods to improve performance (Yorick Peterse)
  - Fix duplicated branch creation/deletion Webhooks/service notifications when using Web UI (Stan Hu)
  - Ensure rake tasks that don't need a DB connection can be run without one
  - Update New Relic gem to 3.14.1.311 (Stan Hu)
  - Add "visibility" flag to GET /projects api endpoint
  - Add an option to supply root email through an environmental variable (Koichiro Mikami)
  - Ignore binary files in code search to prevent Error 500 (Stan Hu)
  - Render sanitized SVG images (Stan Hu)
  - Support download access by PRIVATE-TOKEN header (Stan Hu)
  - Upgrade gitlab_git to 7.2.23 to fix commit message mentions in first branch push
  - Add option to include the sender name in body of Notify email (Jason Lee)
  - New UI for pagination
  - Don't prevent sign out when 2FA enforcement is enabled and user hasn't yet
    set it up
  - API: Added "merge_requests/:merge_request_id/closes_issues" (Gal Schlezinger)
  - Fix diff comments loaded by AJAX to load comment with diff in discussion tab
  - Fix relative links in other markup formats (Ben Boeckel)
  - Whitelist raw "abbr" elements when parsing Markdown (Benedict Etzel)
  - Fix label links for a merge request pointing to issues list
  - Don't vendor minified JS
  - Increase project import timeout to 15 minutes
  - Be more permissive with email address validation: it only has to contain a single '@'
  - Display 404 error on group not found
  - Track project import failure
  - Support Two-factor Authentication for LDAP users
  - Display database type and version in Administration dashboard
  - Allow limited Markdown in Broadcast Messages
  - Fix visibility level text in admin area (Zeger-Jan van de Weg)
  - Warn admin during OAuth of granting admin rights (Zeger-Jan van de Weg)
  - Update the ExternalIssue regex pattern (Blake Hitchcock)
  - Remember user's inline/side-by-side diff view preference in a cookie (Kirill Katsnelson)
  - Optimized performance of finding issues to be closed by a merge request
  - Add `avatar_url`, `description`, `git_ssh_url`, `git_http_url`, `path_with_namespace`
    and `default_branch` in `project` in push, issue, merge-request and note webhooks data (Kirill Zaitsev)
  - Deprecate the `ssh_url` in favor of `git_ssh_url` and `http_url` in favor of `git_http_url`
    in `project` for push, issue, merge-request and note webhooks data (Kirill Zaitsev)
  - Deprecate the `repository` key in push, issue, merge-request and note webhooks data, use `project` instead (Kirill Zaitsev)
  - API: Expose MergeRequest#merge_status (Andrei Dziahel)
  - Revert "Add IP check against DNSBLs at account sign-up"
  - Actually use the `skip_merges` option in Repository#commits (Tony Chu)
  - Fix API to keep request parameters in Link header (Michael Potthoff)
  - Deprecate API "merge_request/:merge_request_id/comments". Use "merge_requests/:merge_request_id/notes" instead
  - Deprecate API "merge_request/:merge_request_id/...". Use "merge_requests/:merge_request_id/..." instead
  - Prevent parse error when name of project ends with .atom and prevent path issues
  - Discover branches for commit statuses ref-less when doing merge when succeeded
  - Mark inline difference between old and new paths when a file is renamed
  - Support Akismet spam checking for creation of issues via API (Stan Hu)
  - API: Allow to set or update a merge-request's milestone (Kirill Skachkov)
  - Improve UI consistency between projects and groups lists
  - Add sort dropdown to dashboard projects page
  - Fixed logo animation on Safari (Roman Rott)
  - Fix Merge When Succeeded when multiple stages
  - Hide remove source branch button when the MR is merged but new commits are pushed (Zeger-Jan van de Weg)
  - In seach autocomplete show only groups and projects you are member of
  - Don't process cross-reference notes from forks
  - Fix: init.d script not working on OS X
  - Faster snippet search
  - Added API to download build artifacts
  - Title for milestones should be unique (Zeger-Jan van de Weg)
  - Validate correctness of maximum attachment size application setting
  - Replaces "Create merge request" link with one to the "Merge Request" when one exists
  - Fix CI builds badge, add a new link to builds badge, deprecate the old one
  - Fix broken link to project in build notification emails
  - Ability to see and sort on vote count from Issues and MR lists
  - Fix builds scheduler when first build in stage was allowed to fail
  - User project limit is reached notice is hidden if the projects limit is zero
  - Add API support for managing runners and project's runners
  - Allow SAML users to login with no previous account without having to allow
    all Omniauth providers to do so.
  - Allow existing users to auto link their SAML credentials by logging in via SAML
  - Make it possible to erase a build (trace, artifacts) using UI and API
  - Ability to revert changes from a Merge Request or Commit
  - Emoji comment on diffs are not award emoji
  - Add label description (Nuttanart Pornprasitsakul)
  - Show label row when filtering issues or merge requests by label (Nuttanart Pornprasitsakul)
  - Add Todos

v 8.4.5
  - No CE-specific changes

v 8.4.4
  - Update omniauth-saml gem to 1.4.2
  - Prevent long-running backup tasks from timing out the database connection
  - Add a Project setting to allow guests to view build logs (defaults to true)
  - Sort project milestones by due date including issue editor (Oliver Rogers / Orih)

v 8.4.3
  - Increase lfs_objects size column to 8-byte integer to allow files larger
    than 2.1GB
  - Correctly highlight MR diff when MR has merge conflicts
  - Fix highlighting in blame view
  - Update sentry-raven gem to prevent "Not a git repository" console output
    when running certain commands
  - Add instrumentation to additional Gitlab::Git and Rugged methods for
    performance monitoring
  - Allow autosize textareas to also be manually resized

v 8.4.2
  - Bump required gitlab-workhorse version to bring in a fix for missing
    artifacts in the build artifacts browser
  - Get rid of those ugly borders on the file tree view
  - Fix updating the runner information when asking for builds
  - Bump gitlab_git version to 7.2.24 in order to bring in a performance
    improvement when checking if a repository was empty
  - Add instrumentation for Gitlab::Git::Repository instance methods so we can
    track them in Performance Monitoring.
  - Increase contrast between highlighted code comments and inline diff marker
  - Fix method undefined when using external commit status in builds
  - Fix highlighting in blame view.

v 8.4.1
  - Apply security updates for Rails (4.2.5.1), rails-html-sanitizer (1.0.3),
    and Nokogiri (1.6.7.2)
  - Fix redirect loop during import
  - Fix diff highlighting for all syntax themes
  - Delete project and associations in a background worker

v 8.4.0
  - Allow LDAP users to change their email if it was not set by the LDAP server
  - Ensure Gravatar host looks like an actual host
  - Consider re-assign as a mention from a notification point of view
  - Add pagination headers to already paginated API resources
  - Properly generate diff of orphan commits, like the first commit in a repository
  - Improve the consistency of commit titles, branch names, tag names, issue/MR titles, on their respective project pages
  - Autocomplete data is now always loaded, instead of when focusing a comment text area
  - Improved performance of finding issues for an entire group
  - Added custom application performance measuring system powered by InfluxDB
  - Add syntax highlighting to diffs
  - Gracefully handle invalid UTF-8 sequences in Markdown links (Stan Hu)
  - Bump fog to 1.36.0 (Stan Hu)
  - Add user's last used IP addresses to admin page (Stan Hu)
  - Add housekeeping function to project settings page
  - The default GitLab logo now acts as a loading indicator
  - Fix caching issue where build status was not updating in project dashboard (Stan Hu)
  - Accept 2xx status codes for successful Webhook triggers (Stan Hu)
  - Fix missing date of month in network graph when commits span a month (Stan Hu)
  - Expire view caches when application settings change (e.g. Gravatar disabled) (Stan Hu)
  - Don't notify users twice if they are both project watchers and subscribers (Stan Hu)
  - Remove gray background from layout in UI
  - Fix signup for OAuth providers that don't provide a name
  - Implement new UI for group page
  - Implement search inside emoji picker
  - Let the CI runner know about builds that this build depends on
  - Add API support for looking up a user by username (Stan Hu)
  - Add project permissions to all project API endpoints (Stan Hu)
  - Link to milestone in "Milestone changed" system note
  - Only allow group/project members to mention `@all`
  - Expose Git's version in the admin area (Trey Davis)
  - Add "Frequently used" category to emoji picker
  - Add CAS support (tduehr)
  - Add link to merge request on build detail page
  - Fix: Problem with projects ending with .keys (Jose Corcuera)
  - Revert back upvote and downvote button to the issue and MR pages
  - Swap position of Assignee and Author selector on Issuables (Zeger-Jan van de Weg)
  - Add system hook messages for project rename and transfer (Steve Norman)
  - Fix version check image in Safari
  - Show 'All' tab by default in the builds page
  - Add Open Graph and Twitter Card data to all pages
  - Fix API project lookups when querying with a namespace with dots (Stan Hu)
  - Enable forcing Two-factor authentication sitewide, with optional grace period
  - Import GitHub Pull Requests into GitLab
  - Change single user API endpoint to return more detailed data (Michael Potthoff)
  - Update version check images to use SVG
  - Validate README format before displaying
  - Enable Microsoft Azure OAuth2 support (Janis Meybohm)
  - Properly set task-list class on single item task lists
  - Add file finder feature in tree view (Kyungchul Shin)
  - Ajax filter by message for commits page
  - API: Add support for deleting a tag via the API (Robert Schilling)
  - Allow subsequent validations in CI Linter
  - Show referenced MRs & Issues only when the current viewer can access them
  - Fix Encoding::CompatibilityError bug when markdown content has some complex URL (Jason Lee)
  - Add API support for managing project's builds
  - Add API support for managing project's build triggers
  - Add API support for managing project's build variables
  - Allow broadcast messages to be edited
  - Autosize Markdown textareas
  - Import GitHub wiki into GitLab
  - Add reporters ability to download and browse build artifacts (Andrew Johnson)
  - Autofill referring url in message box when reporting user abuse.
  - Remove leading comma on award emoji when the user is the first to award the emoji (Zeger-Jan van de Weg)
  - Add build artifacts browser
  - Improve UX in builds artifacts browser
  - Increase default size of `data` column in `events` table when using MySQL
  - Expose button to CI Lint tool on project builds page
  - Fix: Creator should be added as a master of the project on creation
  - Added X-GitLab-... headers to emails from CI and Email On Push services (Anton Baklanov)
  - Add IP check against DNSBLs at account sign-up
  - Added cache:key to .gitlab-ci.yml allowing to fine tune the caching

v 8.3.4
  - Use gitlab-workhorse 0.5.4 (fixes API routing bug)

v 8.3.3
  - Preserve CE behavior with JIRA integration by only calling API if URL is set
  - Fix duplicated branch creation/deletion events when using Web UI (Stan Hu)
  - Add configurable LDAP server query timeout
  - Get "Merge when build succeeds" to work when commits were pushed to MR target branch while builds were running
  - Suppress e-mails on failed builds if allow_failure is set (Stan Hu)
  - Fix project transfer e-mail sending incorrect paths in e-mail notification (Stan Hu)
  - Better support for referencing and closing issues in Asana service (Mike Wyatt)
  - Enable "Add key" button when user fills in a proper key (Stan Hu)
  - Fix error in processing reply-by-email messages (Jason Lee)
  - Fix Error 500 when visiting build page of project with nil runners_token (Stan Hu)
  - Use WOFF versions of SourceSansPro fonts
  - Fix regression when builds were not generated for tags created through web/api interface
  - Fix: maintain milestone filter between Open and Closed tabs (Greg Smethells)
  - Fix missing artifacts and build traces for build created before 8.3

v 8.3.2
  - Disable --follow in `git log` to avoid loading duplicate commit data in infinite scroll (Stan Hu)
  - Add support for Google reCAPTCHA in user registration

v 8.3.1
  - Fix Error 500 when global milestones have slashes (Stan Hu)
  - Fix Error 500 when doing a search in dashboard before visiting any project (Stan Hu)
  - Fix LDAP identity and user retrieval when special characters are used
  - Move Sidekiq-cron configuration to gitlab.yml

v 8.3.0
  - Bump rack-attack to 4.3.1 for security fix (Stan Hu)
  - API support for starred projects for authorized user (Zeger-Jan van de Weg)
  - Add open_issues_count to project API (Stan Hu)
  - Expand character set of usernames created by Omniauth (Corey Hinshaw)
  - Add button to automatically merge a merge request when the build succeeds (Zeger-Jan van de Weg)
  - Add unsubscribe link in the email footer (Zeger-Jan van de Weg)
  - Provide better diagnostic message upon project creation errors (Stan Hu)
  - Bump devise to 3.5.3 to fix reset token expiring after account creation (Stan Hu)
  - Remove api credentials from link to build_page
  - Deprecate GitLabCiService making it to always be inactive
  - Bump gollum-lib to 4.1.0 (Stan Hu)
  - Fix broken group avatar upload under "New group" (Stan Hu)
  - Update project repositorize size and commit count during import:repos task (Stan Hu)
  - Fix API setting of 'public' attribute to false will make a project private (Stan Hu)
  - Handle and report SSL errors in Webhook test (Stan Hu)
  - Bump Redis requirement to 2.8 for Sidekiq 4 (Stan Hu)
  - Fix: Assignee selector is empty when 'Unassigned' is selected (Jose Corcuera)
  - WIP identifier on merge requests no longer requires trailing space
  - Add rake tasks for git repository maintainance (Zeger-Jan van de Weg)
  - Fix 500 error when update group member permission
  - Fix: As an admin, cannot add oneself as a member to a group/project
  - Trim leading and trailing whitespace of milestone and issueable titles (Jose Corcuera)
  - Recognize issue/MR/snippet/commit links as references
  - Backport JIRA features from EE to CE
  - Add ignore whitespace change option to commit view
  - Fire update hook from GitLab
  - Allow account unlock via email
  - Style warning about mentioning many people in a comment
  - Fix: sort milestones by due date once again (Greg Smethells)
  - Migrate all CI::Services and CI::WebHooks to Services and WebHooks
  - Don't show project fork event as "imported"
  - Add API endpoint to fetch merge request commits list
  - Don't create CI status for refs that doesn't have .gitlab-ci.yml, even if the builds are enabled
  - Expose events API with comment information and author info
  - Fix: Ensure "Remove Source Branch" button is not shown when branch is being deleted. #3583
  - Run custom Git hooks when branch is created or deleted.
  - Fix bug when simultaneously accepting multiple MRs results in MRs that are of "merged" status, but not merged to the target branch
  - Add languages page to graphs
  - Block LDAP user when they are no longer found in the LDAP server
  - Improve wording on project visibility levels (Zeger-Jan van de Weg)
  - Fix editing notes on a merge request diff
  - Automatically select default clone protocol based on user preferences (Eirik Lygre)
  - Make Network page as sub tab of Commits
  - Add copy-to-clipboard button for Snippets
  - Add indication to merge request list item that MR cannot be merged automatically
  - Default target branch to patch-n when editing file in protected branch
  - Add Builds tab to merge request detail page
  - Allow milestones, issues and MRs to be created from dashboard and group indexes
  - Use new style for wiki
  - Use new style for milestone detail page
  - Fix sidebar tooltips when collapsed
  - Prevent possible XSS attack with award-emoji
  - Upgraded Sidekiq to 4.x
  - Accept COPYING,COPYING.lesser, and licence as license file (Zeger-Jan van de Weg)
  - Fix emoji aliases problem
  - Fix award-emojis Flash alert's width
  - Fix deleting notes on a merge request diff
  - Display referenced merge request statuses in the issue description (Greg Smethells)
  - Implement new sidebar for issue and merge request pages
  - Emoji picker improvements
  - Suppress warning about missing `.gitlab-ci.yml` if builds are disabled
  - Do not show build status unless builds are enabled and `.gitlab-ci.yml` is present
  - Persist runners registration token in database
  - Fix online editor should not remove newlines at the end of the file
  - Expose Git's version in the admin area
  - Show "New Merge Request" buttons on canonical repos when you have a fork (Josh Frye)

v 8.2.3
  - Fix application settings cache not expiring after changes (Stan Hu)
  - Fix Error 500s when creating global milestones with Unicode characters (Stan Hu)
  - Update documentation for "Guest" permissions
  - Properly convert Emoji-only comments into Award Emojis
  - Enable devise paranoid mode to prevent user enumeration attack
  - Webhook payload has an added, modified and removed properties for each commit
  - Fix 500 error when creating a merge request that removes a submodule

v 8.2.2
  - Fix 404 in redirection after removing a project (Stan Hu)
  - Ensure cached application settings are refreshed at startup (Stan Hu)
  - Fix Error 500 when viewing user's personal projects from admin page (Stan Hu)
  - Fix: Raw private snippets access workflow
  - Prevent "413 Request entity too large" errors when pushing large files with LFS
  - Fix invalid links within projects dashboard header
  - Make current user the first user in assignee dropdown in issues detail page (Stan Hu)
  - Fix: duplicate email notifications on issue comments

v 8.2.1
  - Forcefully update builds that didn't want to update with state machine
  - Fix: saving GitLabCiService as Admin Template

v 8.2.0
  - Improved performance of finding projects and groups in various places
  - Improved performance of rendering user profile pages and Atom feeds
  - Expose build artifacts path as config option
  - Fix grouping of contributors by email in graph.
  - Improved performance of finding issues with/without labels
  - Fix Drone CI service template not saving properly (Stan Hu)
  - Fix avatars not showing in Atom feeds and project issues when Gravatar disabled (Stan Hu)
  - Added a GitLab specific profiling tool called "Sherlock" (see GitLab CE merge request #1749)
  - Upgrade gitlab_git to 7.2.20 and rugged to 0.23.3 (Stan Hu)
  - Improved performance of finding users by one of their Email addresses
  - Add allow_failure field to commit status API (Stan Hu)
  - Commits without .gitlab-ci.yml are marked as skipped
  - Save detailed error when YAML syntax is invalid
  - Since GitLab CI is enabled by default, remove enabling it by pushing .gitlab-ci.yml
  - Added build artifacts
  - Improved performance of replacing references in comments
  - Show last project commit to default branch on project home page
  - Highlight comment based on anchor in URL
  - Adds ability to remove the forked relationship from project settings screen. (Han Loong Liauw)
  - Improved performance of sorting milestone issues
  - Allow users to select the Files view as default project view (Cristian Bica)
  - Show "Empty Repository Page" for repository without branches (Artem V. Navrotskiy)
  - Fix: Inability to reply to code comments in the MR view, if the MR comes from a fork
  - Use git follow flag for commits page when retrieve history for file or directory
  - Show merge request CI status on merge requests index page
  - Send build name and stage in CI notification e-mail
  - Extend yml syntax for only and except to support specifying repository path
  - Enable shared runners to all new projects
  - Bump GitLab-Workhorse to 0.4.1
  - Allow to define cache in `.gitlab-ci.yml`
  - Fix: 500 error returned if destroy request without HTTP referer (Kazuki Shimizu)
  - Remove deprecated CI events from project settings page
  - Use issue editor as cross reference comment author when issue is edited with a new mention.
  - Add graphs of commits ahead and behind default branch (Jeff Stubler)
  - Improve personal snippet access workflow (Douglas Alexandre)
  - [API] Add ability to fetch the commit ID of the last commit that actually touched a file
  - Fix omniauth documentation setting for omnibus configuration (Jon Cairns)
  - Add "New file" link to dropdown on project page
  - Include commit logs in project search
  - Add "added", "modified" and "removed" properties to commit object in webhook
  - Rename "Back to" links to "Go to" because its not always a case it point to place user come from
  - Allow groups to appear in the search results if the group owner allows it
  - Add email notification to former assignee upon unassignment (Adam Lieskovský)
  - New design for project graphs page
  - Remove deprecated dumped yaml file generated from previous job definitions
  - Show specific runners from projects where user is master or owner
  - MR target branch is now visible on a list view when it is different from project's default one
  - Improve Continuous Integration graphs page
  - Make color of "Accept Merge Request" button consistent with current build status
  - Add ignore white space option in merge request diff and commit and compare view
  - Ability to add release notes (markdown text and attachments) to git tags (aka Releases)
  - Relative links from a repositories README.md now link to the default branch
  - Fix trailing whitespace issue in merge request/issue title
  - Fix bug when milestone/label filter was empty for dashboard issues page
  - Add ability to create milestone in group projects from single form
  - Add option to create merge request when editing/creating a file (Dirceu Tiegs)
  - Prevent the last owner of a group from being able to delete themselves by 'adding' themselves as a master (James Lopez)
  - Add Award Emoji to issue and merge request pages

v 8.1.4
  - Fix bug where manually merged branches in a MR would end up with an empty diff (Stan Hu)
  - Prevent redirect loop when home_page_url is set to the root URL
  - Fix incoming email config defaults
  - Remove CSS property preventing hard tabs from rendering in Chromium 45 (Stan Hu)

v 8.1.3
  - Force update refs/merge-requests/X/head upon a push to the source branch of a merge request (Stan Hu)
  - Spread out runner contacted_at updates
  - Use issue editor as cross reference comment author when issue is edited with a new mention
  - Add Facebook authentication

v 8.1.2
  - Fix cloning Wiki repositories via HTTP (Stan Hu)
  - Add migration to remove satellites directory
  - Fix specific runners visibility
  - Fix 500 when editing CI service
  - Require CI jobs to be named
  - Fix CSS for runner status
  - Fix CI badge
  - Allow developer to manage builds

v 8.1.1
  - Removed, see 8.1.2

v 8.1.0
  - Ensure MySQL CI limits DB migrations occur after the fields have been created (Stan Hu)
  - Fix duplicate repositories in GitHub import page (Stan Hu)
  - Redirect to a default path if HTTP_REFERER is not set (Stan Hu)
  - Adds ability to create directories using the web editor (Ben Ford)
  - Cleanup stuck CI builds
  - Send an email to admin email when a user is reported for spam (Jonathan Rochkind)
  - Show notifications button when user is member of group rather than project (Grzegorz Bizon)
  - Fix bug preventing mentioned issued from being closed when MR is merged using fast-forward merge.
  - Fix nonatomic database update potentially causing project star counts to go negative (Stan Hu)
  - Don't show "Add README" link in an empty repository if user doesn't have access to push (Stan Hu)
  - Fix error preventing displaying of commit data for a directory with a leading dot (Stan Hu)
  - Speed up load times of issue detail pages by roughly 1.5x
  - Fix CI rendering regressions
  - If a merge request is to close an issue, show this on the issue page (Zeger-Jan van de Weg)
  - Add a system note and update relevant merge requests when a branch is deleted or re-added (Stan Hu)
  - Make diff file view easier to use on mobile screens (Stan Hu)
  - Improved performance of finding users by username or Email address
  - Fix bug where merge request comments created by API would not trigger notifications (Stan Hu)
  - Add support for creating directories from Files page (Stan Hu)
  - Allow removing of project without confirmation when JavaScript is disabled (Stan Hu)
  - Support filtering by "Any" milestone or issue and fix "No Milestone" and "No Label" filters (Stan Hu)
  - Improved performance of the trending projects page
  - Remove CI migration task
  - Improved performance of finding projects by their namespace
  - Add assignee data to Issuables' hook_data (Bram Daams)
  - Fix bug where transferring a project would result in stale commit links (Stan Hu)
  - Fix build trace updating
  - Include full path of source and target branch names in New Merge Request page (Stan Hu)
  - Add user preference to view activities as default dashboard (Stan Hu)
  - Add option to admin area to sign in as a specific user (Pavel Forkert)
  - Show CI status on all pages where commits list is rendered
  - Automatically enable CI when push .gitlab-ci.yml file to repository
  - Move CI charts to project graphs area
  - Fix cases where Markdown did not render links in activity feed (Stan Hu)
  - Add first and last to pagination (Zeger-Jan van de Weg)
  - Added Commit Status API
  - Added Builds View
  - Added when to .gitlab-ci.yml
  - Show CI status on commit page
  - Added CI_BUILD_TAG, _STAGE, _NAME and _TRIGGERED to CI builds
  - Show CI status on Your projects page and Starred projects page
  - Remove "Continuous Integration" page from dashboard
  - Add notes and SSL verification entries to hook APIs (Ben Boeckel)
  - Fix grammar in admin area "labels" .nothing-here-block when no labels exist.
  - Move CI runners page to project settings area
  - Move CI variables page to project settings area
  - Move CI triggers page to project settings area
  - Move CI project settings page to CE project settings area
  - Fix bug when removed file was not appearing in merge request diff
  - Show warning when build cannot be served by any of the available CI runners
  - Note the original location of a moved project when notifying users of the move
  - Improve error message when merging fails
  - Add support of multibyte characters in LDAP UID (Roman Petrov)
  - Show additions/deletions stats on merge request diff
  - Remove footer text in emails (Zeger-Jan van de Weg)
  - Ensure code blocks are properly highlighted after a note is updated
  - Fix wrong access level badge on MR comments
  - Hide password in the service settings form
  - Move CI webhooks page to project settings area
  - Fix User Identities API. It now allows you to properly create or update user's identities.
  - Add user preference to change layout width (Peter Göbel)
  - Use commit status in merge request widget as preferred source of CI status
  - Integrate CI commit and build pages into project pages
  - Move CI services page to project settings area
  - Add "Quick Submit" behavior to input fields throughout the application. Use
    Cmd+Enter on Mac and Ctrl+Enter on Windows/Linux.
  - Fix position of hamburger in header for smaller screens (Han Loong Liauw)
  - Fix bug where Emojis in Markdown would truncate remaining text (Sakata Sinji)
  - Persist filters when sorting on admin user page (Jerry Lukins)
  - Update style of snippets pages (Han Loong Liauw)
  - Allow dashboard and group issues/MRs to be filtered by label
  - Add spellcheck=false to certain input fields
  - Invalidate stored service password if the endpoint URL is changed
  - Project names are not fully shown if group name is too big, even on group page view
  - Apply new design for Files page
  - Add "New Page" button to Wiki Pages tab (Stan Hu)
  - Only render 404 page from /public
  - Hide passwords from services API (Alex Lossent)
  - Fix: Images cannot show when projects' path was changed
  - Let gitlab-git-http-server generate and serve 'git archive' downloads
  - Optimize query when filtering on issuables (Zeger-Jan van de Weg)
  - Fix padding of outdated discussion item.
  - Animate the logo on hover

v 8.0.5
  - Correct lookup-by-email for LDAP logins
  - Fix loading spinner sometimes not being hidden on Merge Request tab switches

v 8.0.4
  - Fix Message-ID header to be RFC 2111-compliant to prevent e-mails being dropped (Stan Hu)
  - Fix referrals for :back and relative URL installs
  - Fix anchors to comments in diffs
  - Remove CI token from build traces
  - Fix "Assign All" button on Runner admin page
  - Fix search in Files
  - Add full project namespace to payload of system webhooks (Ricardo Band)

v 8.0.3
  - Fix URL shown in Slack notifications
  - Fix bug where projects would appear to be stuck in the forked import state (Stan Hu)
  - Fix Error 500 in creating merge requests with > 1000 diffs (Stan Hu)
  - Add work_in_progress key to MR webhooks (Ben Boeckel)

v 8.0.2
  - Fix default avatar not rendering in network graph (Stan Hu)
  - Skip check_initd_configured_correctly on omnibus installs
  - Prevent double-prefixing of help page paths
  - Clarify confirmation text on user deletion
  - Make commit graphs responsive to window width changes (Stan Hu)
  - Fix top margin for sign-in button on public pages
  - Fix LDAP attribute mapping
  - Remove git refs used internally by GitLab from network graph (Stan Hu)
  - Use standard Markdown font in Markdown preview instead of fixed-width font (Stan Hu)
  - Fix Reply by email for non-UTF-8 messages.
  - Add option to use StartTLS with Reply by email IMAP server.
  - Allow AWS S3 Server-Side Encryption with Amazon S3-Managed Keys for backups (Paul Beattie)

v 8.0.1
  - Improve CI migration procedure and documentation

v 8.0.0
  - Fix Markdown links not showing up in dashboard activity feed (Stan Hu)
  - Remove milestones from merge requests when milestones are deleted (Stan Hu)
  - Fix HTML link that was improperly escaped in new user e-mail (Stan Hu)
  - Fix broken sort in merge request API (Stan Hu)
  - Bump rouge to 1.10.1 to remove warning noise and fix other syntax highlighting bugs (Stan Hu)
  - Gracefully handle errors in syntax highlighting by leaving the block unformatted (Stan Hu)
  - Add "replace" and "upload" functionalities to allow user replace existing file and upload new file into current repository
  - Fix URL construction for merge requests, issues, notes, and commits for relative URL config (Stan Hu)
  - Fix emoji URLs in Markdown when relative_url_root is used (Stan Hu)
  - Omit filename in Content-Disposition header in raw file download to avoid RFC 6266 encoding issues (Stan HU)
  - Fix broken Wiki Page History (Stan Hu)
  - Import forked repositories asynchronously to prevent large repositories from timing out (Stan Hu)
  - Prevent anchors from being hidden by header (Stan Hu)
  - Fix bug where only the first 15 Bitbucket issues would be imported (Stan Hu)
  - Sort issues by creation date in Bitbucket importer (Stan Hu)
  - Prevent too many redirects upon login when home page URL is set to external_url (Stan Hu)
  - Improve dropdown positioning on the project home page (Hannes Rosenögger)
  - Upgrade browser gem to 1.0.0 to avoid warning in IE11 compatibilty mode (Stan Hu)
  - Remove user OAuth tokens from the database and request new tokens each session (Stan Hu)
  - Restrict users API endpoints to use integer IDs (Stan Hu)
  - Only show recent push event if the branch still exists or a recent merge request has not been created (Stan Hu)
  - Remove satellites
  - Better performance for web editor (switched from satellites to rugged)
  - Faster merge
  - Ability to fetch merge requests from refs/merge-requests/:id
  - Allow displaying of archived projects in the admin interface (Artem Sidorenko)
  - Allow configuration of import sources for new projects (Artem Sidorenko)
  - Search for comments should be case insensetive
  - Create cross-reference for closing references on commits pushed to non-default branches (Maël Valais)
  - Ability to search milestones
  - Gracefully handle SMTP user input errors (e.g. incorrect email addresses) to prevent Sidekiq retries (Stan Hu)
  - Move dashboard activity to separate page (for your projects and starred projects)
  - Improve performance of git blame
  - Limit content width to 1200px for most of pages to improve readability on big screens
  - Fix 500 error when submit project snippet without body
  - Improve search page usability
  - Bring more UI consistency in way how projects, snippets and groups lists are rendered
  - Make all profiles and group public
  - Fixed login failure when extern_uid changes (Joel Koglin)
  - Don't notify users without access to the project when they are (accidentally) mentioned in a note.
  - Retrieving oauth token with LDAP credentials
  - Load Application settings from running database unless env var USE_DB=false
  - Added Drone CI integration (Kirill Zaitsev)
  - Allow developers to retry builds
  - Hide advanced project options for non-admin users
  - Fail builds if no .gitlab-ci.yml is found
  - Refactored service API and added automatically service docs generator (Kirill Zaitsev)
  - Added web_url key project hook_attrs (Kirill Zaitsev)
  - Add ability to get user information by ID of an SSH key via the API
  - Fix bug which IE cannot show image at markdown when the image is raw file of gitlab
  - Add support for Crowd
  - Global Labels that are available to all projects
  - Fix highlighting of deleted lines in diffs.
  - Project notification level can be set on the project page itself
  - Added service API endpoint to retrieve service parameters (Petheő Bence)
  - Add FogBugz project import (Jared Szechy)
  - Sort users autocomplete lists by user (Allister Antosik)
  - Webhook for issue now contains repository field (Jungkook Park)
  - Add ability to add custom text to the help page (Jeroen van Baarsen)
  - Add pg_schema to backup config
  - Fix references to target project issues in Merge Requests markdown preview and textareas (Francesco Levorato)
  - Redirect from incorrectly cased group or project path to correct one (Francesco Levorato)
  - Removed API calls from CE to CI

v 7.14.3
  - No changes

v 7.14.2
  - Upgrade gitlab_git to 7.2.15 to fix `git blame` errors with ISO-encoded files (Stan Hu)
  - Allow configuration of LDAP attributes GitLab will use for the new user account.

v 7.14.1
  - Improve abuse reports management from admin area
  - Fix "Reload with full diff" URL button in compare branch view (Stan Hu)
  - Disabled DNS lookups for SSH in docker image (Rowan Wookey)
  - Only include base URL in OmniAuth full_host parameter (Stan Hu)
  - Fix Error 500 in API when accessing a group that has an avatar (Stan Hu)
  - Ability to enable SSL verification for Webhooks

v 7.14.0
  - Fix bug where non-project members of the target project could set labels on new merge requests.
  - Update default robots.txt rules to disallow crawling of irrelevant pages (Ben Bodenmiller)
  - Fix redirection after sign in when using auto_sign_in_with_provider
  - Upgrade gitlab_git to 7.2.14 to ignore CRLFs in .gitmodules (Stan Hu)
  - Clear cache to prevent listing deleted branches after MR removes source branch (Stan Hu)
  - Provide more feedback what went wrong if HipChat service failed test (Stan Hu)
  - Fix bug where backslashes in inline diffs could be dropped (Stan Hu)
  - Disable turbolinks when linking to Bitbucket import status (Stan Hu)
  - Fix broken code import and display error messages if something went wrong with creating project (Stan Hu)
  - Fix corrupted binary files when using API files endpoint (Stan Hu)
  - Bump Haml to 4.0.7 to speed up textarea rendering (Stan Hu)
  - Show incompatible projects in Bitbucket import status (Stan Hu)
  - Fix coloring of diffs on MR Discussion-tab (Gert Goet)
  - Fix "Network" and "Graphs" pages for branches with encoded slashes (Stan Hu)
  - Fix errors deleting and creating branches with encoded slashes (Stan Hu)
  - Always add current user to autocomplete controller to support filter by "Me" (Stan Hu)
  - Fix multi-line syntax highlighting (Stan Hu)
  - Fix network graph when branch name has single quotes (Stan Hu)
  - Add "Confirm user" button in user admin page (Stan Hu)
  - Upgrade gitlab_git to version 7.2.6 to fix Error 500 when creating network graphs (Stan Hu)
  - Add support for Unicode filenames in relative links (Hiroyuki Sato)
  - Fix URL used for refreshing notes if relative_url is present (Bartłomiej Święcki)
  - Fix commit data retrieval when branch name has single quotes (Stan Hu)
  - Check that project was actually created rather than just validated in import:repos task (Stan Hu)
  - Fix full screen mode for snippet comments (Daniel Gerhardt)
  - Fix 404 error in files view after deleting the last file in a repository (Stan Hu)
  - Fix the "Reload with full diff" URL button (Stan Hu)
  - Fix label read access for unauthenticated users (Daniel Gerhardt)
  - Fix access to disabled features for unauthenticated users (Daniel Gerhardt)
  - Fix OAuth provider bug where GitLab would not go return to the redirect_uri after sign-in (Stan Hu)
  - Fix file upload dialog for comment editing (Daniel Gerhardt)
  - Set OmniAuth full_host parameter to ensure redirect URIs are correct (Stan Hu)
  - Return comments in created order in merge request API (Stan Hu)
  - Disable internal issue tracker controller if external tracker is used (Stan Hu)
  - Expire Rails cache entries after two weeks to prevent endless Redis growth
  - Add support for destroying project milestones (Stan Hu)
  - Allow custom backup archive permissions
  - Add project star and fork count, group avatar URL and user/group web URL attributes to API
  - Show who last edited a comment if it wasn't the original author
  - Send notification to all participants when MR is merged.
  - Add ability to manage user email addresses via the API.
  - Show buttons to add license, changelog and contribution guide if they're missing.
  - Tweak project page buttons.
  - Disabled autocapitalize and autocorrect on login field (Daryl Chan)
  - Mention group and project name in creation, update and deletion notices (Achilleas Pipinellis)
  - Update gravatar link on profile page to link to configured gravatar host (Ben Bodenmiller)
  - Remove redis-store TTL monkey patch
  - Add support for CI skipped status
  - Fetch code from forks to refs/merge-requests/:id/head when merge request created
  - Remove comments and email addresses when publicly exposing ssh keys (Zeger-Jan van de Weg)
  - Add "Check out branch" button to the MR page.
  - Improve MR merge widget text and UI consistency.
  - Improve text in MR "How To Merge" modal.
  - Cache all events
  - Order commits by date when comparing branches
  - Fix bug causing error when the target branch of a symbolic ref was deleted
  - Include branch/tag name in archive file and directory name
  - Add dropzone upload progress
  - Add a label for merged branches on branches page (Florent Baldino)
  - Detect .mkd and .mkdn files as markdown (Ben Boeckel)
  - Fix: User search feature in admin area does not respect filters
  - Set max-width for README, issue and merge request description for easier read on big screens
  - Update Flowdock integration to support new Flowdock API (Boyan Tabakov)
  - Remove author from files view (Sven Strickroth)
  - Fix infinite loop when SAML was incorrectly configured.

v 7.13.5
  - Satellites reverted

v 7.13.4
  - Allow users to send abuse reports

v 7.13.3
  - Fix bug causing Bitbucket importer to crash when OAuth application had been removed.
  - Allow users to send abuse reports
  - Remove satellites
  - Link username to profile on Group Members page (Tom Webster)

v 7.13.2
  - Fix randomly failed spec
  - Create project services on Project creation
  - Add admin_merge_request ability to Developer level and up
  - Fix Error 500 when browsing projects with no HEAD (Stan Hu)
  - Fix labels / assignee / milestone for the merge requests when issues are disabled
  - Show the first tab automatically on MergeRequests#new
  - Add rake task 'gitlab:update_commit_count' (Daniel Gerhardt)
  - Fix Gmail Actions

v 7.13.1
  - Fix: Label modifications are not reflected in existing notes and in the issue list
  - Fix: Label not shown in the Issue list, although it's set through web interface
  - Fix: Group/project references are linked incorrectly
  - Improve documentation
  - Fix of migration: Check if session_expire_delay column exists before adding the column
  - Fix: ActionView::Template::Error
  - Fix: "Create Merge Request" isn't always shown in event for newly pushed branch
  - Fix bug causing "Remove source-branch" option not to work for merge requests from the same project.
  - Render Note field hints consistently for "new" and "edit" forms

v 7.13.0
  - Remove repository graph log to fix slow cache updates after push event (Stan Hu)
  - Only enable HSTS header for HTTPS and port 443 (Stan Hu)
  - Fix user autocomplete for unauthenticated users accessing public projects (Stan Hu)
  - Fix redirection to home page URL for unauthorized users (Daniel Gerhardt)
  - Add branch switching support for graphs (Daniel Gerhardt)
  - Fix external issue tracker hook/test for HTTPS URLs (Daniel Gerhardt)
  - Remove link leading to a 404 error in Deploy Keys page (Stan Hu)
  - Add support for unlocking users in admin settings (Stan Hu)
  - Add Irker service configuration options (Stan Hu)
  - Fix order of issues imported from GitHub (Hiroyuki Sato)
  - Bump rugments to 1.0.0beta8 to fix C prototype function highlighting (Jonathon Reinhart)
  - Fix Merge Request webhook to properly fire "merge" action when accepted from the web UI
  - Add `two_factor_enabled` field to admin user API (Stan Hu)
  - Fix invalid timestamps in RSS feeds (Rowan Wookey)
  - Fix downloading of patches on public merge requests when user logged out (Stan Hu)
  - Fix Error 500 when relative submodule resolves to a namespace that has a different name from its path (Stan Hu)
  - Extract the longest-matching ref from a commit path when multiple matches occur (Stan Hu)
  - Update maintenance documentation to explain no need to recompile asssets for omnibus installations (Stan Hu)
  - Support commenting on diffs in side-by-side mode (Stan Hu)
  - Fix JavaScript error when clicking on the comment button on a diff line that has a comment already (Stan Hu)
  - Return 40x error codes if branch could not be deleted in UI (Stan Hu)
  - Remove project visibility icons from dashboard projects list
  - Rename "Design" profile settings page to "Preferences".
  - Allow users to customize their default Dashboard page.
  - Update ssl_ciphers in Nginx example to remove DHE settings. This will deny forward secrecy for Android 2.3.7, Java 6 and OpenSSL 0.9.8
  - Admin can edit and remove user identities
  - Convert CRLF newlines to LF when committing using the web editor.
  - API request /projects/:project_id/merge_requests?state=closed will return only closed merge requests without merged one. If you need ones that were merged - use state=merged.
  - Allow Administrators to filter the user list by those with or without Two-factor Authentication enabled.
  - Show a user's Two-factor Authentication status in the administration area.
  - Explicit error when commit not found in the CI
  - Improve performance for issue and merge request pages
  - Users with guest access level can not set assignee, labels or milestones for issue and merge request
  - Reporter role can manage issue tracker now: edit any issue, set assignee or milestone and manage labels
  - Better performance for pages with events list, issues list and commits list
  - Faster automerge check and merge itself when source and target branches are in same repository
  - Correctly show anonymous authorized applications under Profile > Applications.
  - Query Optimization in MySQL.
  - Allow users to be blocked and unblocked via the API
  - Use native Postgres database cleaning during backup restore
  - Redesign project page. Show README as default instead of activity. Move project activity to separate page
  - Make left menu more hierarchical and less contextual by adding back item at top
  - A fork can’t have a visibility level that is greater than the original project.
  - Faster code search in repository and wiki. Fixes search page timeout for big repositories
  - Allow administrators to disable 2FA for a specific user
  - Add error message for SSH key linebreaks
  - Store commits count in database (will populate with valid values only after first push)
  - Rebuild cache after push to repository in background job
  - Fix transferring of project to another group using the API.

v 7.12.2
  - Correctly show anonymous authorized applications under Profile > Applications.
  - Faster automerge check and merge itself when source and target branches are in same repository
  - Audit log for user authentication
  - Allow custom label to be set for authentication providers.

v 7.12.1
  - Fix error when deleting a user who has projects (Stan Hu)
  - Fix post-receive errors on a push when an external issue tracker is configured (Stan Hu)
  - Add SAML to list of social_provider (Matt Firtion)
  - Fix merge requests API scope to keep compatibility in 7.12.x patch release (Dmitriy Zaporozhets)
  - Fix closed merge request scope at milestone page (Dmitriy Zaporozhets)
  - Revert merge request states renaming
  - Fix hooks for web based events with external issue references (Daniel Gerhardt)
  - Improve performance for issue and merge request pages
  - Compress database dumps to reduce backup size

v 7.12.0
  - Fix Error 500 when one user attempts to access a personal, internal snippet (Stan Hu)
  - Disable changing of target branch in new merge request page when a branch has already been specified (Stan Hu)
  - Fix post-receive errors on a push when an external issue tracker is configured (Stan Hu)
  - Update oauth button logos for Twitter and Google to recommended assets
  - Update browser gem to version 0.8.0 for IE11 support (Stan Hu)
  - Fix timeout when rendering file with thousands of lines.
  - Add "Remember me" checkbox to LDAP signin form.
  - Add session expiration delay configuration through UI application settings
  - Don't notify users mentioned in code blocks or blockquotes.
  - Omit link to generate labels if user does not have access to create them (Stan Hu)
  - Show warning when a comment will add 10 or more people to the discussion.
  - Disable changing of the source branch in merge request update API (Stan Hu)
  - Shorten merge request WIP text.
  - Add option to disallow users from registering any application to use GitLab as an OAuth provider
  - Support editing target branch of merge request (Stan Hu)
  - Refactor permission checks with issues and merge requests project settings (Stan Hu)
  - Fix Markdown preview not working in Edit Milestone page (Stan Hu)
  - Fix Zen Mode not closing with ESC key (Stan Hu)
  - Allow HipChat API version to be blank and default to v2 (Stan Hu)
  - Add file attachment support in Milestone description (Stan Hu)
  - Fix milestone "Browse Issues" button.
  - Set milestone on new issue when creating issue from index with milestone filter active.
  - Make namespace API available to all users (Stan Hu)
  - Add webhook support for note events (Stan Hu)
  - Disable "New Issue" and "New Merge Request" buttons when features are disabled in project settings (Stan Hu)
  - Remove Rack Attack monkey patches and bump to version 4.3.0 (Stan Hu)
  - Fix clone URL losing selection after a single click in Safari and Chrome (Stan Hu)
  - Fix git blame syntax highlighting when different commits break up lines (Stan Hu)
  - Add "Resend confirmation e-mail" link in profile settings (Stan Hu)
  - Allow to configure location of the `.gitlab_shell_secret` file. (Jakub Jirutka)
  - Disabled expansion of top/bottom blobs for new file diffs
  - Update Asciidoctor gem to version 1.5.2. (Jakub Jirutka)
  - Fix resolving of relative links to repository files in AsciiDoc documents. (Jakub Jirutka)
  - Use the user list from the target project in a merge request (Stan Hu)
  - Default extention for wiki pages is now .md instead of .markdown (Jeroen van Baarsen)
  - Add validation to wiki page creation (only [a-zA-Z0-9/_-] are allowed) (Jeroen van Baarsen)
  - Fix new/empty milestones showing 100% completion value (Jonah Bishop)
  - Add a note when an Issue or Merge Request's title changes
  - Consistently refer to MRs as either Merged or Closed.
  - Add Merged tab to MR lists.
  - Prefix EmailsOnPush email subject with `[Git]`.
  - Group project contributions by both name and email.
  - Clarify navigation labels for Project Settings and Group Settings.
  - Move user avatar and logout button to sidebar
  - You can not remove user if he/she is an only owner of group
  - User should be able to leave group. If not - show him proper message
  - User has ability to leave project
  - Add SAML support as an omniauth provider
  - Allow to configure a URL to show after sign out
  - Add an option to automatically sign-in with an Omniauth provider
  - GitLab CI service sends .gitlab-ci.yml in each push call
  - When remove project - move repository and schedule it removal
  - Improve group removing logic
  - Trigger create-hooks on backup restore task
  - Add option to automatically link omniauth and LDAP identities
  - Allow special character in users bio. I.e.: I <3 GitLab

v 7.11.4
  - Fix missing bullets when creating lists
  - Set rel="nofollow" on external links

v 7.11.3
  - no changes
  - Fix upgrader script (Martins Polakovs)

v 7.11.2
  - no changes

v 7.11.1
  - no changes

v 7.11.0
  - Fall back to Plaintext when Syntaxhighlighting doesn't work. Fixes some buggy lexers (Hannes Rosenögger)
  - Get editing comments to work in Chrome 43 again.
  - Fix broken view when viewing history of a file that includes a path that used to be another file (Stan Hu)
  - Don't show duplicate deploy keys
  - Fix commit time being displayed in the wrong timezone in some cases (Hannes Rosenögger)
  - Make the first branch pushed to an empty repository the default HEAD (Stan Hu)
  - Fix broken view when using a tag to display a tree that contains git submodules (Stan Hu)
  - Make Reply-To config apply to change e-mail confirmation and other Devise notifications (Stan Hu)
  - Add application setting to restrict user signups to e-mail domains (Stan Hu)
  - Don't allow a merge request to be merged when its title starts with "WIP".
  - Add a page title to every page.
  - Allow primary email to be set to an email that you've already added.
  - Fix clone URL field and X11 Primary selection (Dmitry Medvinsky)
  - Ignore invalid lines in .gitmodules
  - Fix "Cannot move project" error message from popping up after a successful transfer (Stan Hu)
  - Redirect to sign in page after signing out.
  - Fix "Hello @username." references not working by no longer allowing usernames to end in period.
  - Fix "Revspec not found" errors when viewing diffs in a forked project with submodules (Stan Hu)
  - Improve project page UI
  - Fix broken file browsing with relative submodule in personal projects (Stan Hu)
  - Add "Reply quoting selected text" shortcut key (`r`)
  - Fix bug causing `@whatever` inside an issue's first code block to be picked up as a user mention.
  - Fix bug causing `@whatever` inside an inline code snippet (backtick-style) to be picked up as a user mention.
  - When use change branches link at MR form - save source branch selection instead of target one
  - Improve handling of large diffs
  - Added GitLab Event header for project hooks
  - Add Two-factor authentication (2FA) for GitLab logins
  - Show Atom feed buttons everywhere where applicable.
  - Add project activity atom feed.
  - Don't crash when an MR from a fork has a cross-reference comment from the target project on one of its commits.
  - Explain how to get a new password reset token in welcome emails
  - Include commit comments in MR from a forked project.
  - Group milestones by title in the dashboard and all other issue views.
  - Query issues, merge requests and milestones with their IID through API (Julien Bianchi)
  - Add default project and snippet visibility settings to the admin web UI.
  - Show incompatible projects in Google Code import status (Stan Hu)
  - Fix bug where commit data would not appear in some subdirectories (Stan Hu)
  - Task lists are now usable in comments, and will show up in Markdown previews.
  - Fix bug where avatar filenames were not actually deleted from the database during removal (Stan Hu)
  - Fix bug where Slack service channel was not saved in admin template settings. (Stan Hu)
  - Protect OmniAuth request phase against CSRF.
  - Don't send notifications to mentioned users that don't have access to the project in question.
  - Add search issues/MR by number
  - Change plots to bar graphs in commit statistics screen
  - Move snippets UI to fluid layout
  - Improve UI for sidebar. Increase separation between navigation and content
  - Improve new project command options (Ben Bodenmiller)
  - Add common method to force UTF-8 and use it to properly handle non-ascii OAuth user properties (Onur Küçük)
  - Prevent sending empty messages to HipChat (Chulki Lee)
  - Improve UI for mobile phones on dashboard and project pages
  - Add room notification and message color option for HipChat
  - Allow to use non-ASCII letters and dashes in project and namespace name. (Jakub Jirutka)
  - Add footnotes support to Markdown (Guillaume Delbergue)
  - Add current_sign_in_at to UserFull REST api.
  - Make Sidekiq MemoryKiller shutdown signal configurable
  - Add "Create Merge Request" buttons to commits and branches pages and push event.
  - Show user roles by comments.
  - Fix automatic blocking of auto-created users from Active Directory.
  - Call merge request webhook for each new commits (Arthur Gautier)
  - Use SIGKILL by default in Sidekiq::MemoryKiller
  - Fix mentioning of private groups.
  - Add style for <kbd> element in markdown
  - Spin spinner icon next to "Checking for CI status..." on MR page.
  - Fix reference links in dashboard activity and ATOM feeds.
  - Ensure that the first added admin performs repository imports

v 7.10.4
  - Fix migrations broken in 7.10.2
  - Make tags for GitLab installations running on MySQL case sensitive
  - Get Gitorious importer to work again.
  - Fix adding new group members from admin area
  - Fix DB error when trying to tag a repository (Stan Hu)
  - Fix Error 500 when searching Wiki pages (Stan Hu)
  - Unescape branch names in compare commit (Stan Hu)
  - Order commit comments chronologically in API.

v 7.10.2
  - Fix CI links on MR page

v 7.10.0
  - Ignore submodules that are defined in .gitmodules but are checked in as directories.
  - Allow projects to be imported from Google Code.
  - Remove access control for uploaded images to fix broken images in emails (Hannes Rosenögger)
  - Allow users to be invited by email to join a group or project.
  - Don't crash when project repository doesn't exist.
  - Add config var to block auto-created LDAP users.
  - Don't use HTML ellipsis in EmailsOnPush subject truncated commit message.
  - Set EmailsOnPush reply-to address to committer email when enabled.
  - Fix broken file browsing with a submodule that contains a relative link (Stan Hu)
  - Fix persistent XSS vulnerability around profile website URLs.
  - Fix project import URL regex to prevent arbitary local repos from being imported.
  - Fix directory traversal vulnerability around uploads routes.
  - Fix directory traversal vulnerability around help pages.
  - Don't leak existence of project via search autocomplete.
  - Don't leak existence of group or project via search.
  - Fix bug where Wiki pages that included a '/' were no longer accessible (Stan Hu)
  - Fix bug where error messages from Dropzone would not be displayed on the issues page (Stan Hu)
  - Add a rake task to check repository integrity with `git fsck`
  - Add ability to configure Reply-To address in gitlab.yml (Stan Hu)
  - Move current user to the top of the list in assignee/author filters (Stan Hu)
  - Fix broken side-by-side diff view on merge request page (Stan Hu)
  - Set Application controller default URL options to ensure all url_for calls are consistent (Stan Hu)
  - Allow HTML tags in Markdown input
  - Fix code unfold not working on Compare commits page (Stan Hu)
  - Fix generating SSH key fingerprints with OpenSSH 6.8. (Sašo Stanovnik)
  - Fix "Import projects from" button to show the correct instructions (Stan Hu)
  - Fix dots in Wiki slugs causing errors (Stan Hu)
  - Make maximum attachment size configurable via Application Settings (Stan Hu)
  - Update poltergeist to version 1.6.0 to support PhantomJS 2.0 (Zeger-Jan van de Weg)
  - Fix cross references when usernames, milestones, or project names contain underscores (Stan Hu)
  - Disable reference creation for comments surrounded by code/preformatted blocks (Stan Hu)
  - Reduce Rack Attack false positives causing 403 errors during HTTP authentication (Stan Hu)
  - enable line wrapping per default and remove the checkbox to toggle it (Hannes Rosenögger)
  - Fix a link in the patch update guide
  - Add a service to support external wikis (Hannes Rosenögger)
  - Omit the "email patches" link and fix plain diff view for merge commits
  - List new commits for newly pushed branch in activity view.
  - Add sidetiq gem dependency to match EE
  - Add changelog, license and contribution guide links to project tab bar.
  - Improve diff UI
  - Fix alignment of navbar toggle button (Cody Mize)
  - Fix checkbox rendering for nested task lists
  - Identical look of selectboxes in UI
  - Upgrade the gitlab_git gem to version 7.1.3
  - Move "Import existing repository by URL" option to button.
  - Improve error message when save profile has error.
  - Passing the name of pushed ref to CI service (requires GitLab CI 7.9+)
  - Add location field to user profile
  - Fix print view for markdown files and wiki pages
  - Fix errors when deleting old backups
  - Improve GitLab performance when working with git repositories
  - Add tag message and last commit to tag hook (Kamil Trzciński)
  - Restrict permissions on backup files
  - Improve oauth accounts UI in profile page
  - Add ability to unlink connected accounts
  - Replace commits calendar with faster contribution calendar that includes issues and merge requests
  - Add inifinite scroll to user page activity
  - Don't include system notes in issue/MR comment count.
  - Don't mark merge request as updated when merge status relative to target branch changes.
  - Link note avatar to user.
  - Make Git-over-SSH errors more descriptive.
  - Fix EmailsOnPush.
  - Refactor issue filtering
  - AJAX selectbox for issue assignee and author filters
  - Fix issue with missing options in issue filtering dropdown if selected one
  - Prevent holding Control-Enter or Command-Enter from posting comment multiple times.
  - Prevent note form from being cleared when submitting failed.
  - Improve file icons rendering on tree (Sullivan Sénéchal)
  - API: Add pagination to project events
  - Get issue links in notification mail to work again.
  - Don't show commit comment button when user is not signed in.
  - Fix admin user projects lists.
  - Don't leak private group existence by redirecting from namespace controller to group controller.
  - Ability to skip some items from backup (database, respositories or uploads)
  - Archive repositories in background worker.
  - Import GitHub, Bitbucket or GitLab.com projects owned by authenticated user into current namespace.
  - Project labels are now available over the API under the "tag_list" field (Cristian Medina)
  - Fixed link paths for HTTP and SSH on the admin project view (Jeremy Maziarz)
  - Fix and improve help rendering (Sullivan Sénéchal)
  - Fix final line in EmailsOnPush email diff being rendered as error.
  - Prevent duplicate Buildkite service creation.
  - Fix git over ssh errors 'fatal: protocol error: bad line length character'
  - Automatically setup GitLab CI project for forks if origin project has GitLab CI enabled
  - Bust group page project list cache when namespace name or path changes.
  - Explicitly set image alt-attribute to prevent graphical glitches if gravatars could not be loaded
  - Allow user to choose a public email to show on public profile
  - Remove truncation from issue titles on milestone page (Jason Blanchard)
  - Fix stuck Merge Request merging events from old installations (Ben Bodenmiller)
  - Fix merge request comments on files with multiple commits
  - Fix Resource Owner Password Authentication Flow

v 7.9.4
  - Security: Fix project import URL regex to prevent arbitary local repos from being imported
  - Fixed issue where only 25 commits would load in file listings
  - Fix LDAP identities  after config update

v 7.9.3
  - Contains no changes
  - Add icons to Add dropdown items.
  - Allow admin to create public deploy keys that are accessible to any project.
  - Warn when gitlab-shell version doesn't match requirement.
  - Skip email confirmation when set by admin or via LDAP.
  - Only allow users to reference groups, projects, issues, MRs, commits they have access to.

v 7.9.3
  - Contains no changes

v 7.9.2
  - Contains no changes

v 7.9.1
  - Include missing events and fix save functionality in admin service template settings form (Stan Hu)
  - Fix "Import projects from" button to show the correct instructions (Stan Hu)
  - Fix OAuth2 issue importing a new project from GitHub and GitLab (Stan Hu)
  - Fix for LDAP with commas in DN
  - Fix missing events and in admin Slack service template settings form (Stan Hu)
  - Don't show commit comment button when user is not signed in.
  - Downgrade gemnasium-gitlab-service gem

v 7.9.0
  - Add HipChat integration documentation (Stan Hu)
  - Update documentation for object_kind field in Webhook push and tag push Webhooks (Stan Hu)
  - Fix broken email images (Hannes Rosenögger)
  - Automatically config git if user forgot, where possible (Zeger-Jan van de Weg)
  - Fix mass SQL statements on initial push (Hannes Rosenögger)
  - Add tag push notifications and normalize HipChat and Slack messages to be consistent (Stan Hu)
  - Add comment notification events to HipChat and Slack services (Stan Hu)
  - Add issue and merge request events to HipChat and Slack services (Stan Hu)
  - Fix merge request URL passed to Webhooks. (Stan Hu)
  - Fix bug that caused a server error when editing a comment to "+1" or "-1" (Stan Hu)
  - Fix code preview theme setting for comments, issues, merge requests, and snippets (Stan Hu)
  - Move labels/milestones tabs to sidebar
  - Upgrade Rails gem to version 4.1.9.
  - Improve error messages for file edit failures
  - Improve UI for commits, issues and merge request lists
  - Fix commit comments on first line of diff not rendering in Merge Request Discussion view.
  - Allow admins to override restricted project visibility settings.
  - Move restricted visibility settings from gitlab.yml into the web UI.
  - Improve trigger merge request hook when source project branch has been updated (Kirill Zaitsev)
  - Save web edit in new branch
  - Fix ordering of imported but unchanged projects (Marco Wessel)
  - Mobile UI improvements: make aside content expandable
  - Expose avatar_url in projects API
  - Fix checkbox alignment on the application settings page.
  - Generalize image upload in drag and drop in markdown to all files (Hannes Rosenögger)
  - Fix mass-unassignment of issues (Robert Speicher)
  - Fix hidden diff comments in merge request discussion view
  - Allow user confirmation to be skipped for new users via API
  - Add a service to send updates to an Irker gateway (Romain Coltel)
  - Add brakeman (security scanner for Ruby on Rails)
  - Slack username and channel options
  - Add grouped milestones from all projects to dashboard.
  - Webhook sends pusher email as well as commiter
  - Add Bitbucket omniauth provider.
  - Add Bitbucket importer.
  - Support referencing issues to a project whose name starts with a digit
  - Condense commits already in target branch when updating merge request source branch.
  - Send notifications and leave system comments when bulk updating issues.
  - Automatically link commit ranges to compare page: sha1...sha4 or sha1..sha4 (includes sha1 in comparison)
  - Move groups page from profile to dashboard
  - Starred projects page at dashboard
  - Blocking user does not remove him/her from project/groups but show blocked label
  - Change subject of EmailsOnPush emails to include namespace, project and branch.
  - Change subject of EmailsOnPush emails to include first commit message when multiple were pushed.
  - Remove confusing footer from EmailsOnPush mail body.
  - Add list of changed files to EmailsOnPush emails.
  - Add option to send EmailsOnPush emails from committer email if domain matches.
  - Add option to disable code diffs in EmailOnPush emails.
  - Wrap commit message in EmailsOnPush email.
  - Send EmailsOnPush emails when deleting commits using force push.
  - Fix EmailsOnPush email comparison link to include first commit.
  - Fix highliht of selected lines in file
  - Reject access to group/project avatar if the user doesn't have access.
  - Add database migration to clean group duplicates with same path and name (Make sure you have a backup before update)
  - Add GitLab active users count to rake gitlab:check
  - Starred projects page at dashboard
  - Make email display name configurable
  - Improve json validation in hook data
  - Use Emoji One
  - Updated emoji help documentation to properly reference EmojiOne.
  - Fix missing GitHub organisation repositories on import page.
  - Added blue theme
  - Remove annoying notice messages when create/update merge request
  - Allow smb:// links in Markdown text.
  - Filter merge request by title or description at Merge Requests page
  - Block user if he/she was blocked in Active Directory
  - Fix import pages not working after first load.
  - Use custom LDAP label in LDAP signin form.
  - Execute hooks and services when branch or tag is created or deleted through web interface.
  - Block and unblock user if he/she was blocked/unblocked in Active Directory
  - Raise recommended number of unicorn workers from 2 to 3
  - Use same layout and interactivity for project members as group members.
  - Prevent gitlab-shell character encoding issues by receiving its changes as raw data.
  - Ability to unsubscribe/subscribe to issue or merge request
  - Delete deploy key when last connection to a project is destroyed.
  - Fix invalid Atom feeds when using emoji, horizontal rules, or images (Christian Walther)
  - Backup of repositories with tar instead of git bundle (only now are git-annex files included in the backup)
  - Add canceled status for CI
  - Send EmailsOnPush email when branch or tag is created or deleted.
  - Faster merge request processing for large repository
  - Prevent doubling AJAX request with each commit visit via Turbolink
  - Prevent unnecessary doubling of js events on import pages and user calendar

v 7.8.4
  - Fix issue_tracker_id substitution in custom issue trackers
  - Fix path and name duplication in namespaces

v 7.8.3
  - Bump version of gitlab_git fixing annotated tags without message

v 7.8.2
  - Fix service migration issue when upgrading from versions prior to 7.3
  - Fix setting of the default use project limit via admin UI
  - Fix showing of already imported projects for GitLab and Gitorious importers
  - Fix response of push to repository to return "Not found" if user doesn't have access
  - Fix check if user is allowed to view the file attachment
  - Fix import check for case sensetive namespaces
  - Increase timeout for Git-over-HTTP requests to 1 hour since large pulls/pushes can take a long time.
  - Properly handle autosave local storage exceptions.
  - Escape wildcards when searching LDAP by username.

v 7.8.1
  - Fix run of custom post receive hooks
  - Fix migration that caused issues when upgrading to version 7.8 from versions prior to 7.3
  - Fix the warning for LDAP users about need to set password
  - Fix avatars which were not shown for non logged in users
  - Fix urls for the issues when relative url was enabled

v 7.8.0
  - Fix access control and protection against XSS for note attachments and other uploads.
  - Replace highlight.js with rouge-fork rugments (Stefan Tatschner)
  - Make project search case insensitive (Hannes Rosenögger)
  - Include issue/mr participants in list of recipients for reassign/close/reopen emails
  - Expose description in groups API
  - Better UI for project services page
  - Cleaner UI for web editor
  - Add diff syntax highlighting in email-on-push service notifications (Hannes Rosenögger)
  - Add API endpoint to fetch all changes on a MergeRequest (Jeroen van Baarsen)
  - View note image attachments in new tab when clicked instead of downloading them
  - Improve sorting logic in UI and API. Explicitly define what sorting method is used by default
  - Fix overflow at sidebar when have several items
  - Add notes for label changes in issue and merge requests
  - Show tags in commit view (Hannes Rosenögger)
  - Only count a user's vote once on a merge request or issue (Michael Clarke)
  - Increase font size when browse source files and diffs
  - Service Templates now let you set default values for all services
  - Create new file in empty repository using GitLab UI
  - Ability to clone project using oauth2 token
  - Upgrade Sidekiq gem to version 3.3.0
  - Stop git zombie creation during force push check
  - Show success/error messages for test setting button in services
  - Added Rubocop for code style checks
  - Fix commits pagination
  - Async load a branch information at the commit page
  - Disable blacklist validation for project names
  - Allow configuring protection of the default branch upon first push (Marco Wessel)
  - Add gitlab.com importer
  - Add an ability to login with gitlab.com
  - Add a commit calendar to the user profile (Hannes Rosenögger)
  - Submit comment on command-enter
  - Notify all members of a group when that group is mentioned in a comment, for example: `@gitlab-org` or `@sales`.
  - Extend issue clossing pattern to include "Resolve", "Resolves", "Resolved", "Resolving" and "Close" (Julien Bianchi and Hannes Rosenögger)
  - Fix long broadcast message cut-off on left sidebar (Visay Keo)
  - Add Project Avatars (Steven Thonus and Hannes Rosenögger)
  - Password reset token validity increased from 2 hours to 2 days since it is also send on account creation.
  - Edit group members via API
  - Enable raw image paste from clipboard, currently Chrome only (Marco Cyriacks)
  - Add action property to merge request hook (Julien Bianchi)
  - Remove duplicates from group milestone participants list.
  - Add a new API function that retrieves all issues assigned to a single milestone (Justin Whear and Hannes Rosenögger)
  - API: Access groups with their path (Julien Bianchi)
  - Added link to milestone and keeping resource context on smaller viewports for issues and merge requests (Jason Blanchard)
  - Allow notification email to be set separately from primary email.
  - API: Add support for editing an existing project (Mika Mäenpää and Hannes Rosenögger)
  - Don't have Markdown preview fail for long comments/wiki pages.
  - When test webhook - show error message instead of 500 error page if connection to hook url was reset
  - Added support for firing system hooks on group create/destroy and adding/removing users to group (Boyan Tabakov)
  - Added persistent collapse button for left side nav bar (Jason Blanchard)
  - Prevent losing unsaved comments by automatically restoring them when comment page is loaded again.
  - Don't allow page to be scaled on mobile.
  - Clean the username acquired from OAuth/LDAP so it doesn't fail username validation and block signing up.
  - Show assignees in merge request index page (Kelvin Mutuma)
  - Link head panel titles to relevant root page.
  - Allow users that signed up via OAuth to set their password in order to use Git over HTTP(S).
  - Show users button to share their newly created public or internal projects on twitter
  - Add quick help links to the GitLab pricing and feature comparison pages.
  - Fix duplicate authorized applications in user profile and incorrect application client count in admin area.
  - Make sure Markdown previews always use the same styling as the eventual destination.
  - Remove deprecated Group#owner_id from API
  - Show projects user contributed to on user page. Show stars near project on user page.
  - Improve database performance for GitLab
  - Add Asana service (Jeremy Benoist)
  - Improve project webhooks with extra data

v 7.7.2
  - Update GitLab Shell to version 2.4.2 that fixes a bug when developers can push to protected branch
  - Fix issue when LDAP user can't login with existing GitLab account

v 7.7.1
  - Improve mention autocomplete performance
  - Show setup instructions for GitHub import if disabled
  - Allow use http for OAuth applications

v 7.7.0
  - Import from GitHub.com feature
  - Add Jetbrains Teamcity CI service (Jason Lippert)
  - Mention notification level
  - Markdown preview in wiki (Yuriy Glukhov)
  - Raise group avatar filesize limit to 200kb
  - OAuth applications feature
  - Show user SSH keys in admin area
  - Developer can push to protected branches option
  - Set project path instead of project name in create form
  - Block Git HTTP access after 10 failed authentication attempts
  - Updates to the messages returned by API (sponsored by O'Reilly Media)
  - New UI layout with side navigation
  - Add alert message in case of outdated browser (IE < 10)
  - Added API support for sorting projects
  - Update gitlab_git to version 7.0.0.rc14
  - Add API project search filter option for authorized projects
  - Fix File blame not respecting branch selection
  - Change some of application settings on fly in admin area UI
  - Redesign signin/signup pages
  - Close standard input in Gitlab::Popen.popen
  - Trigger GitLab CI when push tags
  - When accept merge request - do merge using sidaekiq job
  - Enable web signups by default
  - Fixes for diff comments: drag-n-drop images, selecting images
  - Fixes for edit comments: drag-n-drop images, preview mode, selecting images, save & update
  - Remove password strength indicator



v 7.6.0
  - Fork repository to groups
  - New rugged version
  - Add CRON=1 backup setting for quiet backups
  - Fix failing wiki restore
  - Add optional Sidekiq MemoryKiller middleware (enabled via SIDEKIQ_MAX_RSS env variable)
  - Monokai highlighting style now more faithful to original design (Mark Riedesel)
  - Create project with repository in synchrony
  - Added ability to create empty repo or import existing one if project does not have repository
  - Reactivate highlight.js language autodetection
  - Mobile UI improvements
  - Change maximum avatar file size from 100KB to 200KB
  - Strict validation for snippet file names
  - Enable Markdown preview for issues, merge requests, milestones, and notes (Vinnie Okada)
  - In the docker directory is a container template based on the Omnibus packages.
  - Update Sidekiq to version 2.17.8
  - Add author filter to project issues and merge requests pages
  - Atom feed for user activity
  - Support multiple omniauth providers for the same user
  - Rendering cross reference in issue title and tooltip for merge request
  - Show username in comments
  - Possibility to create Milestones or Labels when Issues are disabled
  - Fix bug with showing gpg signature in tag

v 7.5.3
  - Bump gitlab_git to 7.0.0.rc12 (includes Rugged 0.21.2)

v 7.5.2
  - Don't log Sidekiq arguments by default
  - Fix restore of wiki repositories from backups

v 7.5.1
  - Add missing timestamps to 'members' table

v 7.5.0
  - API: Add support for Hipchat (Kevin Houdebert)
  - Add time zone configuration in gitlab.yml (Sullivan Senechal)
  - Fix LDAP authentication for Git HTTP access
  - Run 'GC.start' after every EmailsOnPushWorker job
  - Fix LDAP config lookup for provider 'ldap'
  - Drop all sequences during Postgres database restore
  - Project title links to project homepage (Ben Bodenmiller)
  - Add Atlassian Bamboo CI service (Drew Blessing)
  - Mentioned @user will receive email even if he is not participating in issue or commit
  - Session API: Use case-insensitive authentication like in UI (Andrey Krivko)
  - Tie up loose ends with annotated tags: API & UI (Sean Edge)
  - Return valid json for deleting branch via API (sponsored by O'Reilly Media)
  - Expose username in project events API (sponsored by O'Reilly Media)
  - Adds comments to commits in the API
  - Performance improvements
  - Fix post-receive issue for projects with deleted forks
  - New gitlab-shell version with custom hooks support
  - Improve code
  - GitLab CI 5.2+ support (does not support older versions)
  - Fixed bug when you can not push commits starting with 000000 to protected branches
  - Added a password strength indicator
  - Change project name and path in one form
  - Display renamed files in diff views (Vinnie Okada)
  - Fix raw view for public snippets
  - Use secret token with GitLab internal API.
  - Add missing timestamps to 'members' table

v 7.4.5
  - Bump gitlab_git to 7.0.0.rc12 (includes Rugged 0.21.2)

v 7.4.4
  - No changes

v 7.4.3
  - Fix raw snippets view
  - Fix security issue for member api
  - Fix buildbox integration

v 7.4.2
  - Fix internal snippet exposing for unauthenticated users

v 7.4.1
  - Fix LDAP authentication for Git HTTP access
  - Fix LDAP config lookup for provider 'ldap'
  - Fix public snippets
  - Fix 500 error on projects with nested submodules

v 7.4.0
  - Refactored membership logic
  - Improve error reporting on users API (Julien Bianchi)
  - Refactor test coverage tools usage. Use SIMPLECOV=true to generate it locally
  - Default branch is protected by default
  - Increase unicorn timeout to 60 seconds
  - Sort search autocomplete projects by stars count so most popular go first
  - Add README to tab on project show page
  - Do not delete tmp/repositories itself during clean-up, only its contents
  - Support for backup uploads to remote storage
  - Prevent notes polling when there are not notes
  - Internal ForkService: Prepare support for fork to a given namespace
  - API: Add support for forking a project via the API (Bernhard Kaindl)
  - API: filter project issues by milestone (Julien Bianchi)
  - Fail harder in the backup script
  - Changes to Slack service structure, only webhook url needed
  - Zen mode for wiki and milestones (Robert Schilling)
  - Move Emoji parsing to html-pipeline-gitlab (Robert Schilling)
  - Font Awesome 4.2 integration (Sullivan Senechal)
  - Add Pushover service integration (Sullivan Senechal)
  - Add select field type for services options (Sullivan Senechal)
  - Add cross-project references to the Markdown parser (Vinnie Okada)
  - Add task lists to issue and merge request descriptions (Vinnie Okada)
  - Snippets can be public, internal or private
  - Improve danger zone: ask project path to confirm data-loss action
  - Raise exception on forgery
  - Show build coverage in Merge Requests (requires GitLab CI v5.1)
  - New milestone and label links on issue edit form
  - Improved repository graphs
  - Improve event note display in dashboard and project activity views (Vinnie Okada)
  - Add users sorting to admin area
  - UI improvements
  - Fix ambiguous sha problem with mentioned commit
  - Fixed bug with apostrophe when at mentioning users
  - Add active directory ldap option
  - Developers can push to wiki repo. Protected branches does not affect wiki repo any more
  - Faster rev list
  - Fix branch removal

v 7.3.2
  - Fix creating new file via web editor
  - Use gitlab-shell v2.0.1

v 7.3.1
  - Fix ref parsing in Gitlab::GitAccess
  - Fix error 500 when viewing diff on a file with changed permissions
  - Fix adding comments to MR when source branch is master
  - Fix error 500 when searching description contains relative link

v 7.3.0
  - Always set the 'origin' remote in satellite actions
  - Write authorized_keys in tmp/ during tests
  - Use sockets to connect to Redis
  - Add dormant New Relic gem (can be enabled via environment variables)
  - Expire Rack sessions after 1 week
  - Cleaner signin/signup pages
  - Improved comments UI
  - Better search with filtering, pagination etc
  - Added a checkbox to toggle line wrapping in diff (Yuriy Glukhov)
  - Prevent project stars duplication when fork project
  - Use the default Unicorn socket backlog value of 1024
  - Support Unix domain sockets for Redis
  - Store session Redis keys in 'session:gitlab:' namespace
  - Deprecate LDAP account takeover based on partial LDAP email / GitLab username match
  - Use /bin/sh instead of Bash in bin/web, bin/background_jobs (Pavel Novitskiy)
  - Keyboard shortcuts for productivity (Robert Schilling)
  - API: filter issues by state (Julien Bianchi)
  - API: filter issues by labels (Julien Bianchi)
  - Add system hook for ssh key changes
  - Add blob permalink link (Ciro Santilli)
  - Create annotated tags through UI and API (Sean Edge)
  - Snippets search (Charles Bushong)
  - Comment new push to existing MR
  - Add 'ci' to the blacklist of forbidden names
  - Improve text filtering on issues page
  - Comment & Close button
  - Process git push --all much faster
  - Don't allow edit of system notes
  - Project wiki search (Ralf Seidler)
  - Enabled Shibboleth authentication support (Matus Banas)
  - Zen mode (fullscreen) for issues/MR/notes (Robert Schilling)
  - Add ability to configure webhook timeout via gitlab.yml (Wes Gurney)
  - Sort project merge requests in asc or desc order for updated_at or created_at field (sponsored by O'Reilly Media)
  - Add Redis socket support to 'rake gitlab:shell:install'

v 7.2.1
  - Delete orphaned labels during label migration (James Brooks)
  - Security: prevent XSS with stricter MIME types for raw repo files

v 7.2.0
  - Explore page
  - Add project stars (Ciro Santilli)
  - Log Sidekiq arguments
  - Better labels: colors, ability to rename and remove
  - Improve the way merge request collects diffs
  - Improve compare page for large diffs
  - Expose the full commit message via API
  - Fix 500 error on repository rename
  - Fix bug when MR download patch return invalid diff
  - Test gitlab-shell integration
  - Repository import timeout increased from 2 to 4 minutes allowing larger repos to be imported
  - API for labels (Robert Schilling)
  - API: ability to set an import url when creating project for specific user

v 7.1.1
  - Fix cpu usage issue in Firefox
  - Fix redirect loop when changing password by new user
  - Fix 500 error on new merge request page

v 7.1.0
  - Remove observers
  - Improve MR discussions
  - Filter by description on Issues#index page
  - Fix bug with namespace select when create new project page
  - Show README link after description for non-master members
  - Add @all mention for comments
  - Dont show reply button if user is not signed in
  - Expose more information for issues with webhook
  - Add a mention of the merge request into the default merge request commit message
  - Improve code highlight, introduce support for more languages like Go, Clojure, Erlang etc
  - Fix concurrency issue in repository download
  - Dont allow repository name start with ?
  - Improve email threading (Pierre de La Morinerie)
  - Cleaner help page
  - Group milestones
  - Improved email notifications
  - Contributors API (sponsored by Mobbr)
  - Fix LDAP TLS authentication (Boris HUISGEN)
  - Show VERSION information on project sidebar
  - Improve branch removal logic when accept MR
  - Fix bug where comment form is spawned inside the Reply button
  - Remove Dir.chdir from Satellite#lock for thread-safety
  - Increased default git max_size value from 5MB to 20MB in gitlab.yml. Please update your configs!
  - Show error message in case of timeout in satellite when create MR
  - Show first 100 files for huge diff instead of hiding all
  - Change default admin email from admin@local.host to admin@example.com

v 7.0.0
  - The CPU no longer overheats when you hold down the spacebar
  - Improve edit file UI
  - Add ability to upload group avatar when create
  - Protected branch cannot be removed
  - Developers can remove normal branches with UI
  - Remove branch via API (sponsored by O'Reilly Media)
  - Move protected branches page to Project settings area
  - Redirect to Files view when create new branch via UI
  - Drag and drop upload of image in every markdown-area (Earle Randolph Bunao and Neil Francis Calabroso)
  - Refactor the markdown relative links processing
  - Make it easier to implement other CI services for GitLab
  - Group masters can create projects in group
  - Deprecate ruby 1.9.3 support
  - Only masters can rewrite/remove git tags
  - Add X-Frame-Options SAMEORIGIN to Nginx config so Sidekiq admin is visible
  - UI improvements
  - Case-insensetive search for issues
  - Update to rails 4.1
  - Improve performance of application for projects and groups with a lot of members
  - Formally support Ruby 2.1
  - Include Nginx gitlab-ssl config
  - Add manual language detection for highlight.js
  - Added example.com/:username routing
  - Show notice if your profile is public
  - UI improvements for mobile devices
  - Improve diff rendering performance
  - Drag-n-drop for issues and merge requests between states at milestone page
  - Fix '0 commits' message for huge repositories on project home page
  - Prevent 500 error page when visit commit page from large repo
  - Add notice about huge push over http to unicorn config
  - File action in satellites uses default 30 seconds timeout instead of old 10 seconds one
  - Overall performance improvements
  - Skip init script check on omnibus-gitlab
  - Be more selective when killing stray Sidekiqs
  - Check LDAP user filter during sign-in
  - Remove wall feature (no data loss - you can take it from database)
  - Dont expose user emails via API unless you are admin
  - Detect issues closed by Merge Request description
  - Better email subject lines from email on push service (Alex Elman)
  - Enable identicon for gravatar be default

v 6.9.2
  - Revert the commit that broke the LDAP user filter

v 6.9.1
  - Fix scroll to highlighted line
  - Fix the pagination on load for commits page

v 6.9.0
  - Store Rails cache data in the Redis `cache:gitlab` namespace
  - Adjust MySQL limits for existing installations
  - Add db index on project_id+iid column. This prevents duplicate on iid (During migration duplicates will be removed)
  - Markdown preview or diff during editing via web editor (Evgeniy Sokovikov)
  - Give the Rails cache its own Redis namespace
  - Add ability to set different ssh host, if different from http/https
  - Fix syntax highlighting for code comments blocks
  - Improve comments loading logic
  - Stop refreshing comments when the tab is hidden
  - Improve issue and merge request mobile UI (Drew Blessing)
  - Document how to convert a backup to PostgreSQL
  - Fix locale bug in backup manager
  - Fix can not automerge when MR description is too long
  - Fix wiki backup skip bug
  - Two Step MR creation process
  - Remove unwanted files from satellite working directory with git clean -fdx
  - Accept merge request via API (sponsored by O'Reilly Media)
  - Add more access checks during API calls
  - Block SSH access for 'disabled' Active Directory users
  - Labels for merge requests (Drew Blessing)
  - Threaded emails by setting a Message-ID (Philip Blatter)

v 6.8.0
  - Ability to at mention users that are participating in issue and merge req. discussion
  - Enabled GZip Compression for assets in example Nginx, make sure that Nginx is compiled with --with-http_gzip_static_module flag (this is default in Ubuntu)
  - Make user search case-insensitive (Christopher Arnold)
  - Remove omniauth-ldap nickname bug workaround
  - Drop all tables before restoring a Postgres backup
  - Make the repository downloads path configurable
  - Create branches via API (sponsored by O'Reilly Media)
  - Changed permission of gitlab-satellites directory not to be world accessible
  - Protected branch does not allow force push
  - Fix popen bug in `rake gitlab:satellites:create`
  - Disable connection reaping for MySQL
  - Allow oauth signup without email for twitter and github
  - Fix faulty namespace names that caused 500 on user creation
  - Option to disable standard login
  - Clean old created archives from repository downloads directory
  - Fix download link for huge MR diffs
  - Expose event and mergerequest timestamps in API
  - Fix emails on push service when only one commit is pushed

v 6.7.3
  - Fix the merge notification email not being sent (Pierre de La Morinerie)
  - Drop all tables before restoring a Postgres backup
  - Remove yanked modernizr gem

v 6.7.2
  - Fix upgrader script

v 6.7.1
  - Fix GitLab CI integration

v 6.7.0
  - Increased the example Nginx client_max_body_size from 5MB to 20MB, consider updating it manually on existing installations
  - Add support for Gemnasium as a Project Service (Olivier Gonzalez)
  - Add edit file button to MergeRequest diff
  - Public groups (Jason Hollingsworth)
  - Cleaner headers in Notification Emails (Pierre de La Morinerie)
  - Blob and tree gfm links to anchors work
  - Piwik Integration (Sebastian Winkler)
  - Show contribution guide link for new issue form (Jeroen van Baarsen)
  - Fix CI status for merge requests from fork
  - Added option to remove issue assignee on project issue page and issue edit page (Jason Blanchard)
  - New page load indicator that includes a spinner that scrolls with the page
  - Converted all the help sections into markdown
  - LDAP user filters
  - Streamline the content of notification emails (Pierre de La Morinerie)
  - Fixes a bug with group member administration (Matt DeTullio)
  - Sort tag names using VersionSorter (Robert Speicher)
  - Add GFM autocompletion for MergeRequests (Robert Speicher)
  - Add webhook when a new tag is pushed (Jeroen van Baarsen)
  - Add button for toggling inline comments in diff view
  - Add retry feature for repository import
  - Reuse the GitLab LDAP connection within each request
  - Changed markdown new line behaviour to conform to markdown standards
  - Fix global search
  - Faster authorized_keys rebuilding in `rake gitlab:shell:setup` (requires gitlab-shell 1.8.5)
  - Create and Update MR calls now support the description parameter (Greg Messner)
  - Markdown relative links in the wiki link to wiki pages, markdown relative links in repositories link to files in the repository
  - Added Slack service integration (Federico Ravasio)
  - Better API responses for access_levels (sponsored by O'Reilly Media)
  - Requires at least 2 unicorn workers
  - Requires gitlab-shell v1.9+
  - Replaced gemoji(due to closed licencing problem) with Phantom Open Emoji library(combined SIL Open Font License, MIT License and the CC 3.0 License)
  - Fix `/:username.keys` response content type (Dmitry Medvinsky)

v 6.6.5
  - Added option to remove issue assignee on project issue page and issue edit page (Jason Blanchard)
  - Hide mr close button for comment form if merge request was closed or inline comment
  - Adds ability to reopen closed merge request

v 6.6.4
  - Add missing html escape for highlighted code blocks in comments, issues

v 6.6.3
  - Fix 500 error when edit yourself from admin area
  - Hide private groups for public profiles

v 6.6.2
  - Fix 500 error on branch/tag create or remove via UI

v 6.6.1
  - Fix 500 error on files tab if submodules presents

v 6.6.0
  - Retrieving user ssh keys publically(github style): http://__HOST__/__USERNAME__.keys
  - Permissions: Developer now can manage issue tracker (modify any issue)
  - Improve Code Compare page performance
  - Group avatar
  - Pygments.rb replaced with highlight.js
  - Improve Merge request diff store logic
  - Improve render performnace for MR show page
  - Fixed Assembla hardcoded project name
  - Jira integration documentation
  - Refactored app/services
  - Remove snippet expiration
  - Mobile UI improvements (Drew Blessing)
  - Fix block/remove UI for admin::users#show page
  - Show users' group membership on users' activity page (Robert Djurasaj)
  - User pages are visible without login if user is authorized to a public project
  - Markdown rendered headers have id derived from their name and link to their id
  - Improve application to work faster with large groups (100+ members)
  - Multiple emails per user
  - Show last commit for file when view file source
  - Restyle Issue#show page and MR#show page
  - Ability to filter by multiple labels for Issues page
  - Rails version to 4.0.3
  - Fixed attachment identifier displaying underneath note text (Jason Blanchard)

v 6.5.1
  - Fix branch selectbox when create merge request from fork

v 6.5.0
  - Dropdown menus on issue#show page for assignee and milestone (Jason Blanchard)
  - Add color custimization and previewing to broadcast messages
  - Fixed notes anchors
  - Load new comments in issues dynamically
  - Added sort options to Public page
  - New filters (assigned/authored/all) for Dashboard#issues/merge_requests (sponsored by Say Media)
  - Add project visibility icons to dashboard
  - Enable secure cookies if https used
  - Protect users/confirmation with rack_attack
  - Default HTTP headers to protect against MIME-sniffing, force https if enabled
  - Bootstrap 3 with responsive UI
  - New repository download formats: tar.bz2, zip, tar (Jason Hollingsworth)
  - Restyled accept widgets for MR
  - SCSS refactored
  - Use jquery timeago plugin
  - Fix 500 error for rdoc files
  - Ability to customize merge commit message (sponsored by Say Media)
  - Search autocomplete via ajax
  - Add website url to user profile
  - Files API supports base64 encoded content (sponsored by O'Reilly Media)
  - Added support for Go's repository retrieval (Bruno Albuquerque)

v6.4.3
  - Don't use unicorn worker killer if PhusionPassenger is defined

v6.4.2
  - Fixed wrong behaviour of script/upgrade.rb

v6.4.1
  - Fixed bug with repository rename
  - Fixed bug with project transfer

v 6.4.0
  - Added sorting to project issues page (Jason Blanchard)
  - Assembla integration (Carlos Paramio)
  - Fixed another 500 error with submodules
  - UI: More compact issues page
  - Minimal password length increased to 8 symbols
  - Side-by-side diff view (Steven Thonus)
  - Internal projects (Jason Hollingsworth)
  - Allow removal of avatar (Drew Blessing)
  - Project webhooks now support issues and merge request events
  - Visiting project page while not logged in will redirect to sign-in instead of 404 (Jason Hollingsworth)
  - Expire event cache on avatar creation/removal (Drew Blessing)
  - Archiving old projects (Steven Thonus)
  - Rails 4
  - Add time ago tooltips to show actual date/time
  - UI: Fixed UI for admin system hooks
  - Ruby script for easier GitLab upgrade
  - Do not remove Merge requests if fork project was removed
  - Improve sign-in/signup UX
  - Add resend confirmation link to sign-in page
  - Set noreply@HOSTNAME for reply_to field in all emails
  - Show GitLab API version on Admin#dashboard
  - API Cross-origin resource sharing
  - Show READMe link at project home page
  - Show repo size for projects in Admin area

v 6.3.0
  - API for adding gitlab-ci service
  - Init script now waits for pids to appear after (re)starting before reporting status (Rovanion Luckey)
  - Restyle project home page
  - Grammar fixes
  - Show branches list (which branches contains commit) on commit page (Andrew Kumanyaev)
  - Security improvements
  - Added support for GitLab CI 4.0
  - Fixed issue with 500 error when group did not exist
  - Ability to leave project
  - You can create file in repo using UI
  - You can remove file from repo using UI
  - API: dropped default_branch attribute from project during creation
  - Project default_branch is not stored in db any more. It takes from repo now.
  - Admin broadcast messages
  - UI improvements
  - Dont show last push widget if user removed this branch
  - Fix 500 error for repos with newline in file name
  - Extended html titles
  - API: create/update/delete repo files
  - Admin can transfer project to any namespace
  - API: projects/all for admin users
  - Fix recent branches order

v 6.2.4
  - Security: Cast API private_token to string (CVE-2013-4580)
  - Security: Require gitlab-shell 1.7.8 (CVE-2013-4581, CVE-2013-4582, CVE-2013-4583)
  - Fix for Git SSH access for LDAP users

v 6.2.3
  - Security: More protection against CVE-2013-4489
  - Security: Require gitlab-shell 1.7.4 (CVE-2013-4490, CVE-2013-4546)
  - Fix sidekiq rake tasks

v 6.2.2
  - Security: Update gitlab_git (CVE-2013-4489)

v 6.2.1
  - Security: Fix issue with generated passwords for new users

v 6.2.0
  - Public project pages are now visible to everyone (files, issues, wik, etc.)
    THIS MEANS YOUR ISSUES AND WIKI FOR PUBLIC PROJECTS ARE PUBLICLY VISIBLE AFTER THE UPGRADE
  - Add group access to permissions page
  - Require current password to change one
  - Group owner or admin can remove other group owners
  - Remove group transfer since we have multiple owners
  - Respect authorization in Repository API
  - Improve UI for Project#files page
  - Add more security specs
  - Added search for projects by name to api (Izaak Alpert)
  - Make default user theme configurable (Izaak Alpert)
  - Update logic for validates_merge_request for tree of MR (Andrew Kumanyaev)
  - Rake tasks for webhooks management (Jonhnny Weslley)
  - Extended User API to expose admin and can_create_group for user creation/updating (Boyan Tabakov)
  - API: Remove group
  - API: Remove project
  - Avatar upload on profile page with a maximum of 100KB (Steven Thonus)
  - Store the sessions in Redis instead of the cookie store
  - Fixed relative links in markdown
  - User must confirm their email if signup enabled
  - User must confirm changed email

v 6.1.0
  - Project specific IDs for issues, mr, milestones
    Above items will get a new id and for example all bookmarked issue urls will change.
    Old issue urls are redirected to the new one if the issue id is too high for an internal id.
  - Description field added to Merge Request
  - API: Sudo api calls (Izaak Alpert)
  - API: Group membership api (Izaak Alpert)
  - Improved commit diff
  - Improved large commit handling (Boyan Tabakov)
  - Rewrite: Init script now less prone to errors and keeps better track of the service (Rovanion Luckey)
  - Link issues, merge requests, and commits when they reference each other with GFM (Ash Wilson)
  - Close issues automatically when pushing commits with a special message
  - Improve user removal from admin area
  - Invalidate events cache when project was moved
  - Remove deprecated classes and rake tasks
  - Add event filter for group and project show pages
  - Add links to create branch/tag from project home page
  - Add public-project? checkbox to new-project view
  - Improved compare page. Added link to proceed into Merge Request
  - Send an email to a user when they are added to group
  - New landing page when you have 0 projects

v 6.0.0
  - Feature: Replace teams with group membership
    We introduce group membership in 6.0 as a replacement for teams.
    The old combination of groups and teams was confusing for a lot of people.
    And when the members of a team where changed this wasn't reflected in the project permissions.
    In GitLab 6.0 you will be able to add members to a group with a permission level for each member.
    These group members will have access to the projects in that group.
    Any changes to group members will immediately be reflected in the project permissions.
    You can even have multiple owners for a group, greatly simplifying administration.
  - Feature: Ability to have multiple owners for group
  - Feature: Merge Requests between fork and project (Izaak Alpert)
  - Feature: Generate fingerprint for ssh keys
  - Feature: Ability to create and remove branches with UI
  - Feature: Ability to create and remove git tags with UI
  - Feature: Groups page in profile. You can leave group there
  - API: Allow login with LDAP credentials
  - Redesign: project settings navigation
  - Redesign: snippets area
  - Redesign: ssh keys page
  - Redesign: buttons, blocks and other ui elements
  - Add comment title to rss feed
  - You can use arrows to navigate at tree view
  - Add project filter on dashboard
  - Cache project graph
  - Drop support of root namespaces
  - Default theme is classic now
  - Cache result of methods like authorize_projects, project.team.members etc
  - Remove $.ready events
  - Fix onclick events being double binded
  - Add notification level to group membership
  - Move all project controllers/views under Projects:: module
  - Move all profile controllers/views under Profiles:: module
  - Apply user project limit only for personal projects
  - Unicorn is default web server again
  - Store satellites lock files inside satellites dir
  - Disabled threadsafety mode in rails
  - Fixed bug with loosing MR comments
  - Improved MR comments logic
  - Render readme file for projects in public area

v 5.4.2
  - Security: Cast API private_token to string (CVE-2013-4580)
  - Security: Require gitlab-shell 1.7.8 (CVE-2013-4581, CVE-2013-4582, CVE-2013-4583)

v 5.4.1
  - Security: Fixes for CVE-2013-4489
  - Security: Require gitlab-shell 1.7.4 (CVE-2013-4490, CVE-2013-4546)

v 5.4.0
  - Ability to edit own comments
  - Documentation improvements
  - Improve dashboard projects page
  - Fixed nav for empty repos
  - GitLab Markdown help page
  - Misspelling fixes
  - Added support of unicorn and fog gems
  - Added client list to API doc
  - Fix PostgreSQL database restoration problem
  - Increase snippet content column size
  - allow project import via git:// url
  - Show participants on issues, including mentions
  - Notify mentioned users with email

v 5.3.0
  - Refactored services
  - Campfire service added
  - HipChat service added
  - Fixed bug with LDAP + git over http
  - Fixed bug with google analytics code being ignored
  - Improve sign-in page if ldap enabled
  - Respect newlines in wall messages
  - Generate the Rails secret token on first run
  - Rename repo feature
  - Init.d: remove gitlab.socket on service start
  - Api: added teams api
  - Api: Prevent blob content being escaped
  - Api: Smart deploy key add behaviour
  - Api: projects/owned.json return user owned project
  - Fix bug with team assignation on project from #4109
  - Advanced snippets: public/private, project/personal (Andrew Kulakov)
  - Repository Graphs (Karlo Nicholas T. Soriano)
  - Fix dashboard lost if comment on commit
  - Update gitlab-grack. Fixes issue with --depth option
  - Fix project events duplicate on project page
  - Fix postgres error when displaying network graph.
  - Fix dashboard event filter when navigate via turbolinks
  - init.d: Ensure socket is removed before starting service
  - Admin area: Style teams:index, group:show pages
  - Own page for failed forking
  - Scrum view for milestone

v 5.2.0
  - Turbolinks
  - Git over http with ldap credentials
  - Diff with better colors and some spacing on the corners
  - Default values for project features
  - Fixed huge_commit view
  - Restyle project clone panel
  - Move Gitlab::Git code to gitlab_git gem
  - Move update docs in repo
  - Requires gitlab-shell v1.4.0
  - Fixed submodules listing under file tab
  - Fork feature (Angus MacArthur)
  - git version check in gitlab:check
  - Shared deploy keys feature
  - Ability to generate default labels set for issues
  - Improve gfm autocomplete (Harold Luo)
  - Added support for Google Analytics
  - Code search feature (Javier Castro)

v 5.1.0
  - You can login with email or username now
  - Corrected project transfer rollback when repository cannot be moved
  - Move both repo and wiki when project transfer requested
  - Admin area: project editing was removed from admin namespace
  - Access: admin user has now access to any project.
  - Notification settings
  - Gitlab::Git set of objects to abstract from grit library
  - Replace Unicorn web server with Puma
  - Backup/Restore refactored. Backup dump project wiki too now
  - Restyled Issues list. Show milestone version in issue row
  - Restyled Merge Request list
  - Backup now dump/restore uploads
  - Improved performance of dashboard (Andrew Kumanyaev)
  - File history now tracks renames (Akzhan Abdulin)
  - Drop wiki migration tools
  - Drop sqlite migration tools
  - project tagging
  - Paginate users in API
  - Restyled network graph (Hiroyuki Sato)

v 5.0.1
  - Fixed issue with gitlab-grit being overridden by grit

v 5.0.0
  - Replaced gitolite with gitlab-shell
  - Removed gitolite-related libraries
  - State machine added
  - Setup gitlab as git user
  - Internal API
  - Show team tab for empty projects
  - Import repository feature
  - Updated rails
  - Use lambda for scopes
  - Redesign admin area -> users
  - Redesign admin area -> user
  - Secure link to file attachments
  - Add validations for Group and Team names
  - Restyle team page for project
  - Update capybara, rspec-rails, poltergeist to recent versions
  - Wiki on git using Gollum
  - Added Solarized Dark theme for code review
  - Don't show user emails in autocomplete lists, profile pages
  - Added settings tab for group, team, project
  - Replace user popup with icons in header
  - Handle project moving with gitlab-shell
  - Added select2-rails for selectboxes with ajax data load
  - Fixed search field on projects page
  - Added teams to search autocomplete
  - Move groups and teams on dashboard sidebar to sub-tabs
  - API: improved return codes and docs. (Felix Gilcher, Sebastian Ziebell)
  - Redesign wall to be more like chat
  - Snippets, Wall features are disabled by default for new projects

v 4.2.0
  - Teams
  - User show page. Via /u/username
  - Show help contents on pages for better navigation
  - Async gitolite calls
  - added satellites logs
  - can_create_group, can_create_team booleans for User
  - Process webhooks async
  - GFM: Fix images escaped inside links
  - Network graph improved
  - Switchable branches for network graph
  - API: Groups
  - Fixed project download

v 4.1.0
  - Optional Sign-Up
  - Discussions
  - Satellites outside of tmp
  - Line numbers for blame
  - Project public mode
  - Public area with unauthorized access
  - Load dashboard events with ajax
  - remember dashboard filter in cookies
  - replace resque with sidekiq
  - fix routing issues
  - cleanup rake tasks
  - fix backup/restore
  - scss cleanup
  - show preview for note images
  - improved network-graph
  - get rid of app/roles/
  - added new classes Team, Repository
  - Reduce amount of gitolite calls
  - Ability to add user in all group projects
  - remove deprecated configs
  - replaced Korolev font with open font
  - restyled admin/dashboard page
  - restyled admin/projects page

v 4.0.0
  - Remove project code and path from API. Use id instead
  - Return valid cloneable url to repo for webhook
  - Fixed backup issue
  - Reorganized settings
  - Fixed commits compare
  - Refactored scss
  - Improve status checks
  - Validates presence of User#name
  - Fixed postgres support
  - Removed sqlite support
  - Modified post-receive hook
  - Milestones can be closed now
  - Show comment events on dashboard
  - Quick add team members via group#people page
  - [API] expose created date for hooks and SSH keys
  - [API] list, create issue notes
  - [API] list, create snippet notes
  - [API] list, create wall notes
  - Remove project code - use path instead
  - added username field to user
  - rake task to fill usernames based on emails create namespaces for users
  - STI Group < Namespace
  - Project has namespace_id
  - Projects with namespaces also namespaced in gitolite and stored in subdir
  - Moving project to group will move it under group namespace
  - Ability to move project from namespaces to another
  - Fixes commit patches getting escaped (see #2036)
  - Support diff and patch generation for commits and merge request
  - MergeReqest doesn't generate a temporary file for the patch any more
  - Update the UI to allow downloading Patch or Diff

v 3.1.0
  - Updated gems
  - Services: Gitlab CI integration
  - Events filter on dashboard
  - Own namespace for redis/resque
  - Optimized commit diff views
  - add alphabetical order for projects admin page
  - Improved web editor
  - Commit stats page
  - Documentation split and cleanup
  - Link to commit authors everywhere
  - Restyled milestones list
  - added Milestone to Merge Request
  - Restyled Top panel
  - Refactored Satellite Code
  - Added file line links
  - moved from capybara-webkit to poltergeist + phantomjs

v 3.0.3
  - Fixed bug with issues list in Chrome
  - New Feature: Import team from another project

v 3.0.2
  - Fixed gitlab:app:setup
  - Fixed application error on empty project in admin area
  - Restyled last push widget

v 3.0.1
  - Fixed git over http

v 3.0.0
  - Projects groups
  - Web Editor
  - Fixed bug with gitolite keys
  - UI improved
  - Increased performance of application
  - Show user avatar in last commit when browsing Files
  - Refactored Gitlab::Merge
  - Use Font Awesome for icons
  - Separate observing of Note and MergeRequests
  - Milestone "All Issues" filter
  - Fix issue close and reopen button text and styles
  - Fix forward/back while browsing Tree hierarchy
  - Show number of notes for commits and merge requests
  - Added support pg from box and update installation doc
  - Reject ssh keys that break gitolite
  - [API] list one project hook
  - [API] edit project hook
  - [API] list project snippets
  - [API] allow to authorize using private token in HTTP header
  - [API] add user creation

v 2.9.1
  - Fixed resque custom config init

v 2.9.0
  - fixed inline notes bugs
  - refactored rspecs
  - refactored gitolite backend
  - added factory_girl
  - restyled projects list on dashboard
  - ssh keys validation to prevent gitolite crash
  - send notifications if changed permission in project
  - scss refactoring. gitlab_bootstrap/ dir
  - fix git push http body bigger than 112k problem
  - list of labels  page under issues tab
  - API for milestones, keys
  - restyled buttons
  - OAuth
  - Comment order changed

v 2.8.1
  - ability to disable gravatars
  - improved MR diff logic
  - ssh key help page

v 2.8.0
  - Gitlab Flavored Markdown
  - Bulk issues update
  - Issues API
  - Cucumber coverage increased
  - Post-receive files fixed
  - UI improved
  - Application cleanup
  - more cucumber
  - capybara-webkit + headless

v 2.7.0
  - Issue Labels
  - Inline diff
  - Git HTTP
  - API
  - UI improved
  - System hooks
  - UI improved
  - Dashboard events endless scroll
  - Source performance increased

v 2.6.0
  - UI polished
  - Improved network graph + keyboard nav
  - Handle huge commits
  - Last Push widget
  - Bugfix
  - Better performance
  - Email in resque
  - Increased test coverage
  - Ability to remove branch with MR accept
  - a lot of code refactored

v 2.5.0
  - UI polished
  - Git blame for file
  - Bugfix
  - Email in resque
  - Better test coverage

v 2.4.0
  - Admin area stats page
  - Ability to block user
  - Simplified dashboard area
  - Improved admin area
  - Bootstrap 2.0
  - Responsive layout
  - Big commits handling
  - Performance improved
  - Milestones

v 2.3.1
  - Issues pagination
  - ssl fixes
  - Merge Request pagination

v 2.3.0
  - Dashboard r1
  - Search r1
  - Project page
  - Close merge request on push
  - Persist MR diff after merge
  - mysql support
  - Documentation

v 2.2.0
  - We’ve added support of LDAP auth
  - Improved permission logic (4 roles system)
  - Protected branches (now only masters can push to protected branches)
  - Usability improved
  - twitter bootstrap integrated
  - compare view between commits
  - wiki feature
  - now you can enable/disable issues, wiki, wall features per project
  - security fixes
  - improved code browsing (ajax branch switch etc)
  - improved per-line commenting
  - git submodules displayed
  - moved to rails 3.2
  - help section improved

v 2.1.0
  - Project tab r1
  - List branches/tags
  - per line comments
  - mass user import

v 2.0.0
  - gitolite as main git host system
  - merge requests
  - project/repo access
  - link to commit/issue feed
  - design tab
  - improved email notifications
  - restyled dashboard
  - bugfix

v 1.2.2
  - common config file gitlab.yml
  - issues restyle
  - snippets restyle
  - clickable news feed header on dashboard
  - bugfix

v 1.2.1
  - bugfix

v 1.2.0
  - new design
  - user dashboard
  - network graph
  - markdown support for comments
  - encoding issues
  - wall like twitter timeline

v 1.1.0
  - project dashboard
  - wall redesigned
  - feature: code snippets
  - fixed horizontal scroll on file preview
  - fixed app crash if commit message has invalid chars
  - bugfix & code cleaning

v 1.0.2
  - fixed bug with empty project
  - added adv validation for project path & code
  - feature: issues can be sortable
  - bugfix
  - username displayed on top panel

v 1.0.1
  - fixed: with invalid source code for commit
  - fixed: lose branch/tag selection when use tree navigation
  - when history clicked - display path
  - bug fix & code cleaning

v 1.0.0
  - bug fix
  - projects preview mode

v 0.9.6
  - css fix
  - new repo empty tree until restart server - fixed

v 0.9.4
  - security improved
  - authorization improved
  - html escaping
  - bug fix
  - increased test coverage
  - design improvements

v 0.9.1
  - increased test coverage
  - design improvements
  - new issue email notification
  - updated app name
  - issue redesigned
  - issue can be edit

v 0.8.0
  - syntax highlight for main file types
  - redesign
  - stability
  - security fixes
  - increased test coverage
  - email notification<|MERGE_RESOLUTION|>--- conflicted
+++ resolved
@@ -1,11 +1,8 @@
 Please view this file on the master branch, on stable branches it's out of date.
 
 v 8.6.0 (unreleased)
-<<<<<<< HEAD
   - Add ability to move issue to another project
-=======
   - Fix bug where wrong commit ID was being used in a merge request diff to show old image (Stan Hu)
->>>>>>> 01fe50a7
   - Add confidential issues
   - Bump gitlab_git to 9.0.3 (Stan Hu)
   - Support Golang subpackage fetching (Stan Hu)
