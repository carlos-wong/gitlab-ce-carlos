--- conflicted
+++ resolved
@@ -16,11 +16,8 @@
   - Don't vendor minified JS
   - Display 404 error on group not found
   - Track project import failure
-<<<<<<< HEAD
   - Support Two-factor Authentication for LDAP users
-=======
   - Display database type and version in Administration dashboard
->>>>>>> 4105f292
   - Fix visibility level text in admin area (Zeger-Jan van de Weg)
   - Warn admin during OAuth of granting admin rights (Zeger-Jan van de Weg)
   - Update the ExternalIssue regex pattern (Blake Hitchcock)
