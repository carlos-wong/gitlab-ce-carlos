GEM
  remote: https://rubygems.org/
  specs:
    RedCloth (4.3.2)
    ace-rails-ap (4.1.2)
    actionmailer (4.2.8)
      actionpack (= 4.2.8)
      actionview (= 4.2.8)
      activejob (= 4.2.8)
      mail (~> 2.5, >= 2.5.4)
      rails-dom-testing (~> 1.0, >= 1.0.5)
    actionpack (4.2.8)
      actionview (= 4.2.8)
      activesupport (= 4.2.8)
      rack (~> 1.6)
      rack-test (~> 0.6.2)
      rails-dom-testing (~> 1.0, >= 1.0.5)
      rails-html-sanitizer (~> 1.0, >= 1.0.2)
    actionview (4.2.8)
      activesupport (= 4.2.8)
      builder (~> 3.1)
      erubis (~> 2.7.0)
      rails-dom-testing (~> 1.0, >= 1.0.5)
      rails-html-sanitizer (~> 1.0, >= 1.0.3)
    activejob (4.2.8)
      activesupport (= 4.2.8)
      globalid (>= 0.3.0)
    activemodel (4.2.8)
      activesupport (= 4.2.8)
      builder (~> 3.1)
    activerecord (4.2.8)
      activemodel (= 4.2.8)
      activesupport (= 4.2.8)
      arel (~> 6.0)
    activerecord_sane_schema_dumper (0.2)
      rails (>= 4, < 5)
    activesupport (4.2.8)
      i18n (~> 0.7)
      minitest (~> 5.1)
      thread_safe (~> 0.3, >= 0.3.4)
      tzinfo (~> 1.1)
    acts-as-taggable-on (4.0.0)
      activerecord (>= 4.0)
    addressable (2.3.8)
    after_commit_queue (1.3.0)
      activerecord (>= 3.0)
    akismet (2.0.0)
    allocations (1.0.5)
    arel (6.0.4)
    asana (0.6.0)
      faraday (~> 0.9)
      faraday_middleware (~> 0.9)
      faraday_middleware-multi_json (~> 0.0)
      oauth2 (~> 1.0)
    asciidoctor (1.5.3)
    asciidoctor-plantuml (0.0.7)
      asciidoctor (~> 1.5)
    ast (2.3.0)
    atomic (1.1.99)
    attr_encrypted (3.0.3)
      encryptor (~> 3.0.0)
    attr_required (1.0.0)
    autoparse (0.3.3)
      addressable (>= 2.3.1)
      extlib (>= 0.9.15)
      multi_json (>= 1.0.0)
    autoprefixer-rails (6.2.3)
      execjs
      json
    awesome_print (1.2.0)
    axiom-types (0.1.1)
      descendants_tracker (~> 0.0.4)
      ice_nine (~> 0.11.0)
      thread_safe (~> 0.3, >= 0.3.1)
    babosa (1.0.2)
    base32 (0.3.2)
    bcrypt (3.1.11)
    benchmark-ips (2.3.0)
    better_errors (2.1.1)
      coderay (>= 1.0.0)
      erubis (>= 2.6.6)
      rack (>= 0.9.0)
    bindata (2.3.5)
    binding_of_caller (0.7.2)
      debug_inspector (>= 0.0.1)
    bootstrap-sass (3.3.6)
      autoprefixer-rails (>= 5.2.1)
      sass (>= 3.3.4)
    bootstrap_form (2.7.0)
    brakeman (3.6.1)
    browser (2.2.0)
    builder (3.2.3)
    bullet (5.5.1)
      activesupport (>= 3.0.0)
      uniform_notifier (~> 1.10.0)
    bundler-audit (0.5.0)
      bundler (~> 1.2)
      thor (~> 0.18)
    byebug (9.0.6)
    capybara (2.6.2)
      addressable
      mime-types (>= 1.16)
      nokogiri (>= 1.3.3)
      rack (>= 1.0.0)
      rack-test (>= 0.5.4)
      xpath (~> 2.0)
    capybara-screenshot (1.0.14)
      capybara (>= 1.0, < 3)
      launchy
    carrierwave (1.1.0)
      activemodel (>= 4.0.0)
      activesupport (>= 4.0.0)
      mime-types (>= 1.16)
    cause (0.1)
    charlock_holmes (0.7.3)
    childprocess (0.7.0)
      ffi (~> 1.0, >= 1.0.11)
    chronic (0.10.2)
    chronic_duration (0.10.6)
      numerizer (~> 0.1.1)
    chunky_png (1.3.5)
    citrus (3.0.2)
    coderay (1.1.1)
    coercible (1.0.0)
      descendants_tracker (~> 0.0.1)
    colorize (0.7.7)
    concurrent-ruby (1.0.5)
    concurrent-ruby-ext (1.0.5)
      concurrent-ruby (= 1.0.5)
    connection_pool (2.2.1)
    crack (0.4.3)
      safe_yaml (~> 1.0.0)
    creole (0.5.0)
    css_parser (1.5.0)
      addressable
    d3_rails (3.5.11)
      railties (>= 3.1.0)
    daemons (1.2.3)
    database_cleaner (1.5.3)
    debug_inspector (0.0.2)
    debugger-ruby_core_source (1.3.8)
    deckar01-task_list (2.0.0)
      html-pipeline
    default_value_for (3.0.2)
      activerecord (>= 3.2.0, < 5.1)
    descendants_tracker (0.0.4)
      thread_safe (~> 0.3, >= 0.3.1)
    devise (4.2.0)
      bcrypt (~> 3.0)
      orm_adapter (~> 0.1)
      railties (>= 4.1.0, < 5.1)
      responders
      warden (~> 1.2.3)
    devise-two-factor (3.0.0)
      activesupport
      attr_encrypted (>= 1.3, < 4, != 2)
      devise (~> 4.0)
      railties
      rotp (~> 2.0)
    diff-lcs (1.2.5)
    diffy (3.1.0)
    docile (1.1.5)
    domain_name (0.5.20161021)
      unf (>= 0.0.5, < 1.0.0)
    doorkeeper (4.2.0)
      railties (>= 4.2)
    doorkeeper-openid_connect (1.1.2)
      doorkeeper (~> 4.0)
      json-jwt (~> 1.6)
    dropzonejs-rails (0.7.2)
      rails (> 3.1)
    email_reply_trimmer (0.1.6)
    email_spec (1.6.0)
      launchy (~> 2.1)
      mail (~> 2.2)
    encryptor (3.0.0)
    equalizer (0.0.11)
    erubis (2.7.0)
    escape_utils (1.1.1)
    et-orbi (1.0.3)
      tzinfo
    eventmachine (1.0.8)
    excon (0.57.1)
    execjs (2.6.0)
    expression_parser (0.9.0)
    extlib (0.9.16)
    factory_girl (4.7.0)
      activesupport (>= 3.0.0)
    factory_girl_rails (4.7.0)
      factory_girl (~> 4.7.0)
      railties (>= 3.0.0)
    faraday (0.12.1)
      multipart-post (>= 1.2, < 3)
    faraday_middleware (0.11.0.1)
      faraday (>= 0.7.4, < 1.0)
    faraday_middleware-multi_json (0.0.6)
      faraday_middleware
      multi_json
    fast_gettext (1.4.0)
    ffaker (2.4.0)
    ffi (1.9.10)
    flay (2.8.1)
      erubis (~> 2.7.0)
      path_expander (~> 1.0)
      ruby_parser (~> 3.0)
      sexp_processor (~> 4.0)
    flipper (0.10.2)
    flipper-active_record (0.10.2)
      activerecord (>= 3.2, < 6)
      flipper (~> 0.10.2)
    flowdock (0.7.1)
      httparty (~> 0.7)
      multi_json
    fog-aliyun (0.1.0)
      fog-core (~> 1.27)
      fog-json (~> 1.0)
      ipaddress (~> 0.8)
      xml-simple (~> 1.1)
    fog-aws (1.4.0)
      fog-core (~> 1.38)
      fog-json (~> 1.0)
      fog-xml (~> 0.1)
      ipaddress (~> 0.8)
    fog-core (1.44.3)
      builder
      excon (~> 0.49)
      formatador (~> 0.2)
    fog-google (0.5.3)
      fog-core
      fog-json
      fog-xml
    fog-json (1.0.2)
      fog-core (~> 1.0)
      multi_json (~> 1.10)
    fog-local (0.3.1)
      fog-core (~> 1.27)
    fog-openstack (0.1.21)
      fog-core (>= 1.40)
      fog-json (>= 1.0)
      ipaddress (>= 0.8)
    fog-rackspace (0.1.1)
      fog-core (>= 1.35)
      fog-json (>= 1.0)
      fog-xml (>= 0.1)
      ipaddress (>= 0.8)
    fog-xml (0.1.3)
      fog-core
      nokogiri (>= 1.5.11, < 2.0.0)
    font-awesome-rails (4.7.0.1)
      railties (>= 3.2, < 5.1)
    foreman (0.78.0)
      thor (~> 0.19.1)
    formatador (0.2.5)
    fuubar (2.0.0)
      rspec (~> 3.0)
      ruby-progressbar (~> 1.4)
    gemnasium-gitlab-service (0.2.6)
      rugged (~> 0.21)
    gemojione (3.0.1)
      json
    get_process_mem (0.2.0)
    gettext (3.2.2)
      locale (>= 2.0.5)
      text (>= 1.3.0)
    gettext_i18n_rails (1.8.0)
      fast_gettext (>= 0.9.0)
    gettext_i18n_rails_js (1.2.0)
      gettext (>= 3.0.2)
      gettext_i18n_rails (>= 0.7.1)
      po_to_json (>= 1.0.0)
      rails (>= 3.2.0)
    gherkin-ruby (0.3.2)
    gitaly (0.21.0)
      google-protobuf (~> 3.1)
      grpc (~> 1.0)
    github-linguist (4.7.6)
      charlock_holmes (~> 0.7.3)
      escape_utils (~> 1.1.0)
      mime-types (>= 1.19)
      rugged (>= 0.23.0b)
    github-markup (1.4.0)
    gitlab-flowdock-git-hook (1.0.1)
      flowdock (~> 0.7)
      gitlab-grit (>= 2.4.1)
      multi_json
    gitlab-grit (2.8.1)
      charlock_holmes (~> 0.6)
      diff-lcs (~> 1.1)
      mime-types (>= 1.16, < 3)
      posix-spawn (~> 0.3)
    gitlab-markup (1.5.1)
    gitlab_omniauth-ldap (2.0.3)
      net-ldap (~> 0.16)
      omniauth (~> 1.3)
      pyu-ruby-sasl (>= 0.0.3.3, < 0.1)
      rubyntlm (~> 0.5)
    globalid (0.3.7)
      activesupport (>= 4.1.0)
    gollum-grit_adapter (1.0.1)
      gitlab-grit (~> 2.7, >= 2.7.1)
    gollum-lib (4.2.1)
      github-markup (~> 1.4.0)
      gollum-grit_adapter (~> 1.0)
      nokogiri (~> 1.6.4)
      rouge (~> 2.0)
      sanitize (~> 2.1.0)
      stringex (~> 2.5.1)
    gollum-rugged_adapter (0.4.4)
      mime-types (>= 1.15)
      rugged (~> 0.25)
    gon (6.1.0)
      actionpack (>= 3.0)
      json
      multi_json
      request_store (>= 1.0)
    google-api-client (0.8.7)
      activesupport (>= 3.2, < 5.0)
      addressable (~> 2.3)
      autoparse (~> 0.3)
      extlib (~> 0.9)
      faraday (~> 0.9)
      googleauth (~> 0.3)
      launchy (~> 2.4)
      multi_json (~> 1.10)
      retriable (~> 1.4)
      signet (~> 0.6)
    google-protobuf (3.3.0)
    googleauth (0.5.1)
      faraday (~> 0.9)
      jwt (~> 1.4)
      logging (~> 2.0)
      memoist (~> 0.12)
      multi_json (~> 1.11)
      os (~> 0.9)
      signet (~> 0.7)
    gpgme (2.0.13)
      mini_portile2 (~> 2.1)
    grape (0.19.2)
      activesupport
      builder
      hashie (>= 2.1.0)
      multi_json (>= 1.3.2)
      multi_xml (>= 0.5.2)
      mustermann-grape (~> 1.0.0)
      rack (>= 1.3.0)
      rack-accept
      virtus (>= 1.0.0)
    grape-entity (0.6.0)
      activesupport
      multi_json (>= 1.3.2)
    grape-route-helpers (2.0.0)
      activesupport
      grape (~> 0.16, >= 0.16.0)
      rake
    grpc (1.4.0)
      google-protobuf (~> 3.1)
      googleauth (~> 0.5.1)
    haml (4.0.7)
      tilt
    haml_lint (0.21.0)
      haml (~> 4.0)
      rake (>= 10, < 13)
      rubocop (>= 0.47.0)
      sysexits (~> 1.1)
    hamlit (2.6.1)
      temple (~> 0.7.6)
      thor
      tilt
    hashdiff (0.3.4)
    hashie (3.5.5)
    hashie-forbidden_attributes (0.1.1)
      hashie (>= 3.0)
    health_check (2.6.0)
      rails (>= 4.0)
    hipchat (1.5.2)
      httparty
      mimemagic
    html-pipeline (1.11.0)
      activesupport (>= 2)
      nokogiri (~> 1.4)
    html2text (0.2.0)
      nokogiri (~> 1.6)
    htmlentities (4.3.4)
    http (0.9.8)
      addressable (~> 2.3)
      http-cookie (~> 1.0)
      http-form_data (~> 1.0.1)
      http_parser.rb (~> 0.6.0)
    http-cookie (1.0.3)
      domain_name (~> 0.5)
    http-form_data (1.0.1)
    http_parser.rb (0.6.0)
    httparty (0.13.7)
      json (~> 1.8)
      multi_xml (>= 0.5.2)
    httpclient (2.8.2)
    i18n (0.8.1)
    ice_nine (0.11.2)
    influxdb (0.2.3)
      cause
      json
    ipaddress (0.8.3)
    jira-ruby (1.1.2)
      activesupport
      oauth (~> 0.5, >= 0.5.0)
    jquery-atwho-rails (1.3.2)
    jquery-rails (4.1.1)
      rails-dom-testing (>= 1, < 3)
      railties (>= 4.2.0)
      thor (>= 0.14, < 2.0)
    json (1.8.6)
    json-jwt (1.7.1)
      activesupport
      bindata
      multi_json (>= 1.3)
      securecompare
      url_safe_base64
    json-schema (2.6.2)
      addressable (~> 2.3.8)
    jwt (1.5.6)
    kaminari (0.17.0)
      actionpack (>= 3.0.0)
      activesupport (>= 3.0.0)
    kgio (2.10.0)
    knapsack (1.11.0)
      rake
      timecop (>= 0.1.0)
    kubeclient (2.2.0)
      http (= 0.9.8)
      recursive-open-struct (= 1.0.0)
      rest-client
    launchy (2.4.3)
      addressable (~> 2.3)
    letter_opener (1.4.1)
      launchy (~> 2.2)
    letter_opener_web (1.3.0)
      actionmailer (>= 3.2)
      letter_opener (~> 1.0)
      railties (>= 3.2)
    license_finder (2.1.0)
      bundler
      httparty
      rubyzip
      thor
      xml-simple
    licensee (8.7.0)
      rugged (~> 0.24)
    little-plugger (1.1.4)
    locale (2.1.2)
    logging (2.2.2)
      little-plugger (~> 1.1)
      multi_json (~> 1.10)
    lograge (0.5.1)
      actionpack (>= 4, < 5.2)
      activesupport (>= 4, < 5.2)
      railties (>= 4, < 5.2)
    loofah (2.0.3)
      nokogiri (>= 1.5.9)
    mail (2.6.5)
      mime-types (>= 1.16, < 4)
    mail_room (0.9.1)
    memoist (0.15.0)
    method_source (0.8.2)
    mime-types (2.99.3)
    mimemagic (0.3.0)
    mini_portile2 (2.1.0)
    minitest (5.7.0)
    mmap2 (2.2.7)
    mousetrap-rails (1.4.6)
    multi_json (1.12.1)
    multi_xml (0.6.0)
    multipart-post (2.0.0)
    mustermann (1.0.0)
    mustermann-grape (1.0.0)
      mustermann (~> 1.0.0)
    mysql2 (0.4.5)
    net-ldap (0.16.0)
    netrc (0.11.0)
    nokogiri (1.6.8.1)
      mini_portile2 (~> 2.1.0)
    numerizer (0.1.1)
    oauth (0.5.1)
    oauth2 (1.4.0)
      faraday (>= 0.8, < 0.13)
      jwt (~> 1.0)
      multi_json (~> 1.3)
      multi_xml (~> 0.5)
      rack (>= 1.2, < 3)
    octokit (4.6.2)
      sawyer (~> 0.8.0, >= 0.5.3)
    oj (2.17.5)
    omniauth (1.4.2)
      hashie (>= 1.2, < 4)
      rack (>= 1.0, < 3)
    omniauth-auth0 (1.4.1)
      omniauth-oauth2 (~> 1.1)
    omniauth-authentiq (0.3.1)
      omniauth-oauth2 (~> 1.3, >= 1.3.1)
    omniauth-azure-oauth2 (0.0.6)
      jwt (~> 1.0)
      omniauth (~> 1.0)
      omniauth-oauth2 (~> 1.1)
    omniauth-cas3 (1.1.3)
      addressable (~> 2.3)
      nokogiri (~> 1.6.6)
      omniauth (~> 1.2)
    omniauth-facebook (4.0.0)
      omniauth-oauth2 (~> 1.2)
    omniauth-github (1.1.2)
      omniauth (~> 1.0)
      omniauth-oauth2 (~> 1.1)
    omniauth-gitlab (1.0.2)
      omniauth (~> 1.0)
      omniauth-oauth2 (~> 1.0)
    omniauth-google-oauth2 (0.4.1)
      jwt (~> 1.5.2)
      multi_json (~> 1.3)
      omniauth (>= 1.1.1)
      omniauth-oauth2 (>= 1.3.1)
    omniauth-kerberos (0.3.0)
      omniauth-multipassword
      timfel-krb5-auth (~> 0.8)
    omniauth-multipassword (0.4.2)
      omniauth (~> 1.0)
    omniauth-oauth (1.1.0)
      oauth
      omniauth (~> 1.0)
    omniauth-oauth2 (1.3.1)
      oauth2 (~> 1.0)
      omniauth (~> 1.2)
    omniauth-oauth2-generic (0.2.2)
      omniauth-oauth2 (~> 1.0)
    omniauth-saml (1.7.0)
      omniauth (~> 1.3)
      ruby-saml (~> 1.4)
    omniauth-shibboleth (1.2.1)
      omniauth (>= 1.0.0)
    omniauth-twitter (1.2.1)
      json (~> 1.3)
      omniauth-oauth (~> 1.1)
    omniauth_crowd (2.2.3)
      activesupport
      nokogiri (>= 1.4.4)
      omniauth (~> 1.0)
    org-ruby (0.9.12)
      rubypants (~> 0.2)
    orm_adapter (0.5.0)
    os (0.9.6)
    paranoia (2.3.1)
      activerecord (>= 4.0, < 5.2)
    parser (2.4.0.0)
      ast (~> 2.2)
    path_expander (1.0.1)
    peek (1.0.1)
      concurrent-ruby (>= 0.9.0)
      concurrent-ruby-ext (>= 0.9.0)
      railties (>= 4.0.0)
    peek-gc (0.0.2)
      peek
    peek-host (1.0.0)
      peek
    peek-mysql2 (1.1.0)
      atomic (>= 1.0.0)
      mysql2
      peek
    peek-performance_bar (1.3.0)
      peek (>= 0.1.0)
    peek-pg (1.3.0)
      concurrent-ruby
      concurrent-ruby-ext
      peek
      pg
    peek-rblineprof (0.2.0)
      peek
      rblineprof
    peek-redis (1.2.0)
      atomic (>= 1.0.0)
      peek
      redis
    peek-sidekiq (1.0.3)
      atomic (>= 1.0.0)
      peek
      sidekiq
    pg (0.18.4)
    po_to_json (1.0.1)
      json (>= 1.6.0)
    posix-spawn (0.3.11)
    powerpack (0.1.1)
    premailer (1.10.4)
      addressable
      css_parser (>= 1.4.10)
      htmlentities (>= 4.0.0)
    premailer-rails (1.9.7)
      actionmailer (>= 3, < 6)
      premailer (~> 1.7, >= 1.7.9)
    prometheus-client-mmap (0.7.0.beta11)
      mmap2 (~> 2.2, >= 2.2.7)
    pry (0.10.4)
      coderay (~> 1.1.0)
      method_source (~> 0.8.1)
      slop (~> 3.4)
    pry-byebug (3.4.2)
      byebug (~> 9.0)
      pry (~> 0.10)
    pry-rails (0.3.5)
      pry (>= 0.9.10)
    pyu-ruby-sasl (0.0.3.3)
    rack (1.6.5)
    rack-accept (0.4.5)
      rack (>= 0.4)
    rack-attack (4.4.1)
      rack
    rack-cors (0.4.0)
    rack-oauth2 (1.2.3)
      activesupport (>= 2.3)
      attr_required (>= 0.0.5)
      httpclient (>= 2.4)
      multi_json (>= 1.3.6)
      rack (>= 1.1)
    rack-protection (1.5.3)
      rack
    rack-proxy (0.6.0)
      rack
    rack-test (0.6.3)
      rack (>= 1.0)
    rails (4.2.8)
      actionmailer (= 4.2.8)
      actionpack (= 4.2.8)
      actionview (= 4.2.8)
      activejob (= 4.2.8)
      activemodel (= 4.2.8)
      activerecord (= 4.2.8)
      activesupport (= 4.2.8)
      bundler (>= 1.3.0, < 2.0)
      railties (= 4.2.8)
      sprockets-rails
    rails-deprecated_sanitizer (1.0.3)
      activesupport (>= 4.2.0.alpha)
    rails-dom-testing (1.0.8)
      activesupport (>= 4.2.0.beta, < 5.0)
      nokogiri (~> 1.6)
      rails-deprecated_sanitizer (>= 1.0.1)
    rails-html-sanitizer (1.0.3)
      loofah (~> 2.0)
    rails-i18n (4.0.9)
      i18n (~> 0.7)
      railties (~> 4.0)
    railties (4.2.8)
      actionpack (= 4.2.8)
      activesupport (= 4.2.8)
      rake (>= 0.8.7)
      thor (>= 0.18.1, < 2.0)
    rainbow (2.2.2)
      rake
    raindrops (0.18.0)
    rake (10.5.0)
    rblineprof (0.3.6)
      debugger-ruby_core_source (~> 1.3)
    rdoc (4.2.2)
      json (~> 1.4)
    re2 (1.1.1)
    recaptcha (3.0.0)
      json
    recursive-open-struct (1.0.0)
    redcarpet (3.4.0)
    redis (3.3.3)
    redis-actionpack (5.0.1)
      actionpack (>= 4.0, < 6)
      redis-rack (>= 1, < 3)
      redis-store (>= 1.1.0, < 1.4.0)
    redis-activesupport (5.0.1)
      activesupport (>= 3, < 6)
      redis-store (~> 1.2.0)
    redis-namespace (1.5.2)
      redis (~> 3.0, >= 3.0.4)
    redis-rack (1.6.0)
      rack (~> 1.5)
      redis-store (~> 1.2.0)
    redis-rails (5.0.1)
      redis-actionpack (~> 5.0.0)
      redis-activesupport (~> 5.0.0)
      redis-store (~> 1.2.0)
    redis-store (1.2.0)
      redis (>= 2.2)
    request_store (1.3.1)
    responders (2.3.0)
      railties (>= 4.2.0, < 5.1)
    rest-client (2.0.0)
      http-cookie (>= 1.0.2, < 2.0)
      mime-types (>= 1.16, < 4.0)
      netrc (~> 0.8)
    retriable (1.4.1)
    rinku (2.0.0)
    rotp (2.1.2)
    rouge (2.1.0)
    rqrcode (0.7.0)
      chunky_png
    rqrcode-rails3 (0.1.7)
      rqrcode (>= 0.4.2)
    rspec (3.5.0)
      rspec-core (~> 3.5.0)
      rspec-expectations (~> 3.5.0)
      rspec-mocks (~> 3.5.0)
    rspec-core (3.5.0)
      rspec-support (~> 3.5.0)
    rspec-expectations (3.5.0)
      diff-lcs (>= 1.2.0, < 2.0)
      rspec-support (~> 3.5.0)
    rspec-mocks (3.5.0)
      diff-lcs (>= 1.2.0, < 2.0)
      rspec-support (~> 3.5.0)
    rspec-rails (3.5.0)
      actionpack (>= 3.0)
      activesupport (>= 3.0)
      railties (>= 3.0)
      rspec-core (~> 3.5.0)
      rspec-expectations (~> 3.5.0)
      rspec-mocks (~> 3.5.0)
      rspec-support (~> 3.5.0)
    rspec-retry (0.4.5)
      rspec-core
    rspec-set (0.1.3)
    rspec-support (3.5.0)
    rspec_profiling (0.0.5)
      activerecord
      pg
      rails
      sqlite3
    rubocop (0.47.1)
      parser (>= 2.3.3.1, < 3.0)
      powerpack (~> 0.1)
      rainbow (>= 1.99.1, < 3.0)
      ruby-progressbar (~> 1.7)
      unicode-display_width (~> 1.0, >= 1.0.1)
    rubocop-rspec (1.15.0)
      rubocop (>= 0.42.0)
    ruby-fogbugz (0.2.1)
      crack (~> 0.4)
    ruby-prof (0.16.2)
    ruby-progressbar (1.8.1)
    ruby-saml (1.4.1)
      nokogiri (>= 1.5.10)
    ruby_parser (3.9.0)
      sexp_processor (~> 4.1)
    rubyntlm (0.6.2)
    rubypants (0.2.0)
    rubyzip (1.2.1)
    rufus-scheduler (3.4.0)
      et-orbi (~> 1.0)
    rugged (0.26.0)
    safe_yaml (1.0.4)
    sanitize (2.1.0)
      nokogiri (>= 1.4.4)
    sass (3.4.22)
    sass-rails (5.0.6)
      railties (>= 4.0.0, < 6)
      sass (~> 3.1)
      sprockets (>= 2.8, < 4.0)
      sprockets-rails (>= 2.0, < 4.0)
      tilt (>= 1.1, < 3)
    sawyer (0.8.1)
      addressable (>= 2.3.5, < 2.6)
      faraday (~> 0.8, < 1.0)
    scss_lint (0.54.0)
      rake (>= 0.9, < 13)
      sass (~> 3.4.20)
    securecompare (1.0.0)
    seed-fu (2.3.6)
      activerecord (>= 3.1)
      activesupport (>= 3.1)
    select2-rails (3.5.9.3)
      thor (~> 0.14)
<<<<<<< HEAD
    selenium-webdriver (2.53.4)
      childprocess (~> 0.5)
      rubyzip (~> 1.0)
      websocket (~> 1.0)
    sentry-raven (2.4.0)
=======
    sentry-raven (2.5.3)
>>>>>>> faa2a123
      faraday (>= 0.7.6, < 1.0)
    settingslogic (2.0.9)
    sexp_processor (4.9.0)
    sham_rack (1.3.6)
      rack
    shoulda-matchers (3.1.2)
      activesupport (>= 4.0.0)
    sidekiq (5.0.4)
      concurrent-ruby (~> 1.0)
      connection_pool (~> 2.2, >= 2.2.0)
      rack-protection (>= 1.5.0)
      redis (~> 3.3, >= 3.3.3)
    sidekiq-cron (0.6.0)
      rufus-scheduler (>= 3.3.0)
      sidekiq (>= 4.2.1)
    sidekiq-limit_fetch (3.4.0)
      sidekiq (>= 4)
    signet (0.7.3)
      addressable (~> 2.3)
      faraday (~> 0.9)
      jwt (~> 1.5)
      multi_json (~> 1.10)
    simplecov (0.14.1)
      docile (~> 1.1.0)
      json (>= 1.8, < 3)
      simplecov-html (~> 0.10.0)
    simplecov-html (0.10.0)
    slack-notifier (1.5.1)
    slop (3.6.0)
    spinach (0.8.10)
      colorize
      gherkin-ruby (>= 0.3.2)
      json
    spinach-rails (0.2.1)
      capybara (>= 2.0.0)
      railties (>= 3)
      spinach (>= 0.4)
    spinach-rerun-reporter (0.0.2)
      spinach (~> 0.8)
    spring (2.0.1)
      activesupport (>= 4.2)
    spring-commands-rspec (1.0.4)
      spring (>= 0.9.1)
    spring-commands-spinach (1.1.0)
      spring (>= 0.9.1)
    sprockets (3.7.1)
      concurrent-ruby (~> 1.0)
      rack (> 1, < 3)
    sprockets-rails (3.2.0)
      actionpack (>= 4.0)
      activesupport (>= 4.0)
      sprockets (>= 3.0.0)
    sqlite3 (1.3.13)
    stackprof (0.2.10)
    state_machines (0.4.0)
    state_machines-activemodel (0.4.0)
      activemodel (>= 4.1, < 5.1)
      state_machines (>= 0.4.0)
    state_machines-activerecord (0.4.0)
      activerecord (>= 4.1, < 5.1)
      state_machines-activemodel (>= 0.3.0)
    stringex (2.5.2)
    sys-filesystem (1.1.6)
      ffi
    sysexits (1.2.0)
    temple (0.7.7)
    test_after_commit (1.1.0)
      activerecord (>= 3.2)
    text (1.3.1)
    thin (1.7.0)
      daemons (~> 1.0, >= 1.0.9)
      eventmachine (~> 1.0, >= 1.0.4)
      rack (>= 1, < 3)
    thor (0.19.4)
    thread_safe (0.3.6)
    tilt (2.0.6)
    timecop (0.8.1)
    timfel-krb5-auth (0.8.3)
    toml-rb (0.3.15)
      citrus (~> 3.0, > 3.0)
    truncato (0.7.8)
      htmlentities (~> 4.3.1)
      nokogiri (~> 1.6.1)
    tzinfo (1.2.2)
      thread_safe (~> 0.1)
    u2f (0.2.1)
    uglifier (2.7.2)
      execjs (>= 0.3.0)
      json (>= 1.8.0)
    underscore-rails (1.8.3)
    unf (0.1.4)
      unf_ext
    unf_ext (0.0.7.2)
    unicode-display_width (1.1.3)
    unicorn (5.1.0)
      kgio (~> 2.6)
      raindrops (~> 0.7)
    unicorn-worker-killer (0.4.4)
      get_process_mem (~> 0)
      unicorn (>= 4, < 6)
    uniform_notifier (1.10.0)
    url_safe_base64 (0.2.2)
    validates_hostname (1.0.6)
      activerecord (>= 3.0)
      activesupport (>= 3.0)
    version_sorter (2.1.0)
    virtus (1.0.5)
      axiom-types (~> 0.1)
      coercible (~> 1.0)
      descendants_tracker (~> 0.0, >= 0.0.3)
      equalizer (~> 0.0, >= 0.0.9)
    vmstat (2.3.0)
    warden (1.2.6)
      rack (>= 1.0)
    webmock (2.3.2)
      addressable (>= 2.3.6)
      crack (>= 0.3.2)
      hashdiff
    webpack-rails (0.9.10)
      railties (>= 3.2.0)
    websocket (1.2.4)
    wikicloth (0.8.1)
      builder
      expression_parser
      rinku
    xml-simple (1.1.5)
    xpath (2.0.0)
      nokogiri (~> 1.3)

PLATFORMS
  ruby

DEPENDENCIES
  RedCloth (~> 4.3.2)
  ace-rails-ap (~> 4.1.0)
  activerecord_sane_schema_dumper (= 0.2)
  acts-as-taggable-on (~> 4.0)
  addressable (~> 2.3.8)
  after_commit_queue (~> 1.3.0)
  akismet (~> 2.0)
  allocations (~> 1.0)
  asana (~> 0.6.0)
  asciidoctor (~> 1.5.2)
  asciidoctor-plantuml (= 0.0.7)
  attr_encrypted (~> 3.0.0)
  awesome_print (~> 1.2.0)
  babosa (~> 1.0.2)
  base32 (~> 0.3.0)
  benchmark-ips (~> 2.3.0)
  better_errors (~> 2.1.0)
  binding_of_caller (~> 0.7.2)
  bootstrap-sass (~> 3.3.0)
  bootstrap_form (~> 2.7.0)
  brakeman (~> 3.6.0)
  browser (~> 2.2)
  bullet (~> 5.5.0)
  bundler-audit (~> 0.5.0)
  capybara (~> 2.6.2)
  capybara-screenshot (~> 1.0.0)
  carrierwave (~> 1.1)
  charlock_holmes (~> 0.7.3)
  chronic (~> 0.10.2)
  chronic_duration (~> 0.10.6)
  concurrent-ruby (~> 1.0.5)
  connection_pool (~> 2.0)
  creole (~> 0.5.0)
  d3_rails (~> 3.5.0)
  database_cleaner (~> 1.5.0)
  deckar01-task_list (= 2.0.0)
  default_value_for (~> 3.0.0)
  devise (~> 4.2)
  devise-two-factor (~> 3.0.0)
  diffy (~> 3.1.0)
  doorkeeper (~> 4.2.0)
  doorkeeper-openid_connect (~> 1.1.0)
  dropzonejs-rails (~> 0.7.1)
  email_reply_trimmer (~> 0.1)
  email_spec (~> 1.6.0)
  factory_girl_rails (~> 4.7.0)
  faraday (~> 0.12)
  ffaker (~> 2.4)
  flay (~> 2.8.0)
  flipper (~> 0.10.2)
  flipper-active_record (~> 0.10.2)
  fog-aliyun (~> 0.1.0)
  fog-aws (~> 1.4)
  fog-core (~> 1.44)
  fog-google (~> 0.5)
  fog-local (~> 0.3)
  fog-openstack (~> 0.1)
  fog-rackspace (~> 0.1.1)
  font-awesome-rails (~> 4.7)
  foreman (~> 0.78.0)
  fuubar (~> 2.0.0)
  gemnasium-gitlab-service (~> 0.2)
  gemojione (~> 3.0)
  gettext (~> 3.2.2)
  gettext_i18n_rails (~> 1.8.0)
  gettext_i18n_rails_js (~> 1.2.0)
  gitaly (~> 0.21.0)
  github-linguist (~> 4.7.0)
  gitlab-flowdock-git-hook (~> 1.0.1)
  gitlab-markup (~> 1.5.1)
  gitlab_omniauth-ldap (~> 2.0.3)
  gollum-lib (~> 4.2)
  gollum-rugged_adapter (~> 0.4.4)
  gon (~> 6.1.0)
  google-api-client (~> 0.8.6)
  gpgme
  grape (~> 0.19.2)
  grape-entity (~> 0.6.0)
  grape-route-helpers (~> 2.0.0)
  haml_lint (~> 0.21.0)
  hamlit (~> 2.6.1)
  hashie-forbidden_attributes
  health_check (~> 2.6.0)
  hipchat (~> 1.5.0)
  html-pipeline (~> 1.11.0)
  html2text
  httparty (~> 0.13.3)
  influxdb (~> 0.2)
  jira-ruby (~> 1.1.2)
  jquery-atwho-rails (~> 1.3.2)
  jquery-rails (~> 4.1.0)
  json-schema (~> 2.6.2)
  jwt (~> 1.5.6)
  kaminari (~> 0.17.0)
  knapsack (~> 1.11.0)
  kubeclient (~> 2.2.0)
  letter_opener_web (~> 1.3.0)
  license_finder (~> 2.1.0)
  licensee (~> 8.7.0)
  lograge (~> 0.5)
  loofah (~> 2.0.3)
  mail_room (~> 0.9.1)
  method_source (~> 0.8)
  minitest (~> 5.7.0)
  mousetrap-rails (~> 1.4.6)
  mysql2 (~> 0.4.5)
  net-ldap
  nokogiri (~> 1.6.7, >= 1.6.7.2)
  oauth2 (~> 1.4)
  octokit (~> 4.6.2)
  oj (~> 2.17.4)
  omniauth (~> 1.4.2)
  omniauth-auth0 (~> 1.4.1)
  omniauth-authentiq (~> 0.3.1)
  omniauth-azure-oauth2 (~> 0.0.6)
  omniauth-cas3 (~> 1.1.2)
  omniauth-facebook (~> 4.0.0)
  omniauth-github (~> 1.1.1)
  omniauth-gitlab (~> 1.0.2)
  omniauth-google-oauth2 (~> 0.4.1)
  omniauth-kerberos (~> 0.3.0)
  omniauth-oauth2-generic (~> 0.2.2)
  omniauth-saml (~> 1.7.0)
  omniauth-shibboleth (~> 1.2.0)
  omniauth-twitter (~> 1.2.0)
  omniauth_crowd (~> 2.2.0)
  org-ruby (~> 0.9.12)
  paranoia (~> 2.3.1)
  peek (~> 1.0.1)
  peek-gc (~> 0.0.2)
  peek-host (~> 1.0.0)
  peek-mysql2 (~> 1.1.0)
  peek-performance_bar (~> 1.3.0)
  peek-pg (~> 1.3.0)
  peek-rblineprof (~> 0.2.0)
  peek-redis (~> 1.2.0)
  peek-sidekiq (~> 1.0.3)
  pg (~> 0.18.2)
<<<<<<< HEAD
  premailer-rails (~> 1.9.0)
  prometheus-client-mmap (~> 0.7.0.beta5)
=======
  poltergeist (~> 1.9.0)
  premailer-rails (~> 1.9.7)
  prometheus-client-mmap (~> 0.7.0.beta11)
>>>>>>> faa2a123
  pry-byebug (~> 3.4.1)
  pry-rails (~> 0.3.4)
  rack-attack (~> 4.4.1)
  rack-cors (~> 0.4.0)
  rack-oauth2 (~> 1.2.1)
  rack-proxy (~> 0.6.0)
  rails (= 4.2.8)
  rails-deprecated_sanitizer (~> 1.0.3)
  rails-i18n (~> 4.0.9)
  rainbow (~> 2.2)
  raindrops (~> 0.18)
  rblineprof (~> 0.3.6)
  rdoc (~> 4.2)
  re2 (~> 1.1.1)
  recaptcha (~> 3.0)
  redcarpet (~> 3.4)
  redis (~> 3.2)
  redis-namespace (~> 1.5.2)
  redis-rails (~> 5.0.1)
  request_store (~> 1.3)
  responders (~> 2.0)
  rouge (~> 2.0)
  rqrcode-rails3 (~> 0.1.7)
  rspec-rails (~> 3.5.0)
  rspec-retry (~> 0.4.5)
  rspec-set (~> 0.1.3)
  rspec_profiling (~> 0.0.5)
  rubocop (~> 0.47.1)
  rubocop-rspec (~> 1.15.0)
  ruby-fogbugz (~> 0.2.1)
  ruby-prof (~> 0.16.2)
  ruby_parser (~> 3.8)
  rufus-scheduler (~> 3.4)
  rugged (~> 0.26.0)
  sanitize (~> 2.0)
  sass-rails (~> 5.0.6)
  scss_lint (~> 0.54.0)
  seed-fu (~> 2.3.5)
  select2-rails (~> 3.5.9)
<<<<<<< HEAD
  selenium-webdriver (~> 2.53)
  sentry-raven (~> 2.4.0)
=======
  sentry-raven (~> 2.5.3)
>>>>>>> faa2a123
  settingslogic (~> 2.0.9)
  sham_rack (~> 1.3.6)
  shoulda-matchers (~> 3.1.2)
  sidekiq (~> 5.0)
  sidekiq-cron (~> 0.6.0)
  sidekiq-limit_fetch (~> 3.4)
  simplecov (~> 0.14.0)
  slack-notifier (~> 1.5.1)
  spinach-rails (~> 0.2.1)
  spinach-rerun-reporter (~> 0.0.2)
  spring (~> 2.0.0)
  spring-commands-rspec (~> 1.0.4)
  spring-commands-spinach (~> 1.1.0)
  sprockets (~> 3.7.0)
  stackprof (~> 0.2.10)
  state_machines-activerecord (~> 0.4.0)
  sys-filesystem (~> 1.1.6)
  test_after_commit (~> 1.1)
  thin (~> 1.7.0)
  timecop (~> 0.8.0)
  toml-rb (~> 0.3.15)
  truncato (~> 0.7.8)
  u2f (~> 0.2.1)
  uglifier (~> 2.7.2)
  underscore-rails (~> 1.8.0)
  unf (~> 0.1.4)
  unicorn (~> 5.1.0)
  unicorn-worker-killer (~> 0.4.4)
  validates_hostname (~> 1.0.6)
  version_sorter (~> 2.1.0)
  virtus (~> 1.0.1)
  vmstat (~> 2.3.0)
  webmock (~> 2.3.2)
  webpack-rails (~> 0.9.10)
  wikicloth (= 0.8.1)

BUNDLED WITH
   1.15.1<|MERGE_RESOLUTION|>--- conflicted
+++ resolved
@@ -770,15 +770,11 @@
       activesupport (>= 3.1)
     select2-rails (3.5.9.3)
       thor (~> 0.14)
-<<<<<<< HEAD
     selenium-webdriver (2.53.4)
       childprocess (~> 0.5)
       rubyzip (~> 1.0)
       websocket (~> 1.0)
-    sentry-raven (2.4.0)
-=======
     sentry-raven (2.5.3)
->>>>>>> faa2a123
       faraday (>= 0.7.6, < 1.0)
     settingslogic (2.0.9)
     sexp_processor (4.9.0)
@@ -1050,14 +1046,8 @@
   peek-redis (~> 1.2.0)
   peek-sidekiq (~> 1.0.3)
   pg (~> 0.18.2)
-<<<<<<< HEAD
-  premailer-rails (~> 1.9.0)
-  prometheus-client-mmap (~> 0.7.0.beta5)
-=======
-  poltergeist (~> 1.9.0)
   premailer-rails (~> 1.9.7)
   prometheus-client-mmap (~> 0.7.0.beta11)
->>>>>>> faa2a123
   pry-byebug (~> 3.4.1)
   pry-rails (~> 0.3.4)
   rack-attack (~> 4.4.1)
@@ -1097,12 +1087,8 @@
   scss_lint (~> 0.54.0)
   seed-fu (~> 2.3.5)
   select2-rails (~> 3.5.9)
-<<<<<<< HEAD
   selenium-webdriver (~> 2.53)
-  sentry-raven (~> 2.4.0)
-=======
   sentry-raven (~> 2.5.3)
->>>>>>> faa2a123
   settingslogic (~> 2.0.9)
   sham_rack (~> 1.3.6)
   shoulda-matchers (~> 3.1.2)
