{
  "private": true,
  "scripts": {
    "clean": "rm -rf public/assets tmp/cache/*-loader",
    "dev-server": "nodemon -w 'config/webpack.config.js' --exec 'webpack-dev-server --config config/webpack.config.js'",
    "eslint": "eslint --max-warnings 0 --report-unused-disable-directives --ext .js,.vue .",
    "eslint-fix": "eslint --max-warnings 0 --report-unused-disable-directives --ext .js,.vue --fix .",
    "eslint-report": "eslint --max-warnings 0 --ext .js,.vue --format html --output-file ./eslint-report.html --no-inline-config .",
    "jest": "BABEL_ENV=jest jest",
    "jsdoc": "jsdoc -c config/jsdocs.config.js",
    "karma": "BABEL_ENV=${BABEL_ENV:=karma} karma start --single-run true config/karma.config.js",
    "karma-coverage": "BABEL_ENV=coverage karma start --single-run true config/karma.config.js",
    "karma-start": "BABEL_ENV=karma karma start config/karma.config.js",
    "postinstall": "node ./scripts/frontend/postinstall.js",
    "prettier-staged": "node ./scripts/frontend/prettier.js check",
    "prettier-staged-save": "node ./scripts/frontend/prettier.js save",
    "prettier-all": "node ./scripts/frontend/prettier.js check-all",
    "prettier-all-save": "node ./scripts/frontend/prettier.js save-all",
    "stylelint": "node node_modules/stylelint/bin/stylelint.js app/assets/stylesheets/**/*.* --custom-formatter node_modules/stylelint-error-string-formatter",
    "webpack": "webpack --config config/webpack.config.js",
    "webpack-prod": "NODE_ENV=production webpack --config config/webpack.config.js"
  },
  "dependencies": {
    "@babel/core": "^7.2.2",
    "@babel/plugin-proposal-class-properties": "^7.3.0",
    "@babel/plugin-proposal-json-strings": "^7.2.0",
    "@babel/plugin-proposal-private-methods": "^7.3.0",
    "@babel/plugin-syntax-dynamic-import": "^7.2.0",
    "@babel/plugin-syntax-import-meta": "^7.2.0",
    "@babel/preset-env": "^7.3.1",
    "@gitlab/csslab": "^1.8.0",
<<<<<<< HEAD
    "@gitlab/svgs": "^1.51.0",
    "@gitlab/ui": "^2.0.4",
    "apollo-boost": "^0.1.20",
    "apollo-client": "^2.4.5",
=======
    "@gitlab/svgs": "^1.54.0",
    "@gitlab/ui": "^2.2.2",
    "apollo-boost": "^0.3.1",
    "apollo-client": "^2.5.1",
>>>>>>> 8551049f
    "autosize": "^4.0.0",
    "axios": "^0.17.1",
    "babel-loader": "^8.0.5",
    "bootstrap": "4.1.3",
    "brace-expansion": "^1.1.8",
    "cache-loader": "^2.0.1",
    "chart.js": "2.7.2",
    "classlist-polyfill": "^1.2.0",
    "clipboard": "^1.7.1",
    "codesandbox-api": "^0.0.20",
    "compression-webpack-plugin": "^2.0.0",
    "core-js": "^2.4.1",
    "cropper": "^2.3.0",
    "css-loader": "^1.0.0",
    "d3": "^4.13.0",
    "d3-array": "^1.2.1",
    "d3-axis": "^1.0.8",
    "d3-brush": "^1.0.4",
    "d3-scale": "^1.0.7",
    "d3-selection": "^1.2.0",
    "d3-shape": "^1.2.0",
    "d3-time": "^1.0.8",
    "d3-time-format": "^2.1.1",
    "dateformat": "^3.0.3",
    "deckar01-task_list": "^2.2.0",
    "diff": "^3.4.0",
    "document-register-element": "1.13.1",
    "dropzone": "^4.2.0",
    "echarts": "^4.2.0-rc.2",
    "emoji-regex": "^7.0.3",
    "emoji-unicode-version": "^0.2.1",
    "exports-loader": "^0.7.0",
    "file-loader": "^3.0.1",
    "formdata-polyfill": "^3.0.11",
    "fuzzaldrin-plus": "^0.5.0",
    "glob": "^7.1.2",
    "graphql": "^14.0.2",
    "imports-loader": "^0.8.0",
    "jed": "^1.1.1",
    "jest-transform-graphql": "^2.1.0",
    "jquery": "^3.2.1",
    "jquery-ujs": "1.2.2",
    "jquery.waitforimages": "^2.2.0",
    "js-cookie": "^2.1.3",
    "jszip": "^3.1.3",
    "jszip-utils": "^0.0.2",
    "katex": "^0.10.0",
    "marked": "^0.3.12",
    "mermaid": "^8.0.0-rc.8",
    "monaco-editor": "^0.15.6",
    "monaco-editor-webpack-plugin": "^1.7.0",
    "mousetrap": "^1.4.6",
    "pikaday": "^1.6.1",
    "popper.js": "^1.14.3",
    "prismjs": "^1.6.0",
    "prosemirror-markdown": "^1.3.0",
    "prosemirror-model": "^1.6.4",
    "raphael": "^2.2.7",
    "raven-js": "^3.22.1",
    "raw-loader": "^1.0.0",
    "sanitize-html": "^1.16.1",
    "select2": "3.5.2-browserify",
    "sha1": "^1.1.1",
    "smooshpack": "^0.0.54",
    "sortablejs": "^1.7.0",
    "sql.js": "^0.4.0",
    "stickyfilljs": "^2.0.5",
    "style-loader": "^0.23.1",
    "stylelint-error-string-formatter": "^1.0.1",
    "svg4everybody": "2.1.9",
    "three": "^0.84.0",
    "three-orbit-controls": "^82.1.0",
    "three-stl-loader": "^1.0.4",
    "timeago.js": "^3.0.2",
    "tiptap": "^1.8.0",
    "tiptap-commands": "^1.4.0",
    "tiptap-extensions": "^1.8.0",
    "underscore": "^1.9.0",
    "url-loader": "^1.1.2",
    "visibilityjs": "^1.2.4",
    "vue": "^2.5.21",
    "vue-apollo": "^3.0.0-beta.28",
    "vue-loader": "^15.4.2",
    "vue-resource": "^1.5.1",
    "vue-router": "^3.0.2",
    "vue-template-compiler": "^2.5.21",
    "vue-virtual-scroll-list": "^1.2.5",
    "vuex": "^3.0.1",
    "webpack": "^4.29.0",
    "webpack-bundle-analyzer": "^3.0.3",
    "webpack-cli": "^3.2.1",
    "webpack-stats-plugin": "^0.2.1",
    "worker-loader": "^2.0.0",
    "xterm": "^3.5.0"
  },
  "devDependencies": {
    "@babel/plugin-transform-modules-commonjs": "^7.2.0",
    "@gitlab/eslint-config": "^1.4.0",
    "@vue/test-utils": "^1.0.0-beta.25",
    "axios-mock-adapter": "^1.15.0",
    "babel-jest": "^24.1.0",
    "babel-plugin-dynamic-import-node": "^2.2.0",
    "babel-plugin-istanbul": "^5.1.0",
    "babel-plugin-rewire": "^1.2.0",
    "chalk": "^2.4.1",
    "commander": "^2.18.0",
    "docdash": "^1.0.2",
    "eslint": "~5.9.0",
    "eslint-import-resolver-jest": "^2.1.1",
    "eslint-import-resolver-webpack": "^0.10.1",
    "eslint-plugin-html": "5.0.0",
    "eslint-plugin-import": "^2.14.0",
    "eslint-plugin-jasmine": "^2.10.1",
    "eslint-plugin-jest": "^22.3.0",
    "gettext-extractor": "^3.3.2",
    "gettext-extractor-vue": "^4.0.1",
    "graphql-tag": "^2.10.0",
    "istanbul": "^0.4.5",
    "jasmine-core": "^2.9.0",
    "jasmine-diff": "^0.1.3",
    "jasmine-jquery": "^2.1.1",
    "jest": "^24.1.0",
    "jest-junit": "^6.3.0",
    "jsdoc": "^3.5.5",
    "jsdoc-vue": "^1.0.0",
    "karma": "^3.0.0",
    "karma-chrome-launcher": "^2.2.0",
    "karma-coverage-istanbul-reporter": "^2.0.4",
    "karma-jasmine": "^1.1.2",
    "karma-junit-reporter": "^1.2.0",
    "karma-mocha-reporter": "^2.2.5",
    "karma-sourcemap-loader": "^0.3.7",
    "karma-webpack": "^4.0.0-beta.0",
    "nodemon": "^1.18.9",
    "pixelmatch": "^4.0.2",
    "postcss": "^7.0.14",
    "prettier": "1.16.1",
    "stylelint": "^9.10.1",
    "stylelint-config-recommended": "^2.1.0",
    "stylelint-scss": "^3.5.3",
    "vue-jest": "^4.0.0-beta.2",
    "webpack-dev-server": "^3.1.14",
    "yarn-deduplicate": "^1.1.1"
  },
  "resolutions": {
    "vue-jest/ts-jest": "24.0.0"
  },
  "engines": {
    "node": ">=8.10.0",
    "yarn": "^1.10.0"
  }
}<|MERGE_RESOLUTION|>--- conflicted
+++ resolved
@@ -29,17 +29,10 @@
     "@babel/plugin-syntax-import-meta": "^7.2.0",
     "@babel/preset-env": "^7.3.1",
     "@gitlab/csslab": "^1.8.0",
-<<<<<<< HEAD
-    "@gitlab/svgs": "^1.51.0",
-    "@gitlab/ui": "^2.0.4",
-    "apollo-boost": "^0.1.20",
-    "apollo-client": "^2.4.5",
-=======
     "@gitlab/svgs": "^1.54.0",
     "@gitlab/ui": "^2.2.2",
     "apollo-boost": "^0.3.1",
     "apollo-client": "^2.5.1",
->>>>>>> 8551049f
     "autosize": "^4.0.0",
     "axios": "^0.17.1",
     "babel-loader": "^8.0.5",
