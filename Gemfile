--- conflicted
+++ resolved
@@ -77,12 +77,8 @@
 gem  "asciidoctor"
 
 # Servers
-<<<<<<< HEAD
-gem "puma", '~> 2.3.1'
-=======
 gem "puma", '~> 2.3.1', group: :puma
 gem "unicorn", '~> 4.6.3', group: :unicorn
->>>>>>> 6f5f5e7e
 
 # State machine
 gem "state_machine"
