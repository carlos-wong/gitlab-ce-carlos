--- conflicted
+++ resolved
@@ -71,11 +71,7 @@
 
 ### Feature requests
 
-<<<<<<< HEAD
-Thanks for your interest in GitLab. We don't use the issue tracker for feature requests. Things that are wrong but are not a regression compared to older versions of GitLab are considered feature requests and not issues. Please use http://feedback.gitlab.com/ for this purpose or create a merge request implementing this feature. Have a look at the \[contribution guidelines\]\(https://gitlab.com/gitlab-org/gitlab-ce/blob/master/CONTRIBUTING.md) for more information.
-=======
-Thanks for your interest in GitLab. We don't use the issue tracker for feature requests. Please use the [feature request forum](http://feedback.gitlab.com/) for this purpose or create a merge request implementing this feature. Have a look at the \[contribution guidelines\]\(https://gitlab.com/gitlab-org/gitlab-ce/blob/master/CONTRIBUTING.md) for more information.
->>>>>>> 7f67e066
+Thank you for your interest in improving GitLab. We don't use the issue tracker for feature requests. Things that are wrong but are not a regression compared to older versions of GitLab are considered feature requests and not issues. Please the [feature request forum](http://feedback.gitlab.com/) for this purpose or create a merge request implementing this feature. Have a look at the \[contribution guidelines\]\(https://gitlab.com/gitlab-org/gitlab-ce/blob/master/CONTRIBUTING.md) for more information.
 
 ### Issue report for old version
 
