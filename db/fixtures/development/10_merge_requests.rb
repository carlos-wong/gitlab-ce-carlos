--- conflicted
+++ resolved
@@ -17,11 +17,8 @@
     next if branches.uniq.size < 2
 
     user_id = user.id
-<<<<<<< HEAD
-=======
     Thread.current[:current_user] = user
 
->>>>>>> 884498c5
     MergeRequest.seed(:id, [{
       id: i,
       source_branch: branches.first,
