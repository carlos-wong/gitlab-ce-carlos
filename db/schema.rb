--- conflicted
+++ resolved
@@ -10,11 +10,7 @@
 #
 # It's strongly recommended that you check this file into your version control system.
 
-<<<<<<< HEAD
-ActiveRecord::Schema.define(version: 20190115054216) do
-=======
 ActiveRecord::Schema.define(version: 20190204115450) do
->>>>>>> 22e1c70f
 
   # These are extensions that must be enabled in order to support this database
   enable_extension "plpgsql"
@@ -171,12 +167,9 @@
     t.integer "archive_builds_in_seconds"
     t.string "commit_email_hostname"
     t.string "runners_registration_token_encrypted"
-<<<<<<< HEAD
     t.boolean "protected_ci_variables", default: false, null: false
-=======
     t.integer "local_markdown_version", default: 0, null: false
     t.integer "first_day_of_week", default: 0, null: false
->>>>>>> 22e1c70f
     t.index ["usage_stats_set_by_user_id"], name: "index_application_settings_on_usage_stats_set_by_user_id", using: :btree
   end
 
