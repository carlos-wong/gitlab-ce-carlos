--- conflicted
+++ resolved
@@ -1218,11 +1218,8 @@
     t.datetime "last_repository_updated_at"
     t.integer "storage_version", limit: 2
     t.boolean "resolve_outdated_diff_discussions"
-<<<<<<< HEAD
     t.boolean "merge_requests_ff_only_enabled", default: false, null: false
-=======
     t.boolean "repository_read_only"
->>>>>>> bdc50ed7
   end
 
   add_index "projects", ["ci_id"], name: "index_projects_on_ci_id", using: :btree
