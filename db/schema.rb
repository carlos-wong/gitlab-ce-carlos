# This file is auto-generated from the current state of the database. Instead
# of editing this file, please use the migrations feature of Active Record to
# incrementally modify your database, and then regenerate this schema definition.
#
# Note that this schema.rb definition is the authoritative source for your
# database schema. If you need to create the application database on another
# system, you should be using db:schema:load, not running all the migrations
# from scratch. The latter is a flawed and unsustainable approach (the more migrations
# you'll amass, the slower it'll run and the greater likelihood for issues).
#
# It's strongly recommended that you check this file into your version control system.

<<<<<<< HEAD
ActiveRecord::Schema.define(version: 20181120151656) do
=======
ActiveRecord::Schema.define(version: 20181112103239) do
>>>>>>> 8edce616

  # These are extensions that must be enabled in order to support this database
  enable_extension "plpgsql"
  enable_extension "pg_trgm"

  create_table "abuse_reports", force: :cascade do |t|
    t.integer "reporter_id"
    t.integer "user_id"
    t.text "message"
    t.datetime "created_at"
    t.datetime "updated_at"
    t.text "message_html"
    t.integer "cached_markdown_version"
  end

  create_table "appearances", force: :cascade do |t|
    t.string "title", null: false
    t.text "description", null: false
    t.string "header_logo"
    t.string "logo"
    t.datetime_with_timezone "created_at", null: false
    t.datetime_with_timezone "updated_at", null: false
    t.text "description_html"
    t.integer "cached_markdown_version"
    t.text "new_project_guidelines"
    t.text "new_project_guidelines_html"
    t.string "favicon"
  end

  create_table "application_setting_terms", force: :cascade do |t|
    t.integer "cached_markdown_version"
    t.text "terms", null: false
    t.text "terms_html"
  end

  create_table "application_settings", force: :cascade do |t|
    t.integer "default_projects_limit"
    t.boolean "signup_enabled"
    t.boolean "gravatar_enabled"
    t.text "sign_in_text"
    t.datetime "created_at"
    t.datetime "updated_at"
    t.string "home_page_url"
    t.integer "default_branch_protection", default: 2
    t.text "restricted_visibility_levels"
    t.boolean "version_check_enabled", default: true
    t.integer "max_attachment_size", default: 10, null: false
    t.integer "default_project_visibility"
    t.integer "default_snippet_visibility"
    t.text "domain_whitelist"
    t.boolean "user_oauth_applications", default: true
    t.string "after_sign_out_path"
    t.integer "session_expire_delay", default: 10080, null: false
    t.text "import_sources"
    t.text "help_page_text"
    t.string "admin_notification_email"
    t.boolean "shared_runners_enabled", default: true, null: false
    t.integer "max_artifacts_size", default: 100, null: false
    t.string "runners_registration_token"
    t.integer "max_pages_size", default: 100, null: false
    t.boolean "require_two_factor_authentication", default: false
    t.integer "two_factor_grace_period", default: 48
    t.boolean "metrics_enabled", default: false
    t.string "metrics_host", default: "localhost"
    t.integer "metrics_pool_size", default: 16
    t.integer "metrics_timeout", default: 10
    t.integer "metrics_method_call_threshold", default: 10
    t.boolean "recaptcha_enabled", default: false
    t.string "recaptcha_site_key"
    t.string "recaptcha_private_key"
    t.integer "metrics_port", default: 8089
    t.boolean "akismet_enabled", default: false
    t.string "akismet_api_key"
    t.integer "metrics_sample_interval", default: 15
    t.boolean "sentry_enabled", default: false
    t.string "sentry_dsn"
    t.boolean "email_author_in_body", default: false
    t.integer "default_group_visibility"
    t.boolean "repository_checks_enabled", default: false
    t.text "shared_runners_text"
    t.integer "metrics_packet_size", default: 1
    t.text "disabled_oauth_sign_in_sources"
    t.string "health_check_access_token"
    t.boolean "send_user_confirmation_email", default: false
    t.integer "container_registry_token_expire_delay", default: 5
    t.text "after_sign_up_text"
    t.boolean "user_default_external", default: false, null: false
    t.string "repository_storages", default: "default"
    t.string "enabled_git_access_protocol"
    t.boolean "domain_blacklist_enabled", default: false
    t.text "domain_blacklist"
    t.boolean "usage_ping_enabled", default: true, null: false
    t.text "sign_in_text_html"
    t.text "help_page_text_html"
    t.text "shared_runners_text_html"
    t.text "after_sign_up_text_html"
    t.integer "rsa_key_restriction", default: 0, null: false
    t.integer "dsa_key_restriction", default: -1, null: false
    t.integer "ecdsa_key_restriction", default: 0, null: false
    t.integer "ed25519_key_restriction", default: 0, null: false
    t.boolean "housekeeping_enabled", default: true, null: false
    t.boolean "housekeeping_bitmaps_enabled", default: true, null: false
    t.integer "housekeeping_incremental_repack_period", default: 10, null: false
    t.integer "housekeeping_full_repack_period", default: 50, null: false
    t.integer "housekeeping_gc_period", default: 200, null: false
    t.boolean "html_emails_enabled", default: true
    t.string "plantuml_url"
    t.boolean "plantuml_enabled"
    t.integer "terminal_max_session_time", default: 0, null: false
    t.integer "unique_ips_limit_per_user"
    t.integer "unique_ips_limit_time_window"
    t.boolean "unique_ips_limit_enabled", default: false, null: false
    t.string "default_artifacts_expire_in", default: "0", null: false
    t.string "uuid"
    t.decimal "polling_interval_multiplier", default: "1.0", null: false
    t.integer "cached_markdown_version"
    t.boolean "clientside_sentry_enabled", default: false, null: false
    t.string "clientside_sentry_dsn"
    t.boolean "prometheus_metrics_enabled", default: true, null: false
    t.boolean "help_page_hide_commercial_content", default: false
    t.string "help_page_support_url"
    t.integer "performance_bar_allowed_group_id"
    t.boolean "hashed_storage_enabled", default: false, null: false
    t.boolean "project_export_enabled", default: true, null: false
    t.boolean "auto_devops_enabled", default: true, null: false
    t.boolean "throttle_unauthenticated_enabled", default: false, null: false
    t.integer "throttle_unauthenticated_requests_per_period", default: 3600, null: false
    t.integer "throttle_unauthenticated_period_in_seconds", default: 3600, null: false
    t.boolean "throttle_authenticated_api_enabled", default: false, null: false
    t.integer "throttle_authenticated_api_requests_per_period", default: 7200, null: false
    t.integer "throttle_authenticated_api_period_in_seconds", default: 3600, null: false
    t.boolean "throttle_authenticated_web_enabled", default: false, null: false
    t.integer "throttle_authenticated_web_requests_per_period", default: 7200, null: false
    t.integer "throttle_authenticated_web_period_in_seconds", default: 3600, null: false
    t.boolean "password_authentication_enabled_for_web"
    t.boolean "password_authentication_enabled_for_git", default: true
    t.integer "gitaly_timeout_default", default: 55, null: false
    t.integer "gitaly_timeout_medium", default: 30, null: false
    t.integer "gitaly_timeout_fast", default: 10, null: false
    t.boolean "authorized_keys_enabled", default: true, null: false
    t.string "auto_devops_domain"
    t.boolean "pages_domain_verification_enabled", default: true, null: false
    t.string "user_default_internal_regex"
    t.boolean "allow_local_requests_from_hooks_and_services", default: false, null: false
    t.boolean "enforce_terms", default: false
    t.boolean "mirror_available", default: true, null: false
    t.boolean "hide_third_party_offers", default: false, null: false
    t.boolean "instance_statistics_visibility_private", default: false, null: false
    t.boolean "web_ide_clientside_preview_enabled", default: false, null: false
    t.boolean "user_show_add_ssh_key_message", default: true, null: false
    t.integer "usage_stats_set_by_user_id"
    t.integer "receive_max_input_size"
    t.integer "diff_max_patch_bytes", default: 102400, null: false
    t.integer "archive_builds_in_seconds"
    t.string "commit_email_hostname"
<<<<<<< HEAD
    t.string "runners_registration_token_encrypted"
=======
    t.index ["usage_stats_set_by_user_id"], name: "index_application_settings_on_usage_stats_set_by_user_id", using: :btree
>>>>>>> 8edce616
  end

  create_table "audit_events", force: :cascade do |t|
    t.integer "author_id", null: false
    t.string "type", null: false
    t.integer "entity_id", null: false
    t.string "entity_type", null: false
    t.text "details"
    t.datetime "created_at"
    t.datetime "updated_at"
    t.index ["entity_id", "entity_type"], name: "index_audit_events_on_entity_id_and_entity_type", using: :btree
  end

  create_table "award_emoji", force: :cascade do |t|
    t.string "name"
    t.integer "user_id"
    t.integer "awardable_id"
    t.string "awardable_type"
    t.datetime "created_at"
    t.datetime "updated_at"
    t.index ["awardable_type", "awardable_id"], name: "index_award_emoji_on_awardable_type_and_awardable_id", using: :btree
    t.index ["user_id", "name"], name: "index_award_emoji_on_user_id_and_name", using: :btree
  end

  create_table "badges", force: :cascade do |t|
    t.string "link_url", null: false
    t.string "image_url", null: false
    t.integer "project_id"
    t.integer "group_id"
    t.string "type", null: false
    t.datetime_with_timezone "created_at", null: false
    t.datetime_with_timezone "updated_at", null: false
    t.index ["group_id"], name: "index_badges_on_group_id", using: :btree
    t.index ["project_id"], name: "index_badges_on_project_id", using: :btree
  end

  create_table "board_group_recent_visits", id: :bigserial, force: :cascade do |t|
    t.datetime_with_timezone "created_at", null: false
    t.datetime_with_timezone "updated_at", null: false
    t.integer "user_id"
    t.integer "board_id"
    t.integer "group_id"
    t.index ["board_id"], name: "index_board_group_recent_visits_on_board_id", using: :btree
    t.index ["group_id"], name: "index_board_group_recent_visits_on_group_id", using: :btree
    t.index ["user_id", "group_id", "board_id"], name: "index_board_group_recent_visits_on_user_group_and_board", unique: true, using: :btree
    t.index ["user_id"], name: "index_board_group_recent_visits_on_user_id", using: :btree
  end

  create_table "board_project_recent_visits", id: :bigserial, force: :cascade do |t|
    t.datetime_with_timezone "created_at", null: false
    t.datetime_with_timezone "updated_at", null: false
    t.integer "user_id"
    t.integer "project_id"
    t.integer "board_id"
    t.index ["board_id"], name: "index_board_project_recent_visits_on_board_id", using: :btree
    t.index ["project_id"], name: "index_board_project_recent_visits_on_project_id", using: :btree
    t.index ["user_id", "project_id", "board_id"], name: "index_board_project_recent_visits_on_user_project_and_board", unique: true, using: :btree
    t.index ["user_id"], name: "index_board_project_recent_visits_on_user_id", using: :btree
  end

  create_table "boards", force: :cascade do |t|
    t.integer "project_id"
    t.datetime "created_at", null: false
    t.datetime "updated_at", null: false
    t.integer "group_id"
    t.index ["group_id"], name: "index_boards_on_group_id", using: :btree
    t.index ["project_id"], name: "index_boards_on_project_id", using: :btree
  end

  create_table "broadcast_messages", force: :cascade do |t|
    t.text "message", null: false
    t.datetime "starts_at", null: false
    t.datetime "ends_at", null: false
    t.datetime "created_at", null: false
    t.datetime "updated_at", null: false
    t.string "color"
    t.string "font"
    t.text "message_html", null: false
    t.integer "cached_markdown_version"
    t.index ["starts_at", "ends_at", "id"], name: "index_broadcast_messages_on_starts_at_and_ends_at_and_id", using: :btree
  end

  create_table "chat_names", force: :cascade do |t|
    t.integer "user_id", null: false
    t.integer "service_id", null: false
    t.string "team_id", null: false
    t.string "team_domain"
    t.string "chat_id", null: false
    t.string "chat_name"
    t.datetime "last_used_at"
    t.datetime "created_at", null: false
    t.datetime "updated_at", null: false
    t.index ["service_id", "team_id", "chat_id"], name: "index_chat_names_on_service_id_and_team_id_and_chat_id", unique: true, using: :btree
    t.index ["user_id", "service_id"], name: "index_chat_names_on_user_id_and_service_id", unique: true, using: :btree
  end

  create_table "chat_teams", force: :cascade do |t|
    t.integer "namespace_id", null: false
    t.string "team_id"
    t.string "name"
    t.datetime "created_at", null: false
    t.datetime "updated_at", null: false
    t.index ["namespace_id"], name: "index_chat_teams_on_namespace_id", unique: true, using: :btree
  end

  create_table "ci_build_trace_chunks", id: :bigserial, force: :cascade do |t|
    t.integer "build_id", null: false
    t.integer "chunk_index", null: false
    t.integer "data_store", null: false
    t.binary "raw_data"
    t.index ["build_id", "chunk_index"], name: "index_ci_build_trace_chunks_on_build_id_and_chunk_index", unique: true, using: :btree
  end

  create_table "ci_build_trace_section_names", force: :cascade do |t|
    t.integer "project_id", null: false
    t.string "name", null: false
    t.index ["project_id", "name"], name: "index_ci_build_trace_section_names_on_project_id_and_name", unique: true, using: :btree
  end

  create_table "ci_build_trace_sections", force: :cascade do |t|
    t.integer "project_id", null: false
    t.datetime_with_timezone "date_start", null: false
    t.datetime_with_timezone "date_end", null: false
    t.bigint "byte_start", null: false
    t.bigint "byte_end", null: false
    t.integer "build_id", null: false
    t.integer "section_name_id", null: false
    t.index ["build_id", "section_name_id"], name: "index_ci_build_trace_sections_on_build_id_and_section_name_id", unique: true, using: :btree
    t.index ["project_id"], name: "index_ci_build_trace_sections_on_project_id", using: :btree
    t.index ["section_name_id"], name: "index_ci_build_trace_sections_on_section_name_id", using: :btree
  end

  create_table "ci_builds", force: :cascade do |t|
    t.string "status"
    t.datetime "finished_at"
    t.text "trace"
    t.datetime "created_at"
    t.datetime "updated_at"
    t.datetime "started_at"
    t.integer "runner_id"
    t.float "coverage"
    t.integer "commit_id"
    t.text "commands"
    t.string "name"
    t.text "options"
    t.boolean "allow_failure", default: false, null: false
    t.string "stage"
    t.integer "trigger_request_id"
    t.integer "stage_idx"
    t.boolean "tag"
    t.string "ref"
    t.integer "user_id"
    t.string "type"
    t.string "target_url"
    t.string "description"
    t.text "artifacts_file"
    t.integer "project_id"
    t.text "artifacts_metadata"
    t.integer "erased_by_id"
    t.datetime "erased_at"
    t.datetime "artifacts_expire_at"
    t.string "environment"
    t.bigint "artifacts_size"
    t.string "when"
    t.text "yaml_variables"
    t.datetime "queued_at"
    t.string "token"
    t.integer "lock_version"
    t.string "coverage_regex"
    t.integer "auto_canceled_by_id"
    t.boolean "retried"
    t.integer "stage_id"
    t.integer "artifacts_file_store"
    t.integer "artifacts_metadata_store"
    t.boolean "protected"
    t.integer "failure_reason"
    t.datetime_with_timezone "scheduled_at"
    t.index ["artifacts_expire_at"], name: "index_ci_builds_on_artifacts_expire_at", where: "(artifacts_file <> ''::text)", using: :btree
    t.index ["auto_canceled_by_id"], name: "index_ci_builds_on_auto_canceled_by_id", using: :btree
    t.index ["commit_id", "stage_idx", "created_at"], name: "index_ci_builds_on_commit_id_and_stage_idx_and_created_at", using: :btree
    t.index ["commit_id", "status", "type"], name: "index_ci_builds_on_commit_id_and_status_and_type", using: :btree
    t.index ["commit_id", "type", "name", "ref"], name: "index_ci_builds_on_commit_id_and_type_and_name_and_ref", using: :btree
    t.index ["commit_id", "type", "ref"], name: "index_ci_builds_on_commit_id_and_type_and_ref", using: :btree
    t.index ["id"], name: "partial_index_ci_builds_on_id_with_legacy_artifacts", where: "(artifacts_file <> ''::text)", using: :btree
    t.index ["project_id", "id"], name: "index_ci_builds_on_project_id_and_id", using: :btree
    t.index ["protected"], name: "index_ci_builds_on_protected", using: :btree
    t.index ["runner_id"], name: "index_ci_builds_on_runner_id", using: :btree
    t.index ["scheduled_at"], name: "partial_index_ci_builds_on_scheduled_at_with_scheduled_jobs", where: "((scheduled_at IS NOT NULL) AND ((type)::text = 'Ci::Build'::text) AND ((status)::text = 'scheduled'::text))", using: :btree
    t.index ["stage_id", "stage_idx"], name: "tmp_build_stage_position_index", where: "(stage_idx IS NOT NULL)", using: :btree
    t.index ["stage_id"], name: "index_ci_builds_on_stage_id", using: :btree
    t.index ["status", "type", "runner_id"], name: "index_ci_builds_on_status_and_type_and_runner_id", using: :btree
    t.index ["token"], name: "index_ci_builds_on_token", unique: true, using: :btree
    t.index ["updated_at"], name: "index_ci_builds_on_updated_at", using: :btree
    t.index ["user_id"], name: "index_ci_builds_on_user_id", using: :btree
  end

  create_table "ci_builds_metadata", force: :cascade do |t|
    t.integer "build_id", null: false
    t.integer "project_id", null: false
    t.integer "timeout"
    t.integer "timeout_source", default: 1, null: false
    t.index ["build_id"], name: "index_ci_builds_metadata_on_build_id", unique: true, using: :btree
    t.index ["project_id"], name: "index_ci_builds_metadata_on_project_id", using: :btree
  end

  create_table "ci_builds_runner_session", id: :bigserial, force: :cascade do |t|
    t.integer "build_id", null: false
    t.string "url", null: false
    t.string "certificate"
    t.string "authorization"
    t.index ["build_id"], name: "index_ci_builds_runner_session_on_build_id", unique: true, using: :btree
  end

  create_table "ci_group_variables", force: :cascade do |t|
    t.string "key", null: false
    t.text "value"
    t.text "encrypted_value"
    t.string "encrypted_value_salt"
    t.string "encrypted_value_iv"
    t.integer "group_id", null: false
    t.boolean "protected", default: false, null: false
    t.datetime_with_timezone "created_at", null: false
    t.datetime_with_timezone "updated_at", null: false
    t.index ["group_id", "key"], name: "index_ci_group_variables_on_group_id_and_key", unique: true, using: :btree
  end

  create_table "ci_job_artifacts", force: :cascade do |t|
    t.integer "project_id", null: false
    t.integer "job_id", null: false
    t.integer "file_type", null: false
    t.integer "file_store"
    t.bigint "size"
    t.datetime_with_timezone "created_at", null: false
    t.datetime_with_timezone "updated_at", null: false
    t.datetime_with_timezone "expire_at"
    t.string "file"
    t.binary "file_sha256"
    t.integer "file_format", limit: 2
    t.integer "file_location", limit: 2
    t.index ["expire_at", "job_id"], name: "index_ci_job_artifacts_on_expire_at_and_job_id", using: :btree
    t.index ["file_store"], name: "index_ci_job_artifacts_on_file_store", using: :btree
    t.index ["job_id", "file_type"], name: "index_ci_job_artifacts_on_job_id_and_file_type", unique: true, using: :btree
    t.index ["project_id"], name: "index_ci_job_artifacts_on_project_id", using: :btree
  end

  create_table "ci_pipeline_schedule_variables", force: :cascade do |t|
    t.string "key", null: false
    t.text "value"
    t.text "encrypted_value"
    t.string "encrypted_value_salt"
    t.string "encrypted_value_iv"
    t.integer "pipeline_schedule_id", null: false
    t.datetime_with_timezone "created_at"
    t.datetime_with_timezone "updated_at"
    t.index ["pipeline_schedule_id", "key"], name: "index_ci_pipeline_schedule_variables_on_schedule_id_and_key", unique: true, using: :btree
  end

  create_table "ci_pipeline_schedules", force: :cascade do |t|
    t.string "description"
    t.string "ref"
    t.string "cron"
    t.string "cron_timezone"
    t.datetime "next_run_at"
    t.integer "project_id"
    t.integer "owner_id"
    t.boolean "active", default: true
    t.datetime "created_at"
    t.datetime "updated_at"
    t.index ["next_run_at", "active"], name: "index_ci_pipeline_schedules_on_next_run_at_and_active", using: :btree
    t.index ["owner_id"], name: "index_ci_pipeline_schedules_on_owner_id", using: :btree
    t.index ["project_id"], name: "index_ci_pipeline_schedules_on_project_id", using: :btree
  end

  create_table "ci_pipeline_variables", force: :cascade do |t|
    t.string "key", null: false
    t.text "value"
    t.text "encrypted_value"
    t.string "encrypted_value_salt"
    t.string "encrypted_value_iv"
    t.integer "pipeline_id", null: false
    t.index ["pipeline_id", "key"], name: "index_ci_pipeline_variables_on_pipeline_id_and_key", unique: true, using: :btree
  end

  create_table "ci_pipelines", force: :cascade do |t|
    t.string "ref"
    t.string "sha"
    t.string "before_sha"
    t.datetime "created_at"
    t.datetime "updated_at"
    t.boolean "tag", default: false
    t.text "yaml_errors"
    t.datetime "committed_at"
    t.integer "project_id"
    t.string "status"
    t.datetime "started_at"
    t.datetime "finished_at"
    t.integer "duration"
    t.integer "user_id"
    t.integer "lock_version"
    t.integer "auto_canceled_by_id"
    t.integer "pipeline_schedule_id"
    t.integer "source"
    t.integer "config_source"
    t.boolean "protected"
    t.integer "failure_reason"
    t.integer "iid"
    t.index ["auto_canceled_by_id"], name: "index_ci_pipelines_on_auto_canceled_by_id", using: :btree
    t.index ["pipeline_schedule_id"], name: "index_ci_pipelines_on_pipeline_schedule_id", using: :btree
    t.index ["project_id", "iid"], name: "index_ci_pipelines_on_project_id_and_iid", unique: true, where: "(iid IS NOT NULL)", using: :btree
    t.index ["project_id", "ref", "status", "id"], name: "index_ci_pipelines_on_project_id_and_ref_and_status_and_id", using: :btree
    t.index ["project_id", "sha"], name: "index_ci_pipelines_on_project_id_and_sha", using: :btree
    t.index ["project_id", "source"], name: "index_ci_pipelines_on_project_id_and_source", using: :btree
    t.index ["project_id", "status", "config_source"], name: "index_ci_pipelines_on_project_id_and_status_and_config_source", using: :btree
    t.index ["project_id"], name: "index_ci_pipelines_on_project_id", using: :btree
    t.index ["status"], name: "index_ci_pipelines_on_status", using: :btree
    t.index ["user_id"], name: "index_ci_pipelines_on_user_id", using: :btree
  end

  create_table "ci_runner_namespaces", force: :cascade do |t|
    t.integer "runner_id"
    t.integer "namespace_id"
    t.index ["namespace_id"], name: "index_ci_runner_namespaces_on_namespace_id", using: :btree
    t.index ["runner_id", "namespace_id"], name: "index_ci_runner_namespaces_on_runner_id_and_namespace_id", unique: true, using: :btree
  end

  create_table "ci_runner_projects", force: :cascade do |t|
    t.integer "runner_id", null: false
    t.datetime "created_at"
    t.datetime "updated_at"
    t.integer "project_id"
    t.index ["project_id"], name: "index_ci_runner_projects_on_project_id", using: :btree
    t.index ["runner_id"], name: "index_ci_runner_projects_on_runner_id", using: :btree
  end

  create_table "ci_runners", force: :cascade do |t|
    t.string "token"
    t.datetime "created_at"
    t.datetime "updated_at"
    t.string "description"
    t.datetime "contacted_at"
    t.boolean "active", default: true, null: false
    t.boolean "is_shared", default: false
    t.string "name"
    t.string "version"
    t.string "revision"
    t.string "platform"
    t.string "architecture"
    t.boolean "run_untagged", default: true, null: false
    t.boolean "locked", default: false, null: false
    t.integer "access_level", default: 0, null: false
    t.string "ip_address"
    t.integer "maximum_timeout"
    t.integer "runner_type", limit: 2, null: false
<<<<<<< HEAD
    t.string "token_encrypted"
=======
    t.index ["contacted_at"], name: "index_ci_runners_on_contacted_at", using: :btree
    t.index ["is_shared"], name: "index_ci_runners_on_is_shared", using: :btree
    t.index ["locked"], name: "index_ci_runners_on_locked", using: :btree
    t.index ["runner_type"], name: "index_ci_runners_on_runner_type", using: :btree
    t.index ["token"], name: "index_ci_runners_on_token", using: :btree
>>>>>>> 8edce616
  end

  create_table "ci_stages", force: :cascade do |t|
    t.integer "project_id"
    t.integer "pipeline_id"
    t.datetime "created_at"
    t.datetime "updated_at"
    t.string "name"
    t.integer "status"
    t.integer "lock_version"
    t.integer "position"
    t.index ["pipeline_id", "name"], name: "index_ci_stages_on_pipeline_id_and_name", unique: true, using: :btree
    t.index ["pipeline_id", "position"], name: "index_ci_stages_on_pipeline_id_and_position", using: :btree
    t.index ["pipeline_id"], name: "index_ci_stages_on_pipeline_id", using: :btree
    t.index ["project_id"], name: "index_ci_stages_on_project_id", using: :btree
  end

  create_table "ci_trigger_requests", force: :cascade do |t|
    t.integer "trigger_id", null: false
    t.text "variables"
    t.datetime "created_at"
    t.datetime "updated_at"
    t.integer "commit_id"
    t.index ["commit_id"], name: "index_ci_trigger_requests_on_commit_id", using: :btree
    t.index ["trigger_id"], name: "index_ci_trigger_requests_on_trigger_id", using: :btree
  end

  create_table "ci_triggers", force: :cascade do |t|
    t.string "token"
    t.datetime "created_at"
    t.datetime "updated_at"
    t.integer "project_id"
    t.integer "owner_id"
    t.string "description"
    t.string "ref"
    t.index ["owner_id"], name: "index_ci_triggers_on_owner_id", using: :btree
    t.index ["project_id"], name: "index_ci_triggers_on_project_id", using: :btree
  end

  create_table "ci_variables", force: :cascade do |t|
    t.string "key", null: false
    t.text "value"
    t.text "encrypted_value"
    t.string "encrypted_value_salt"
    t.string "encrypted_value_iv"
    t.integer "project_id", null: false
    t.boolean "protected", default: false, null: false
    t.string "environment_scope", default: "*", null: false
    t.index ["project_id", "key", "environment_scope"], name: "index_ci_variables_on_project_id_and_key_and_environment_scope", unique: true, using: :btree
  end

  create_table "cluster_groups", force: :cascade do |t|
    t.integer "cluster_id", null: false
    t.integer "group_id", null: false
    t.index ["cluster_id", "group_id"], name: "index_cluster_groups_on_cluster_id_and_group_id", unique: true, using: :btree
    t.index ["group_id"], name: "index_cluster_groups_on_group_id", using: :btree
  end

  create_table "cluster_platforms_kubernetes", force: :cascade do |t|
    t.integer "cluster_id", null: false
    t.datetime_with_timezone "created_at", null: false
    t.datetime_with_timezone "updated_at", null: false
    t.text "api_url"
    t.text "ca_cert"
    t.string "namespace"
    t.string "username"
    t.text "encrypted_password"
    t.string "encrypted_password_iv"
    t.text "encrypted_token"
    t.string "encrypted_token_iv"
    t.integer "authorization_type", limit: 2
    t.index ["cluster_id"], name: "index_cluster_platforms_kubernetes_on_cluster_id", unique: true, using: :btree
  end

  create_table "cluster_projects", force: :cascade do |t|
    t.integer "project_id", null: false
    t.integer "cluster_id", null: false
    t.datetime_with_timezone "created_at", null: false
    t.datetime_with_timezone "updated_at", null: false
    t.index ["cluster_id"], name: "index_cluster_projects_on_cluster_id", using: :btree
    t.index ["project_id"], name: "index_cluster_projects_on_project_id", using: :btree
  end

  create_table "cluster_providers_gcp", force: :cascade do |t|
    t.integer "cluster_id", null: false
    t.integer "status"
    t.integer "num_nodes", null: false
    t.datetime_with_timezone "created_at", null: false
    t.datetime_with_timezone "updated_at", null: false
    t.text "status_reason"
    t.string "gcp_project_id", null: false
    t.string "zone", null: false
    t.string "machine_type"
    t.string "operation_id"
    t.string "endpoint"
    t.text "encrypted_access_token"
    t.string "encrypted_access_token_iv"
    t.boolean "legacy_abac", default: true, null: false
    t.index ["cluster_id"], name: "index_cluster_providers_gcp_on_cluster_id", unique: true, using: :btree
  end

  create_table "clusters", force: :cascade do |t|
    t.integer "user_id"
    t.integer "provider_type"
    t.integer "platform_type"
    t.datetime_with_timezone "created_at", null: false
    t.datetime_with_timezone "updated_at", null: false
    t.boolean "enabled", default: true
    t.string "name", null: false
    t.string "environment_scope", default: "*", null: false
    t.integer "cluster_type", limit: 2, default: 3, null: false
    t.index ["enabled"], name: "index_clusters_on_enabled", using: :btree
    t.index ["user_id"], name: "index_clusters_on_user_id", using: :btree
  end

  create_table "clusters_applications_helm", force: :cascade do |t|
    t.integer "cluster_id", null: false
    t.datetime_with_timezone "created_at", null: false
    t.datetime_with_timezone "updated_at", null: false
    t.integer "status", null: false
    t.string "version", null: false
    t.text "status_reason"
    t.text "encrypted_ca_key"
    t.text "encrypted_ca_key_iv"
    t.text "ca_cert"
    t.index ["cluster_id"], name: "index_clusters_applications_helm_on_cluster_id", unique: true, using: :btree
  end

  create_table "clusters_applications_ingress", force: :cascade do |t|
    t.integer "cluster_id", null: false
    t.datetime_with_timezone "created_at", null: false
    t.datetime_with_timezone "updated_at", null: false
    t.integer "status", null: false
    t.integer "ingress_type", null: false
    t.string "version", null: false
    t.string "cluster_ip"
    t.text "status_reason"
    t.string "external_ip"
    t.index ["cluster_id"], name: "index_clusters_applications_ingress_on_cluster_id", unique: true, using: :btree
  end

  create_table "clusters_applications_jupyter", force: :cascade do |t|
    t.integer "cluster_id", null: false
    t.integer "oauth_application_id"
    t.integer "status", null: false
    t.string "version", null: false
    t.string "hostname"
    t.datetime_with_timezone "created_at", null: false
    t.datetime_with_timezone "updated_at", null: false
    t.text "status_reason"
    t.index ["cluster_id"], name: "index_clusters_applications_jupyter_on_cluster_id", unique: true, using: :btree
    t.index ["oauth_application_id"], name: "index_clusters_applications_jupyter_on_oauth_application_id", using: :btree
  end

  create_table "clusters_applications_knative", force: :cascade do |t|
    t.integer "cluster_id", null: false
    t.datetime_with_timezone "created_at", null: false
    t.datetime_with_timezone "updated_at", null: false
    t.integer "status", null: false
    t.string "version", null: false
    t.string "hostname"
    t.text "status_reason"
    t.index ["cluster_id"], name: "index_clusters_applications_knative_on_cluster_id", unique: true, using: :btree
  end

  create_table "clusters_applications_prometheus", force: :cascade do |t|
    t.integer "cluster_id", null: false
    t.integer "status", null: false
    t.string "version", null: false
    t.text "status_reason"
    t.datetime_with_timezone "created_at", null: false
    t.datetime_with_timezone "updated_at", null: false
    t.index ["cluster_id"], name: "index_clusters_applications_prometheus_on_cluster_id", unique: true, using: :btree
  end

  create_table "clusters_applications_runners", force: :cascade do |t|
    t.integer "cluster_id", null: false
    t.integer "runner_id"
    t.integer "status", null: false
    t.datetime_with_timezone "created_at", null: false
    t.datetime_with_timezone "updated_at", null: false
    t.string "version", null: false
    t.text "status_reason"
    t.boolean "privileged", default: true, null: false
    t.index ["cluster_id"], name: "index_clusters_applications_runners_on_cluster_id", unique: true, using: :btree
    t.index ["runner_id"], name: "index_clusters_applications_runners_on_runner_id", using: :btree
  end

  create_table "clusters_kubernetes_namespaces", id: :bigserial, force: :cascade do |t|
    t.integer "cluster_id", null: false
    t.integer "project_id"
    t.integer "cluster_project_id"
    t.datetime_with_timezone "created_at", null: false
    t.datetime_with_timezone "updated_at", null: false
    t.text "encrypted_service_account_token"
    t.string "encrypted_service_account_token_iv"
    t.string "namespace", null: false
    t.string "service_account_name"
    t.index ["cluster_id", "namespace"], name: "kubernetes_namespaces_cluster_and_namespace", unique: true, using: :btree
    t.index ["cluster_id"], name: "index_clusters_kubernetes_namespaces_on_cluster_id", using: :btree
    t.index ["cluster_project_id"], name: "index_clusters_kubernetes_namespaces_on_cluster_project_id", using: :btree
    t.index ["project_id"], name: "index_clusters_kubernetes_namespaces_on_project_id", using: :btree
  end

  create_table "container_repositories", force: :cascade do |t|
    t.integer "project_id", null: false
    t.string "name", null: false
    t.datetime "created_at", null: false
    t.datetime "updated_at", null: false
    t.index ["project_id", "name"], name: "index_container_repositories_on_project_id_and_name", unique: true, using: :btree
    t.index ["project_id"], name: "index_container_repositories_on_project_id", using: :btree
  end

  create_table "conversational_development_index_metrics", force: :cascade do |t|
    t.float "leader_issues", null: false
    t.float "instance_issues", null: false
    t.float "leader_notes", null: false
    t.float "instance_notes", null: false
    t.float "leader_milestones", null: false
    t.float "instance_milestones", null: false
    t.float "leader_boards", null: false
    t.float "instance_boards", null: false
    t.float "leader_merge_requests", null: false
    t.float "instance_merge_requests", null: false
    t.float "leader_ci_pipelines", null: false
    t.float "instance_ci_pipelines", null: false
    t.float "leader_environments", null: false
    t.float "instance_environments", null: false
    t.float "leader_deployments", null: false
    t.float "instance_deployments", null: false
    t.float "leader_projects_prometheus_active", null: false
    t.float "instance_projects_prometheus_active", null: false
    t.float "leader_service_desk_issues", null: false
    t.float "instance_service_desk_issues", null: false
    t.datetime "created_at", null: false
    t.datetime "updated_at", null: false
    t.float "percentage_boards", default: 0.0, null: false
    t.float "percentage_ci_pipelines", default: 0.0, null: false
    t.float "percentage_deployments", default: 0.0, null: false
    t.float "percentage_environments", default: 0.0, null: false
    t.float "percentage_issues", default: 0.0, null: false
    t.float "percentage_merge_requests", default: 0.0, null: false
    t.float "percentage_milestones", default: 0.0, null: false
    t.float "percentage_notes", default: 0.0, null: false
    t.float "percentage_projects_prometheus_active", default: 0.0, null: false
    t.float "percentage_service_desk_issues", default: 0.0, null: false
  end

  create_table "deploy_keys_projects", force: :cascade do |t|
    t.integer "deploy_key_id", null: false
    t.integer "project_id", null: false
    t.datetime "created_at"
    t.datetime "updated_at"
    t.boolean "can_push", default: false, null: false
    t.index ["project_id"], name: "index_deploy_keys_projects_on_project_id", using: :btree
  end

  create_table "deploy_tokens", force: :cascade do |t|
    t.boolean "revoked", default: false
    t.boolean "read_repository", default: false, null: false
    t.boolean "read_registry", default: false, null: false
    t.datetime_with_timezone "expires_at", null: false
    t.datetime_with_timezone "created_at", null: false
    t.string "name", null: false
    t.string "token", null: false
    t.index ["token", "expires_at", "id"], name: "index_deploy_tokens_on_token_and_expires_at_and_id", where: "(revoked IS FALSE)", using: :btree
    t.index ["token"], name: "index_deploy_tokens_on_token", unique: true, using: :btree
  end

  create_table "deployments", force: :cascade do |t|
    t.integer "iid", null: false
    t.integer "project_id", null: false
    t.integer "environment_id", null: false
    t.string "ref", null: false
    t.boolean "tag", null: false
    t.string "sha", null: false
    t.integer "user_id"
    t.integer "deployable_id"
    t.string "deployable_type"
    t.datetime "created_at"
    t.datetime "updated_at"
    t.string "on_stop"
    t.integer "status", limit: 2, null: false
    t.datetime_with_timezone "finished_at"
    t.index ["created_at"], name: "index_deployments_on_created_at", using: :btree
    t.index ["deployable_type", "deployable_id"], name: "index_deployments_on_deployable_type_and_deployable_id", using: :btree
    t.index ["environment_id", "id"], name: "index_deployments_on_environment_id_and_id", using: :btree
    t.index ["environment_id", "iid", "project_id"], name: "index_deployments_on_environment_id_and_iid_and_project_id", using: :btree
    t.index ["environment_id", "status"], name: "index_deployments_on_environment_id_and_status", using: :btree
    t.index ["id"], name: "partial_index_deployments_for_legacy_successful_deployments", where: "((finished_at IS NULL) AND (status = 2))", using: :btree
    t.index ["project_id", "iid"], name: "index_deployments_on_project_id_and_iid", unique: true, using: :btree
    t.index ["project_id", "status", "created_at"], name: "index_deployments_on_project_id_and_status_and_created_at", using: :btree
    t.index ["project_id", "status"], name: "index_deployments_on_project_id_and_status", using: :btree
  end

  create_table "emails", force: :cascade do |t|
    t.integer "user_id", null: false
    t.string "email", null: false
    t.datetime "created_at"
    t.datetime "updated_at"
    t.string "confirmation_token"
    t.datetime_with_timezone "confirmed_at"
    t.datetime_with_timezone "confirmation_sent_at"
    t.index ["confirmation_token"], name: "index_emails_on_confirmation_token", unique: true, using: :btree
    t.index ["email"], name: "index_emails_on_email", unique: true, using: :btree
    t.index ["user_id"], name: "index_emails_on_user_id", using: :btree
  end

  create_table "environments", force: :cascade do |t|
    t.integer "project_id", null: false
    t.string "name", null: false
    t.datetime "created_at"
    t.datetime "updated_at"
    t.string "external_url"
    t.string "environment_type"
    t.string "state", default: "available", null: false
    t.string "slug", null: false
    t.index ["project_id", "name"], name: "index_environments_on_project_id_and_name", unique: true, using: :btree
    t.index ["project_id", "slug"], name: "index_environments_on_project_id_and_slug", unique: true, using: :btree
  end

  create_table "events", force: :cascade do |t|
    t.integer "project_id"
    t.integer "author_id", null: false
    t.integer "target_id"
    t.datetime_with_timezone "created_at", null: false
    t.datetime_with_timezone "updated_at", null: false
    t.integer "action", limit: 2, null: false
    t.string "target_type"
    t.index ["action"], name: "index_events_on_action", using: :btree
    t.index ["author_id", "project_id"], name: "index_events_on_author_id_and_project_id", using: :btree
    t.index ["project_id", "id"], name: "index_events_on_project_id_and_id", using: :btree
    t.index ["target_type", "target_id"], name: "index_events_on_target_type_and_target_id", using: :btree
  end

  create_table "feature_gates", force: :cascade do |t|
    t.string "feature_key", null: false
    t.string "key", null: false
    t.string "value"
    t.datetime "created_at", null: false
    t.datetime "updated_at", null: false
    t.index ["feature_key", "key", "value"], name: "index_feature_gates_on_feature_key_and_key_and_value", unique: true, using: :btree
  end

  create_table "features", force: :cascade do |t|
    t.string "key", null: false
    t.datetime "created_at", null: false
    t.datetime "updated_at", null: false
    t.index ["key"], name: "index_features_on_key", unique: true, using: :btree
  end

  create_table "fork_network_members", force: :cascade do |t|
    t.integer "fork_network_id", null: false
    t.integer "project_id", null: false
    t.integer "forked_from_project_id"
    t.index ["fork_network_id"], name: "index_fork_network_members_on_fork_network_id", using: :btree
    t.index ["forked_from_project_id"], name: "index_fork_network_members_on_forked_from_project_id", using: :btree
    t.index ["project_id"], name: "index_fork_network_members_on_project_id", unique: true, using: :btree
  end

  create_table "fork_networks", force: :cascade do |t|
    t.integer "root_project_id"
    t.string "deleted_root_project_name"
    t.index ["root_project_id"], name: "index_fork_networks_on_root_project_id", unique: true, using: :btree
  end

  create_table "forked_project_links", force: :cascade do |t|
    t.integer "forked_to_project_id", null: false
    t.integer "forked_from_project_id", null: false
    t.datetime "created_at"
    t.datetime "updated_at"
    t.index ["forked_to_project_id"], name: "index_forked_project_links_on_forked_to_project_id", unique: true, using: :btree
  end

  create_table "gpg_key_subkeys", force: :cascade do |t|
    t.integer "gpg_key_id", null: false
    t.binary "keyid"
    t.binary "fingerprint"
    t.index ["fingerprint"], name: "index_gpg_key_subkeys_on_fingerprint", unique: true, using: :btree
    t.index ["gpg_key_id"], name: "index_gpg_key_subkeys_on_gpg_key_id", using: :btree
    t.index ["keyid"], name: "index_gpg_key_subkeys_on_keyid", unique: true, using: :btree
  end

  create_table "gpg_keys", force: :cascade do |t|
    t.datetime_with_timezone "created_at", null: false
    t.datetime_with_timezone "updated_at", null: false
    t.integer "user_id"
    t.binary "primary_keyid"
    t.binary "fingerprint"
    t.text "key"
    t.index ["fingerprint"], name: "index_gpg_keys_on_fingerprint", unique: true, using: :btree
    t.index ["primary_keyid"], name: "index_gpg_keys_on_primary_keyid", unique: true, using: :btree
    t.index ["user_id"], name: "index_gpg_keys_on_user_id", using: :btree
  end

  create_table "gpg_signatures", force: :cascade do |t|
    t.datetime_with_timezone "created_at", null: false
    t.datetime_with_timezone "updated_at", null: false
    t.integer "project_id"
    t.integer "gpg_key_id"
    t.binary "commit_sha"
    t.binary "gpg_key_primary_keyid"
    t.text "gpg_key_user_name"
    t.text "gpg_key_user_email"
    t.integer "verification_status", limit: 2, default: 0, null: false
    t.integer "gpg_key_subkey_id"
    t.index ["commit_sha"], name: "index_gpg_signatures_on_commit_sha", unique: true, using: :btree
    t.index ["gpg_key_id"], name: "index_gpg_signatures_on_gpg_key_id", using: :btree
    t.index ["gpg_key_primary_keyid"], name: "index_gpg_signatures_on_gpg_key_primary_keyid", using: :btree
    t.index ["gpg_key_subkey_id"], name: "index_gpg_signatures_on_gpg_key_subkey_id", using: :btree
    t.index ["project_id"], name: "index_gpg_signatures_on_project_id", using: :btree
  end

  create_table "group_custom_attributes", force: :cascade do |t|
    t.datetime_with_timezone "created_at", null: false
    t.datetime_with_timezone "updated_at", null: false
    t.integer "group_id", null: false
    t.string "key", null: false
    t.string "value", null: false
    t.index ["group_id", "key"], name: "index_group_custom_attributes_on_group_id_and_key", unique: true, using: :btree
    t.index ["key", "value"], name: "index_group_custom_attributes_on_key_and_value", using: :btree
  end

  create_table "identities", force: :cascade do |t|
    t.string "extern_uid"
    t.string "provider"
    t.integer "user_id"
    t.datetime "created_at"
    t.datetime "updated_at"
    t.index ["user_id"], name: "index_identities_on_user_id", using: :btree
  end

  create_table "import_export_uploads", force: :cascade do |t|
    t.datetime_with_timezone "updated_at", null: false
    t.integer "project_id"
    t.text "import_file"
    t.text "export_file"
    t.index ["project_id"], name: "index_import_export_uploads_on_project_id", using: :btree
    t.index ["updated_at"], name: "index_import_export_uploads_on_updated_at", using: :btree
  end

  create_table "internal_ids", id: :bigserial, force: :cascade do |t|
    t.integer "project_id"
    t.integer "usage", null: false
    t.integer "last_value", null: false
    t.integer "namespace_id"
    t.index ["namespace_id"], name: "index_internal_ids_on_namespace_id", using: :btree
    t.index ["project_id"], name: "index_internal_ids_on_project_id", using: :btree
    t.index ["usage", "namespace_id"], name: "index_internal_ids_on_usage_and_namespace_id", unique: true, where: "(namespace_id IS NOT NULL)", using: :btree
    t.index ["usage", "project_id"], name: "index_internal_ids_on_usage_and_project_id", unique: true, where: "(project_id IS NOT NULL)", using: :btree
  end

  create_table "issue_assignees", id: false, force: :cascade do |t|
    t.integer "user_id", null: false
    t.integer "issue_id", null: false
    t.index ["issue_id", "user_id"], name: "index_issue_assignees_on_issue_id_and_user_id", unique: true, using: :btree
    t.index ["user_id"], name: "index_issue_assignees_on_user_id", using: :btree
  end

  create_table "issue_metrics", force: :cascade do |t|
    t.integer "issue_id", null: false
    t.datetime "first_mentioned_in_commit_at"
    t.datetime "first_associated_with_milestone_at"
    t.datetime "first_added_to_board_at"
    t.datetime "created_at", null: false
    t.datetime "updated_at", null: false
    t.index ["issue_id"], name: "index_issue_metrics", using: :btree
  end

  create_table "issues", force: :cascade do |t|
    t.string "title"
    t.integer "author_id"
    t.integer "project_id"
    t.datetime "created_at"
    t.datetime "updated_at"
    t.text "description"
    t.integer "milestone_id"
    t.string "state"
    t.integer "iid"
    t.integer "updated_by_id"
    t.boolean "confidential", default: false, null: false
    t.date "due_date"
    t.integer "moved_to_id"
    t.integer "lock_version"
    t.text "title_html"
    t.text "description_html"
    t.integer "time_estimate"
    t.integer "relative_position"
    t.integer "cached_markdown_version"
    t.datetime "last_edited_at"
    t.integer "last_edited_by_id"
    t.boolean "discussion_locked"
    t.datetime_with_timezone "closed_at"
    t.integer "closed_by_id"
    t.index ["author_id"], name: "index_issues_on_author_id", using: :btree
    t.index ["closed_by_id"], name: "index_issues_on_closed_by_id", using: :btree
    t.index ["confidential"], name: "index_issues_on_confidential", using: :btree
    t.index ["description"], name: "index_issues_on_description_trigram", using: :gin, opclasses: {"description"=>"gin_trgm_ops"}
    t.index ["milestone_id"], name: "index_issues_on_milestone_id", using: :btree
    t.index ["moved_to_id"], name: "index_issues_on_moved_to_id", where: "(moved_to_id IS NOT NULL)", using: :btree
    t.index ["project_id", "created_at", "id", "state"], name: "index_issues_on_project_id_and_created_at_and_id_and_state", using: :btree
    t.index ["project_id", "due_date", "id", "state"], name: "idx_issues_on_project_id_and_due_date_and_id_and_state_partial", where: "(due_date IS NOT NULL)", using: :btree
    t.index ["project_id", "iid"], name: "index_issues_on_project_id_and_iid", unique: true, using: :btree
    t.index ["project_id", "updated_at", "id", "state"], name: "index_issues_on_project_id_and_updated_at_and_id_and_state", using: :btree
    t.index ["relative_position"], name: "index_issues_on_relative_position", using: :btree
    t.index ["state"], name: "index_issues_on_state", using: :btree
    t.index ["title"], name: "index_issues_on_title_trigram", using: :gin, opclasses: {"title"=>"gin_trgm_ops"}
    t.index ["updated_at"], name: "index_issues_on_updated_at", using: :btree
    t.index ["updated_by_id"], name: "index_issues_on_updated_by_id", where: "(updated_by_id IS NOT NULL)", using: :btree
  end

  create_table "keys", force: :cascade do |t|
    t.integer "user_id"
    t.datetime "created_at"
    t.datetime "updated_at"
    t.text "key"
    t.string "title"
    t.string "type"
    t.string "fingerprint"
    t.boolean "public", default: false, null: false
    t.datetime "last_used_at"
    t.index ["fingerprint"], name: "index_keys_on_fingerprint", unique: true, using: :btree
    t.index ["user_id"], name: "index_keys_on_user_id", using: :btree
  end

  create_table "label_links", force: :cascade do |t|
    t.integer "label_id"
    t.integer "target_id"
    t.string "target_type"
    t.datetime "created_at"
    t.datetime "updated_at"
    t.index ["label_id"], name: "index_label_links_on_label_id", using: :btree
    t.index ["target_id", "target_type"], name: "index_label_links_on_target_id_and_target_type", using: :btree
  end

  create_table "label_priorities", force: :cascade do |t|
    t.integer "project_id", null: false
    t.integer "label_id", null: false
    t.integer "priority", null: false
    t.datetime "created_at", null: false
    t.datetime "updated_at", null: false
    t.index ["label_id"], name: "index_label_priorities_on_label_id", using: :btree
    t.index ["priority"], name: "index_label_priorities_on_priority", using: :btree
    t.index ["project_id", "label_id"], name: "index_label_priorities_on_project_id_and_label_id", unique: true, using: :btree
  end

  create_table "labels", force: :cascade do |t|
    t.string "title"
    t.string "color"
    t.integer "project_id"
    t.datetime "created_at"
    t.datetime "updated_at"
    t.boolean "template", default: false
    t.string "description"
    t.text "description_html"
    t.string "type"
    t.integer "group_id"
    t.integer "cached_markdown_version"
    t.index ["group_id", "project_id", "title"], name: "index_labels_on_group_id_and_project_id_and_title", unique: true, using: :btree
    t.index ["project_id"], name: "index_labels_on_project_id", using: :btree
    t.index ["template"], name: "index_labels_on_template", where: "template", using: :btree
    t.index ["title"], name: "index_labels_on_title", using: :btree
    t.index ["type", "project_id"], name: "index_labels_on_type_and_project_id", using: :btree
  end

  create_table "lfs_file_locks", force: :cascade do |t|
    t.integer "project_id", null: false
    t.integer "user_id", null: false
    t.datetime "created_at", null: false
    t.string "path", limit: 511
    t.index ["project_id", "path"], name: "index_lfs_file_locks_on_project_id_and_path", unique: true, using: :btree
    t.index ["user_id"], name: "index_lfs_file_locks_on_user_id", using: :btree
  end

  create_table "lfs_objects", force: :cascade do |t|
    t.string "oid", null: false
    t.bigint "size", null: false
    t.datetime "created_at"
    t.datetime "updated_at"
    t.string "file"
    t.integer "file_store"
    t.index ["file_store"], name: "index_lfs_objects_on_file_store", using: :btree
    t.index ["oid"], name: "index_lfs_objects_on_oid", unique: true, using: :btree
  end

  create_table "lfs_objects_projects", force: :cascade do |t|
    t.integer "lfs_object_id", null: false
    t.integer "project_id", null: false
    t.datetime "created_at"
    t.datetime "updated_at"
    t.index ["project_id"], name: "index_lfs_objects_projects_on_project_id", using: :btree
  end

  create_table "lists", force: :cascade do |t|
    t.integer "board_id", null: false
    t.integer "label_id"
    t.integer "list_type", default: 1, null: false
    t.integer "position"
    t.datetime "created_at", null: false
    t.datetime "updated_at", null: false
    t.index ["board_id", "label_id"], name: "index_lists_on_board_id_and_label_id", unique: true, using: :btree
    t.index ["label_id"], name: "index_lists_on_label_id", using: :btree
    t.index ["list_type"], name: "index_lists_on_list_type", using: :btree
  end

  create_table "members", force: :cascade do |t|
    t.integer "access_level", null: false
    t.integer "source_id", null: false
    t.string "source_type", null: false
    t.integer "user_id"
    t.integer "notification_level", null: false
    t.string "type"
    t.datetime "created_at"
    t.datetime "updated_at"
    t.integer "created_by_id"
    t.string "invite_email"
    t.string "invite_token"
    t.datetime "invite_accepted_at"
    t.datetime "requested_at"
    t.date "expires_at"
    t.index ["access_level"], name: "index_members_on_access_level", using: :btree
    t.index ["invite_token"], name: "index_members_on_invite_token", unique: true, using: :btree
    t.index ["requested_at"], name: "index_members_on_requested_at", using: :btree
    t.index ["source_id", "source_type"], name: "index_members_on_source_id_and_source_type", using: :btree
    t.index ["user_id"], name: "index_members_on_user_id", using: :btree
  end

  create_table "merge_request_diff_commits", id: false, force: :cascade do |t|
    t.datetime_with_timezone "authored_date"
    t.datetime_with_timezone "committed_date"
    t.integer "merge_request_diff_id", null: false
    t.integer "relative_order", null: false
    t.binary "sha", null: false
    t.text "author_name"
    t.text "author_email"
    t.text "committer_name"
    t.text "committer_email"
    t.text "message"
    t.index ["merge_request_diff_id", "relative_order"], name: "index_merge_request_diff_commits_on_mr_diff_id_and_order", unique: true, using: :btree
    t.index ["sha"], name: "index_merge_request_diff_commits_on_sha", using: :btree
  end

  create_table "merge_request_diff_files", id: false, force: :cascade do |t|
    t.integer "merge_request_diff_id", null: false
    t.integer "relative_order", null: false
    t.boolean "new_file", null: false
    t.boolean "renamed_file", null: false
    t.boolean "deleted_file", null: false
    t.boolean "too_large", null: false
    t.string "a_mode", null: false
    t.string "b_mode", null: false
    t.text "new_path", null: false
    t.text "old_path", null: false
    t.text "diff", null: false
    t.boolean "binary"
    t.index ["merge_request_diff_id", "relative_order"], name: "index_merge_request_diff_files_on_mr_diff_id_and_order", unique: true, using: :btree
  end

  create_table "merge_request_diffs", force: :cascade do |t|
    t.string "state"
    t.integer "merge_request_id", null: false
    t.datetime "created_at"
    t.datetime "updated_at"
    t.string "base_commit_sha"
    t.string "real_size"
    t.string "head_commit_sha"
    t.string "start_commit_sha"
    t.integer "commits_count"
    t.index ["merge_request_id", "id"], name: "index_merge_request_diffs_on_merge_request_id_and_id", using: :btree
  end

  create_table "merge_request_metrics", force: :cascade do |t|
    t.integer "merge_request_id", null: false
    t.datetime "latest_build_started_at"
    t.datetime "latest_build_finished_at"
    t.datetime "first_deployed_to_production_at"
    t.datetime "merged_at"
    t.datetime "created_at", null: false
    t.datetime "updated_at", null: false
    t.integer "pipeline_id"
    t.integer "merged_by_id"
    t.integer "latest_closed_by_id"
    t.datetime_with_timezone "latest_closed_at"
    t.index ["first_deployed_to_production_at"], name: "index_merge_request_metrics_on_first_deployed_to_production_at", using: :btree
    t.index ["latest_closed_by_id"], name: "index_merge_request_metrics_on_latest_closed_by_id", using: :btree
    t.index ["merge_request_id"], name: "index_merge_request_metrics", using: :btree
    t.index ["merged_by_id"], name: "index_merge_request_metrics_on_merged_by_id", using: :btree
    t.index ["pipeline_id"], name: "index_merge_request_metrics_on_pipeline_id", using: :btree
  end

  create_table "merge_requests", force: :cascade do |t|
    t.string "target_branch", null: false
    t.string "source_branch", null: false
    t.integer "source_project_id"
    t.integer "author_id"
    t.integer "assignee_id"
    t.string "title"
    t.datetime "created_at"
    t.datetime "updated_at"
    t.integer "milestone_id"
    t.string "state", default: "opened", null: false
    t.string "merge_status", default: "unchecked", null: false
    t.integer "target_project_id", null: false
    t.integer "iid"
    t.text "description"
    t.integer "updated_by_id"
    t.text "merge_error"
    t.text "merge_params"
    t.boolean "merge_when_pipeline_succeeds", default: false, null: false
    t.integer "merge_user_id"
    t.string "merge_commit_sha"
    t.string "in_progress_merge_commit_sha"
    t.integer "lock_version"
    t.text "title_html"
    t.text "description_html"
    t.integer "time_estimate"
    t.integer "cached_markdown_version"
    t.datetime "last_edited_at"
    t.integer "last_edited_by_id"
    t.integer "head_pipeline_id"
    t.string "merge_jid"
    t.boolean "discussion_locked"
    t.integer "latest_merge_request_diff_id"
    t.string "rebase_commit_sha"
    t.boolean "squash", default: false, null: false
    t.boolean "allow_maintainer_to_push"
    t.index ["assignee_id"], name: "index_merge_requests_on_assignee_id", using: :btree
    t.index ["author_id"], name: "index_merge_requests_on_author_id", using: :btree
    t.index ["created_at"], name: "index_merge_requests_on_created_at", using: :btree
    t.index ["description"], name: "index_merge_requests_on_description_trigram", using: :gin, opclasses: {"description"=>"gin_trgm_ops"}
    t.index ["head_pipeline_id"], name: "index_merge_requests_on_head_pipeline_id", using: :btree
    t.index ["id", "merge_jid"], name: "index_merge_requests_on_id_and_merge_jid", where: "((merge_jid IS NOT NULL) AND ((state)::text = 'locked'::text))", using: :btree
    t.index ["latest_merge_request_diff_id"], name: "index_merge_requests_on_latest_merge_request_diff_id", using: :btree
    t.index ["merge_user_id"], name: "index_merge_requests_on_merge_user_id", where: "(merge_user_id IS NOT NULL)", using: :btree
    t.index ["milestone_id"], name: "index_merge_requests_on_milestone_id", using: :btree
    t.index ["source_branch"], name: "index_merge_requests_on_source_branch", using: :btree
    t.index ["source_project_id", "source_branch"], name: "index_merge_requests_on_source_project_and_branch_state_opened", where: "((state)::text = 'opened'::text)", using: :btree
    t.index ["source_project_id", "source_branch"], name: "index_merge_requests_on_source_project_id_and_source_branch", using: :btree
    t.index ["target_branch"], name: "index_merge_requests_on_target_branch", using: :btree
    t.index ["target_project_id", "iid"], name: "index_merge_requests_on_target_project_id_and_iid", unique: true, using: :btree
    t.index ["target_project_id", "iid"], name: "index_merge_requests_on_target_project_id_and_iid_opened", where: "((state)::text = 'opened'::text)", using: :btree
    t.index ["target_project_id", "merge_commit_sha", "id"], name: "index_merge_requests_on_tp_id_and_merge_commit_sha_and_id", using: :btree
    t.index ["title"], name: "index_merge_requests_on_title", using: :btree
    t.index ["title"], name: "index_merge_requests_on_title_trigram", using: :gin, opclasses: {"title"=>"gin_trgm_ops"}
    t.index ["updated_by_id"], name: "index_merge_requests_on_updated_by_id", where: "(updated_by_id IS NOT NULL)", using: :btree
  end

  create_table "merge_requests_closing_issues", force: :cascade do |t|
    t.integer "merge_request_id", null: false
    t.integer "issue_id", null: false
    t.datetime "created_at", null: false
    t.datetime "updated_at", null: false
    t.index ["issue_id"], name: "index_merge_requests_closing_issues_on_issue_id", using: :btree
    t.index ["merge_request_id"], name: "index_merge_requests_closing_issues_on_merge_request_id", using: :btree
  end

  create_table "milestones", force: :cascade do |t|
    t.string "title", null: false
    t.integer "project_id"
    t.text "description"
    t.date "due_date"
    t.datetime "created_at"
    t.datetime "updated_at"
    t.string "state"
    t.integer "iid"
    t.text "title_html"
    t.text "description_html"
    t.date "start_date"
    t.integer "cached_markdown_version"
    t.integer "group_id"
    t.index ["description"], name: "index_milestones_on_description_trigram", using: :gin, opclasses: {"description"=>"gin_trgm_ops"}
    t.index ["due_date"], name: "index_milestones_on_due_date", using: :btree
    t.index ["group_id"], name: "index_milestones_on_group_id", using: :btree
    t.index ["project_id", "iid"], name: "index_milestones_on_project_id_and_iid", unique: true, using: :btree
    t.index ["title"], name: "index_milestones_on_title", using: :btree
    t.index ["title"], name: "index_milestones_on_title_trigram", using: :gin, opclasses: {"title"=>"gin_trgm_ops"}
  end

  create_table "namespaces", force: :cascade do |t|
    t.string "name", null: false
    t.string "path", null: false
    t.integer "owner_id"
    t.datetime "created_at"
    t.datetime "updated_at"
    t.string "type"
    t.string "description", default: "", null: false
    t.string "avatar"
    t.boolean "share_with_group_lock", default: false
    t.integer "visibility_level", default: 20, null: false
    t.boolean "request_access_enabled", default: false, null: false
    t.text "description_html"
    t.boolean "lfs_enabled"
    t.integer "parent_id"
    t.boolean "require_two_factor_authentication", default: false, null: false
    t.integer "two_factor_grace_period", default: 48, null: false
    t.integer "cached_markdown_version"
    t.string "runners_token"
<<<<<<< HEAD
    t.string "runners_token_encrypted"
=======
    t.index ["created_at"], name: "index_namespaces_on_created_at", using: :btree
    t.index ["name", "parent_id"], name: "index_namespaces_on_name_and_parent_id", unique: true, using: :btree
    t.index ["name"], name: "index_namespaces_on_name_trigram", using: :gin, opclasses: {"name"=>"gin_trgm_ops"}
    t.index ["owner_id"], name: "index_namespaces_on_owner_id", using: :btree
    t.index ["parent_id", "id"], name: "index_namespaces_on_parent_id_and_id", unique: true, using: :btree
    t.index ["path"], name: "index_namespaces_on_path", using: :btree
    t.index ["path"], name: "index_namespaces_on_path_trigram", using: :gin, opclasses: {"path"=>"gin_trgm_ops"}
    t.index ["require_two_factor_authentication"], name: "index_namespaces_on_require_two_factor_authentication", using: :btree
    t.index ["runners_token"], name: "index_namespaces_on_runners_token", unique: true, using: :btree
    t.index ["type"], name: "index_namespaces_on_type", using: :btree
>>>>>>> 8edce616
  end

  create_table "note_diff_files", force: :cascade do |t|
    t.integer "diff_note_id", null: false
    t.text "diff", null: false
    t.boolean "new_file", null: false
    t.boolean "renamed_file", null: false
    t.boolean "deleted_file", null: false
    t.string "a_mode", null: false
    t.string "b_mode", null: false
    t.text "new_path", null: false
    t.text "old_path", null: false
    t.index ["diff_note_id"], name: "index_note_diff_files_on_diff_note_id", unique: true, using: :btree
  end

  create_table "notes", force: :cascade do |t|
    t.text "note"
    t.string "noteable_type"
    t.integer "author_id"
    t.datetime "created_at"
    t.datetime "updated_at"
    t.integer "project_id"
    t.string "attachment"
    t.string "line_code"
    t.string "commit_id"
    t.integer "noteable_id"
    t.boolean "system", default: false, null: false
    t.text "st_diff"
    t.integer "updated_by_id"
    t.string "type"
    t.text "position"
    t.text "original_position"
    t.datetime "resolved_at"
    t.integer "resolved_by_id"
    t.string "discussion_id"
    t.text "note_html"
    t.integer "cached_markdown_version"
    t.text "change_position"
    t.boolean "resolved_by_push"
    t.index ["author_id"], name: "index_notes_on_author_id", using: :btree
    t.index ["commit_id"], name: "index_notes_on_commit_id", using: :btree
    t.index ["created_at"], name: "index_notes_on_created_at", using: :btree
    t.index ["discussion_id"], name: "index_notes_on_discussion_id", using: :btree
    t.index ["line_code"], name: "index_notes_on_line_code", using: :btree
    t.index ["note"], name: "index_notes_on_note_trigram", using: :gin, opclasses: {"note"=>"gin_trgm_ops"}
    t.index ["noteable_id", "noteable_type"], name: "index_notes_on_noteable_id_and_noteable_type", using: :btree
    t.index ["noteable_type"], name: "index_notes_on_noteable_type", using: :btree
    t.index ["project_id", "noteable_type"], name: "index_notes_on_project_id_and_noteable_type", using: :btree
    t.index ["updated_at"], name: "index_notes_on_updated_at", using: :btree
  end

  create_table "notification_settings", force: :cascade do |t|
    t.integer "user_id", null: false
    t.integer "source_id"
    t.string "source_type"
    t.integer "level", default: 0, null: false
    t.datetime "created_at", null: false
    t.datetime "updated_at", null: false
    t.boolean "new_note"
    t.boolean "new_issue"
    t.boolean "reopen_issue"
    t.boolean "close_issue"
    t.boolean "reassign_issue"
    t.boolean "new_merge_request"
    t.boolean "reopen_merge_request"
    t.boolean "close_merge_request"
    t.boolean "reassign_merge_request"
    t.boolean "merge_merge_request"
    t.boolean "failed_pipeline"
    t.boolean "success_pipeline"
    t.boolean "push_to_merge_request"
    t.boolean "issue_due"
    t.index ["source_id", "source_type"], name: "index_notification_settings_on_source_id_and_source_type", using: :btree
    t.index ["user_id", "source_id", "source_type"], name: "index_notifications_on_user_id_and_source_id_and_source_type", unique: true, using: :btree
    t.index ["user_id"], name: "index_notification_settings_on_user_id", using: :btree
  end

  create_table "oauth_access_grants", force: :cascade do |t|
    t.integer "resource_owner_id", null: false
    t.integer "application_id", null: false
    t.string "token", null: false
    t.integer "expires_in", null: false
    t.text "redirect_uri", null: false
    t.datetime "created_at", null: false
    t.datetime "revoked_at"
    t.string "scopes"
    t.index ["token"], name: "index_oauth_access_grants_on_token", unique: true, using: :btree
  end

  create_table "oauth_access_tokens", force: :cascade do |t|
    t.integer "resource_owner_id"
    t.integer "application_id"
    t.string "token", null: false
    t.string "refresh_token"
    t.integer "expires_in"
    t.datetime "revoked_at"
    t.datetime "created_at", null: false
    t.string "scopes"
    t.index ["refresh_token"], name: "index_oauth_access_tokens_on_refresh_token", unique: true, using: :btree
    t.index ["resource_owner_id"], name: "index_oauth_access_tokens_on_resource_owner_id", using: :btree
    t.index ["token"], name: "index_oauth_access_tokens_on_token", unique: true, using: :btree
  end

  create_table "oauth_applications", force: :cascade do |t|
    t.string "name", null: false
    t.string "uid", null: false
    t.string "secret", null: false
    t.text "redirect_uri", null: false
    t.string "scopes", default: "", null: false
    t.datetime "created_at"
    t.datetime "updated_at"
    t.integer "owner_id"
    t.string "owner_type"
    t.boolean "trusted", default: false, null: false
    t.index ["owner_id", "owner_type"], name: "index_oauth_applications_on_owner_id_and_owner_type", using: :btree
    t.index ["uid"], name: "index_oauth_applications_on_uid", unique: true, using: :btree
  end

  create_table "oauth_openid_requests", force: :cascade do |t|
    t.integer "access_grant_id", null: false
    t.string "nonce", null: false
    t.index ["access_grant_id"], name: "index_oauth_openid_requests_on_access_grant_id", using: :btree
  end

  create_table "pages_domains", force: :cascade do |t|
    t.integer "project_id"
    t.text "certificate"
    t.text "encrypted_key"
    t.string "encrypted_key_iv"
    t.string "encrypted_key_salt"
    t.string "domain"
    t.datetime_with_timezone "verified_at"
    t.string "verification_code", null: false
    t.datetime_with_timezone "enabled_until"
    t.index ["domain"], name: "index_pages_domains_on_domain", unique: true, using: :btree
    t.index ["project_id", "enabled_until"], name: "index_pages_domains_on_project_id_and_enabled_until", using: :btree
    t.index ["project_id"], name: "index_pages_domains_on_project_id", using: :btree
    t.index ["verified_at", "enabled_until"], name: "index_pages_domains_on_verified_at_and_enabled_until", using: :btree
    t.index ["verified_at"], name: "index_pages_domains_on_verified_at", using: :btree
  end

  create_table "personal_access_tokens", force: :cascade do |t|
    t.integer "user_id", null: false
    t.string "token"
    t.string "name", null: false
    t.boolean "revoked", default: false
    t.date "expires_at"
    t.datetime "created_at", null: false
    t.datetime "updated_at", null: false
    t.string "scopes", default: "--- []\n", null: false
    t.boolean "impersonation", default: false, null: false
    t.string "token_digest"
    t.index ["token"], name: "index_personal_access_tokens_on_token", unique: true, using: :btree
    t.index ["token_digest"], name: "index_personal_access_tokens_on_token_digest", unique: true, using: :btree
    t.index ["user_id"], name: "index_personal_access_tokens_on_user_id", using: :btree
  end

  create_table "programming_languages", force: :cascade do |t|
    t.string "name", null: false
    t.string "color", null: false
    t.datetime_with_timezone "created_at", null: false
    t.index ["name"], name: "index_programming_languages_on_name", unique: true, using: :btree
  end

  create_table "project_authorizations", id: false, force: :cascade do |t|
    t.integer "user_id", null: false
    t.integer "project_id", null: false
    t.integer "access_level", null: false
    t.index ["project_id"], name: "index_project_authorizations_on_project_id", using: :btree
    t.index ["user_id", "project_id", "access_level"], name: "index_project_authorizations_on_user_id_project_id_access_level", unique: true, using: :btree
  end

  create_table "project_auto_devops", force: :cascade do |t|
    t.integer "project_id", null: false
    t.datetime_with_timezone "created_at", null: false
    t.datetime_with_timezone "updated_at", null: false
    t.boolean "enabled"
    t.string "domain"
    t.integer "deploy_strategy", default: 0, null: false
    t.index ["project_id"], name: "index_project_auto_devops_on_project_id", unique: true, using: :btree
  end

  create_table "project_ci_cd_settings", force: :cascade do |t|
    t.integer "project_id", null: false
    t.boolean "group_runners_enabled", default: true, null: false
    t.index ["project_id"], name: "index_project_ci_cd_settings_on_project_id", unique: true, using: :btree
  end

  create_table "project_custom_attributes", force: :cascade do |t|
    t.datetime_with_timezone "created_at", null: false
    t.datetime_with_timezone "updated_at", null: false
    t.integer "project_id", null: false
    t.string "key", null: false
    t.string "value", null: false
    t.index ["key", "value"], name: "index_project_custom_attributes_on_key_and_value", using: :btree
    t.index ["project_id", "key"], name: "index_project_custom_attributes_on_project_id_and_key", unique: true, using: :btree
  end

  create_table "project_deploy_tokens", force: :cascade do |t|
    t.integer "project_id", null: false
    t.integer "deploy_token_id", null: false
    t.datetime_with_timezone "created_at", null: false
    t.index ["deploy_token_id"], name: "index_project_deploy_tokens_on_deploy_token_id", using: :btree
    t.index ["project_id", "deploy_token_id"], name: "index_project_deploy_tokens_on_project_id_and_deploy_token_id", unique: true, using: :btree
  end

  create_table "project_features", force: :cascade do |t|
    t.integer "project_id", null: false
    t.integer "merge_requests_access_level"
    t.integer "issues_access_level"
    t.integer "wiki_access_level"
    t.integer "snippets_access_level", default: 20, null: false
    t.integer "builds_access_level"
    t.datetime "created_at"
    t.datetime "updated_at"
    t.integer "repository_access_level", default: 20, null: false
    t.integer "pages_access_level", default: 20, null: false
    t.index ["project_id"], name: "index_project_features_on_project_id", unique: true, using: :btree
  end

  create_table "project_group_links", force: :cascade do |t|
    t.integer "project_id", null: false
    t.integer "group_id", null: false
    t.datetime "created_at"
    t.datetime "updated_at"
    t.integer "group_access", default: 30, null: false
    t.date "expires_at"
    t.index ["group_id"], name: "index_project_group_links_on_group_id", using: :btree
    t.index ["project_id"], name: "index_project_group_links_on_project_id", using: :btree
  end

  create_table "project_import_data", force: :cascade do |t|
    t.integer "project_id"
    t.text "data"
    t.text "encrypted_credentials"
    t.string "encrypted_credentials_iv"
    t.string "encrypted_credentials_salt"
    t.index ["project_id"], name: "index_project_import_data_on_project_id", using: :btree
  end

  create_table "project_mirror_data", force: :cascade do |t|
    t.integer "project_id", null: false
    t.string "status"
    t.string "jid"
    t.text "last_error"
    t.index ["jid"], name: "index_project_mirror_data_on_jid", using: :btree
    t.index ["project_id"], name: "index_project_mirror_data_on_project_id", unique: true, using: :btree
    t.index ["status"], name: "index_project_mirror_data_on_status", using: :btree
  end

  create_table "project_statistics", force: :cascade do |t|
    t.integer "project_id", null: false
    t.integer "namespace_id", null: false
    t.bigint "commit_count", default: 0, null: false
    t.bigint "storage_size", default: 0, null: false
    t.bigint "repository_size", default: 0, null: false
    t.bigint "lfs_objects_size", default: 0, null: false
    t.bigint "build_artifacts_size", default: 0, null: false
    t.index ["namespace_id"], name: "index_project_statistics_on_namespace_id", using: :btree
    t.index ["project_id"], name: "index_project_statistics_on_project_id", unique: true, using: :btree
  end

  create_table "projects", force: :cascade do |t|
    t.string "name"
    t.string "path"
    t.text "description"
    t.datetime "created_at"
    t.datetime "updated_at"
    t.integer "creator_id"
    t.integer "namespace_id", null: false
    t.datetime "last_activity_at"
    t.string "import_url"
    t.integer "visibility_level", default: 0, null: false
    t.boolean "archived", default: false, null: false
    t.string "avatar"
    t.string "import_status"
    t.integer "star_count", default: 0, null: false
    t.string "import_type"
    t.string "import_source"
    t.text "import_error"
    t.integer "ci_id"
    t.boolean "shared_runners_enabled", default: true, null: false
    t.string "runners_token"
    t.string "build_coverage_regex"
    t.boolean "build_allow_git_fetch", default: true, null: false
    t.integer "build_timeout", default: 3600, null: false
    t.boolean "pending_delete", default: false
    t.boolean "public_builds", default: true, null: false
    t.boolean "last_repository_check_failed"
    t.datetime "last_repository_check_at"
    t.boolean "container_registry_enabled"
    t.boolean "only_allow_merge_if_pipeline_succeeds", default: false, null: false
    t.boolean "has_external_issue_tracker"
    t.string "repository_storage", default: "default", null: false
    t.boolean "request_access_enabled", default: false, null: false
    t.boolean "has_external_wiki"
    t.string "ci_config_path"
    t.boolean "lfs_enabled"
    t.text "description_html"
    t.boolean "only_allow_merge_if_all_discussions_are_resolved"
    t.boolean "printing_merge_request_link_enabled", default: true, null: false
    t.integer "auto_cancel_pending_pipelines", default: 1, null: false
    t.string "import_jid"
    t.integer "cached_markdown_version"
    t.text "delete_error"
    t.datetime "last_repository_updated_at"
    t.integer "storage_version", limit: 2
    t.boolean "resolve_outdated_diff_discussions"
    t.boolean "repository_read_only"
    t.boolean "merge_requests_ff_only_enabled", default: false
    t.boolean "merge_requests_rebase_enabled", default: false, null: false
    t.integer "jobs_cache_index"
    t.boolean "pages_https_only", default: true
    t.boolean "remote_mirror_available_overridden"
<<<<<<< HEAD
    t.integer "pool_repository_id", limit: 8
    t.string "runners_token_encrypted"
  end

  add_index "projects", ["ci_id"], name: "index_projects_on_ci_id", using: :btree
  add_index "projects", ["created_at"], name: "index_projects_on_created_at", using: :btree
  add_index "projects", ["creator_id"], name: "index_projects_on_creator_id", using: :btree
  add_index "projects", ["description"], name: "index_projects_on_description_trigram", using: :gin, opclasses: {"description"=>"gin_trgm_ops"}
  add_index "projects", ["id"], name: "index_projects_on_id_partial_for_visibility", unique: true, where: "(visibility_level = ANY (ARRAY[10, 20]))", using: :btree
  add_index "projects", ["last_activity_at"], name: "index_projects_on_last_activity_at", using: :btree
  add_index "projects", ["last_repository_check_at"], name: "index_projects_on_last_repository_check_at", where: "(last_repository_check_at IS NOT NULL)", using: :btree
  add_index "projects", ["last_repository_check_failed"], name: "index_projects_on_last_repository_check_failed", using: :btree
  add_index "projects", ["last_repository_updated_at"], name: "index_projects_on_last_repository_updated_at", using: :btree
  add_index "projects", ["name"], name: "index_projects_on_name_trigram", using: :gin, opclasses: {"name"=>"gin_trgm_ops"}
  add_index "projects", ["namespace_id"], name: "index_projects_on_namespace_id", using: :btree
  add_index "projects", ["path"], name: "index_projects_on_path", using: :btree
  add_index "projects", ["path"], name: "index_projects_on_path_trigram", using: :gin, opclasses: {"path"=>"gin_trgm_ops"}
  add_index "projects", ["pending_delete"], name: "index_projects_on_pending_delete", using: :btree
  add_index "projects", ["pool_repository_id"], name: "index_projects_on_pool_repository_id", where: "(pool_repository_id IS NOT NULL)", using: :btree
  add_index "projects", ["repository_storage", "created_at"], name: "idx_project_repository_check_partial", where: "(last_repository_check_at IS NULL)", using: :btree
  add_index "projects", ["repository_storage"], name: "index_projects_on_repository_storage", using: :btree
  add_index "projects", ["runners_token"], name: "index_projects_on_runners_token", using: :btree
  add_index "projects", ["star_count"], name: "index_projects_on_star_count", using: :btree
  add_index "projects", ["visibility_level"], name: "index_projects_on_visibility_level", using: :btree
=======
    t.bigint "pool_repository_id"
    t.index ["ci_id"], name: "index_projects_on_ci_id", using: :btree
    t.index ["created_at"], name: "index_projects_on_created_at", using: :btree
    t.index ["creator_id"], name: "index_projects_on_creator_id", using: :btree
    t.index ["description"], name: "index_projects_on_description_trigram", using: :gin, opclasses: {"description"=>"gin_trgm_ops"}
    t.index ["id"], name: "index_projects_on_id_partial_for_visibility", unique: true, where: "(visibility_level = ANY (ARRAY[10, 20]))", using: :btree
    t.index ["last_activity_at"], name: "index_projects_on_last_activity_at", using: :btree
    t.index ["last_repository_check_at"], name: "index_projects_on_last_repository_check_at", where: "(last_repository_check_at IS NOT NULL)", using: :btree
    t.index ["last_repository_check_failed"], name: "index_projects_on_last_repository_check_failed", using: :btree
    t.index ["last_repository_updated_at"], name: "index_projects_on_last_repository_updated_at", using: :btree
    t.index ["name"], name: "index_projects_on_name_trigram", using: :gin, opclasses: {"name"=>"gin_trgm_ops"}
    t.index ["namespace_id"], name: "index_projects_on_namespace_id", using: :btree
    t.index ["path"], name: "index_projects_on_path", using: :btree
    t.index ["path"], name: "index_projects_on_path_trigram", using: :gin, opclasses: {"path"=>"gin_trgm_ops"}
    t.index ["pending_delete"], name: "index_projects_on_pending_delete", using: :btree
    t.index ["pool_repository_id"], name: "index_projects_on_pool_repository_id", where: "(pool_repository_id IS NOT NULL)", using: :btree
    t.index ["repository_storage", "created_at"], name: "idx_project_repository_check_partial", where: "(last_repository_check_at IS NULL)", using: :btree
    t.index ["repository_storage"], name: "index_projects_on_repository_storage", using: :btree
    t.index ["runners_token"], name: "index_projects_on_runners_token", using: :btree
    t.index ["star_count"], name: "index_projects_on_star_count", using: :btree
    t.index ["visibility_level"], name: "index_projects_on_visibility_level", using: :btree
  end
>>>>>>> 8edce616

  create_table "prometheus_metrics", force: :cascade do |t|
    t.integer "project_id"
    t.string "title", null: false
    t.string "query", null: false
    t.string "y_label"
    t.string "unit"
    t.string "legend"
    t.integer "group", null: false
    t.datetime_with_timezone "created_at", null: false
    t.datetime_with_timezone "updated_at", null: false
    t.boolean "common", default: false, null: false
    t.string "identifier"
    t.index ["common"], name: "index_prometheus_metrics_on_common", using: :btree
    t.index ["group"], name: "index_prometheus_metrics_on_group", using: :btree
    t.index ["identifier"], name: "index_prometheus_metrics_on_identifier", unique: true, using: :btree
    t.index ["project_id"], name: "index_prometheus_metrics_on_project_id", using: :btree
  end

  create_table "protected_branch_merge_access_levels", force: :cascade do |t|
    t.integer "protected_branch_id", null: false
    t.integer "access_level", default: 40, null: false
    t.datetime "created_at", null: false
    t.datetime "updated_at", null: false
    t.index ["protected_branch_id"], name: "index_protected_branch_merge_access", using: :btree
  end

  create_table "protected_branch_push_access_levels", force: :cascade do |t|
    t.integer "protected_branch_id", null: false
    t.integer "access_level", default: 40, null: false
    t.datetime "created_at", null: false
    t.datetime "updated_at", null: false
    t.index ["protected_branch_id"], name: "index_protected_branch_push_access", using: :btree
  end

  create_table "protected_branches", force: :cascade do |t|
    t.integer "project_id", null: false
    t.string "name", null: false
    t.datetime "created_at"
    t.datetime "updated_at"
    t.index ["project_id"], name: "index_protected_branches_on_project_id", using: :btree
  end

  create_table "protected_tag_create_access_levels", force: :cascade do |t|
    t.integer "protected_tag_id", null: false
    t.integer "access_level", default: 40
    t.integer "user_id"
    t.integer "group_id"
    t.datetime "created_at", null: false
    t.datetime "updated_at", null: false
    t.index ["group_id"], name: "index_protected_tag_create_access_levels_on_group_id", using: :btree
    t.index ["protected_tag_id"], name: "index_protected_tag_create_access", using: :btree
    t.index ["user_id"], name: "index_protected_tag_create_access_levels_on_user_id", using: :btree
  end

  create_table "protected_tags", force: :cascade do |t|
    t.integer "project_id", null: false
    t.string "name", null: false
    t.datetime "created_at", null: false
    t.datetime "updated_at", null: false
    t.index ["project_id", "name"], name: "index_protected_tags_on_project_id_and_name", unique: true, using: :btree
    t.index ["project_id"], name: "index_protected_tags_on_project_id", using: :btree
  end

  create_table "push_event_payloads", id: false, force: :cascade do |t|
    t.bigint "commit_count", null: false
    t.integer "event_id", null: false
    t.integer "action", limit: 2, null: false
    t.integer "ref_type", limit: 2, null: false
    t.binary "commit_from"
    t.binary "commit_to"
    t.text "ref"
    t.string "commit_title", limit: 70
    t.index ["event_id"], name: "index_push_event_payloads_on_event_id", unique: true, using: :btree
  end

  create_table "redirect_routes", force: :cascade do |t|
    t.integer "source_id", null: false
    t.string "source_type", null: false
    t.string "path", null: false
    t.datetime "created_at", null: false
    t.datetime "updated_at", null: false
    t.index ["path"], name: "index_redirect_routes_on_path", unique: true, using: :btree
    t.index ["source_type", "source_id"], name: "index_redirect_routes_on_source_type_and_source_id", using: :btree
  end

  create_table "releases", force: :cascade do |t|
    t.string "tag"
    t.text "description"
    t.integer "project_id"
    t.datetime "created_at"
    t.datetime "updated_at"
    t.text "description_html"
    t.integer "cached_markdown_version"
    t.index ["project_id", "tag"], name: "index_releases_on_project_id_and_tag", using: :btree
    t.index ["project_id"], name: "index_releases_on_project_id", using: :btree
  end

  create_table "remote_mirrors", force: :cascade do |t|
    t.integer "project_id"
    t.string "url"
    t.boolean "enabled", default: false
    t.string "update_status"
    t.datetime "last_update_at"
    t.datetime "last_successful_update_at"
    t.datetime "last_update_started_at"
    t.string "last_error"
    t.boolean "only_protected_branches", default: false, null: false
    t.string "remote_name"
    t.text "encrypted_credentials"
    t.string "encrypted_credentials_iv"
    t.string "encrypted_credentials_salt"
    t.datetime "created_at", null: false
    t.datetime "updated_at", null: false
    t.index ["last_successful_update_at"], name: "index_remote_mirrors_on_last_successful_update_at", using: :btree
    t.index ["project_id"], name: "index_remote_mirrors_on_project_id", using: :btree
  end

  create_table "repositories", id: :bigserial, force: :cascade do |t|
    t.integer "shard_id", null: false
    t.string "disk_path", null: false
    t.index ["disk_path"], name: "index_repositories_on_disk_path", unique: true, using: :btree
    t.index ["shard_id"], name: "index_repositories_on_shard_id", using: :btree
  end

  create_table "repository_languages", id: false, force: :cascade do |t|
    t.integer "project_id", null: false
    t.integer "programming_language_id", null: false
    t.float "share", null: false
    t.index ["project_id", "programming_language_id"], name: "index_repository_languages_on_project_and_languages_id", unique: true, using: :btree
  end

  create_table "resource_label_events", id: :bigserial, force: :cascade do |t|
    t.integer "action", null: false
    t.integer "issue_id"
    t.integer "merge_request_id"
    t.integer "label_id"
    t.integer "user_id"
    t.datetime_with_timezone "created_at", null: false
    t.integer "cached_markdown_version"
    t.text "reference"
    t.text "reference_html"
    t.index ["issue_id"], name: "index_resource_label_events_on_issue_id", using: :btree
    t.index ["label_id"], name: "index_resource_label_events_on_label_id", using: :btree
    t.index ["merge_request_id"], name: "index_resource_label_events_on_merge_request_id", using: :btree
    t.index ["user_id"], name: "index_resource_label_events_on_user_id", using: :btree
  end

  create_table "routes", force: :cascade do |t|
    t.integer "source_id", null: false
    t.string "source_type", null: false
    t.string "path", null: false
    t.datetime "created_at"
    t.datetime "updated_at"
    t.string "name"
    t.index ["path"], name: "index_routes_on_path", unique: true, using: :btree
    t.index ["path"], name: "index_routes_on_path_text_pattern_ops", using: :btree, opclasses: {"path"=>"varchar_pattern_ops"}
    t.index ["source_type", "source_id"], name: "index_routes_on_source_type_and_source_id", unique: true, using: :btree
  end

  create_table "sent_notifications", force: :cascade do |t|
    t.integer "project_id"
    t.integer "noteable_id"
    t.string "noteable_type"
    t.integer "recipient_id"
    t.string "commit_id"
    t.string "reply_key", null: false
    t.string "line_code"
    t.string "note_type"
    t.text "position"
    t.string "in_reply_to_discussion_id"
    t.index ["reply_key"], name: "index_sent_notifications_on_reply_key", unique: true, using: :btree
  end

  create_table "services", force: :cascade do |t|
    t.string "type"
    t.string "title"
    t.integer "project_id"
    t.datetime "created_at"
    t.datetime "updated_at"
    t.boolean "active", default: false, null: false
    t.text "properties"
    t.boolean "template", default: false
    t.boolean "push_events", default: true
    t.boolean "issues_events", default: true
    t.boolean "merge_requests_events", default: true
    t.boolean "tag_push_events", default: true
    t.boolean "note_events", default: true, null: false
    t.string "category", default: "common", null: false
    t.boolean "default", default: false
    t.boolean "wiki_page_events", default: true
    t.boolean "pipeline_events", default: false, null: false
    t.boolean "confidential_issues_events", default: true, null: false
    t.boolean "commit_events", default: true, null: false
    t.boolean "job_events", default: false, null: false
    t.boolean "confidential_note_events", default: true
    t.index ["project_id"], name: "index_services_on_project_id", using: :btree
    t.index ["template"], name: "index_services_on_template", using: :btree
  end

  create_table "shards", force: :cascade do |t|
    t.string "name", null: false
    t.index ["name"], name: "index_shards_on_name", unique: true, using: :btree
  end

  create_table "site_statistics", force: :cascade do |t|
    t.integer "repositories_count", default: 0, null: false
  end

  create_table "snippets", force: :cascade do |t|
    t.string "title"
    t.text "content"
    t.integer "author_id", null: false
    t.integer "project_id"
    t.datetime "created_at"
    t.datetime "updated_at"
    t.string "file_name"
    t.string "type"
    t.integer "visibility_level", default: 0, null: false
    t.text "title_html"
    t.text "content_html"
    t.integer "cached_markdown_version"
    t.text "description"
    t.text "description_html"
    t.index ["author_id"], name: "index_snippets_on_author_id", using: :btree
    t.index ["file_name"], name: "index_snippets_on_file_name_trigram", using: :gin, opclasses: {"file_name"=>"gin_trgm_ops"}
    t.index ["project_id"], name: "index_snippets_on_project_id", using: :btree
    t.index ["title"], name: "index_snippets_on_title_trigram", using: :gin, opclasses: {"title"=>"gin_trgm_ops"}
    t.index ["updated_at"], name: "index_snippets_on_updated_at", using: :btree
    t.index ["visibility_level"], name: "index_snippets_on_visibility_level", using: :btree
  end

  create_table "spam_logs", force: :cascade do |t|
    t.integer "user_id"
    t.string "source_ip"
    t.string "user_agent"
    t.boolean "via_api"
    t.string "noteable_type"
    t.string "title"
    t.text "description"
    t.datetime "created_at", null: false
    t.datetime "updated_at", null: false
    t.boolean "submitted_as_ham", default: false, null: false
    t.boolean "recaptcha_verified", default: false, null: false
  end

  create_table "subscriptions", force: :cascade do |t|
    t.integer "user_id"
    t.integer "subscribable_id"
    t.string "subscribable_type"
    t.boolean "subscribed"
    t.datetime "created_at"
    t.datetime "updated_at"
    t.integer "project_id"
    t.index ["project_id"], name: "index_subscriptions_on_project_id", using: :btree
    t.index ["subscribable_id", "subscribable_type", "user_id", "project_id"], name: "index_subscriptions_on_subscribable_and_user_id_and_project_id", unique: true, using: :btree
  end

  create_table "system_note_metadata", force: :cascade do |t|
    t.integer "note_id", null: false
    t.integer "commit_count"
    t.string "action"
    t.datetime "created_at", null: false
    t.datetime "updated_at", null: false
    t.index ["note_id"], name: "index_system_note_metadata_on_note_id", unique: true, using: :btree
  end

  create_table "taggings", force: :cascade do |t|
    t.integer "tag_id"
    t.integer "taggable_id"
    t.string "taggable_type"
    t.integer "tagger_id"
    t.string "tagger_type"
    t.string "context"
    t.datetime "created_at"
    t.index ["tag_id", "taggable_id", "taggable_type", "context", "tagger_id", "tagger_type"], name: "taggings_idx", unique: true, using: :btree
    t.index ["tag_id"], name: "index_taggings_on_tag_id", using: :btree
    t.index ["taggable_id", "taggable_type", "context"], name: "index_taggings_on_taggable_id_and_taggable_type_and_context", using: :btree
    t.index ["taggable_id", "taggable_type"], name: "index_taggings_on_taggable_id_and_taggable_type", using: :btree
  end

  create_table "tags", force: :cascade do |t|
    t.string "name"
    t.integer "taggings_count", default: 0
    t.index ["name"], name: "index_tags_on_name", unique: true, using: :btree
  end

  create_table "term_agreements", force: :cascade do |t|
    t.integer "term_id", null: false
    t.integer "user_id", null: false
    t.boolean "accepted", default: false, null: false
    t.datetime_with_timezone "created_at", null: false
    t.datetime_with_timezone "updated_at", null: false
    t.index ["term_id"], name: "index_term_agreements_on_term_id", using: :btree
    t.index ["user_id", "term_id"], name: "term_agreements_unique_index", unique: true, using: :btree
    t.index ["user_id"], name: "index_term_agreements_on_user_id", using: :btree
  end

  create_table "timelogs", force: :cascade do |t|
    t.integer "time_spent", null: false
    t.integer "user_id"
    t.datetime "created_at", null: false
    t.datetime "updated_at", null: false
    t.integer "issue_id"
    t.integer "merge_request_id"
    t.datetime_with_timezone "spent_at"
    t.index ["issue_id"], name: "index_timelogs_on_issue_id", using: :btree
    t.index ["merge_request_id"], name: "index_timelogs_on_merge_request_id", using: :btree
    t.index ["user_id"], name: "index_timelogs_on_user_id", using: :btree
  end

  create_table "todos", force: :cascade do |t|
    t.integer "user_id", null: false
    t.integer "project_id"
    t.integer "target_id"
    t.string "target_type", null: false
    t.integer "author_id", null: false
    t.integer "action", null: false
    t.string "state", null: false
    t.datetime "created_at"
    t.datetime "updated_at"
    t.integer "note_id"
    t.string "commit_id"
    t.integer "group_id"
    t.index ["author_id"], name: "index_todos_on_author_id", using: :btree
    t.index ["commit_id"], name: "index_todos_on_commit_id", using: :btree
    t.index ["group_id"], name: "index_todos_on_group_id", using: :btree
    t.index ["note_id"], name: "index_todos_on_note_id", using: :btree
    t.index ["project_id"], name: "index_todos_on_project_id", using: :btree
    t.index ["target_type", "target_id"], name: "index_todos_on_target_type_and_target_id", using: :btree
    t.index ["user_id", "id"], name: "index_todos_on_user_id_and_id_done", where: "((state)::text = 'done'::text)", using: :btree
    t.index ["user_id", "id"], name: "index_todos_on_user_id_and_id_pending", where: "((state)::text = 'pending'::text)", using: :btree
    t.index ["user_id"], name: "index_todos_on_user_id", using: :btree
  end

  create_table "trending_projects", force: :cascade do |t|
    t.integer "project_id", null: false
    t.index ["project_id"], name: "index_trending_projects_on_project_id", unique: true, using: :btree
  end

  create_table "u2f_registrations", force: :cascade do |t|
    t.text "certificate"
    t.string "key_handle"
    t.string "public_key"
    t.integer "counter"
    t.integer "user_id"
    t.datetime "created_at", null: false
    t.datetime "updated_at", null: false
    t.string "name"
    t.index ["key_handle"], name: "index_u2f_registrations_on_key_handle", using: :btree
    t.index ["user_id"], name: "index_u2f_registrations_on_user_id", using: :btree
  end

  create_table "uploads", force: :cascade do |t|
    t.bigint "size", null: false
    t.string "path", limit: 511, null: false
    t.string "checksum", limit: 64
    t.integer "model_id"
    t.string "model_type"
    t.string "uploader", null: false
    t.datetime "created_at", null: false
    t.string "mount_point"
    t.string "secret"
    t.integer "store"
    t.index ["checksum"], name: "index_uploads_on_checksum", using: :btree
    t.index ["model_id", "model_type"], name: "index_uploads_on_model_id_and_model_type", using: :btree
    t.index ["store"], name: "index_uploads_on_store", using: :btree
    t.index ["uploader", "path"], name: "index_uploads_on_uploader_and_path", using: :btree
  end

  create_table "user_agent_details", force: :cascade do |t|
    t.string "user_agent", null: false
    t.string "ip_address", null: false
    t.integer "subject_id", null: false
    t.string "subject_type", null: false
    t.boolean "submitted", default: false, null: false
    t.datetime "created_at", null: false
    t.datetime "updated_at", null: false
    t.index ["subject_id", "subject_type"], name: "index_user_agent_details_on_subject_id_and_subject_type", using: :btree
  end

  create_table "user_callouts", force: :cascade do |t|
    t.integer "feature_name", null: false
    t.integer "user_id", null: false
    t.index ["user_id", "feature_name"], name: "index_user_callouts_on_user_id_and_feature_name", unique: true, using: :btree
    t.index ["user_id"], name: "index_user_callouts_on_user_id", using: :btree
  end

  create_table "user_custom_attributes", force: :cascade do |t|
    t.datetime_with_timezone "created_at", null: false
    t.datetime_with_timezone "updated_at", null: false
    t.integer "user_id", null: false
    t.string "key", null: false
    t.string "value", null: false
    t.index ["key", "value"], name: "index_user_custom_attributes_on_key_and_value", using: :btree
    t.index ["user_id", "key"], name: "index_user_custom_attributes_on_user_id_and_key", unique: true, using: :btree
  end

  create_table "user_interacted_projects", id: false, force: :cascade do |t|
    t.integer "user_id", null: false
    t.integer "project_id", null: false
    t.index ["project_id", "user_id"], name: "index_user_interacted_projects_on_project_id_and_user_id", unique: true, using: :btree
    t.index ["user_id"], name: "index_user_interacted_projects_on_user_id", using: :btree
  end

  create_table "user_preferences", force: :cascade do |t|
    t.integer "user_id", null: false
    t.integer "issue_notes_filter", limit: 2, default: 0, null: false
    t.integer "merge_request_notes_filter", limit: 2, default: 0, null: false
    t.datetime_with_timezone "created_at", null: false
    t.datetime_with_timezone "updated_at", null: false
    t.index ["user_id"], name: "index_user_preferences_on_user_id", unique: true, using: :btree
  end

  create_table "user_statuses", primary_key: "user_id", force: :cascade do |t|
    t.integer "cached_markdown_version"
    t.string "emoji", default: "speech_balloon", null: false
    t.string "message", limit: 100
    t.string "message_html"
    t.index ["user_id"], name: "index_user_statuses_on_user_id", using: :btree
  end

  create_table "user_synced_attributes_metadata", force: :cascade do |t|
    t.boolean "name_synced", default: false
    t.boolean "email_synced", default: false
    t.boolean "location_synced", default: false
    t.integer "user_id", null: false
    t.string "provider"
    t.index ["user_id"], name: "index_user_synced_attributes_metadata_on_user_id", unique: true, using: :btree
  end

  create_table "users", force: :cascade do |t|
    t.string "email", default: "", null: false
    t.string "encrypted_password", default: "", null: false
    t.string "reset_password_token"
    t.datetime "reset_password_sent_at"
    t.datetime "remember_created_at"
    t.integer "sign_in_count", default: 0
    t.datetime "current_sign_in_at"
    t.datetime "last_sign_in_at"
    t.string "current_sign_in_ip"
    t.string "last_sign_in_ip"
    t.datetime "created_at"
    t.datetime "updated_at"
    t.string "name"
    t.boolean "admin", default: false, null: false
    t.integer "projects_limit", null: false
    t.string "skype", default: "", null: false
    t.string "linkedin", default: "", null: false
    t.string "twitter", default: "", null: false
    t.string "bio"
    t.integer "failed_attempts", default: 0
    t.datetime "locked_at"
    t.string "username"
    t.boolean "can_create_group", default: true, null: false
    t.boolean "can_create_team", default: true, null: false
    t.string "state"
    t.integer "color_scheme_id", default: 1, null: false
    t.datetime "password_expires_at"
    t.integer "created_by_id"
    t.datetime "last_credential_check_at"
    t.string "avatar"
    t.string "confirmation_token"
    t.datetime "confirmed_at"
    t.datetime "confirmation_sent_at"
    t.string "unconfirmed_email"
    t.boolean "hide_no_ssh_key", default: false
    t.string "website_url", default: "", null: false
    t.string "notification_email"
    t.boolean "hide_no_password", default: false
    t.boolean "password_automatically_set", default: false
    t.string "location"
    t.string "encrypted_otp_secret"
    t.string "encrypted_otp_secret_iv"
    t.string "encrypted_otp_secret_salt"
    t.boolean "otp_required_for_login", default: false, null: false
    t.text "otp_backup_codes"
    t.string "public_email", default: "", null: false
    t.integer "dashboard", default: 0
    t.integer "project_view", default: 0
    t.integer "consumed_timestep"
    t.integer "layout", default: 0
    t.boolean "hide_project_limit", default: false
    t.string "unlock_token"
    t.datetime "otp_grace_period_started_at"
    t.boolean "external", default: false
    t.string "incoming_email_token"
    t.string "organization"
    t.boolean "require_two_factor_authentication_from_group", default: false, null: false
    t.integer "two_factor_grace_period", default: 48, null: false
    t.boolean "ghost"
    t.date "last_activity_on"
    t.boolean "notified_of_own_activity"
    t.string "preferred_language"
    t.integer "theme_id", limit: 2
    t.integer "accepted_term_id"
    t.string "feed_token"
    t.boolean "private_profile"
    t.boolean "include_private_contributions"
    t.string "commit_email"
    t.index ["accepted_term_id"], name: "index_users_on_accepted_term_id", using: :btree
    t.index ["admin"], name: "index_users_on_admin", using: :btree
    t.index ["confirmation_token"], name: "index_users_on_confirmation_token", unique: true, using: :btree
    t.index ["created_at"], name: "index_users_on_created_at", using: :btree
    t.index ["email"], name: "index_users_on_email", unique: true, using: :btree
    t.index ["email"], name: "index_users_on_email_trigram", using: :gin, opclasses: {"email"=>"gin_trgm_ops"}
    t.index ["feed_token"], name: "index_users_on_feed_token", using: :btree
    t.index ["ghost"], name: "index_users_on_ghost", using: :btree
    t.index ["incoming_email_token"], name: "index_users_on_incoming_email_token", using: :btree
    t.index ["name"], name: "index_users_on_name", using: :btree
    t.index ["name"], name: "index_users_on_name_trigram", using: :gin, opclasses: {"name"=>"gin_trgm_ops"}
    t.index ["reset_password_token"], name: "index_users_on_reset_password_token", unique: true, using: :btree
    t.index ["state"], name: "index_users_on_state", using: :btree
    t.index ["username"], name: "index_users_on_username", using: :btree
    t.index ["username"], name: "index_users_on_username_trigram", using: :gin, opclasses: {"username"=>"gin_trgm_ops"}
  end

  create_table "users_star_projects", force: :cascade do |t|
    t.integer "project_id", null: false
    t.integer "user_id", null: false
    t.datetime "created_at"
    t.datetime "updated_at"
    t.index ["project_id"], name: "index_users_star_projects_on_project_id", using: :btree
    t.index ["user_id", "project_id"], name: "index_users_star_projects_on_user_id_and_project_id", unique: true, using: :btree
  end

  create_table "web_hook_logs", force: :cascade do |t|
    t.integer "web_hook_id", null: false
    t.string "trigger"
    t.string "url"
    t.text "request_headers"
    t.text "request_data"
    t.text "response_headers"
    t.text "response_body"
    t.string "response_status"
    t.float "execution_duration"
    t.string "internal_error_message"
    t.datetime "created_at", null: false
    t.datetime "updated_at", null: false
    t.index ["created_at", "web_hook_id"], name: "index_web_hook_logs_on_created_at_and_web_hook_id", using: :btree
    t.index ["web_hook_id"], name: "index_web_hook_logs_on_web_hook_id", using: :btree
  end

  create_table "web_hooks", force: :cascade do |t|
    t.integer "project_id"
    t.datetime "created_at"
    t.datetime "updated_at"
    t.string "type", default: "ProjectHook"
    t.integer "service_id"
    t.boolean "push_events", default: true, null: false
    t.boolean "issues_events", default: false, null: false
    t.boolean "merge_requests_events", default: false, null: false
    t.boolean "tag_push_events", default: false
    t.boolean "note_events", default: false, null: false
    t.boolean "enable_ssl_verification", default: true
    t.boolean "wiki_page_events", default: false, null: false
    t.boolean "pipeline_events", default: false, null: false
    t.boolean "confidential_issues_events", default: false, null: false
    t.boolean "repository_update_events", default: false, null: false
    t.boolean "job_events", default: false, null: false
    t.boolean "confidential_note_events"
    t.text "push_events_branch_filter"
    t.string "encrypted_token"
    t.string "encrypted_token_iv"
    t.string "encrypted_url"
    t.string "encrypted_url_iv"
    t.index ["project_id"], name: "index_web_hooks_on_project_id", using: :btree
    t.index ["type"], name: "index_web_hooks_on_type", using: :btree
  end

  add_foreign_key "application_settings", "users", column: "usage_stats_set_by_user_id", name: "fk_964370041d", on_delete: :nullify
  add_foreign_key "badges", "namespaces", column: "group_id", on_delete: :cascade
  add_foreign_key "badges", "projects", on_delete: :cascade
  add_foreign_key "board_group_recent_visits", "boards", on_delete: :cascade
  add_foreign_key "board_group_recent_visits", "namespaces", column: "group_id", on_delete: :cascade
  add_foreign_key "board_group_recent_visits", "users", on_delete: :cascade
  add_foreign_key "board_project_recent_visits", "boards", on_delete: :cascade
  add_foreign_key "board_project_recent_visits", "projects", on_delete: :cascade
  add_foreign_key "board_project_recent_visits", "users", on_delete: :cascade
  add_foreign_key "boards", "namespaces", column: "group_id", on_delete: :cascade
  add_foreign_key "boards", "projects", name: "fk_f15266b5f9", on_delete: :cascade
  add_foreign_key "chat_teams", "namespaces", on_delete: :cascade
  add_foreign_key "ci_build_trace_chunks", "ci_builds", column: "build_id", on_delete: :cascade
  add_foreign_key "ci_build_trace_section_names", "projects", on_delete: :cascade
  add_foreign_key "ci_build_trace_sections", "ci_build_trace_section_names", column: "section_name_id", name: "fk_264e112c66", on_delete: :cascade
  add_foreign_key "ci_build_trace_sections", "ci_builds", column: "build_id", name: "fk_4ebe41f502", on_delete: :cascade
  add_foreign_key "ci_build_trace_sections", "projects", on_delete: :cascade
  add_foreign_key "ci_builds", "ci_pipelines", column: "auto_canceled_by_id", name: "fk_a2141b1522", on_delete: :nullify
  add_foreign_key "ci_builds", "ci_pipelines", column: "commit_id", name: "fk_d3130c9a7f", on_delete: :cascade
  add_foreign_key "ci_builds", "ci_stages", column: "stage_id", name: "fk_3a9eaa254d", on_delete: :cascade
  add_foreign_key "ci_builds", "projects", name: "fk_befce0568a", on_delete: :cascade
  add_foreign_key "ci_builds_metadata", "ci_builds", column: "build_id", on_delete: :cascade
  add_foreign_key "ci_builds_metadata", "projects", on_delete: :cascade
  add_foreign_key "ci_builds_runner_session", "ci_builds", column: "build_id", on_delete: :cascade
  add_foreign_key "ci_group_variables", "namespaces", column: "group_id", name: "fk_33ae4d58d8", on_delete: :cascade
  add_foreign_key "ci_job_artifacts", "ci_builds", column: "job_id", on_delete: :cascade
  add_foreign_key "ci_job_artifacts", "projects", on_delete: :cascade
  add_foreign_key "ci_pipeline_schedule_variables", "ci_pipeline_schedules", column: "pipeline_schedule_id", name: "fk_41c35fda51", on_delete: :cascade
  add_foreign_key "ci_pipeline_schedules", "projects", name: "fk_8ead60fcc4", on_delete: :cascade
  add_foreign_key "ci_pipeline_schedules", "users", column: "owner_id", name: "fk_9ea99f58d2", on_delete: :nullify
  add_foreign_key "ci_pipeline_variables", "ci_pipelines", column: "pipeline_id", name: "fk_f29c5f4380", on_delete: :cascade
  add_foreign_key "ci_pipelines", "ci_pipeline_schedules", column: "pipeline_schedule_id", name: "fk_3d34ab2e06", on_delete: :nullify
  add_foreign_key "ci_pipelines", "ci_pipelines", column: "auto_canceled_by_id", name: "fk_262d4c2d19", on_delete: :nullify
  add_foreign_key "ci_pipelines", "projects", name: "fk_86635dbd80", on_delete: :cascade
  add_foreign_key "ci_runner_namespaces", "ci_runners", column: "runner_id", on_delete: :cascade
  add_foreign_key "ci_runner_namespaces", "namespaces", on_delete: :cascade
  add_foreign_key "ci_runner_projects", "projects", name: "fk_4478a6f1e4", on_delete: :cascade
  add_foreign_key "ci_stages", "ci_pipelines", column: "pipeline_id", name: "fk_fb57e6cc56", on_delete: :cascade
  add_foreign_key "ci_stages", "projects", name: "fk_2360681d1d", on_delete: :cascade
  add_foreign_key "ci_trigger_requests", "ci_triggers", column: "trigger_id", name: "fk_b8ec8b7245", on_delete: :cascade
  add_foreign_key "ci_triggers", "projects", name: "fk_e3e63f966e", on_delete: :cascade
  add_foreign_key "ci_triggers", "users", column: "owner_id", name: "fk_e8e10d1964", on_delete: :cascade
  add_foreign_key "ci_variables", "projects", name: "fk_ada5eb64b3", on_delete: :cascade
  add_foreign_key "cluster_groups", "clusters", on_delete: :cascade
  add_foreign_key "cluster_groups", "namespaces", column: "group_id", on_delete: :cascade
  add_foreign_key "cluster_platforms_kubernetes", "clusters", on_delete: :cascade
  add_foreign_key "cluster_projects", "clusters", on_delete: :cascade
  add_foreign_key "cluster_projects", "projects", on_delete: :cascade
  add_foreign_key "cluster_providers_gcp", "clusters", on_delete: :cascade
  add_foreign_key "clusters", "users", on_delete: :nullify
  add_foreign_key "clusters_applications_helm", "clusters", on_delete: :cascade
  add_foreign_key "clusters_applications_ingress", "clusters", name: "fk_753a7b41c1", on_delete: :cascade
  add_foreign_key "clusters_applications_jupyter", "clusters", on_delete: :cascade
  add_foreign_key "clusters_applications_jupyter", "oauth_applications", on_delete: :nullify
  add_foreign_key "clusters_applications_knative", "clusters", on_delete: :cascade
  add_foreign_key "clusters_applications_prometheus", "clusters", name: "fk_557e773639", on_delete: :cascade
  add_foreign_key "clusters_applications_runners", "ci_runners", column: "runner_id", name: "fk_02de2ded36", on_delete: :nullify
  add_foreign_key "clusters_applications_runners", "clusters", on_delete: :cascade
  add_foreign_key "clusters_kubernetes_namespaces", "cluster_projects", on_delete: :nullify
  add_foreign_key "clusters_kubernetes_namespaces", "clusters", on_delete: :cascade
  add_foreign_key "clusters_kubernetes_namespaces", "projects", on_delete: :nullify
  add_foreign_key "container_repositories", "projects"
  add_foreign_key "deploy_keys_projects", "projects", name: "fk_58a901ca7e", on_delete: :cascade
  add_foreign_key "deployments", "projects", name: "fk_b9a3851b82", on_delete: :cascade
  add_foreign_key "environments", "projects", name: "fk_d1c8c1da6a", on_delete: :cascade
  add_foreign_key "events", "projects", on_delete: :cascade
  add_foreign_key "events", "users", column: "author_id", name: "fk_edfd187b6f", on_delete: :cascade
  add_foreign_key "fork_network_members", "fork_networks", on_delete: :cascade
  add_foreign_key "fork_network_members", "projects", column: "forked_from_project_id", name: "fk_b01280dae4", on_delete: :nullify
  add_foreign_key "fork_network_members", "projects", on_delete: :cascade
  add_foreign_key "fork_networks", "projects", column: "root_project_id", name: "fk_e7b436b2b5", on_delete: :nullify
  add_foreign_key "forked_project_links", "projects", column: "forked_to_project_id", name: "fk_434510edb0", on_delete: :cascade
  add_foreign_key "gpg_key_subkeys", "gpg_keys", on_delete: :cascade
  add_foreign_key "gpg_keys", "users", on_delete: :cascade
  add_foreign_key "gpg_signatures", "gpg_key_subkeys", on_delete: :nullify
  add_foreign_key "gpg_signatures", "gpg_keys", on_delete: :nullify
  add_foreign_key "gpg_signatures", "projects", on_delete: :cascade
  add_foreign_key "group_custom_attributes", "namespaces", column: "group_id", on_delete: :cascade
  add_foreign_key "import_export_uploads", "projects", on_delete: :cascade
  add_foreign_key "internal_ids", "namespaces", name: "fk_162941d509", on_delete: :cascade
  add_foreign_key "internal_ids", "projects", on_delete: :cascade
  add_foreign_key "issue_assignees", "issues", name: "fk_b7d881734a", on_delete: :cascade
  add_foreign_key "issue_assignees", "users", name: "fk_5e0c8d9154", on_delete: :cascade
  add_foreign_key "issue_metrics", "issues", on_delete: :cascade
  add_foreign_key "issues", "issues", column: "moved_to_id", name: "fk_a194299be1", on_delete: :nullify
  add_foreign_key "issues", "milestones", name: "fk_96b1dd429c", on_delete: :nullify
  add_foreign_key "issues", "projects", name: "fk_899c8f3231", on_delete: :cascade
  add_foreign_key "issues", "users", column: "author_id", name: "fk_05f1e72feb", on_delete: :nullify
  add_foreign_key "issues", "users", column: "closed_by_id", name: "fk_c63cbf6c25", on_delete: :nullify
  add_foreign_key "issues", "users", column: "updated_by_id", name: "fk_ffed080f01", on_delete: :nullify
  add_foreign_key "label_links", "labels", name: "fk_d97dd08678", on_delete: :cascade
  add_foreign_key "label_priorities", "labels", on_delete: :cascade
  add_foreign_key "label_priorities", "projects", on_delete: :cascade
  add_foreign_key "labels", "namespaces", column: "group_id", on_delete: :cascade
  add_foreign_key "labels", "projects", name: "fk_7de4989a69", on_delete: :cascade
  add_foreign_key "lfs_file_locks", "projects", on_delete: :cascade
  add_foreign_key "lfs_file_locks", "users", on_delete: :cascade
  add_foreign_key "lists", "boards", name: "fk_0d3f677137", on_delete: :cascade
  add_foreign_key "lists", "labels", name: "fk_7a5553d60f", on_delete: :cascade
  add_foreign_key "members", "users", name: "fk_2e88fb7ce9", on_delete: :cascade
  add_foreign_key "merge_request_diff_commits", "merge_request_diffs", on_delete: :cascade
  add_foreign_key "merge_request_diff_files", "merge_request_diffs", on_delete: :cascade
  add_foreign_key "merge_request_diffs", "merge_requests", name: "fk_8483f3258f", on_delete: :cascade
  add_foreign_key "merge_request_metrics", "ci_pipelines", column: "pipeline_id", on_delete: :cascade
  add_foreign_key "merge_request_metrics", "merge_requests", on_delete: :cascade
  add_foreign_key "merge_request_metrics", "users", column: "latest_closed_by_id", name: "fk_ae440388cc", on_delete: :nullify
  add_foreign_key "merge_request_metrics", "users", column: "merged_by_id", name: "fk_7f28d925f3", on_delete: :nullify
  add_foreign_key "merge_requests", "ci_pipelines", column: "head_pipeline_id", name: "fk_fd82eae0b9", on_delete: :nullify
  add_foreign_key "merge_requests", "merge_request_diffs", column: "latest_merge_request_diff_id", name: "fk_06067f5644", on_delete: :nullify
  add_foreign_key "merge_requests", "milestones", name: "fk_6a5165a692", on_delete: :nullify
  add_foreign_key "merge_requests", "projects", column: "source_project_id", name: "fk_3308fe130c", on_delete: :nullify
  add_foreign_key "merge_requests", "projects", column: "target_project_id", name: "fk_a6963e8447", on_delete: :cascade
  add_foreign_key "merge_requests", "users", column: "assignee_id", name: "fk_6149611a04", on_delete: :nullify
  add_foreign_key "merge_requests", "users", column: "author_id", name: "fk_e719a85f8a", on_delete: :nullify
  add_foreign_key "merge_requests", "users", column: "merge_user_id", name: "fk_ad525e1f87", on_delete: :nullify
  add_foreign_key "merge_requests", "users", column: "updated_by_id", name: "fk_641731faff", on_delete: :nullify
  add_foreign_key "merge_requests_closing_issues", "issues", on_delete: :cascade
  add_foreign_key "merge_requests_closing_issues", "merge_requests", on_delete: :cascade
  add_foreign_key "milestones", "namespaces", column: "group_id", name: "fk_95650a40d4", on_delete: :cascade
  add_foreign_key "milestones", "projects", name: "fk_9bd0a0c791", on_delete: :cascade
  add_foreign_key "note_diff_files", "notes", column: "diff_note_id", on_delete: :cascade
  add_foreign_key "notes", "projects", name: "fk_99e097b079", on_delete: :cascade
  add_foreign_key "notification_settings", "users", name: "fk_0c95e91db7", on_delete: :cascade
  add_foreign_key "oauth_openid_requests", "oauth_access_grants", column: "access_grant_id", name: "fk_oauth_openid_requests_oauth_access_grants_access_grant_id"
  add_foreign_key "pages_domains", "projects", name: "fk_ea2f6dfc6f", on_delete: :cascade
  add_foreign_key "personal_access_tokens", "users"
  add_foreign_key "project_authorizations", "projects", on_delete: :cascade
  add_foreign_key "project_authorizations", "users", on_delete: :cascade
  add_foreign_key "project_auto_devops", "projects", on_delete: :cascade
  add_foreign_key "project_ci_cd_settings", "projects", name: "fk_24c15d2f2e", on_delete: :cascade
  add_foreign_key "project_custom_attributes", "projects", on_delete: :cascade
  add_foreign_key "project_deploy_tokens", "deploy_tokens", on_delete: :cascade
  add_foreign_key "project_deploy_tokens", "projects", on_delete: :cascade
  add_foreign_key "project_features", "projects", name: "fk_18513d9b92", on_delete: :cascade
  add_foreign_key "project_group_links", "projects", name: "fk_daa8cee94c", on_delete: :cascade
  add_foreign_key "project_import_data", "projects", name: "fk_ffb9ee3a10", on_delete: :cascade
  add_foreign_key "project_mirror_data", "projects", on_delete: :cascade
  add_foreign_key "project_statistics", "projects", on_delete: :cascade
  add_foreign_key "projects", "repositories", column: "pool_repository_id", name: "fk_6e5c14658a", on_delete: :nullify
  add_foreign_key "prometheus_metrics", "projects", on_delete: :cascade
  add_foreign_key "protected_branch_merge_access_levels", "protected_branches", name: "fk_8a3072ccb3", on_delete: :cascade
  add_foreign_key "protected_branch_push_access_levels", "protected_branches", name: "fk_9ffc86a3d9", on_delete: :cascade
  add_foreign_key "protected_branches", "projects", name: "fk_7a9c6d93e7", on_delete: :cascade
  add_foreign_key "protected_tag_create_access_levels", "namespaces", column: "group_id"
  add_foreign_key "protected_tag_create_access_levels", "protected_tags", name: "fk_f7dfda8c51", on_delete: :cascade
  add_foreign_key "protected_tag_create_access_levels", "users"
  add_foreign_key "protected_tags", "projects", name: "fk_8e4af87648", on_delete: :cascade
  add_foreign_key "push_event_payloads", "events", name: "fk_36c74129da", on_delete: :cascade
  add_foreign_key "releases", "projects", name: "fk_47fe2a0596", on_delete: :cascade
  add_foreign_key "remote_mirrors", "projects", on_delete: :cascade
  add_foreign_key "repositories", "shards", on_delete: :restrict
  add_foreign_key "repository_languages", "projects", on_delete: :cascade
  add_foreign_key "resource_label_events", "issues", on_delete: :cascade
  add_foreign_key "resource_label_events", "labels", on_delete: :nullify
  add_foreign_key "resource_label_events", "merge_requests", on_delete: :cascade
  add_foreign_key "resource_label_events", "users", on_delete: :nullify
  add_foreign_key "services", "projects", name: "fk_71cce407f9", on_delete: :cascade
  add_foreign_key "snippets", "projects", name: "fk_be41fd4bb7", on_delete: :cascade
  add_foreign_key "subscriptions", "projects", on_delete: :cascade
  add_foreign_key "system_note_metadata", "notes", name: "fk_d83a918cb1", on_delete: :cascade
  add_foreign_key "term_agreements", "application_setting_terms", column: "term_id"
  add_foreign_key "term_agreements", "users", on_delete: :cascade
  add_foreign_key "timelogs", "issues", name: "fk_timelogs_issues_issue_id", on_delete: :cascade
  add_foreign_key "timelogs", "merge_requests", name: "fk_timelogs_merge_requests_merge_request_id", on_delete: :cascade
  add_foreign_key "todos", "namespaces", column: "group_id", on_delete: :cascade
  add_foreign_key "todos", "notes", name: "fk_91d1f47b13", on_delete: :cascade
  add_foreign_key "todos", "projects", name: "fk_45054f9c45", on_delete: :cascade
  add_foreign_key "todos", "users", column: "author_id", name: "fk_ccf0373936", on_delete: :cascade
  add_foreign_key "todos", "users", name: "fk_d94154aa95", on_delete: :cascade
  add_foreign_key "trending_projects", "projects", on_delete: :cascade
  add_foreign_key "u2f_registrations", "users"
  add_foreign_key "user_callouts", "users", on_delete: :cascade
  add_foreign_key "user_custom_attributes", "users", on_delete: :cascade
  add_foreign_key "user_interacted_projects", "projects", name: "fk_722ceba4f7", on_delete: :cascade
  add_foreign_key "user_interacted_projects", "users", name: "fk_0894651f08", on_delete: :cascade
  add_foreign_key "user_preferences", "users", on_delete: :cascade
  add_foreign_key "user_statuses", "users", on_delete: :cascade
  add_foreign_key "user_synced_attributes_metadata", "users", on_delete: :cascade
  add_foreign_key "users", "application_setting_terms", column: "accepted_term_id", name: "fk_789cd90b35", on_delete: :cascade
  add_foreign_key "users_star_projects", "projects", name: "fk_22cd27ddfc", on_delete: :cascade
  add_foreign_key "web_hook_logs", "web_hooks", on_delete: :cascade
  add_foreign_key "web_hooks", "projects", name: "fk_0c8ca6d9d1", on_delete: :cascade
end<|MERGE_RESOLUTION|>--- conflicted
+++ resolved
@@ -10,11 +10,7 @@
 #
 # It's strongly recommended that you check this file into your version control system.
 
-<<<<<<< HEAD
 ActiveRecord::Schema.define(version: 20181120151656) do
-=======
-ActiveRecord::Schema.define(version: 20181112103239) do
->>>>>>> 8edce616
 
   # These are extensions that must be enabled in order to support this database
   enable_extension "plpgsql"
@@ -170,11 +166,8 @@
     t.integer "diff_max_patch_bytes", default: 102400, null: false
     t.integer "archive_builds_in_seconds"
     t.string "commit_email_hostname"
-<<<<<<< HEAD
     t.string "runners_registration_token_encrypted"
-=======
     t.index ["usage_stats_set_by_user_id"], name: "index_application_settings_on_usage_stats_set_by_user_id", using: :btree
->>>>>>> 8edce616
   end
 
   create_table "audit_events", force: :cascade do |t|
@@ -528,15 +521,12 @@
     t.string "ip_address"
     t.integer "maximum_timeout"
     t.integer "runner_type", limit: 2, null: false
-<<<<<<< HEAD
     t.string "token_encrypted"
-=======
     t.index ["contacted_at"], name: "index_ci_runners_on_contacted_at", using: :btree
     t.index ["is_shared"], name: "index_ci_runners_on_is_shared", using: :btree
     t.index ["locked"], name: "index_ci_runners_on_locked", using: :btree
     t.index ["runner_type"], name: "index_ci_runners_on_runner_type", using: :btree
     t.index ["token"], name: "index_ci_runners_on_token", using: :btree
->>>>>>> 8edce616
   end
 
   create_table "ci_stages", force: :cascade do |t|
@@ -1334,9 +1324,7 @@
     t.integer "two_factor_grace_period", default: 48, null: false
     t.integer "cached_markdown_version"
     t.string "runners_token"
-<<<<<<< HEAD
     t.string "runners_token_encrypted"
-=======
     t.index ["created_at"], name: "index_namespaces_on_created_at", using: :btree
     t.index ["name", "parent_id"], name: "index_namespaces_on_name_and_parent_id", unique: true, using: :btree
     t.index ["name"], name: "index_namespaces_on_name_trigram", using: :gin, opclasses: {"name"=>"gin_trgm_ops"}
@@ -1347,7 +1335,6 @@
     t.index ["require_two_factor_authentication"], name: "index_namespaces_on_require_two_factor_authentication", using: :btree
     t.index ["runners_token"], name: "index_namespaces_on_runners_token", unique: true, using: :btree
     t.index ["type"], name: "index_namespaces_on_type", using: :btree
->>>>>>> 8edce616
   end
 
   create_table "note_diff_files", force: :cascade do |t|
@@ -1662,33 +1649,8 @@
     t.integer "jobs_cache_index"
     t.boolean "pages_https_only", default: true
     t.boolean "remote_mirror_available_overridden"
-<<<<<<< HEAD
-    t.integer "pool_repository_id", limit: 8
+    t.bigint "pool_repository_id"
     t.string "runners_token_encrypted"
-  end
-
-  add_index "projects", ["ci_id"], name: "index_projects_on_ci_id", using: :btree
-  add_index "projects", ["created_at"], name: "index_projects_on_created_at", using: :btree
-  add_index "projects", ["creator_id"], name: "index_projects_on_creator_id", using: :btree
-  add_index "projects", ["description"], name: "index_projects_on_description_trigram", using: :gin, opclasses: {"description"=>"gin_trgm_ops"}
-  add_index "projects", ["id"], name: "index_projects_on_id_partial_for_visibility", unique: true, where: "(visibility_level = ANY (ARRAY[10, 20]))", using: :btree
-  add_index "projects", ["last_activity_at"], name: "index_projects_on_last_activity_at", using: :btree
-  add_index "projects", ["last_repository_check_at"], name: "index_projects_on_last_repository_check_at", where: "(last_repository_check_at IS NOT NULL)", using: :btree
-  add_index "projects", ["last_repository_check_failed"], name: "index_projects_on_last_repository_check_failed", using: :btree
-  add_index "projects", ["last_repository_updated_at"], name: "index_projects_on_last_repository_updated_at", using: :btree
-  add_index "projects", ["name"], name: "index_projects_on_name_trigram", using: :gin, opclasses: {"name"=>"gin_trgm_ops"}
-  add_index "projects", ["namespace_id"], name: "index_projects_on_namespace_id", using: :btree
-  add_index "projects", ["path"], name: "index_projects_on_path", using: :btree
-  add_index "projects", ["path"], name: "index_projects_on_path_trigram", using: :gin, opclasses: {"path"=>"gin_trgm_ops"}
-  add_index "projects", ["pending_delete"], name: "index_projects_on_pending_delete", using: :btree
-  add_index "projects", ["pool_repository_id"], name: "index_projects_on_pool_repository_id", where: "(pool_repository_id IS NOT NULL)", using: :btree
-  add_index "projects", ["repository_storage", "created_at"], name: "idx_project_repository_check_partial", where: "(last_repository_check_at IS NULL)", using: :btree
-  add_index "projects", ["repository_storage"], name: "index_projects_on_repository_storage", using: :btree
-  add_index "projects", ["runners_token"], name: "index_projects_on_runners_token", using: :btree
-  add_index "projects", ["star_count"], name: "index_projects_on_star_count", using: :btree
-  add_index "projects", ["visibility_level"], name: "index_projects_on_visibility_level", using: :btree
-=======
-    t.bigint "pool_repository_id"
     t.index ["ci_id"], name: "index_projects_on_ci_id", using: :btree
     t.index ["created_at"], name: "index_projects_on_created_at", using: :btree
     t.index ["creator_id"], name: "index_projects_on_creator_id", using: :btree
@@ -1710,7 +1672,6 @@
     t.index ["star_count"], name: "index_projects_on_star_count", using: :btree
     t.index ["visibility_level"], name: "index_projects_on_visibility_level", using: :btree
   end
->>>>>>> 8edce616
 
   create_table "prometheus_metrics", force: :cascade do |t|
     t.integer "project_id"
