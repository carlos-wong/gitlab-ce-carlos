# This file is auto-generated from the current state of the database. Instead
# of editing this file, please use the migrations feature of Active Record to
# incrementally modify your database, and then regenerate this schema definition.
#
# Note that this schema.rb definition is the authoritative source for your
# database schema. If you need to create the application database on another
# system, you should be using db:schema:load, not running all the migrations
# from scratch. The latter is a flawed and unsustainable approach (the more migrations
# you'll amass, the slower it'll run and the greater likelihood for issues).
#
# It's strongly recommended that you check this file into your version control system.

ActiveRecord::Schema.define(version: 20190506135400) do

  # These are extensions that must be enabled in order to support this database
  enable_extension "plpgsql"
  enable_extension "pg_trgm"

  create_table "abuse_reports", id: :serial, force: :cascade do |t|
    t.integer "reporter_id"
    t.integer "user_id"
    t.text "message"
    t.datetime "created_at"
    t.datetime "updated_at"
    t.text "message_html"
    t.integer "cached_markdown_version"
  end

  create_table "appearances", id: :serial, force: :cascade do |t|
    t.string "title", null: false
    t.text "description", null: false
    t.string "header_logo"
    t.string "logo"
    t.datetime_with_timezone "created_at", null: false
    t.datetime_with_timezone "updated_at", null: false
    t.text "description_html"
    t.integer "cached_markdown_version"
    t.text "new_project_guidelines"
    t.text "new_project_guidelines_html"
    t.string "favicon"
    t.text "header_message"
    t.text "header_message_html"
    t.text "footer_message"
    t.text "footer_message_html"
    t.text "message_background_color"
    t.text "message_font_color"
    t.boolean "email_header_and_footer_enabled", default: false, null: false
  end

  create_table "application_setting_terms", id: :serial, force: :cascade do |t|
    t.integer "cached_markdown_version"
    t.text "terms", null: false
    t.text "terms_html"
  end

  create_table "application_settings", id: :serial, force: :cascade do |t|
    t.integer "default_projects_limit"
    t.boolean "signup_enabled"
    t.boolean "gravatar_enabled"
    t.text "sign_in_text"
    t.datetime "created_at"
    t.datetime "updated_at"
    t.string "home_page_url"
    t.integer "default_branch_protection", default: 2
    t.text "restricted_visibility_levels"
    t.boolean "version_check_enabled", default: true
    t.integer "max_attachment_size", default: 10, null: false
    t.integer "default_project_visibility"
    t.integer "default_snippet_visibility"
    t.text "domain_whitelist"
    t.boolean "user_oauth_applications", default: true
    t.string "after_sign_out_path"
    t.integer "session_expire_delay", default: 10080, null: false
    t.text "import_sources"
    t.text "help_page_text"
    t.string "admin_notification_email"
    t.boolean "shared_runners_enabled", default: true, null: false
    t.integer "max_artifacts_size", default: 100, null: false
    t.string "runners_registration_token"
    t.integer "max_pages_size", default: 100, null: false
    t.boolean "require_two_factor_authentication", default: false
    t.integer "two_factor_grace_period", default: 48
    t.boolean "metrics_enabled", default: false
    t.string "metrics_host", default: "localhost"
    t.integer "metrics_pool_size", default: 16
    t.integer "metrics_timeout", default: 10
    t.integer "metrics_method_call_threshold", default: 10
    t.boolean "recaptcha_enabled", default: false
    t.string "recaptcha_site_key"
    t.string "recaptcha_private_key"
    t.integer "metrics_port", default: 8089
    t.boolean "akismet_enabled", default: false
    t.string "akismet_api_key"
    t.integer "metrics_sample_interval", default: 15
    t.boolean "sentry_enabled", default: false
    t.string "sentry_dsn"
    t.boolean "email_author_in_body", default: false
    t.integer "default_group_visibility"
    t.boolean "repository_checks_enabled", default: false
    t.text "shared_runners_text"
    t.integer "metrics_packet_size", default: 1
    t.text "disabled_oauth_sign_in_sources"
    t.string "health_check_access_token"
    t.boolean "send_user_confirmation_email", default: false
    t.integer "container_registry_token_expire_delay", default: 5
    t.text "after_sign_up_text"
    t.boolean "user_default_external", default: false, null: false
    t.string "repository_storages", default: "default"
    t.string "enabled_git_access_protocol"
    t.boolean "domain_blacklist_enabled", default: false
    t.text "domain_blacklist"
    t.boolean "usage_ping_enabled", default: true, null: false
    t.text "sign_in_text_html"
    t.text "help_page_text_html"
    t.text "shared_runners_text_html"
    t.text "after_sign_up_text_html"
    t.integer "rsa_key_restriction", default: 0, null: false
    t.integer "dsa_key_restriction", default: -1, null: false
    t.integer "ecdsa_key_restriction", default: 0, null: false
    t.integer "ed25519_key_restriction", default: 0, null: false
    t.boolean "housekeeping_enabled", default: true, null: false
    t.boolean "housekeeping_bitmaps_enabled", default: true, null: false
    t.integer "housekeeping_incremental_repack_period", default: 10, null: false
    t.integer "housekeeping_full_repack_period", default: 50, null: false
    t.integer "housekeeping_gc_period", default: 200, null: false
    t.boolean "html_emails_enabled", default: true
    t.string "plantuml_url"
    t.boolean "plantuml_enabled"
    t.integer "terminal_max_session_time", default: 0, null: false
    t.integer "unique_ips_limit_per_user"
    t.integer "unique_ips_limit_time_window"
    t.boolean "unique_ips_limit_enabled", default: false, null: false
    t.string "default_artifacts_expire_in", default: "0", null: false
    t.string "uuid"
    t.decimal "polling_interval_multiplier", default: "1.0", null: false
    t.integer "cached_markdown_version"
    t.boolean "clientside_sentry_enabled", default: false, null: false
    t.string "clientside_sentry_dsn"
    t.boolean "prometheus_metrics_enabled", default: true, null: false
    t.boolean "help_page_hide_commercial_content", default: false
    t.string "help_page_support_url"
    t.integer "performance_bar_allowed_group_id"
    t.boolean "hashed_storage_enabled", default: false, null: false
    t.boolean "project_export_enabled", default: true, null: false
    t.boolean "auto_devops_enabled", default: true, null: false
    t.boolean "throttle_unauthenticated_enabled", default: false, null: false
    t.integer "throttle_unauthenticated_requests_per_period", default: 3600, null: false
    t.integer "throttle_unauthenticated_period_in_seconds", default: 3600, null: false
    t.boolean "throttle_authenticated_api_enabled", default: false, null: false
    t.integer "throttle_authenticated_api_requests_per_period", default: 7200, null: false
    t.integer "throttle_authenticated_api_period_in_seconds", default: 3600, null: false
    t.boolean "throttle_authenticated_web_enabled", default: false, null: false
    t.integer "throttle_authenticated_web_requests_per_period", default: 7200, null: false
    t.integer "throttle_authenticated_web_period_in_seconds", default: 3600, null: false
    t.boolean "password_authentication_enabled_for_web"
    t.boolean "password_authentication_enabled_for_git", default: true
    t.integer "gitaly_timeout_default", default: 55, null: false
    t.integer "gitaly_timeout_medium", default: 30, null: false
    t.integer "gitaly_timeout_fast", default: 10, null: false
    t.boolean "authorized_keys_enabled", default: true, null: false
    t.string "auto_devops_domain"
    t.boolean "pages_domain_verification_enabled", default: true, null: false
    t.string "user_default_internal_regex"
    t.boolean "allow_local_requests_from_hooks_and_services", default: false, null: false
    t.boolean "enforce_terms", default: false
    t.boolean "mirror_available", default: true, null: false
    t.boolean "hide_third_party_offers", default: false, null: false
    t.boolean "instance_statistics_visibility_private", default: false, null: false
    t.boolean "web_ide_clientside_preview_enabled", default: false, null: false
    t.boolean "user_show_add_ssh_key_message", default: true, null: false
    t.integer "usage_stats_set_by_user_id"
    t.integer "receive_max_input_size"
    t.integer "diff_max_patch_bytes", default: 102400, null: false
    t.integer "archive_builds_in_seconds"
    t.string "commit_email_hostname"
    t.string "runners_registration_token_encrypted"
    t.boolean "protected_ci_variables", default: false, null: false
    t.integer "first_day_of_week", default: 0, null: false
    t.integer "local_markdown_version", default: 0, null: false
    t.boolean "external_authorization_service_enabled", default: false, null: false
    t.string "external_authorization_service_url"
    t.string "external_authorization_service_default_label"
    t.float "external_authorization_service_timeout", default: 0.5
    t.text "external_auth_client_cert"
    t.text "encrypted_external_auth_client_key"
    t.string "encrypted_external_auth_client_key_iv"
    t.string "encrypted_external_auth_client_key_pass"
    t.string "encrypted_external_auth_client_key_pass_iv"
    t.integer "default_project_creation", default: 2, null: false
    t.boolean "external_authorization_service_enabled", default: false, null: false
    t.string "external_authorization_service_url"
    t.string "external_authorization_service_default_label"
    t.float "external_authorization_service_timeout", default: 0.5
    t.text "external_auth_client_cert"
    t.text "encrypted_external_auth_client_key"
    t.string "encrypted_external_auth_client_key_iv"
    t.string "encrypted_external_auth_client_key_pass"
    t.string "encrypted_external_auth_client_key_pass_iv"
    t.string "lets_encrypt_notification_email"
    t.boolean "lets_encrypt_terms_of_service_accepted", default: false, null: false
    t.index ["usage_stats_set_by_user_id"], name: "index_application_settings_on_usage_stats_set_by_user_id", using: :btree
  end

  create_table "audit_events", id: :serial, force: :cascade do |t|
    t.integer "author_id", null: false
    t.string "type", null: false
    t.integer "entity_id", null: false
    t.string "entity_type", null: false
    t.text "details"
    t.datetime "created_at"
    t.datetime "updated_at"
    t.index ["entity_id", "entity_type"], name: "index_audit_events_on_entity_id_and_entity_type", using: :btree
  end

  create_table "award_emoji", id: :serial, force: :cascade do |t|
    t.string "name"
    t.integer "user_id"
    t.integer "awardable_id"
    t.string "awardable_type"
    t.datetime "created_at"
    t.datetime "updated_at"
    t.index ["awardable_type", "awardable_id"], name: "index_award_emoji_on_awardable_type_and_awardable_id", using: :btree
    t.index ["user_id", "name"], name: "index_award_emoji_on_user_id_and_name", using: :btree
  end

  create_table "badges", id: :serial, force: :cascade do |t|
    t.string "link_url", null: false
    t.string "image_url", null: false
    t.integer "project_id"
    t.integer "group_id"
    t.string "type", null: false
    t.datetime_with_timezone "created_at", null: false
    t.datetime_with_timezone "updated_at", null: false
    t.index ["group_id"], name: "index_badges_on_group_id", using: :btree
    t.index ["project_id"], name: "index_badges_on_project_id", using: :btree
  end

  create_table "board_group_recent_visits", force: :cascade do |t|
    t.datetime_with_timezone "created_at", null: false
    t.datetime_with_timezone "updated_at", null: false
    t.integer "user_id"
    t.integer "board_id"
    t.integer "group_id"
    t.index ["board_id"], name: "index_board_group_recent_visits_on_board_id", using: :btree
    t.index ["group_id"], name: "index_board_group_recent_visits_on_group_id", using: :btree
    t.index ["user_id", "group_id", "board_id"], name: "index_board_group_recent_visits_on_user_group_and_board", unique: true, using: :btree
    t.index ["user_id"], name: "index_board_group_recent_visits_on_user_id", using: :btree
  end

  create_table "board_project_recent_visits", force: :cascade do |t|
    t.datetime_with_timezone "created_at", null: false
    t.datetime_with_timezone "updated_at", null: false
    t.integer "user_id"
    t.integer "project_id"
    t.integer "board_id"
    t.index ["board_id"], name: "index_board_project_recent_visits_on_board_id", using: :btree
    t.index ["project_id"], name: "index_board_project_recent_visits_on_project_id", using: :btree
    t.index ["user_id", "project_id", "board_id"], name: "index_board_project_recent_visits_on_user_project_and_board", unique: true, using: :btree
    t.index ["user_id"], name: "index_board_project_recent_visits_on_user_id", using: :btree
  end

  create_table "boards", id: :serial, force: :cascade do |t|
    t.integer "project_id"
    t.datetime "created_at", null: false
    t.datetime "updated_at", null: false
    t.integer "group_id"
    t.index ["group_id"], name: "index_boards_on_group_id", using: :btree
    t.index ["project_id"], name: "index_boards_on_project_id", using: :btree
  end

  create_table "broadcast_messages", id: :serial, force: :cascade do |t|
    t.text "message", null: false
    t.datetime "starts_at", null: false
    t.datetime "ends_at", null: false
    t.datetime "created_at", null: false
    t.datetime "updated_at", null: false
    t.string "color"
    t.string "font"
    t.text "message_html", null: false
    t.integer "cached_markdown_version"
    t.index ["starts_at", "ends_at", "id"], name: "index_broadcast_messages_on_starts_at_and_ends_at_and_id", using: :btree
  end

  create_table "chat_names", id: :serial, force: :cascade do |t|
    t.integer "user_id", null: false
    t.integer "service_id", null: false
    t.string "team_id", null: false
    t.string "team_domain"
    t.string "chat_id", null: false
    t.string "chat_name"
    t.datetime "last_used_at"
    t.datetime "created_at", null: false
    t.datetime "updated_at", null: false
    t.index ["service_id", "team_id", "chat_id"], name: "index_chat_names_on_service_id_and_team_id_and_chat_id", unique: true, using: :btree
    t.index ["user_id", "service_id"], name: "index_chat_names_on_user_id_and_service_id", unique: true, using: :btree
  end

  create_table "chat_teams", id: :serial, force: :cascade do |t|
    t.integer "namespace_id", null: false
    t.string "team_id"
    t.string "name"
    t.datetime "created_at", null: false
    t.datetime "updated_at", null: false
    t.index ["namespace_id"], name: "index_chat_teams_on_namespace_id", unique: true, using: :btree
  end

  create_table "ci_build_trace_chunks", force: :cascade do |t|
    t.integer "build_id", null: false
    t.integer "chunk_index", null: false
    t.integer "data_store", null: false
    t.binary "raw_data"
    t.index ["build_id", "chunk_index"], name: "index_ci_build_trace_chunks_on_build_id_and_chunk_index", unique: true, using: :btree
  end

  create_table "ci_build_trace_section_names", id: :serial, force: :cascade do |t|
    t.integer "project_id", null: false
    t.string "name", null: false
    t.index ["project_id", "name"], name: "index_ci_build_trace_section_names_on_project_id_and_name", unique: true, using: :btree
  end

  create_table "ci_build_trace_sections", id: :serial, force: :cascade do |t|
    t.integer "project_id", null: false
    t.datetime_with_timezone "date_start", null: false
    t.datetime_with_timezone "date_end", null: false
    t.bigint "byte_start", null: false
    t.bigint "byte_end", null: false
    t.integer "build_id", null: false
    t.integer "section_name_id", null: false
    t.index ["build_id", "section_name_id"], name: "index_ci_build_trace_sections_on_build_id_and_section_name_id", unique: true, using: :btree
    t.index ["project_id"], name: "index_ci_build_trace_sections_on_project_id", using: :btree
    t.index ["section_name_id"], name: "index_ci_build_trace_sections_on_section_name_id", using: :btree
  end

  create_table "ci_builds", id: :serial, force: :cascade do |t|
    t.string "status"
    t.datetime "finished_at"
    t.text "trace"
    t.datetime "created_at"
    t.datetime "updated_at"
    t.datetime "started_at"
    t.integer "runner_id"
    t.float "coverage"
    t.integer "commit_id"
    t.text "commands"
    t.string "name"
    t.text "options"
    t.boolean "allow_failure", default: false, null: false
    t.string "stage"
    t.integer "trigger_request_id"
    t.integer "stage_idx"
    t.boolean "tag"
    t.string "ref"
    t.integer "user_id"
    t.string "type"
    t.string "target_url"
    t.string "description"
    t.text "artifacts_file"
    t.integer "project_id"
    t.text "artifacts_metadata"
    t.integer "erased_by_id"
    t.datetime "erased_at"
    t.datetime "artifacts_expire_at"
    t.string "environment"
    t.bigint "artifacts_size"
    t.string "when"
    t.text "yaml_variables"
    t.datetime "queued_at"
    t.string "token"
    t.integer "lock_version"
    t.string "coverage_regex"
    t.integer "auto_canceled_by_id"
    t.boolean "retried"
    t.integer "stage_id"
    t.integer "artifacts_file_store"
    t.integer "artifacts_metadata_store"
    t.boolean "protected"
    t.integer "failure_reason"
    t.datetime_with_timezone "scheduled_at"
    t.string "token_encrypted"
    t.index ["artifacts_expire_at"], name: "index_ci_builds_on_artifacts_expire_at", where: "(artifacts_file <> ''::text)", using: :btree
    t.index ["auto_canceled_by_id"], name: "index_ci_builds_on_auto_canceled_by_id", using: :btree
    t.index ["commit_id", "artifacts_expire_at", "id"], name: "index_ci_builds_on_commit_id_and_artifacts_expireatandidpartial", where: "(((type)::text = 'Ci::Build'::text) AND ((retried = false) OR (retried IS NULL)) AND ((name)::text = ANY (ARRAY[('sast'::character varying)::text, ('dependency_scanning'::character varying)::text, ('sast:container'::character varying)::text, ('container_scanning'::character varying)::text, ('dast'::character varying)::text])))", using: :btree
    t.index ["commit_id", "stage_idx", "created_at"], name: "index_ci_builds_on_commit_id_and_stage_idx_and_created_at", using: :btree
    t.index ["commit_id", "status", "type"], name: "index_ci_builds_on_commit_id_and_status_and_type", using: :btree
    t.index ["commit_id", "type", "name", "ref"], name: "index_ci_builds_on_commit_id_and_type_and_name_and_ref", using: :btree
    t.index ["commit_id", "type", "ref"], name: "index_ci_builds_on_commit_id_and_type_and_ref", using: :btree
    t.index ["project_id", "id"], name: "index_ci_builds_on_project_id_and_id", using: :btree
    t.index ["project_id", "status"], name: "index_ci_builds_project_id_and_status_for_live_jobs_partial2", where: "(((type)::text = 'Ci::Build'::text) AND ((status)::text = ANY (ARRAY[('running'::character varying)::text, ('pending'::character varying)::text, ('created'::character varying)::text])))", using: :btree
    t.index ["protected"], name: "index_ci_builds_on_protected", using: :btree
    t.index ["runner_id"], name: "index_ci_builds_on_runner_id", using: :btree
    t.index ["scheduled_at"], name: "partial_index_ci_builds_on_scheduled_at_with_scheduled_jobs", where: "((scheduled_at IS NOT NULL) AND ((type)::text = 'Ci::Build'::text) AND ((status)::text = 'scheduled'::text))", using: :btree
    t.index ["stage_id", "stage_idx"], name: "tmp_build_stage_position_index", where: "(stage_idx IS NOT NULL)", using: :btree
    t.index ["stage_id"], name: "index_ci_builds_on_stage_id", using: :btree
    t.index ["status", "type", "runner_id"], name: "index_ci_builds_on_status_and_type_and_runner_id", using: :btree
    t.index ["token"], name: "index_ci_builds_on_token", unique: true, using: :btree
    t.index ["token_encrypted"], name: "index_ci_builds_on_token_encrypted", unique: true, where: "(token_encrypted IS NOT NULL)", using: :btree
    t.index ["updated_at"], name: "index_ci_builds_on_updated_at", using: :btree
    t.index ["user_id"], name: "index_ci_builds_on_user_id", using: :btree
  end

  create_table "ci_builds_metadata", id: :serial, force: :cascade do |t|
    t.integer "build_id", null: false
    t.integer "project_id", null: false
    t.integer "timeout"
    t.integer "timeout_source", default: 1, null: false
    t.jsonb "config_options"
    t.jsonb "config_variables"
    t.index ["build_id"], name: "index_ci_builds_metadata_on_build_id", unique: true, using: :btree
    t.index ["project_id"], name: "index_ci_builds_metadata_on_project_id", using: :btree
  end

  create_table "ci_builds_runner_session", force: :cascade do |t|
    t.integer "build_id", null: false
    t.string "url", null: false
    t.string "certificate"
    t.string "authorization"
    t.index ["build_id"], name: "index_ci_builds_runner_session_on_build_id", unique: true, using: :btree
  end

  create_table "ci_group_variables", id: :serial, force: :cascade do |t|
    t.string "key", null: false
    t.text "value"
    t.text "encrypted_value"
    t.string "encrypted_value_salt"
    t.string "encrypted_value_iv"
    t.integer "group_id", null: false
    t.boolean "protected", default: false, null: false
    t.datetime_with_timezone "created_at", null: false
    t.datetime_with_timezone "updated_at", null: false
    t.boolean "masked", default: false, null: false
    t.integer "variable_type", limit: 2, default: 1, null: false
    t.index ["group_id", "key"], name: "index_ci_group_variables_on_group_id_and_key", unique: true, using: :btree
  end

  create_table "ci_job_artifacts", id: :serial, force: :cascade do |t|
    t.integer "project_id", null: false
    t.integer "job_id", null: false
    t.integer "file_type", null: false
    t.integer "file_store"
    t.bigint "size"
    t.datetime_with_timezone "created_at", null: false
    t.datetime_with_timezone "updated_at", null: false
    t.datetime_with_timezone "expire_at"
    t.string "file"
    t.binary "file_sha256"
    t.integer "file_format", limit: 2
    t.integer "file_location", limit: 2
    t.index ["expire_at", "job_id"], name: "index_ci_job_artifacts_on_expire_at_and_job_id", using: :btree
    t.index ["file_store"], name: "index_ci_job_artifacts_on_file_store", using: :btree
    t.index ["job_id", "file_type"], name: "index_ci_job_artifacts_on_job_id_and_file_type", unique: true, using: :btree
    t.index ["project_id"], name: "index_ci_job_artifacts_on_project_id", using: :btree
  end

  create_table "ci_pipeline_chat_data", force: :cascade do |t|
    t.integer "pipeline_id", null: false
    t.integer "chat_name_id", null: false
    t.text "response_url", null: false
    t.index ["chat_name_id"], name: "index_ci_pipeline_chat_data_on_chat_name_id", using: :btree
    t.index ["pipeline_id"], name: "index_ci_pipeline_chat_data_on_pipeline_id", unique: true, using: :btree
  end

  create_table "ci_pipeline_schedule_variables", force: :cascade do |t|
    t.string "key", null: false
    t.text "value"
    t.text "encrypted_value"
    t.string "encrypted_value_salt"
    t.string "encrypted_value_iv"
    t.integer "pipeline_schedule_id", null: false
    t.datetime_with_timezone "created_at"
    t.datetime_with_timezone "updated_at"
    t.integer "variable_type", limit: 2, default: 1, null: false
    t.index ["pipeline_schedule_id", "key"], name: "index_ci_pipeline_schedule_variables_on_schedule_id_and_key", unique: true, using: :btree
  end

  create_table "ci_pipeline_schedules", id: :serial, force: :cascade do |t|
    t.string "description"
    t.string "ref"
    t.string "cron"
    t.string "cron_timezone"
    t.datetime "next_run_at"
    t.integer "project_id"
    t.integer "owner_id"
    t.boolean "active", default: true
    t.datetime "created_at"
    t.datetime "updated_at"
    t.index ["next_run_at", "active"], name: "index_ci_pipeline_schedules_on_next_run_at_and_active", using: :btree
    t.index ["owner_id"], name: "index_ci_pipeline_schedules_on_owner_id", using: :btree
    t.index ["project_id"], name: "index_ci_pipeline_schedules_on_project_id", using: :btree
  end

  create_table "ci_pipeline_variables", id: :serial, force: :cascade do |t|
    t.string "key", null: false
    t.text "value"
    t.text "encrypted_value"
    t.string "encrypted_value_salt"
    t.string "encrypted_value_iv"
    t.integer "pipeline_id", null: false
    t.integer "variable_type", limit: 2, default: 1, null: false
    t.index ["pipeline_id", "key"], name: "index_ci_pipeline_variables_on_pipeline_id_and_key", unique: true, using: :btree
  end

  create_table "ci_pipelines", id: :serial, force: :cascade do |t|
    t.string "ref"
    t.string "sha"
    t.string "before_sha"
    t.datetime "created_at"
    t.datetime "updated_at"
    t.boolean "tag", default: false
    t.text "yaml_errors"
    t.datetime "committed_at"
    t.integer "project_id"
    t.string "status"
    t.datetime "started_at"
    t.datetime "finished_at"
    t.integer "duration"
    t.integer "user_id"
    t.integer "lock_version"
    t.integer "auto_canceled_by_id"
    t.integer "pipeline_schedule_id"
    t.integer "source"
    t.integer "config_source"
    t.boolean "protected"
    t.integer "failure_reason"
    t.integer "iid"
    t.integer "merge_request_id"
    t.binary "source_sha"
    t.binary "target_sha"
    t.index ["auto_canceled_by_id"], name: "index_ci_pipelines_on_auto_canceled_by_id", using: :btree
    t.index ["merge_request_id"], name: "index_ci_pipelines_on_merge_request_id", where: "(merge_request_id IS NOT NULL)", using: :btree
    t.index ["pipeline_schedule_id"], name: "index_ci_pipelines_on_pipeline_schedule_id", using: :btree
    t.index ["project_id", "iid"], name: "index_ci_pipelines_on_project_id_and_iid", unique: true, where: "(iid IS NOT NULL)", using: :btree
    t.index ["project_id", "ref", "id"], name: "index_ci_pipelines_on_project_idandrefandiddesc", order: { id: :desc }, using: :btree
    t.index ["project_id", "ref", "status", "id"], name: "index_ci_pipelines_on_project_id_and_ref_and_status_and_id", using: :btree
    t.index ["project_id", "sha"], name: "index_ci_pipelines_on_project_id_and_sha", using: :btree
    t.index ["project_id", "source"], name: "index_ci_pipelines_on_project_id_and_source", using: :btree
    t.index ["project_id", "status", "config_source"], name: "index_ci_pipelines_on_project_id_and_status_and_config_source", using: :btree
    t.index ["project_id"], name: "index_ci_pipelines_on_project_id", using: :btree
    t.index ["status"], name: "index_ci_pipelines_on_status", using: :btree
    t.index ["user_id"], name: "index_ci_pipelines_on_user_id", using: :btree
  end

  create_table "ci_runner_namespaces", id: :serial, force: :cascade do |t|
    t.integer "runner_id"
    t.integer "namespace_id"
    t.index ["namespace_id"], name: "index_ci_runner_namespaces_on_namespace_id", using: :btree
    t.index ["runner_id", "namespace_id"], name: "index_ci_runner_namespaces_on_runner_id_and_namespace_id", unique: true, using: :btree
  end

  create_table "ci_runner_projects", id: :serial, force: :cascade do |t|
    t.integer "runner_id", null: false
    t.datetime "created_at"
    t.datetime "updated_at"
    t.integer "project_id"
    t.index ["project_id"], name: "index_ci_runner_projects_on_project_id", using: :btree
    t.index ["runner_id"], name: "index_ci_runner_projects_on_runner_id", using: :btree
  end

  create_table "ci_runners", id: :serial, force: :cascade do |t|
    t.string "token"
    t.datetime "created_at"
    t.datetime "updated_at"
    t.string "description"
    t.datetime "contacted_at"
    t.boolean "active", default: true, null: false
    t.boolean "is_shared", default: false
    t.string "name"
    t.string "version"
    t.string "revision"
    t.string "platform"
    t.string "architecture"
    t.boolean "run_untagged", default: true, null: false
    t.boolean "locked", default: false, null: false
    t.integer "access_level", default: 0, null: false
    t.string "ip_address"
    t.integer "maximum_timeout"
    t.integer "runner_type", limit: 2, null: false
    t.string "token_encrypted"
    t.index ["contacted_at"], name: "index_ci_runners_on_contacted_at", using: :btree
    t.index ["is_shared"], name: "index_ci_runners_on_is_shared", using: :btree
    t.index ["locked"], name: "index_ci_runners_on_locked", using: :btree
    t.index ["runner_type"], name: "index_ci_runners_on_runner_type", using: :btree
    t.index ["token"], name: "index_ci_runners_on_token", using: :btree
    t.index ["token_encrypted"], name: "index_ci_runners_on_token_encrypted", using: :btree
  end

  create_table "ci_stages", id: :serial, force: :cascade do |t|
    t.integer "project_id"
    t.integer "pipeline_id"
    t.datetime "created_at"
    t.datetime "updated_at"
    t.string "name"
    t.integer "status"
    t.integer "lock_version"
    t.integer "position"
    t.index ["pipeline_id", "name"], name: "index_ci_stages_on_pipeline_id_and_name", unique: true, using: :btree
    t.index ["pipeline_id", "position"], name: "index_ci_stages_on_pipeline_id_and_position", using: :btree
    t.index ["pipeline_id"], name: "index_ci_stages_on_pipeline_id", using: :btree
    t.index ["project_id"], name: "index_ci_stages_on_project_id", using: :btree
  end

  create_table "ci_trigger_requests", id: :serial, force: :cascade do |t|
    t.integer "trigger_id", null: false
    t.text "variables"
    t.datetime "created_at"
    t.datetime "updated_at"
    t.integer "commit_id"
    t.index ["commit_id"], name: "index_ci_trigger_requests_on_commit_id", using: :btree
    t.index ["trigger_id"], name: "index_ci_trigger_requests_on_trigger_id", using: :btree
  end

  create_table "ci_triggers", id: :serial, force: :cascade do |t|
    t.string "token"
    t.datetime "created_at"
    t.datetime "updated_at"
    t.integer "project_id"
    t.integer "owner_id"
    t.string "description"
    t.string "ref"
    t.index ["owner_id"], name: "index_ci_triggers_on_owner_id", using: :btree
    t.index ["project_id"], name: "index_ci_triggers_on_project_id", using: :btree
  end

  create_table "ci_variables", id: :serial, force: :cascade do |t|
    t.string "key", null: false
    t.text "value"
    t.text "encrypted_value"
    t.string "encrypted_value_salt"
    t.string "encrypted_value_iv"
    t.integer "project_id", null: false
    t.boolean "protected", default: false, null: false
    t.string "environment_scope", default: "*", null: false
    t.boolean "masked", default: false, null: false
    t.integer "variable_type", limit: 2, default: 1, null: false
    t.index ["project_id", "key", "environment_scope"], name: "index_ci_variables_on_project_id_and_key_and_environment_scope", unique: true, using: :btree
  end

  create_table "cluster_groups", id: :serial, force: :cascade do |t|
    t.integer "cluster_id", null: false
    t.integer "group_id", null: false
    t.index ["cluster_id", "group_id"], name: "index_cluster_groups_on_cluster_id_and_group_id", unique: true, using: :btree
    t.index ["group_id"], name: "index_cluster_groups_on_group_id", using: :btree
  end

  create_table "cluster_platforms_kubernetes", id: :serial, force: :cascade do |t|
    t.integer "cluster_id", null: false
    t.datetime_with_timezone "created_at", null: false
    t.datetime_with_timezone "updated_at", null: false
    t.text "api_url"
    t.text "ca_cert"
    t.string "namespace"
    t.string "username"
    t.text "encrypted_password"
    t.string "encrypted_password_iv"
    t.text "encrypted_token"
    t.string "encrypted_token_iv"
    t.integer "authorization_type", limit: 2
    t.index ["cluster_id"], name: "index_cluster_platforms_kubernetes_on_cluster_id", unique: true, using: :btree
  end

  create_table "cluster_projects", id: :serial, force: :cascade do |t|
    t.integer "project_id", null: false
    t.integer "cluster_id", null: false
    t.datetime_with_timezone "created_at", null: false
    t.datetime_with_timezone "updated_at", null: false
    t.index ["cluster_id"], name: "index_cluster_projects_on_cluster_id", using: :btree
    t.index ["project_id"], name: "index_cluster_projects_on_project_id", using: :btree
  end

  create_table "cluster_providers_gcp", id: :serial, force: :cascade do |t|
    t.integer "cluster_id", null: false
    t.integer "status"
    t.integer "num_nodes", null: false
    t.datetime_with_timezone "created_at", null: false
    t.datetime_with_timezone "updated_at", null: false
    t.text "status_reason"
    t.string "gcp_project_id", null: false
    t.string "zone", null: false
    t.string "machine_type"
    t.string "operation_id"
    t.string "endpoint"
    t.text "encrypted_access_token"
    t.string "encrypted_access_token_iv"
    t.boolean "legacy_abac", default: false, null: false
    t.index ["cluster_id"], name: "index_cluster_providers_gcp_on_cluster_id", unique: true, using: :btree
  end

  create_table "clusters", id: :serial, force: :cascade do |t|
    t.integer "user_id"
    t.integer "provider_type"
    t.integer "platform_type"
    t.datetime_with_timezone "created_at", null: false
    t.datetime_with_timezone "updated_at", null: false
    t.boolean "enabled", default: true
    t.string "name", null: false
    t.string "environment_scope", default: "*", null: false
    t.integer "cluster_type", limit: 2, default: 3, null: false
    t.string "domain"
    t.boolean "managed", default: true, null: false
    t.index ["enabled"], name: "index_clusters_on_enabled", using: :btree
    t.index ["user_id"], name: "index_clusters_on_user_id", using: :btree
  end

  create_table "clusters_applications_cert_managers", id: :serial, force: :cascade do |t|
    t.integer "cluster_id", null: false
    t.integer "status", null: false
    t.string "version", null: false
    t.string "email", null: false
    t.datetime_with_timezone "created_at", null: false
    t.datetime_with_timezone "updated_at", null: false
    t.text "status_reason"
    t.index ["cluster_id"], name: "index_clusters_applications_cert_managers_on_cluster_id", unique: true, using: :btree
  end

  create_table "clusters_applications_helm", id: :serial, force: :cascade do |t|
    t.integer "cluster_id", null: false
    t.datetime_with_timezone "created_at", null: false
    t.datetime_with_timezone "updated_at", null: false
    t.integer "status", null: false
    t.string "version", null: false
    t.text "status_reason"
    t.text "encrypted_ca_key"
    t.text "encrypted_ca_key_iv"
    t.text "ca_cert"
    t.index ["cluster_id"], name: "index_clusters_applications_helm_on_cluster_id", unique: true, using: :btree
  end

  create_table "clusters_applications_ingress", id: :serial, force: :cascade do |t|
    t.integer "cluster_id", null: false
    t.datetime_with_timezone "created_at", null: false
    t.datetime_with_timezone "updated_at", null: false
    t.integer "status", null: false
    t.integer "ingress_type", null: false
    t.string "version", null: false
    t.string "cluster_ip"
    t.text "status_reason"
    t.string "external_ip"
    t.string "external_hostname"
    t.index ["cluster_id"], name: "index_clusters_applications_ingress_on_cluster_id", unique: true, using: :btree
  end

  create_table "clusters_applications_jupyter", id: :serial, force: :cascade do |t|
    t.integer "cluster_id", null: false
    t.integer "oauth_application_id"
    t.integer "status", null: false
    t.string "version", null: false
    t.string "hostname"
    t.datetime_with_timezone "created_at", null: false
    t.datetime_with_timezone "updated_at", null: false
    t.text "status_reason"
    t.index ["cluster_id"], name: "index_clusters_applications_jupyter_on_cluster_id", unique: true, using: :btree
    t.index ["oauth_application_id"], name: "index_clusters_applications_jupyter_on_oauth_application_id", using: :btree
  end

  create_table "clusters_applications_knative", id: :serial, force: :cascade do |t|
    t.integer "cluster_id", null: false
    t.datetime_with_timezone "created_at", null: false
    t.datetime_with_timezone "updated_at", null: false
    t.integer "status", null: false
    t.string "version", null: false
    t.string "hostname"
    t.text "status_reason"
    t.string "external_ip"
    t.string "external_hostname"
    t.index ["cluster_id"], name: "index_clusters_applications_knative_on_cluster_id", unique: true, using: :btree
  end

  create_table "clusters_applications_prometheus", id: :serial, force: :cascade do |t|
    t.integer "cluster_id", null: false
    t.integer "status", null: false
    t.string "version", null: false
    t.text "status_reason"
    t.datetime_with_timezone "created_at", null: false
    t.datetime_with_timezone "updated_at", null: false
    t.index ["cluster_id"], name: "index_clusters_applications_prometheus_on_cluster_id", unique: true, using: :btree
  end

  create_table "clusters_applications_runners", id: :serial, force: :cascade do |t|
    t.integer "cluster_id", null: false
    t.integer "runner_id"
    t.integer "status", null: false
    t.datetime_with_timezone "created_at", null: false
    t.datetime_with_timezone "updated_at", null: false
    t.string "version", null: false
    t.text "status_reason"
    t.boolean "privileged", default: true, null: false
    t.index ["cluster_id"], name: "index_clusters_applications_runners_on_cluster_id", unique: true, using: :btree
    t.index ["runner_id"], name: "index_clusters_applications_runners_on_runner_id", using: :btree
  end

  create_table "clusters_kubernetes_namespaces", force: :cascade do |t|
    t.integer "cluster_id", null: false
    t.integer "project_id"
    t.integer "cluster_project_id"
    t.datetime_with_timezone "created_at", null: false
    t.datetime_with_timezone "updated_at", null: false
    t.text "encrypted_service_account_token"
    t.string "encrypted_service_account_token_iv"
    t.string "namespace", null: false
    t.string "service_account_name"
    t.index ["cluster_id", "namespace"], name: "kubernetes_namespaces_cluster_and_namespace", unique: true, using: :btree
    t.index ["cluster_id"], name: "index_clusters_kubernetes_namespaces_on_cluster_id", using: :btree
    t.index ["cluster_project_id"], name: "index_clusters_kubernetes_namespaces_on_cluster_project_id", using: :btree
    t.index ["project_id"], name: "index_clusters_kubernetes_namespaces_on_project_id", using: :btree
  end

  create_table "container_repositories", id: :serial, force: :cascade do |t|
    t.integer "project_id", null: false
    t.string "name", null: false
    t.datetime "created_at", null: false
    t.datetime "updated_at", null: false
    t.index ["project_id", "name"], name: "index_container_repositories_on_project_id_and_name", unique: true, using: :btree
    t.index ["project_id"], name: "index_container_repositories_on_project_id", using: :btree
  end

  create_table "conversational_development_index_metrics", id: :serial, force: :cascade do |t|
    t.float "leader_issues", null: false
    t.float "instance_issues", null: false
    t.float "leader_notes", null: false
    t.float "instance_notes", null: false
    t.float "leader_milestones", null: false
    t.float "instance_milestones", null: false
    t.float "leader_boards", null: false
    t.float "instance_boards", null: false
    t.float "leader_merge_requests", null: false
    t.float "instance_merge_requests", null: false
    t.float "leader_ci_pipelines", null: false
    t.float "instance_ci_pipelines", null: false
    t.float "leader_environments", null: false
    t.float "instance_environments", null: false
    t.float "leader_deployments", null: false
    t.float "instance_deployments", null: false
    t.float "leader_projects_prometheus_active", null: false
    t.float "instance_projects_prometheus_active", null: false
    t.float "leader_service_desk_issues", null: false
    t.float "instance_service_desk_issues", null: false
    t.datetime "created_at", null: false
    t.datetime "updated_at", null: false
    t.float "percentage_boards", default: 0.0, null: false
    t.float "percentage_ci_pipelines", default: 0.0, null: false
    t.float "percentage_deployments", default: 0.0, null: false
    t.float "percentage_environments", default: 0.0, null: false
    t.float "percentage_issues", default: 0.0, null: false
    t.float "percentage_merge_requests", default: 0.0, null: false
    t.float "percentage_milestones", default: 0.0, null: false
    t.float "percentage_notes", default: 0.0, null: false
    t.float "percentage_projects_prometheus_active", default: 0.0, null: false
    t.float "percentage_service_desk_issues", default: 0.0, null: false
  end

  create_table "deploy_keys_projects", id: :serial, force: :cascade do |t|
    t.integer "deploy_key_id", null: false
    t.integer "project_id", null: false
    t.datetime "created_at"
    t.datetime "updated_at"
    t.boolean "can_push", default: false, null: false
    t.index ["project_id"], name: "index_deploy_keys_projects_on_project_id", using: :btree
  end

  create_table "deploy_tokens", id: :serial, force: :cascade do |t|
    t.boolean "revoked", default: false
    t.boolean "read_repository", default: false, null: false
    t.boolean "read_registry", default: false, null: false
    t.datetime_with_timezone "expires_at", null: false
    t.datetime_with_timezone "created_at", null: false
    t.string "name", null: false
    t.string "token", null: false
    t.index ["token", "expires_at", "id"], name: "index_deploy_tokens_on_token_and_expires_at_and_id", where: "(revoked IS FALSE)", using: :btree
    t.index ["token"], name: "index_deploy_tokens_on_token", unique: true, using: :btree
  end

  create_table "deployments", id: :serial, force: :cascade do |t|
    t.integer "iid", null: false
    t.integer "project_id", null: false
    t.integer "environment_id", null: false
    t.string "ref", null: false
    t.boolean "tag", null: false
    t.string "sha", null: false
    t.integer "user_id"
    t.integer "deployable_id"
    t.string "deployable_type"
    t.datetime "created_at"
    t.datetime "updated_at"
    t.string "on_stop"
    t.integer "status", limit: 2, null: false
    t.datetime_with_timezone "finished_at"
    t.index ["created_at"], name: "index_deployments_on_created_at", using: :btree
    t.index ["deployable_type", "deployable_id"], name: "index_deployments_on_deployable_type_and_deployable_id", using: :btree
    t.index ["environment_id", "id"], name: "index_deployments_on_environment_id_and_id", using: :btree
    t.index ["environment_id", "iid", "project_id"], name: "index_deployments_on_environment_id_and_iid_and_project_id", using: :btree
    t.index ["environment_id", "status"], name: "index_deployments_on_environment_id_and_status", using: :btree
    t.index ["id"], name: "partial_index_deployments_for_legacy_successful_deployments", where: "((finished_at IS NULL) AND (status = 2))", using: :btree
    t.index ["project_id", "iid"], name: "index_deployments_on_project_id_and_iid", unique: true, using: :btree
    t.index ["project_id", "status", "created_at"], name: "index_deployments_on_project_id_and_status_and_created_at", using: :btree
    t.index ["project_id", "status"], name: "index_deployments_on_project_id_and_status", using: :btree
  end

  create_table "emails", id: :serial, force: :cascade do |t|
    t.integer "user_id", null: false
    t.string "email", null: false
    t.datetime "created_at"
    t.datetime "updated_at"
    t.string "confirmation_token"
    t.datetime_with_timezone "confirmed_at"
    t.datetime_with_timezone "confirmation_sent_at"
    t.index ["confirmation_token"], name: "index_emails_on_confirmation_token", unique: true, using: :btree
    t.index ["email"], name: "index_emails_on_email", unique: true, using: :btree
    t.index ["user_id"], name: "index_emails_on_user_id", using: :btree
  end

  create_table "environments", id: :serial, force: :cascade do |t|
    t.integer "project_id", null: false
    t.string "name", null: false
    t.datetime "created_at"
    t.datetime "updated_at"
    t.string "external_url"
    t.string "environment_type"
    t.string "state", default: "available", null: false
    t.string "slug", null: false
    t.index ["project_id", "name"], name: "index_environments_on_project_id_and_name", unique: true, using: :btree
    t.index ["project_id", "slug"], name: "index_environments_on_project_id_and_slug", unique: true, using: :btree
  end

  create_table "events", id: :serial, force: :cascade do |t|
    t.integer "project_id"
    t.integer "author_id", null: false
    t.integer "target_id"
    t.datetime_with_timezone "created_at", null: false
    t.datetime_with_timezone "updated_at", null: false
    t.integer "action", limit: 2, null: false
    t.string "target_type"
    t.index ["action"], name: "index_events_on_action", using: :btree
    t.index ["author_id", "project_id"], name: "index_events_on_author_id_and_project_id", using: :btree
    t.index ["project_id", "created_at"], name: "index_events_on_project_id_and_created_at", using: :btree
    t.index ["project_id", "id"], name: "index_events_on_project_id_and_id", using: :btree
    t.index ["target_type", "target_id"], name: "index_events_on_target_type_and_target_id", using: :btree
  end

  create_table "feature_gates", id: :serial, force: :cascade do |t|
    t.string "feature_key", null: false
    t.string "key", null: false
    t.string "value"
    t.datetime "created_at", null: false
    t.datetime "updated_at", null: false
    t.index ["feature_key", "key", "value"], name: "index_feature_gates_on_feature_key_and_key_and_value", unique: true, using: :btree
  end

  create_table "features", id: :serial, force: :cascade do |t|
    t.string "key", null: false
    t.datetime "created_at", null: false
    t.datetime "updated_at", null: false
    t.index ["key"], name: "index_features_on_key", unique: true, using: :btree
  end

  create_table "fork_network_members", id: :serial, force: :cascade do |t|
    t.integer "fork_network_id", null: false
    t.integer "project_id", null: false
    t.integer "forked_from_project_id"
    t.index ["fork_network_id"], name: "index_fork_network_members_on_fork_network_id", using: :btree
    t.index ["forked_from_project_id"], name: "index_fork_network_members_on_forked_from_project_id", using: :btree
    t.index ["project_id"], name: "index_fork_network_members_on_project_id", unique: true, using: :btree
  end

  create_table "fork_networks", id: :serial, force: :cascade do |t|
    t.integer "root_project_id"
    t.string "deleted_root_project_name"
    t.index ["root_project_id"], name: "index_fork_networks_on_root_project_id", unique: true, using: :btree
  end

  create_table "forked_project_links", id: :serial, force: :cascade do |t|
    t.integer "forked_to_project_id", null: false
    t.integer "forked_from_project_id", null: false
    t.datetime "created_at"
    t.datetime "updated_at"
    t.index ["forked_to_project_id"], name: "index_forked_project_links_on_forked_to_project_id", unique: true, using: :btree
  end

  create_table "gpg_key_subkeys", id: :serial, force: :cascade do |t|
    t.integer "gpg_key_id", null: false
    t.binary "keyid"
    t.binary "fingerprint"
    t.index ["fingerprint"], name: "index_gpg_key_subkeys_on_fingerprint", unique: true, using: :btree
    t.index ["gpg_key_id"], name: "index_gpg_key_subkeys_on_gpg_key_id", using: :btree
    t.index ["keyid"], name: "index_gpg_key_subkeys_on_keyid", unique: true, using: :btree
  end

  create_table "gpg_keys", id: :serial, force: :cascade do |t|
    t.datetime_with_timezone "created_at", null: false
    t.datetime_with_timezone "updated_at", null: false
    t.integer "user_id"
    t.binary "primary_keyid"
    t.binary "fingerprint"
    t.text "key"
    t.index ["fingerprint"], name: "index_gpg_keys_on_fingerprint", unique: true, using: :btree
    t.index ["primary_keyid"], name: "index_gpg_keys_on_primary_keyid", unique: true, using: :btree
    t.index ["user_id"], name: "index_gpg_keys_on_user_id", using: :btree
  end

  create_table "gpg_signatures", id: :serial, force: :cascade do |t|
    t.datetime_with_timezone "created_at", null: false
    t.datetime_with_timezone "updated_at", null: false
    t.integer "project_id"
    t.integer "gpg_key_id"
    t.binary "commit_sha"
    t.binary "gpg_key_primary_keyid"
    t.text "gpg_key_user_name"
    t.text "gpg_key_user_email"
    t.integer "verification_status", limit: 2, default: 0, null: false
    t.integer "gpg_key_subkey_id"
    t.index ["commit_sha"], name: "index_gpg_signatures_on_commit_sha", unique: true, using: :btree
    t.index ["gpg_key_id"], name: "index_gpg_signatures_on_gpg_key_id", using: :btree
    t.index ["gpg_key_primary_keyid"], name: "index_gpg_signatures_on_gpg_key_primary_keyid", using: :btree
    t.index ["gpg_key_subkey_id"], name: "index_gpg_signatures_on_gpg_key_subkey_id", using: :btree
    t.index ["project_id"], name: "index_gpg_signatures_on_project_id", using: :btree
  end

  create_table "group_custom_attributes", id: :serial, force: :cascade do |t|
    t.datetime_with_timezone "created_at", null: false
    t.datetime_with_timezone "updated_at", null: false
    t.integer "group_id", null: false
    t.string "key", null: false
    t.string "value", null: false
    t.index ["group_id", "key"], name: "index_group_custom_attributes_on_group_id_and_key", unique: true, using: :btree
    t.index ["key", "value"], name: "index_group_custom_attributes_on_key_and_value", using: :btree
  end

  create_table "identities", id: :serial, force: :cascade do |t|
    t.string "extern_uid"
    t.string "provider"
    t.integer "user_id"
    t.datetime "created_at"
    t.datetime "updated_at"
    t.index ["user_id"], name: "index_identities_on_user_id", using: :btree
  end

  create_table "import_export_uploads", id: :serial, force: :cascade do |t|
    t.datetime_with_timezone "updated_at", null: false
    t.integer "project_id"
    t.text "import_file"
    t.text "export_file"
    t.index ["project_id"], name: "index_import_export_uploads_on_project_id", using: :btree
    t.index ["updated_at"], name: "index_import_export_uploads_on_updated_at", using: :btree
  end

  create_table "internal_ids", force: :cascade do |t|
    t.integer "project_id"
    t.integer "usage", null: false
    t.integer "last_value", null: false
    t.integer "namespace_id"
    t.index ["namespace_id"], name: "index_internal_ids_on_namespace_id", using: :btree
    t.index ["project_id"], name: "index_internal_ids_on_project_id", using: :btree
    t.index ["usage", "namespace_id"], name: "index_internal_ids_on_usage_and_namespace_id", unique: true, where: "(namespace_id IS NOT NULL)", using: :btree
    t.index ["usage", "project_id"], name: "index_internal_ids_on_usage_and_project_id", unique: true, where: "(project_id IS NOT NULL)", using: :btree
  end

  create_table "issue_assignees", id: false, force: :cascade do |t|
    t.integer "user_id", null: false
    t.integer "issue_id", null: false
    t.index ["issue_id", "user_id"], name: "index_issue_assignees_on_issue_id_and_user_id", unique: true, using: :btree
    t.index ["user_id"], name: "index_issue_assignees_on_user_id", using: :btree
  end

  create_table "issue_metrics", id: :serial, force: :cascade do |t|
    t.integer "issue_id", null: false
    t.datetime "first_mentioned_in_commit_at"
    t.datetime "first_associated_with_milestone_at"
    t.datetime "first_added_to_board_at"
    t.datetime "created_at", null: false
    t.datetime "updated_at", null: false
    t.index ["issue_id"], name: "index_issue_metrics", using: :btree
  end

  create_table "issues", id: :serial, force: :cascade do |t|
    t.string "title"
    t.integer "author_id"
    t.integer "project_id"
    t.datetime "created_at"
    t.datetime "updated_at"
    t.text "description"
    t.integer "milestone_id"
    t.string "state"
    t.integer "iid"
    t.integer "updated_by_id"
    t.boolean "confidential", default: false, null: false
    t.date "due_date"
    t.integer "moved_to_id"
    t.integer "lock_version"
    t.text "title_html"
    t.text "description_html"
    t.integer "time_estimate"
    t.integer "relative_position"
    t.integer "cached_markdown_version"
    t.datetime "last_edited_at"
    t.integer "last_edited_by_id"
    t.boolean "discussion_locked"
    t.datetime_with_timezone "closed_at"
    t.integer "closed_by_id"
    t.integer "state_id", limit: 2
    t.index ["author_id"], name: "index_issues_on_author_id", using: :btree
    t.index ["closed_by_id"], name: "index_issues_on_closed_by_id", using: :btree
    t.index ["confidential"], name: "index_issues_on_confidential", using: :btree
    t.index ["description"], name: "index_issues_on_description_trigram", using: :gin, opclasses: {"description"=>"gin_trgm_ops"}
    t.index ["milestone_id"], name: "index_issues_on_milestone_id", using: :btree
    t.index ["moved_to_id"], name: "index_issues_on_moved_to_id", where: "(moved_to_id IS NOT NULL)", using: :btree
    t.index ["project_id", "created_at", "id", "state"], name: "index_issues_on_project_id_and_created_at_and_id_and_state", using: :btree
    t.index ["project_id", "due_date", "id", "state"], name: "idx_issues_on_project_id_and_due_date_and_id_and_state_partial", where: "(due_date IS NOT NULL)", using: :btree
    t.index ["project_id", "iid"], name: "index_issues_on_project_id_and_iid", unique: true, using: :btree
    t.index ["project_id", "updated_at", "id", "state"], name: "index_issues_on_project_id_and_updated_at_and_id_and_state", using: :btree
    t.index ["relative_position"], name: "index_issues_on_relative_position", using: :btree
    t.index ["state"], name: "index_issues_on_state", using: :btree
    t.index ["title"], name: "index_issues_on_title_trigram", using: :gin, opclasses: {"title"=>"gin_trgm_ops"}
    t.index ["updated_at"], name: "index_issues_on_updated_at", using: :btree
    t.index ["updated_by_id"], name: "index_issues_on_updated_by_id", where: "(updated_by_id IS NOT NULL)", using: :btree
  end

  create_table "keys", id: :serial, force: :cascade do |t|
    t.integer "user_id"
    t.datetime "created_at"
    t.datetime "updated_at"
    t.text "key"
    t.string "title"
    t.string "type"
    t.string "fingerprint"
    t.boolean "public", default: false, null: false
    t.datetime "last_used_at"
    t.index ["fingerprint"], name: "index_keys_on_fingerprint", unique: true, using: :btree
    t.index ["user_id"], name: "index_keys_on_user_id", using: :btree
  end

  create_table "label_links", id: :serial, force: :cascade do |t|
    t.integer "label_id"
    t.integer "target_id"
    t.string "target_type"
    t.datetime "created_at"
    t.datetime "updated_at"
    t.index ["label_id"], name: "index_label_links_on_label_id", using: :btree
    t.index ["target_id", "target_type"], name: "index_label_links_on_target_id_and_target_type", using: :btree
  end

  create_table "label_priorities", id: :serial, force: :cascade do |t|
    t.integer "project_id", null: false
    t.integer "label_id", null: false
    t.integer "priority", null: false
    t.datetime "created_at", null: false
    t.datetime "updated_at", null: false
    t.index ["label_id"], name: "index_label_priorities_on_label_id", using: :btree
    t.index ["priority"], name: "index_label_priorities_on_priority", using: :btree
    t.index ["project_id", "label_id"], name: "index_label_priorities_on_project_id_and_label_id", unique: true, using: :btree
  end

  create_table "labels", id: :serial, force: :cascade do |t|
    t.string "title"
    t.string "color"
    t.integer "project_id"
    t.datetime "created_at"
    t.datetime "updated_at"
    t.boolean "template", default: false
    t.string "description"
    t.text "description_html"
    t.string "type"
    t.integer "group_id"
    t.integer "cached_markdown_version"
    t.index ["group_id", "project_id", "title"], name: "index_labels_on_group_id_and_project_id_and_title", unique: true, using: :btree
    t.index ["project_id"], name: "index_labels_on_project_id", using: :btree
    t.index ["template"], name: "index_labels_on_template", where: "template", using: :btree
    t.index ["title"], name: "index_labels_on_title", using: :btree
    t.index ["type", "project_id"], name: "index_labels_on_type_and_project_id", using: :btree
  end

  create_table "lfs_file_locks", id: :serial, force: :cascade do |t|
    t.integer "project_id", null: false
    t.integer "user_id", null: false
    t.datetime "created_at", null: false
    t.string "path", limit: 511
    t.index ["project_id", "path"], name: "index_lfs_file_locks_on_project_id_and_path", unique: true, using: :btree
    t.index ["user_id"], name: "index_lfs_file_locks_on_user_id", using: :btree
  end

  create_table "lfs_objects", id: :serial, force: :cascade do |t|
    t.string "oid", null: false
    t.bigint "size", null: false
    t.datetime "created_at"
    t.datetime "updated_at"
    t.string "file"
    t.integer "file_store"
    t.index ["file_store"], name: "index_lfs_objects_on_file_store", using: :btree
    t.index ["oid"], name: "index_lfs_objects_on_oid", unique: true, using: :btree
  end

  create_table "lfs_objects_projects", id: :serial, force: :cascade do |t|
    t.integer "lfs_object_id", null: false
    t.integer "project_id", null: false
    t.datetime "created_at"
    t.datetime "updated_at"
    t.index ["project_id"], name: "index_lfs_objects_projects_on_project_id", using: :btree
  end

  create_table "lists", id: :serial, force: :cascade do |t|
    t.integer "board_id", null: false
    t.integer "label_id"
    t.integer "list_type", default: 1, null: false
    t.integer "position"
    t.datetime "created_at", null: false
    t.datetime "updated_at", null: false
    t.index ["board_id", "label_id"], name: "index_lists_on_board_id_and_label_id", unique: true, using: :btree
    t.index ["label_id"], name: "index_lists_on_label_id", using: :btree
    t.index ["list_type"], name: "index_lists_on_list_type", using: :btree
  end

  create_table "members", id: :serial, force: :cascade do |t|
    t.integer "access_level", null: false
    t.integer "source_id", null: false
    t.string "source_type", null: false
    t.integer "user_id"
    t.integer "notification_level", null: false
    t.string "type"
    t.datetime "created_at"
    t.datetime "updated_at"
    t.integer "created_by_id"
    t.string "invite_email"
    t.string "invite_token"
    t.datetime "invite_accepted_at"
    t.datetime "requested_at"
    t.date "expires_at"
    t.index ["access_level"], name: "index_members_on_access_level", using: :btree
    t.index ["invite_token"], name: "index_members_on_invite_token", unique: true, using: :btree
    t.index ["requested_at"], name: "index_members_on_requested_at", using: :btree
    t.index ["source_id", "source_type"], name: "index_members_on_source_id_and_source_type", using: :btree
    t.index ["user_id"], name: "index_members_on_user_id", using: :btree
  end

  create_table "merge_request_assignees", force: :cascade do |t|
    t.integer "user_id", null: false
    t.integer "merge_request_id", null: false
    t.index ["merge_request_id", "user_id"], name: "index_merge_request_assignees_on_merge_request_id_and_user_id", unique: true, using: :btree
    t.index ["merge_request_id"], name: "index_merge_request_assignees_on_merge_request_id", using: :btree
    t.index ["user_id"], name: "index_merge_request_assignees_on_user_id", using: :btree
  end

  create_table "merge_request_diff_commits", id: false, force: :cascade do |t|
    t.datetime_with_timezone "authored_date"
    t.datetime_with_timezone "committed_date"
    t.integer "merge_request_diff_id", null: false
    t.integer "relative_order", null: false
    t.binary "sha", null: false
    t.text "author_name"
    t.text "author_email"
    t.text "committer_name"
    t.text "committer_email"
    t.text "message"
    t.index ["merge_request_diff_id", "relative_order"], name: "index_merge_request_diff_commits_on_mr_diff_id_and_order", unique: true, using: :btree
    t.index ["sha"], name: "index_merge_request_diff_commits_on_sha", using: :btree
  end

  create_table "merge_request_diff_files", id: false, force: :cascade do |t|
    t.integer "merge_request_diff_id", null: false
    t.integer "relative_order", null: false
    t.boolean "new_file", null: false
    t.boolean "renamed_file", null: false
    t.boolean "deleted_file", null: false
    t.boolean "too_large", null: false
    t.string "a_mode", null: false
    t.string "b_mode", null: false
    t.text "new_path", null: false
    t.text "old_path", null: false
    t.text "diff"
    t.boolean "binary"
    t.integer "external_diff_offset"
    t.integer "external_diff_size"
    t.index ["merge_request_diff_id", "relative_order"], name: "index_merge_request_diff_files_on_mr_diff_id_and_order", unique: true, using: :btree
  end

  create_table "merge_request_diffs", id: :serial, force: :cascade do |t|
    t.string "state"
    t.integer "merge_request_id", null: false
    t.datetime "created_at"
    t.datetime "updated_at"
    t.string "base_commit_sha"
    t.string "real_size"
    t.string "head_commit_sha"
    t.string "start_commit_sha"
    t.integer "commits_count"
    t.string "external_diff"
    t.integer "external_diff_store"
    t.boolean "stored_externally"
    t.index ["merge_request_id", "id"], name: "index_merge_request_diffs_on_merge_request_id_and_id", using: :btree
    t.index ["merge_request_id", "id"], name: "index_merge_request_diffs_on_merge_request_id_and_id_partial", where: "((NOT stored_externally) OR (stored_externally IS NULL))", using: :btree
  end

  create_table "merge_request_metrics", id: :serial, force: :cascade do |t|
    t.integer "merge_request_id", null: false
    t.datetime "latest_build_started_at"
    t.datetime "latest_build_finished_at"
    t.datetime "first_deployed_to_production_at"
    t.datetime "merged_at"
    t.datetime "created_at", null: false
    t.datetime "updated_at", null: false
    t.integer "pipeline_id"
    t.integer "merged_by_id"
    t.integer "latest_closed_by_id"
    t.datetime_with_timezone "latest_closed_at"
    t.index ["first_deployed_to_production_at"], name: "index_merge_request_metrics_on_first_deployed_to_production_at", using: :btree
    t.index ["latest_closed_at"], name: "index_merge_request_metrics_on_latest_closed_at", where: "(latest_closed_at IS NOT NULL)", using: :btree
    t.index ["latest_closed_by_id"], name: "index_merge_request_metrics_on_latest_closed_by_id", using: :btree
    t.index ["merge_request_id", "merged_at"], name: "index_merge_request_metrics_on_merge_request_id_and_merged_at", where: "(merged_at IS NOT NULL)", using: :btree
    t.index ["merge_request_id"], name: "index_merge_request_metrics", using: :btree
    t.index ["merged_by_id"], name: "index_merge_request_metrics_on_merged_by_id", using: :btree
    t.index ["pipeline_id"], name: "index_merge_request_metrics_on_pipeline_id", using: :btree
  end

  create_table "merge_requests", id: :serial, force: :cascade do |t|
    t.string "target_branch", null: false
    t.string "source_branch", null: false
    t.integer "source_project_id"
    t.integer "author_id"
    t.integer "assignee_id"
    t.string "title"
    t.datetime "created_at"
    t.datetime "updated_at"
    t.integer "milestone_id"
    t.string "state", default: "opened", null: false
    t.string "merge_status", default: "unchecked", null: false
    t.integer "target_project_id", null: false
    t.integer "iid"
    t.text "description"
    t.integer "updated_by_id"
    t.text "merge_error"
    t.text "merge_params"
    t.boolean "merge_when_pipeline_succeeds", default: false, null: false
    t.integer "merge_user_id"
    t.string "merge_commit_sha"
    t.string "in_progress_merge_commit_sha"
    t.integer "lock_version"
    t.text "title_html"
    t.text "description_html"
    t.integer "time_estimate"
    t.integer "cached_markdown_version"
    t.datetime "last_edited_at"
    t.integer "last_edited_by_id"
    t.integer "head_pipeline_id"
    t.string "merge_jid"
    t.boolean "discussion_locked"
    t.integer "latest_merge_request_diff_id"
    t.string "rebase_commit_sha"
    t.boolean "squash", default: false, null: false
    t.boolean "allow_maintainer_to_push"
    t.integer "state_id", limit: 2
    t.index ["assignee_id"], name: "index_merge_requests_on_assignee_id", using: :btree
    t.index ["author_id"], name: "index_merge_requests_on_author_id", using: :btree
    t.index ["created_at"], name: "index_merge_requests_on_created_at", using: :btree
    t.index ["description"], name: "index_merge_requests_on_description_trigram", using: :gin, opclasses: {"description"=>"gin_trgm_ops"}
    t.index ["head_pipeline_id"], name: "index_merge_requests_on_head_pipeline_id", using: :btree
    t.index ["id", "merge_jid"], name: "index_merge_requests_on_id_and_merge_jid", where: "((merge_jid IS NOT NULL) AND ((state)::text = 'locked'::text))", using: :btree
    t.index ["latest_merge_request_diff_id"], name: "index_merge_requests_on_latest_merge_request_diff_id", using: :btree
    t.index ["merge_user_id"], name: "index_merge_requests_on_merge_user_id", where: "(merge_user_id IS NOT NULL)", using: :btree
    t.index ["milestone_id"], name: "index_merge_requests_on_milestone_id", using: :btree
    t.index ["source_branch"], name: "index_merge_requests_on_source_branch", using: :btree
    t.index ["source_project_id", "source_branch"], name: "index_merge_requests_on_source_project_and_branch_state_opened", where: "((state)::text = 'opened'::text)", using: :btree
    t.index ["source_project_id", "source_branch"], name: "index_merge_requests_on_source_project_id_and_source_branch", using: :btree
    t.index ["target_branch"], name: "index_merge_requests_on_target_branch", using: :btree
    t.index ["target_project_id", "iid"], name: "index_merge_requests_on_target_project_id_and_iid", unique: true, using: :btree
    t.index ["target_project_id", "iid"], name: "index_merge_requests_on_target_project_id_and_iid_opened", where: "((state)::text = 'opened'::text)", using: :btree
    t.index ["target_project_id", "merge_commit_sha", "id"], name: "index_merge_requests_on_tp_id_and_merge_commit_sha_and_id", using: :btree
    t.index ["title"], name: "index_merge_requests_on_title", using: :btree
    t.index ["title"], name: "index_merge_requests_on_title_trigram", using: :gin, opclasses: {"title"=>"gin_trgm_ops"}
    t.index ["updated_by_id"], name: "index_merge_requests_on_updated_by_id", where: "(updated_by_id IS NOT NULL)", using: :btree
  end

  create_table "merge_requests_closing_issues", id: :serial, force: :cascade do |t|
    t.integer "merge_request_id", null: false
    t.integer "issue_id", null: false
    t.datetime "created_at", null: false
    t.datetime "updated_at", null: false
    t.index ["issue_id"], name: "index_merge_requests_closing_issues_on_issue_id", using: :btree
    t.index ["merge_request_id"], name: "index_merge_requests_closing_issues_on_merge_request_id", using: :btree
  end

  create_table "merge_trains", force: :cascade do |t|
    t.integer "merge_request_id", null: false
    t.integer "user_id", null: false
    t.integer "pipeline_id"
    t.datetime_with_timezone "created_at", null: false
    t.datetime_with_timezone "updated_at", null: false
    t.index ["merge_request_id"], name: "index_merge_trains_on_merge_request_id", unique: true, using: :btree
    t.index ["pipeline_id"], name: "index_merge_trains_on_pipeline_id", using: :btree
    t.index ["user_id"], name: "index_merge_trains_on_user_id", using: :btree
  end

  create_table "milestones", id: :serial, force: :cascade do |t|
    t.string "title", null: false
    t.integer "project_id"
    t.text "description"
    t.date "due_date"
    t.datetime "created_at"
    t.datetime "updated_at"
    t.string "state"
    t.integer "iid"
    t.text "title_html"
    t.text "description_html"
    t.date "start_date"
    t.integer "cached_markdown_version"
    t.integer "group_id"
    t.index ["description"], name: "index_milestones_on_description_trigram", using: :gin, opclasses: {"description"=>"gin_trgm_ops"}
    t.index ["due_date"], name: "index_milestones_on_due_date", using: :btree
    t.index ["group_id"], name: "index_milestones_on_group_id", using: :btree
    t.index ["project_id", "iid"], name: "index_milestones_on_project_id_and_iid", unique: true, using: :btree
    t.index ["title"], name: "index_milestones_on_title", using: :btree
    t.index ["title"], name: "index_milestones_on_title_trigram", using: :gin, opclasses: {"title"=>"gin_trgm_ops"}
  end

  create_table "namespaces", id: :serial, force: :cascade do |t|
    t.string "name", null: false
    t.string "path", null: false
    t.integer "owner_id"
    t.datetime "created_at"
    t.datetime "updated_at"
    t.string "type"
    t.string "description", default: "", null: false
    t.string "avatar"
    t.boolean "share_with_group_lock", default: false
    t.integer "visibility_level", default: 20, null: false
    t.boolean "request_access_enabled", default: false, null: false
    t.text "description_html"
    t.boolean "lfs_enabled"
    t.integer "parent_id"
    t.boolean "require_two_factor_authentication", default: false, null: false
    t.integer "two_factor_grace_period", default: 48, null: false
    t.integer "cached_markdown_version"
    t.string "runners_token"
    t.string "runners_token_encrypted"
    t.boolean "auto_devops_enabled"
    t.integer "project_creation_level"
    t.index ["created_at"], name: "index_namespaces_on_created_at", using: :btree
    t.index ["name", "parent_id"], name: "index_namespaces_on_name_and_parent_id", unique: true, using: :btree
    t.index ["name"], name: "index_namespaces_on_name_trigram", using: :gin, opclasses: {"name"=>"gin_trgm_ops"}
    t.index ["owner_id"], name: "index_namespaces_on_owner_id", using: :btree
    t.index ["parent_id", "id"], name: "index_namespaces_on_parent_id_and_id", unique: true, using: :btree
    t.index ["path"], name: "index_namespaces_on_path", using: :btree
    t.index ["path"], name: "index_namespaces_on_path_trigram", using: :gin, opclasses: {"path"=>"gin_trgm_ops"}
    t.index ["require_two_factor_authentication"], name: "index_namespaces_on_require_two_factor_authentication", using: :btree
    t.index ["runners_token"], name: "index_namespaces_on_runners_token", unique: true, using: :btree
    t.index ["runners_token_encrypted"], name: "index_namespaces_on_runners_token_encrypted", unique: true, using: :btree
    t.index ["type"], name: "index_namespaces_on_type", using: :btree
  end

  create_table "note_diff_files", id: :serial, force: :cascade do |t|
    t.integer "diff_note_id", null: false
    t.text "diff", null: false
    t.boolean "new_file", null: false
    t.boolean "renamed_file", null: false
    t.boolean "deleted_file", null: false
    t.string "a_mode", null: false
    t.string "b_mode", null: false
    t.text "new_path", null: false
    t.text "old_path", null: false
    t.index ["diff_note_id"], name: "index_note_diff_files_on_diff_note_id", unique: true, using: :btree
  end

  create_table "notes", id: :serial, force: :cascade do |t|
    t.text "note"
    t.string "noteable_type"
    t.integer "author_id"
    t.datetime "created_at"
    t.datetime "updated_at"
    t.integer "project_id"
    t.string "attachment"
    t.string "line_code"
    t.string "commit_id"
    t.integer "noteable_id"
    t.boolean "system", default: false, null: false
    t.text "st_diff"
    t.integer "updated_by_id"
    t.string "type"
    t.text "position"
    t.text "original_position"
    t.datetime "resolved_at"
    t.integer "resolved_by_id"
    t.string "discussion_id"
    t.text "note_html"
    t.integer "cached_markdown_version"
    t.text "change_position"
    t.boolean "resolved_by_push"
    t.index ["author_id"], name: "index_notes_on_author_id", using: :btree
    t.index ["commit_id"], name: "index_notes_on_commit_id", using: :btree
    t.index ["created_at"], name: "index_notes_on_created_at", using: :btree
    t.index ["discussion_id"], name: "index_notes_on_discussion_id", using: :btree
    t.index ["line_code"], name: "index_notes_on_line_code", using: :btree
    t.index ["note"], name: "index_notes_on_note_trigram", using: :gin, opclasses: {"note"=>"gin_trgm_ops"}
    t.index ["noteable_id", "noteable_type"], name: "index_notes_on_noteable_id_and_noteable_type", using: :btree
    t.index ["noteable_type"], name: "index_notes_on_noteable_type", using: :btree
    t.index ["project_id", "noteable_type"], name: "index_notes_on_project_id_and_noteable_type", using: :btree
  end

  create_table "notification_settings", id: :serial, force: :cascade do |t|
    t.integer "user_id", null: false
    t.integer "source_id"
    t.string "source_type"
    t.integer "level", default: 0, null: false
    t.datetime "created_at", null: false
    t.datetime "updated_at", null: false
    t.boolean "new_note"
    t.boolean "new_issue"
    t.boolean "reopen_issue"
    t.boolean "close_issue"
    t.boolean "reassign_issue"
    t.boolean "new_merge_request"
    t.boolean "reopen_merge_request"
    t.boolean "close_merge_request"
    t.boolean "reassign_merge_request"
    t.boolean "merge_merge_request"
    t.boolean "failed_pipeline"
    t.boolean "success_pipeline"
    t.boolean "push_to_merge_request"
    t.boolean "issue_due"
    t.index ["source_id", "source_type"], name: "index_notification_settings_on_source_id_and_source_type", using: :btree
    t.index ["user_id", "source_id", "source_type"], name: "index_notifications_on_user_id_and_source_id_and_source_type", unique: true, using: :btree
    t.index ["user_id"], name: "index_notification_settings_on_user_id", using: :btree
  end

  create_table "oauth_access_grants", id: :serial, force: :cascade do |t|
    t.integer "resource_owner_id", null: false
    t.integer "application_id", null: false
    t.string "token", null: false
    t.integer "expires_in", null: false
    t.text "redirect_uri", null: false
    t.datetime "created_at", null: false
    t.datetime "revoked_at"
    t.string "scopes"
    t.index ["token"], name: "index_oauth_access_grants_on_token", unique: true, using: :btree
  end

  create_table "oauth_access_tokens", id: :serial, force: :cascade do |t|
    t.integer "resource_owner_id"
    t.integer "application_id"
    t.string "token", null: false
    t.string "refresh_token"
    t.integer "expires_in"
    t.datetime "revoked_at"
    t.datetime "created_at", null: false
    t.string "scopes"
    t.index ["refresh_token"], name: "index_oauth_access_tokens_on_refresh_token", unique: true, using: :btree
    t.index ["resource_owner_id"], name: "index_oauth_access_tokens_on_resource_owner_id", using: :btree
    t.index ["token"], name: "index_oauth_access_tokens_on_token", unique: true, using: :btree
  end

  create_table "oauth_applications", id: :serial, force: :cascade do |t|
    t.string "name", null: false
    t.string "uid", null: false
    t.string "secret", null: false
    t.text "redirect_uri", null: false
    t.string "scopes", default: "", null: false
    t.datetime "created_at"
    t.datetime "updated_at"
    t.integer "owner_id"
    t.string "owner_type"
    t.boolean "trusted", default: false, null: false
    t.index ["owner_id", "owner_type"], name: "index_oauth_applications_on_owner_id_and_owner_type", using: :btree
    t.index ["uid"], name: "index_oauth_applications_on_uid", unique: true, using: :btree
  end

  create_table "oauth_openid_requests", id: :serial, force: :cascade do |t|
    t.integer "access_grant_id", null: false
    t.string "nonce", null: false
    t.index ["access_grant_id"], name: "index_oauth_openid_requests_on_access_grant_id", using: :btree
  end

  create_table "pages_domains", id: :serial, force: :cascade do |t|
    t.integer "project_id"
    t.text "certificate"
    t.text "encrypted_key"
    t.string "encrypted_key_iv"
    t.string "encrypted_key_salt"
    t.string "domain"
    t.datetime_with_timezone "verified_at"
    t.string "verification_code", null: false
    t.datetime_with_timezone "enabled_until"
    t.datetime_with_timezone "remove_at"
    t.boolean "auto_ssl_enabled", default: false, null: false
    t.index ["domain"], name: "index_pages_domains_on_domain", unique: true, using: :btree
    t.index ["project_id", "enabled_until"], name: "index_pages_domains_on_project_id_and_enabled_until", using: :btree
    t.index ["project_id"], name: "index_pages_domains_on_project_id", using: :btree
    t.index ["remove_at"], name: "index_pages_domains_on_remove_at", using: :btree
    t.index ["verified_at", "enabled_until"], name: "index_pages_domains_on_verified_at_and_enabled_until", using: :btree
    t.index ["verified_at"], name: "index_pages_domains_on_verified_at", using: :btree
  end

  create_table "personal_access_tokens", id: :serial, force: :cascade do |t|
    t.integer "user_id", null: false
    t.string "name", null: false
    t.boolean "revoked", default: false
    t.date "expires_at"
    t.datetime "created_at", null: false
    t.datetime "updated_at", null: false
    t.string "scopes", default: "--- []\n", null: false
    t.boolean "impersonation", default: false, null: false
    t.string "token_digest"
    t.index ["token_digest"], name: "index_personal_access_tokens_on_token_digest", unique: true, using: :btree
    t.index ["user_id"], name: "index_personal_access_tokens_on_user_id", using: :btree
  end

  create_table "pool_repositories", force: :cascade do |t|
    t.integer "shard_id", null: false
    t.string "disk_path"
    t.string "state"
    t.integer "source_project_id"
    t.index ["disk_path"], name: "index_pool_repositories_on_disk_path", unique: true, using: :btree
    t.index ["shard_id"], name: "index_pool_repositories_on_shard_id", using: :btree
    t.index ["source_project_id"], name: "index_pool_repositories_on_source_project_id", unique: true, using: :btree
  end

  create_table "programming_languages", id: :serial, force: :cascade do |t|
    t.string "name", null: false
    t.string "color", null: false
    t.datetime_with_timezone "created_at", null: false
    t.index ["name"], name: "index_programming_languages_on_name", unique: true, using: :btree
  end

  create_table "project_authorizations", id: false, force: :cascade do |t|
    t.integer "user_id", null: false
    t.integer "project_id", null: false
    t.integer "access_level", null: false
    t.index ["project_id"], name: "index_project_authorizations_on_project_id", using: :btree
    t.index ["user_id", "project_id", "access_level"], name: "index_project_authorizations_on_user_id_project_id_access_level", unique: true, using: :btree
  end

  create_table "project_auto_devops", id: :serial, force: :cascade do |t|
    t.integer "project_id", null: false
    t.datetime_with_timezone "created_at", null: false
    t.datetime_with_timezone "updated_at", null: false
    t.boolean "enabled"
    t.string "domain"
    t.integer "deploy_strategy", default: 0, null: false
    t.index ["project_id"], name: "index_project_auto_devops_on_project_id", unique: true, using: :btree
  end

  create_table "project_ci_cd_settings", id: :serial, force: :cascade do |t|
    t.integer "project_id", null: false
    t.boolean "group_runners_enabled", default: true, null: false
    t.boolean "merge_pipelines_enabled"
    t.boolean "merge_trains_enabled", default: false, null: false
    t.index ["project_id"], name: "index_project_ci_cd_settings_on_project_id", unique: true, using: :btree
  end

  create_table "project_custom_attributes", id: :serial, force: :cascade do |t|
    t.datetime_with_timezone "created_at", null: false
    t.datetime_with_timezone "updated_at", null: false
    t.integer "project_id", null: false
    t.string "key", null: false
    t.string "value", null: false
    t.index ["key", "value"], name: "index_project_custom_attributes_on_key_and_value", using: :btree
    t.index ["project_id", "key"], name: "index_project_custom_attributes_on_project_id_and_key", unique: true, using: :btree
  end

  create_table "project_daily_statistics", force: :cascade do |t|
    t.integer "project_id", null: false
    t.integer "fetch_count", null: false
    t.date "date"
    t.index ["project_id", "date"], name: "index_project_daily_statistics_on_project_id_and_date", unique: true, order: { date: :desc }, using: :btree
  end

  create_table "project_deploy_tokens", id: :serial, force: :cascade do |t|
    t.integer "project_id", null: false
    t.integer "deploy_token_id", null: false
    t.datetime_with_timezone "created_at", null: false
    t.index ["deploy_token_id"], name: "index_project_deploy_tokens_on_deploy_token_id", using: :btree
    t.index ["project_id", "deploy_token_id"], name: "index_project_deploy_tokens_on_project_id_and_deploy_token_id", unique: true, using: :btree
  end

  create_table "project_error_tracking_settings", primary_key: "project_id", id: :integer, default: nil, force: :cascade do |t|
    t.boolean "enabled", default: false, null: false
    t.string "api_url"
    t.string "encrypted_token"
    t.string "encrypted_token_iv"
    t.string "project_name"
    t.string "organization_name"
  end

  create_table "project_features", id: :serial, force: :cascade do |t|
    t.integer "project_id", null: false
    t.integer "merge_requests_access_level"
    t.integer "issues_access_level"
    t.integer "wiki_access_level"
    t.integer "snippets_access_level", default: 20, null: false
    t.integer "builds_access_level"
    t.datetime "created_at"
    t.datetime "updated_at"
    t.integer "repository_access_level", default: 20, null: false
    t.integer "pages_access_level", default: 20, null: false
    t.index ["project_id"], name: "index_project_features_on_project_id", unique: true, using: :btree
  end

  create_table "project_group_links", id: :serial, force: :cascade do |t|
    t.integer "project_id", null: false
    t.integer "group_id", null: false
    t.datetime "created_at"
    t.datetime "updated_at"
    t.integer "group_access", default: 30, null: false
    t.date "expires_at"
    t.index ["group_id"], name: "index_project_group_links_on_group_id", using: :btree
    t.index ["project_id"], name: "index_project_group_links_on_project_id", using: :btree
  end

  create_table "project_import_data", id: :serial, force: :cascade do |t|
    t.integer "project_id"
    t.text "data"
    t.text "encrypted_credentials"
    t.string "encrypted_credentials_iv"
    t.string "encrypted_credentials_salt"
    t.index ["project_id"], name: "index_project_import_data_on_project_id", using: :btree
  end

  create_table "project_metrics_settings", primary_key: "project_id", id: :integer, default: nil, force: :cascade do |t|
    t.string "external_dashboard_url", null: false
  end

  create_table "project_mirror_data", id: :serial, force: :cascade do |t|
    t.integer "project_id", null: false
    t.string "status"
    t.string "jid"
    t.text "last_error"
    t.index ["jid"], name: "index_project_mirror_data_on_jid", using: :btree
    t.index ["project_id"], name: "index_project_mirror_data_on_project_id", unique: true, using: :btree
    t.index ["status"], name: "index_project_mirror_data_on_status", using: :btree
  end

  create_table "project_repositories", force: :cascade do |t|
    t.integer "shard_id", null: false
    t.string "disk_path", null: false
    t.integer "project_id", null: false
    t.index ["disk_path"], name: "index_project_repositories_on_disk_path", unique: true, using: :btree
    t.index ["project_id"], name: "index_project_repositories_on_project_id", unique: true, using: :btree
    t.index ["shard_id"], name: "index_project_repositories_on_shard_id", using: :btree
  end

  create_table "project_statistics", id: :serial, force: :cascade do |t|
    t.integer "project_id", null: false
    t.integer "namespace_id", null: false
    t.bigint "commit_count", default: 0, null: false
    t.bigint "storage_size", default: 0, null: false
    t.bigint "repository_size", default: 0, null: false
    t.bigint "lfs_objects_size", default: 0, null: false
    t.bigint "build_artifacts_size", default: 0, null: false
    t.bigint "packages_size"
    t.index ["namespace_id"], name: "index_project_statistics_on_namespace_id", using: :btree
    t.index ["project_id"], name: "index_project_statistics_on_project_id", unique: true, using: :btree
  end

  create_table "projects", id: :serial, force: :cascade do |t|
    t.string "name"
    t.string "path"
    t.text "description"
    t.datetime "created_at"
    t.datetime "updated_at"
    t.integer "creator_id"
    t.integer "namespace_id", null: false
    t.datetime "last_activity_at"
    t.string "import_url"
    t.integer "visibility_level", default: 0, null: false
    t.boolean "archived", default: false, null: false
    t.string "avatar"
    t.string "import_status"
    t.integer "star_count", default: 0, null: false
    t.string "import_type"
    t.string "import_source"
    t.text "import_error"
    t.boolean "shared_runners_enabled", default: true, null: false
    t.string "runners_token"
    t.string "build_coverage_regex"
    t.boolean "build_allow_git_fetch", default: true, null: false
    t.integer "build_timeout", default: 3600, null: false
    t.boolean "pending_delete", default: false
    t.boolean "public_builds", default: true, null: false
    t.boolean "last_repository_check_failed"
    t.datetime "last_repository_check_at"
    t.boolean "container_registry_enabled"
    t.boolean "only_allow_merge_if_pipeline_succeeds", default: false, null: false
    t.boolean "has_external_issue_tracker"
    t.string "repository_storage", default: "default", null: false
    t.boolean "request_access_enabled", default: false, null: false
    t.boolean "has_external_wiki"
    t.string "ci_config_path"
    t.boolean "lfs_enabled"
    t.text "description_html"
    t.boolean "only_allow_merge_if_all_discussions_are_resolved"
    t.boolean "printing_merge_request_link_enabled", default: true, null: false
    t.integer "auto_cancel_pending_pipelines", default: 1, null: false
    t.string "import_jid"
    t.integer "cached_markdown_version"
    t.text "delete_error"
    t.datetime "last_repository_updated_at"
    t.integer "storage_version", limit: 2
    t.boolean "resolve_outdated_diff_discussions"
    t.boolean "repository_read_only"
    t.boolean "merge_requests_ff_only_enabled", default: false
    t.boolean "merge_requests_rebase_enabled", default: false, null: false
    t.integer "jobs_cache_index"
    t.boolean "pages_https_only", default: true
    t.boolean "remote_mirror_available_overridden"
    t.bigint "pool_repository_id"
    t.string "runners_token_encrypted"
    t.string "bfg_object_map"
    t.boolean "detected_repository_languages"
    t.string "external_authorization_classification_label"
<<<<<<< HEAD
    t.index ["ci_id"], name: "index_projects_on_ci_id", using: :btree
=======
>>>>>>> d748f2a6
    t.index ["created_at"], name: "index_projects_on_created_at", using: :btree
    t.index ["creator_id"], name: "index_projects_on_creator_id", using: :btree
    t.index ["description"], name: "index_projects_on_description_trigram", using: :gin, opclasses: {"description"=>"gin_trgm_ops"}
    t.index ["id"], name: "index_projects_on_id_partial_for_visibility", unique: true, where: "(visibility_level = ANY (ARRAY[10, 20]))", using: :btree
    t.index ["last_activity_at"], name: "index_projects_on_last_activity_at", using: :btree
    t.index ["last_repository_check_at"], name: "index_projects_on_last_repository_check_at", where: "(last_repository_check_at IS NOT NULL)", using: :btree
    t.index ["last_repository_check_failed"], name: "index_projects_on_last_repository_check_failed", using: :btree
    t.index ["last_repository_updated_at"], name: "index_projects_on_last_repository_updated_at", using: :btree
    t.index ["name"], name: "index_projects_on_name_trigram", using: :gin, opclasses: {"name"=>"gin_trgm_ops"}
    t.index ["namespace_id"], name: "index_projects_on_namespace_id", using: :btree
    t.index ["path"], name: "index_projects_on_path", using: :btree
    t.index ["path"], name: "index_projects_on_path_trigram", using: :gin, opclasses: {"path"=>"gin_trgm_ops"}
    t.index ["pending_delete"], name: "index_projects_on_pending_delete", using: :btree
    t.index ["pool_repository_id"], name: "index_projects_on_pool_repository_id", where: "(pool_repository_id IS NOT NULL)", using: :btree
    t.index ["repository_storage", "created_at"], name: "idx_project_repository_check_partial", where: "(last_repository_check_at IS NULL)", using: :btree
    t.index ["repository_storage"], name: "index_projects_on_repository_storage", using: :btree
    t.index ["runners_token"], name: "index_projects_on_runners_token", using: :btree
    t.index ["runners_token_encrypted"], name: "index_projects_on_runners_token_encrypted", using: :btree
    t.index ["star_count"], name: "index_projects_on_star_count", using: :btree
    t.index ["visibility_level"], name: "index_projects_on_visibility_level", using: :btree
  end

  create_table "prometheus_metrics", id: :serial, force: :cascade do |t|
    t.integer "project_id"
    t.string "title", null: false
    t.string "query", null: false
    t.string "y_label"
    t.string "unit"
    t.string "legend"
    t.integer "group", null: false
    t.datetime_with_timezone "created_at", null: false
    t.datetime_with_timezone "updated_at", null: false
    t.boolean "common", default: false, null: false
    t.string "identifier"
    t.index ["common"], name: "index_prometheus_metrics_on_common", using: :btree
    t.index ["group"], name: "index_prometheus_metrics_on_group", using: :btree
    t.index ["identifier"], name: "index_prometheus_metrics_on_identifier", unique: true, using: :btree
    t.index ["project_id"], name: "index_prometheus_metrics_on_project_id", using: :btree
  end

  create_table "protected_branch_merge_access_levels", id: :serial, force: :cascade do |t|
    t.integer "protected_branch_id", null: false
    t.integer "access_level", default: 40, null: false
    t.datetime "created_at", null: false
    t.datetime "updated_at", null: false
    t.index ["protected_branch_id"], name: "index_protected_branch_merge_access", using: :btree
  end

  create_table "protected_branch_push_access_levels", id: :serial, force: :cascade do |t|
    t.integer "protected_branch_id", null: false
    t.integer "access_level", default: 40, null: false
    t.datetime "created_at", null: false
    t.datetime "updated_at", null: false
    t.index ["protected_branch_id"], name: "index_protected_branch_push_access", using: :btree
  end

  create_table "protected_branches", id: :serial, force: :cascade do |t|
    t.integer "project_id", null: false
    t.string "name", null: false
    t.datetime "created_at"
    t.datetime "updated_at"
    t.index ["project_id"], name: "index_protected_branches_on_project_id", using: :btree
  end

  create_table "protected_tag_create_access_levels", id: :serial, force: :cascade do |t|
    t.integer "protected_tag_id", null: false
    t.integer "access_level", default: 40
    t.integer "user_id"
    t.integer "group_id"
    t.datetime "created_at", null: false
    t.datetime "updated_at", null: false
    t.index ["group_id"], name: "index_protected_tag_create_access_levels_on_group_id", using: :btree
    t.index ["protected_tag_id"], name: "index_protected_tag_create_access", using: :btree
    t.index ["user_id"], name: "index_protected_tag_create_access_levels_on_user_id", using: :btree
  end

  create_table "protected_tags", id: :serial, force: :cascade do |t|
    t.integer "project_id", null: false
    t.string "name", null: false
    t.datetime "created_at", null: false
    t.datetime "updated_at", null: false
    t.index ["project_id", "name"], name: "index_protected_tags_on_project_id_and_name", unique: true, using: :btree
    t.index ["project_id"], name: "index_protected_tags_on_project_id", using: :btree
  end

  create_table "push_event_payloads", id: false, force: :cascade do |t|
    t.bigint "commit_count", null: false
    t.integer "event_id", null: false
    t.integer "action", limit: 2, null: false
    t.integer "ref_type", limit: 2, null: false
    t.binary "commit_from"
    t.binary "commit_to"
    t.text "ref"
    t.string "commit_title", limit: 70
    t.index ["event_id"], name: "index_push_event_payloads_on_event_id", unique: true, using: :btree
  end

  create_table "redirect_routes", id: :serial, force: :cascade do |t|
    t.integer "source_id", null: false
    t.string "source_type", null: false
    t.string "path", null: false
    t.datetime "created_at", null: false
    t.datetime "updated_at", null: false
    t.index ["path"], name: "index_redirect_routes_on_path", unique: true, using: :btree
    t.index ["path"], name: "index_redirect_routes_on_path_text_pattern_ops", using: :btree, opclasses: {"path"=>"varchar_pattern_ops"}
    t.index ["source_type", "source_id"], name: "index_redirect_routes_on_source_type_and_source_id", using: :btree
  end

  create_table "release_links", force: :cascade do |t|
    t.integer "release_id", null: false
    t.string "url", null: false
    t.string "name", null: false
    t.datetime_with_timezone "created_at", null: false
    t.datetime_with_timezone "updated_at", null: false
    t.index ["release_id", "name"], name: "index_release_links_on_release_id_and_name", unique: true, using: :btree
    t.index ["release_id", "url"], name: "index_release_links_on_release_id_and_url", unique: true, using: :btree
  end

  create_table "releases", id: :serial, force: :cascade do |t|
    t.string "tag"
    t.text "description"
    t.integer "project_id"
    t.datetime "created_at"
    t.datetime "updated_at"
    t.text "description_html"
    t.integer "cached_markdown_version"
    t.integer "author_id"
    t.string "name"
    t.string "sha"
    t.index ["author_id"], name: "index_releases_on_author_id", using: :btree
    t.index ["project_id", "tag"], name: "index_releases_on_project_id_and_tag", using: :btree
    t.index ["project_id"], name: "index_releases_on_project_id", using: :btree
  end

  create_table "remote_mirrors", id: :serial, force: :cascade do |t|
    t.integer "project_id"
    t.string "url"
    t.boolean "enabled", default: false
    t.string "update_status"
    t.datetime "last_update_at"
    t.datetime "last_successful_update_at"
    t.datetime "last_update_started_at"
    t.string "last_error"
    t.boolean "only_protected_branches", default: false, null: false
    t.string "remote_name"
    t.text "encrypted_credentials"
    t.string "encrypted_credentials_iv"
    t.string "encrypted_credentials_salt"
    t.datetime "created_at", null: false
    t.datetime "updated_at", null: false
    t.boolean "error_notification_sent"
    t.index ["last_successful_update_at"], name: "index_remote_mirrors_on_last_successful_update_at", using: :btree
    t.index ["project_id"], name: "index_remote_mirrors_on_project_id", using: :btree
  end

  create_table "repository_languages", id: false, force: :cascade do |t|
    t.integer "project_id", null: false
    t.integer "programming_language_id", null: false
    t.float "share", null: false
    t.index ["project_id", "programming_language_id"], name: "index_repository_languages_on_project_and_languages_id", unique: true, using: :btree
  end

  create_table "resource_label_events", force: :cascade do |t|
    t.integer "action", null: false
    t.integer "issue_id"
    t.integer "merge_request_id"
    t.integer "label_id"
    t.integer "user_id"
    t.datetime_with_timezone "created_at", null: false
    t.integer "cached_markdown_version"
    t.text "reference"
    t.text "reference_html"
    t.index ["issue_id"], name: "index_resource_label_events_on_issue_id", using: :btree
    t.index ["label_id"], name: "index_resource_label_events_on_label_id", using: :btree
    t.index ["merge_request_id"], name: "index_resource_label_events_on_merge_request_id", using: :btree
    t.index ["user_id"], name: "index_resource_label_events_on_user_id", using: :btree
  end

  create_table "routes", id: :serial, force: :cascade do |t|
    t.integer "source_id", null: false
    t.string "source_type", null: false
    t.string "path", null: false
    t.datetime "created_at"
    t.datetime "updated_at"
    t.string "name"
    t.index ["path"], name: "index_routes_on_path", unique: true, using: :btree
    t.index ["path"], name: "index_routes_on_path_text_pattern_ops", using: :btree, opclasses: {"path"=>"varchar_pattern_ops"}
    t.index ["source_type", "source_id"], name: "index_routes_on_source_type_and_source_id", unique: true, using: :btree
  end

  create_table "sent_notifications", id: :serial, force: :cascade do |t|
    t.integer "project_id"
    t.integer "noteable_id"
    t.string "noteable_type"
    t.integer "recipient_id"
    t.string "commit_id"
    t.string "reply_key", null: false
    t.string "line_code"
    t.string "note_type"
    t.text "position"
    t.string "in_reply_to_discussion_id"
    t.index ["reply_key"], name: "index_sent_notifications_on_reply_key", unique: true, using: :btree
  end

  create_table "services", id: :serial, force: :cascade do |t|
    t.string "type"
    t.string "title"
    t.integer "project_id"
    t.datetime "created_at"
    t.datetime "updated_at"
    t.boolean "active", default: false, null: false
    t.text "properties"
    t.boolean "template", default: false
    t.boolean "push_events", default: true
    t.boolean "issues_events", default: true
    t.boolean "merge_requests_events", default: true
    t.boolean "tag_push_events", default: true
    t.boolean "note_events", default: true, null: false
    t.string "category", default: "common", null: false
    t.boolean "default", default: false
    t.boolean "wiki_page_events", default: true
    t.boolean "pipeline_events", default: false, null: false
    t.boolean "confidential_issues_events", default: true, null: false
    t.boolean "commit_events", default: true, null: false
    t.boolean "job_events", default: false, null: false
    t.boolean "confidential_note_events", default: true
    t.boolean "deployment_events", default: false, null: false
    t.index ["project_id"], name: "index_services_on_project_id", using: :btree
    t.index ["template"], name: "index_services_on_template", using: :btree
    t.index ["type"], name: "index_services_on_type", using: :btree
  end

  create_table "shards", id: :serial, force: :cascade do |t|
    t.string "name", null: false
    t.index ["name"], name: "index_shards_on_name", unique: true, using: :btree
  end

  create_table "snippets", id: :serial, force: :cascade do |t|
    t.string "title"
    t.text "content"
    t.integer "author_id", null: false
    t.integer "project_id"
    t.datetime "created_at"
    t.datetime "updated_at"
    t.string "file_name"
    t.string "type"
    t.integer "visibility_level", default: 0, null: false
    t.text "title_html"
    t.text "content_html"
    t.integer "cached_markdown_version"
    t.text "description"
    t.text "description_html"
    t.index ["author_id"], name: "index_snippets_on_author_id", using: :btree
    t.index ["file_name"], name: "index_snippets_on_file_name_trigram", using: :gin, opclasses: {"file_name"=>"gin_trgm_ops"}
    t.index ["project_id"], name: "index_snippets_on_project_id", using: :btree
    t.index ["title"], name: "index_snippets_on_title_trigram", using: :gin, opclasses: {"title"=>"gin_trgm_ops"}
    t.index ["updated_at"], name: "index_snippets_on_updated_at", using: :btree
    t.index ["visibility_level"], name: "index_snippets_on_visibility_level", using: :btree
  end

  create_table "spam_logs", id: :serial, force: :cascade do |t|
    t.integer "user_id"
    t.string "source_ip"
    t.string "user_agent"
    t.boolean "via_api"
    t.string "noteable_type"
    t.string "title"
    t.text "description"
    t.datetime "created_at", null: false
    t.datetime "updated_at", null: false
    t.boolean "submitted_as_ham", default: false, null: false
    t.boolean "recaptcha_verified", default: false, null: false
  end

  create_table "subscriptions", id: :serial, force: :cascade do |t|
    t.integer "user_id"
    t.integer "subscribable_id"
    t.string "subscribable_type"
    t.boolean "subscribed"
    t.datetime "created_at"
    t.datetime "updated_at"
    t.integer "project_id"
    t.index ["project_id"], name: "index_subscriptions_on_project_id", using: :btree
    t.index ["subscribable_id", "subscribable_type", "user_id", "project_id"], name: "index_subscriptions_on_subscribable_and_user_id_and_project_id", unique: true, using: :btree
  end

  create_table "suggestions", force: :cascade do |t|
    t.integer "note_id", null: false
    t.integer "relative_order", limit: 2, null: false
    t.boolean "applied", default: false, null: false
    t.string "commit_id"
    t.text "from_content", null: false
    t.text "to_content", null: false
    t.integer "lines_above", default: 0, null: false
    t.integer "lines_below", default: 0, null: false
    t.boolean "outdated", default: false, null: false
    t.index ["note_id", "relative_order"], name: "index_suggestions_on_note_id_and_relative_order", unique: true, using: :btree
  end

  create_table "system_note_metadata", id: :serial, force: :cascade do |t|
    t.integer "note_id", null: false
    t.integer "commit_count"
    t.string "action"
    t.datetime "created_at", null: false
    t.datetime "updated_at", null: false
    t.index ["note_id"], name: "index_system_note_metadata_on_note_id", unique: true, using: :btree
  end

  create_table "taggings", id: :serial, force: :cascade do |t|
    t.integer "tag_id"
    t.integer "taggable_id"
    t.string "taggable_type"
    t.integer "tagger_id"
    t.string "tagger_type"
    t.string "context"
    t.datetime "created_at"
    t.index ["tag_id", "taggable_id", "taggable_type", "context", "tagger_id", "tagger_type"], name: "taggings_idx", unique: true, using: :btree
    t.index ["tag_id"], name: "index_taggings_on_tag_id", using: :btree
    t.index ["taggable_id", "taggable_type", "context"], name: "index_taggings_on_taggable_id_and_taggable_type_and_context", using: :btree
    t.index ["taggable_id", "taggable_type"], name: "index_taggings_on_taggable_id_and_taggable_type", using: :btree
  end

  create_table "tags", id: :serial, force: :cascade do |t|
    t.string "name"
    t.integer "taggings_count", default: 0
    t.index ["name"], name: "index_tags_on_name", unique: true, using: :btree
    t.index ["name"], name: "index_tags_on_name_trigram", using: :gin, opclasses: {"name"=>"gin_trgm_ops"}
  end

  create_table "term_agreements", id: :serial, force: :cascade do |t|
    t.integer "term_id", null: false
    t.integer "user_id", null: false
    t.boolean "accepted", default: false, null: false
    t.datetime_with_timezone "created_at", null: false
    t.datetime_with_timezone "updated_at", null: false
    t.index ["term_id"], name: "index_term_agreements_on_term_id", using: :btree
    t.index ["user_id", "term_id"], name: "term_agreements_unique_index", unique: true, using: :btree
    t.index ["user_id"], name: "index_term_agreements_on_user_id", using: :btree
  end

  create_table "timelogs", id: :serial, force: :cascade do |t|
    t.integer "time_spent", null: false
    t.integer "user_id"
    t.datetime "created_at", null: false
    t.datetime "updated_at", null: false
    t.integer "issue_id"
    t.integer "merge_request_id"
    t.datetime_with_timezone "spent_at"
    t.index ["issue_id"], name: "index_timelogs_on_issue_id", using: :btree
    t.index ["merge_request_id"], name: "index_timelogs_on_merge_request_id", using: :btree
    t.index ["user_id"], name: "index_timelogs_on_user_id", using: :btree
  end

  create_table "todos", id: :serial, force: :cascade do |t|
    t.integer "user_id", null: false
    t.integer "project_id"
    t.integer "target_id"
    t.string "target_type", null: false
    t.integer "author_id", null: false
    t.integer "action", null: false
    t.string "state", null: false
    t.datetime "created_at"
    t.datetime "updated_at"
    t.integer "note_id"
    t.string "commit_id"
    t.integer "group_id"
    t.index ["author_id"], name: "index_todos_on_author_id", using: :btree
    t.index ["commit_id"], name: "index_todos_on_commit_id", using: :btree
    t.index ["group_id"], name: "index_todos_on_group_id", using: :btree
    t.index ["note_id"], name: "index_todos_on_note_id", using: :btree
    t.index ["project_id"], name: "index_todos_on_project_id", using: :btree
    t.index ["target_type", "target_id"], name: "index_todos_on_target_type_and_target_id", using: :btree
    t.index ["user_id", "id"], name: "index_todos_on_user_id_and_id_done", where: "((state)::text = 'done'::text)", using: :btree
    t.index ["user_id", "id"], name: "index_todos_on_user_id_and_id_pending", where: "((state)::text = 'pending'::text)", using: :btree
    t.index ["user_id"], name: "index_todos_on_user_id", using: :btree
  end

  create_table "trending_projects", id: :serial, force: :cascade do |t|
    t.integer "project_id", null: false
    t.index ["project_id"], name: "index_trending_projects_on_project_id", unique: true, using: :btree
  end

  create_table "u2f_registrations", id: :serial, force: :cascade do |t|
    t.text "certificate"
    t.string "key_handle"
    t.string "public_key"
    t.integer "counter"
    t.integer "user_id"
    t.datetime "created_at", null: false
    t.datetime "updated_at", null: false
    t.string "name"
    t.index ["key_handle"], name: "index_u2f_registrations_on_key_handle", using: :btree
    t.index ["user_id"], name: "index_u2f_registrations_on_user_id", using: :btree
  end

  create_table "uploads", id: :serial, force: :cascade do |t|
    t.bigint "size", null: false
    t.string "path", limit: 511, null: false
    t.string "checksum", limit: 64
    t.integer "model_id"
    t.string "model_type"
    t.string "uploader", null: false
    t.datetime "created_at", null: false
    t.string "mount_point"
    t.string "secret"
    t.integer "store"
    t.index ["checksum"], name: "index_uploads_on_checksum", using: :btree
    t.index ["model_id", "model_type"], name: "index_uploads_on_model_id_and_model_type", using: :btree
    t.index ["store"], name: "index_uploads_on_store", using: :btree
    t.index ["uploader", "path"], name: "index_uploads_on_uploader_and_path", using: :btree
  end

  create_table "user_agent_details", id: :serial, force: :cascade do |t|
    t.string "user_agent", null: false
    t.string "ip_address", null: false
    t.integer "subject_id", null: false
    t.string "subject_type", null: false
    t.boolean "submitted", default: false, null: false
    t.datetime "created_at", null: false
    t.datetime "updated_at", null: false
    t.index ["subject_id", "subject_type"], name: "index_user_agent_details_on_subject_id_and_subject_type", using: :btree
  end

  create_table "user_callouts", id: :serial, force: :cascade do |t|
    t.integer "feature_name", null: false
    t.integer "user_id", null: false
    t.index ["user_id", "feature_name"], name: "index_user_callouts_on_user_id_and_feature_name", unique: true, using: :btree
    t.index ["user_id"], name: "index_user_callouts_on_user_id", using: :btree
  end

  create_table "user_custom_attributes", id: :serial, force: :cascade do |t|
    t.datetime_with_timezone "created_at", null: false
    t.datetime_with_timezone "updated_at", null: false
    t.integer "user_id", null: false
    t.string "key", null: false
    t.string "value", null: false
    t.index ["key", "value"], name: "index_user_custom_attributes_on_key_and_value", using: :btree
    t.index ["user_id", "key"], name: "index_user_custom_attributes_on_user_id_and_key", unique: true, using: :btree
  end

  create_table "user_interacted_projects", id: false, force: :cascade do |t|
    t.integer "user_id", null: false
    t.integer "project_id", null: false
    t.index ["project_id", "user_id"], name: "index_user_interacted_projects_on_project_id_and_user_id", unique: true, using: :btree
    t.index ["user_id"], name: "index_user_interacted_projects_on_user_id", using: :btree
  end

  create_table "user_preferences", id: :serial, force: :cascade do |t|
    t.integer "user_id", null: false
    t.integer "issue_notes_filter", limit: 2, default: 0, null: false
    t.integer "merge_request_notes_filter", limit: 2, default: 0, null: false
    t.datetime_with_timezone "created_at", null: false
    t.datetime_with_timezone "updated_at", null: false
    t.integer "first_day_of_week"
    t.string "issues_sort"
    t.string "merge_requests_sort"
    t.string "timezone"
    t.boolean "time_display_relative"
    t.boolean "time_format_in_24h"
    t.index ["user_id"], name: "index_user_preferences_on_user_id", unique: true, using: :btree
  end

  create_table "user_statuses", primary_key: "user_id", id: :serial, force: :cascade do |t|
    t.integer "cached_markdown_version"
    t.string "emoji", default: "speech_balloon", null: false
    t.string "message", limit: 100
    t.string "message_html"
    t.index ["user_id"], name: "index_user_statuses_on_user_id", using: :btree
  end

  create_table "user_synced_attributes_metadata", id: :serial, force: :cascade do |t|
    t.boolean "name_synced", default: false
    t.boolean "email_synced", default: false
    t.boolean "location_synced", default: false
    t.integer "user_id", null: false
    t.string "provider"
    t.index ["user_id"], name: "index_user_synced_attributes_metadata_on_user_id", unique: true, using: :btree
  end

  create_table "users", id: :serial, force: :cascade do |t|
    t.string "email", default: "", null: false
    t.string "encrypted_password", default: "", null: false
    t.string "reset_password_token"
    t.datetime "reset_password_sent_at"
    t.datetime "remember_created_at"
    t.integer "sign_in_count", default: 0
    t.datetime "current_sign_in_at"
    t.datetime "last_sign_in_at"
    t.string "current_sign_in_ip"
    t.string "last_sign_in_ip"
    t.datetime "created_at"
    t.datetime "updated_at"
    t.string "name"
    t.boolean "admin", default: false, null: false
    t.integer "projects_limit", null: false
    t.string "skype", default: "", null: false
    t.string "linkedin", default: "", null: false
    t.string "twitter", default: "", null: false
    t.string "bio"
    t.integer "failed_attempts", default: 0
    t.datetime "locked_at"
    t.string "username"
    t.boolean "can_create_group", default: true, null: false
    t.boolean "can_create_team", default: true, null: false
    t.string "state"
    t.integer "color_scheme_id", default: 1, null: false
    t.datetime "password_expires_at"
    t.integer "created_by_id"
    t.datetime "last_credential_check_at"
    t.string "avatar"
    t.string "confirmation_token"
    t.datetime "confirmed_at"
    t.datetime "confirmation_sent_at"
    t.string "unconfirmed_email"
    t.boolean "hide_no_ssh_key", default: false
    t.string "website_url", default: "", null: false
    t.string "notification_email"
    t.boolean "hide_no_password", default: false
    t.boolean "password_automatically_set", default: false
    t.string "location"
    t.string "encrypted_otp_secret"
    t.string "encrypted_otp_secret_iv"
    t.string "encrypted_otp_secret_salt"
    t.boolean "otp_required_for_login", default: false, null: false
    t.text "otp_backup_codes"
    t.string "public_email", default: "", null: false
    t.integer "dashboard", default: 0
    t.integer "project_view", default: 0
    t.integer "consumed_timestep"
    t.integer "layout", default: 0
    t.boolean "hide_project_limit", default: false
    t.string "unlock_token"
    t.datetime "otp_grace_period_started_at"
    t.boolean "external", default: false
    t.string "incoming_email_token"
    t.string "organization"
    t.boolean "require_two_factor_authentication_from_group", default: false, null: false
    t.integer "two_factor_grace_period", default: 48, null: false
    t.boolean "ghost"
    t.date "last_activity_on"
    t.boolean "notified_of_own_activity"
    t.string "preferred_language"
    t.integer "theme_id", limit: 2
    t.integer "accepted_term_id"
    t.string "feed_token"
    t.boolean "private_profile"
    t.boolean "include_private_contributions"
    t.string "commit_email"
    t.index ["accepted_term_id"], name: "index_users_on_accepted_term_id", using: :btree
    t.index ["admin"], name: "index_users_on_admin", using: :btree
    t.index ["confirmation_token"], name: "index_users_on_confirmation_token", unique: true, using: :btree
    t.index ["created_at"], name: "index_users_on_created_at", using: :btree
    t.index ["email"], name: "index_users_on_email", unique: true, using: :btree
    t.index ["email"], name: "index_users_on_email_trigram", using: :gin, opclasses: {"email"=>"gin_trgm_ops"}
    t.index ["feed_token"], name: "index_users_on_feed_token", using: :btree
    t.index ["ghost"], name: "index_users_on_ghost", using: :btree
    t.index ["incoming_email_token"], name: "index_users_on_incoming_email_token", using: :btree
    t.index ["name"], name: "index_users_on_name", using: :btree
    t.index ["name"], name: "index_users_on_name_trigram", using: :gin, opclasses: {"name"=>"gin_trgm_ops"}
    t.index ["reset_password_token"], name: "index_users_on_reset_password_token", unique: true, using: :btree
    t.index ["state"], name: "index_users_on_state", using: :btree
    t.index ["username"], name: "index_users_on_username", using: :btree
    t.index ["username"], name: "index_users_on_username_trigram", using: :gin, opclasses: {"username"=>"gin_trgm_ops"}
  end

  create_table "users_star_projects", id: :serial, force: :cascade do |t|
    t.integer "project_id", null: false
    t.integer "user_id", null: false
    t.datetime "created_at"
    t.datetime "updated_at"
    t.index ["project_id"], name: "index_users_star_projects_on_project_id", using: :btree
    t.index ["user_id", "project_id"], name: "index_users_star_projects_on_user_id_and_project_id", unique: true, using: :btree
  end

  create_table "web_hook_logs", id: :serial, force: :cascade do |t|
    t.integer "web_hook_id", null: false
    t.string "trigger"
    t.string "url"
    t.text "request_headers"
    t.text "request_data"
    t.text "response_headers"
    t.text "response_body"
    t.string "response_status"
    t.float "execution_duration"
    t.string "internal_error_message"
    t.datetime "created_at", null: false
    t.datetime "updated_at", null: false
    t.index ["created_at", "web_hook_id"], name: "index_web_hook_logs_on_created_at_and_web_hook_id", using: :btree
    t.index ["web_hook_id"], name: "index_web_hook_logs_on_web_hook_id", using: :btree
  end

  create_table "web_hooks", id: :serial, force: :cascade do |t|
    t.integer "project_id"
    t.datetime "created_at"
    t.datetime "updated_at"
    t.string "type", default: "ProjectHook"
    t.integer "service_id"
    t.boolean "push_events", default: true, null: false
    t.boolean "issues_events", default: false, null: false
    t.boolean "merge_requests_events", default: false, null: false
    t.boolean "tag_push_events", default: false
    t.boolean "note_events", default: false, null: false
    t.boolean "enable_ssl_verification", default: true
    t.boolean "wiki_page_events", default: false, null: false
    t.boolean "pipeline_events", default: false, null: false
    t.boolean "confidential_issues_events", default: false, null: false
    t.boolean "repository_update_events", default: false, null: false
    t.boolean "job_events", default: false, null: false
    t.boolean "confidential_note_events"
    t.text "push_events_branch_filter"
    t.string "encrypted_token"
    t.string "encrypted_token_iv"
    t.string "encrypted_url"
    t.string "encrypted_url_iv"
    t.index ["project_id"], name: "index_web_hooks_on_project_id", using: :btree
    t.index ["type"], name: "index_web_hooks_on_type", using: :btree
  end

  add_foreign_key "application_settings", "users", column: "usage_stats_set_by_user_id", name: "fk_964370041d", on_delete: :nullify
  add_foreign_key "badges", "namespaces", column: "group_id", on_delete: :cascade
  add_foreign_key "badges", "projects", on_delete: :cascade
  add_foreign_key "board_group_recent_visits", "boards", on_delete: :cascade
  add_foreign_key "board_group_recent_visits", "namespaces", column: "group_id", on_delete: :cascade
  add_foreign_key "board_group_recent_visits", "users", on_delete: :cascade
  add_foreign_key "board_project_recent_visits", "boards", on_delete: :cascade
  add_foreign_key "board_project_recent_visits", "projects", on_delete: :cascade
  add_foreign_key "board_project_recent_visits", "users", on_delete: :cascade
  add_foreign_key "boards", "namespaces", column: "group_id", on_delete: :cascade
  add_foreign_key "boards", "projects", name: "fk_f15266b5f9", on_delete: :cascade
  add_foreign_key "chat_teams", "namespaces", on_delete: :cascade
  add_foreign_key "ci_build_trace_chunks", "ci_builds", column: "build_id", on_delete: :cascade
  add_foreign_key "ci_build_trace_section_names", "projects", on_delete: :cascade
  add_foreign_key "ci_build_trace_sections", "ci_build_trace_section_names", column: "section_name_id", name: "fk_264e112c66", on_delete: :cascade
  add_foreign_key "ci_build_trace_sections", "ci_builds", column: "build_id", name: "fk_4ebe41f502", on_delete: :cascade
  add_foreign_key "ci_build_trace_sections", "projects", on_delete: :cascade
  add_foreign_key "ci_builds", "ci_pipelines", column: "auto_canceled_by_id", name: "fk_a2141b1522", on_delete: :nullify
  add_foreign_key "ci_builds", "ci_pipelines", column: "commit_id", name: "fk_d3130c9a7f", on_delete: :cascade
  add_foreign_key "ci_builds", "ci_stages", column: "stage_id", name: "fk_3a9eaa254d", on_delete: :cascade
  add_foreign_key "ci_builds", "projects", name: "fk_befce0568a", on_delete: :cascade
  add_foreign_key "ci_builds_metadata", "ci_builds", column: "build_id", on_delete: :cascade
  add_foreign_key "ci_builds_metadata", "projects", on_delete: :cascade
  add_foreign_key "ci_builds_runner_session", "ci_builds", column: "build_id", on_delete: :cascade
  add_foreign_key "ci_group_variables", "namespaces", column: "group_id", name: "fk_33ae4d58d8", on_delete: :cascade
  add_foreign_key "ci_job_artifacts", "ci_builds", column: "job_id", on_delete: :cascade
  add_foreign_key "ci_job_artifacts", "projects", on_delete: :cascade
  add_foreign_key "ci_pipeline_chat_data", "chat_names", on_delete: :cascade
  add_foreign_key "ci_pipeline_chat_data", "ci_pipelines", column: "pipeline_id", on_delete: :cascade
  add_foreign_key "ci_pipeline_schedule_variables", "ci_pipeline_schedules", column: "pipeline_schedule_id", name: "fk_41c35fda51", on_delete: :cascade
  add_foreign_key "ci_pipeline_schedules", "projects", name: "fk_8ead60fcc4", on_delete: :cascade
  add_foreign_key "ci_pipeline_schedules", "users", column: "owner_id", name: "fk_9ea99f58d2", on_delete: :nullify
  add_foreign_key "ci_pipeline_variables", "ci_pipelines", column: "pipeline_id", name: "fk_f29c5f4380", on_delete: :cascade
  add_foreign_key "ci_pipelines", "ci_pipeline_schedules", column: "pipeline_schedule_id", name: "fk_3d34ab2e06", on_delete: :nullify
  add_foreign_key "ci_pipelines", "ci_pipelines", column: "auto_canceled_by_id", name: "fk_262d4c2d19", on_delete: :nullify
  add_foreign_key "ci_pipelines", "merge_requests", name: "fk_a23be95014", on_delete: :cascade
  add_foreign_key "ci_pipelines", "projects", name: "fk_86635dbd80", on_delete: :cascade
  add_foreign_key "ci_runner_namespaces", "ci_runners", column: "runner_id", on_delete: :cascade
  add_foreign_key "ci_runner_namespaces", "namespaces", on_delete: :cascade
  add_foreign_key "ci_runner_projects", "projects", name: "fk_4478a6f1e4", on_delete: :cascade
  add_foreign_key "ci_stages", "ci_pipelines", column: "pipeline_id", name: "fk_fb57e6cc56", on_delete: :cascade
  add_foreign_key "ci_stages", "projects", name: "fk_2360681d1d", on_delete: :cascade
  add_foreign_key "ci_trigger_requests", "ci_triggers", column: "trigger_id", name: "fk_b8ec8b7245", on_delete: :cascade
  add_foreign_key "ci_triggers", "projects", name: "fk_e3e63f966e", on_delete: :cascade
  add_foreign_key "ci_triggers", "users", column: "owner_id", name: "fk_e8e10d1964", on_delete: :cascade
  add_foreign_key "ci_variables", "projects", name: "fk_ada5eb64b3", on_delete: :cascade
  add_foreign_key "cluster_groups", "clusters", on_delete: :cascade
  add_foreign_key "cluster_groups", "namespaces", column: "group_id", on_delete: :cascade
  add_foreign_key "cluster_platforms_kubernetes", "clusters", on_delete: :cascade
  add_foreign_key "cluster_projects", "clusters", on_delete: :cascade
  add_foreign_key "cluster_projects", "projects", on_delete: :cascade
  add_foreign_key "cluster_providers_gcp", "clusters", on_delete: :cascade
  add_foreign_key "clusters", "users", on_delete: :nullify
  add_foreign_key "clusters_applications_cert_managers", "clusters", on_delete: :cascade
  add_foreign_key "clusters_applications_helm", "clusters", on_delete: :cascade
  add_foreign_key "clusters_applications_ingress", "clusters", name: "fk_753a7b41c1", on_delete: :cascade
  add_foreign_key "clusters_applications_jupyter", "clusters", on_delete: :cascade
  add_foreign_key "clusters_applications_jupyter", "oauth_applications", on_delete: :nullify
  add_foreign_key "clusters_applications_knative", "clusters", on_delete: :cascade
  add_foreign_key "clusters_applications_prometheus", "clusters", name: "fk_557e773639", on_delete: :cascade
  add_foreign_key "clusters_applications_runners", "ci_runners", column: "runner_id", name: "fk_02de2ded36", on_delete: :nullify
  add_foreign_key "clusters_applications_runners", "clusters", on_delete: :cascade
  add_foreign_key "clusters_kubernetes_namespaces", "cluster_projects", on_delete: :nullify
  add_foreign_key "clusters_kubernetes_namespaces", "clusters", on_delete: :cascade
  add_foreign_key "clusters_kubernetes_namespaces", "projects", on_delete: :nullify
  add_foreign_key "container_repositories", "projects"
  add_foreign_key "deploy_keys_projects", "projects", name: "fk_58a901ca7e", on_delete: :cascade
  add_foreign_key "deployments", "projects", name: "fk_b9a3851b82", on_delete: :cascade
  add_foreign_key "environments", "projects", name: "fk_d1c8c1da6a", on_delete: :cascade
  add_foreign_key "events", "projects", on_delete: :cascade
  add_foreign_key "events", "users", column: "author_id", name: "fk_edfd187b6f", on_delete: :cascade
  add_foreign_key "fork_network_members", "fork_networks", on_delete: :cascade
  add_foreign_key "fork_network_members", "projects", column: "forked_from_project_id", name: "fk_b01280dae4", on_delete: :nullify
  add_foreign_key "fork_network_members", "projects", on_delete: :cascade
  add_foreign_key "fork_networks", "projects", column: "root_project_id", name: "fk_e7b436b2b5", on_delete: :nullify
  add_foreign_key "forked_project_links", "projects", column: "forked_to_project_id", name: "fk_434510edb0", on_delete: :cascade
  add_foreign_key "gpg_key_subkeys", "gpg_keys", on_delete: :cascade
  add_foreign_key "gpg_keys", "users", on_delete: :cascade
  add_foreign_key "gpg_signatures", "gpg_key_subkeys", on_delete: :nullify
  add_foreign_key "gpg_signatures", "gpg_keys", on_delete: :nullify
  add_foreign_key "gpg_signatures", "projects", on_delete: :cascade
  add_foreign_key "group_custom_attributes", "namespaces", column: "group_id", on_delete: :cascade
  add_foreign_key "import_export_uploads", "projects", on_delete: :cascade
  add_foreign_key "internal_ids", "namespaces", name: "fk_162941d509", on_delete: :cascade
  add_foreign_key "internal_ids", "projects", on_delete: :cascade
  add_foreign_key "issue_assignees", "issues", name: "fk_b7d881734a", on_delete: :cascade
  add_foreign_key "issue_assignees", "users", name: "fk_5e0c8d9154", on_delete: :cascade
  add_foreign_key "issue_metrics", "issues", on_delete: :cascade
  add_foreign_key "issues", "issues", column: "moved_to_id", name: "fk_a194299be1", on_delete: :nullify
  add_foreign_key "issues", "milestones", name: "fk_96b1dd429c", on_delete: :nullify
  add_foreign_key "issues", "projects", name: "fk_899c8f3231", on_delete: :cascade
  add_foreign_key "issues", "users", column: "author_id", name: "fk_05f1e72feb", on_delete: :nullify
  add_foreign_key "issues", "users", column: "closed_by_id", name: "fk_c63cbf6c25", on_delete: :nullify
  add_foreign_key "issues", "users", column: "updated_by_id", name: "fk_ffed080f01", on_delete: :nullify
  add_foreign_key "label_links", "labels", name: "fk_d97dd08678", on_delete: :cascade
  add_foreign_key "label_priorities", "labels", on_delete: :cascade
  add_foreign_key "label_priorities", "projects", on_delete: :cascade
  add_foreign_key "labels", "namespaces", column: "group_id", on_delete: :cascade
  add_foreign_key "labels", "projects", name: "fk_7de4989a69", on_delete: :cascade
  add_foreign_key "lfs_file_locks", "projects", on_delete: :cascade
  add_foreign_key "lfs_file_locks", "users", on_delete: :cascade
  add_foreign_key "lists", "boards", name: "fk_0d3f677137", on_delete: :cascade
  add_foreign_key "lists", "labels", name: "fk_7a5553d60f", on_delete: :cascade
  add_foreign_key "members", "users", name: "fk_2e88fb7ce9", on_delete: :cascade
  add_foreign_key "merge_request_assignees", "merge_requests", on_delete: :cascade
  add_foreign_key "merge_request_assignees", "users", on_delete: :cascade
  add_foreign_key "merge_request_diff_commits", "merge_request_diffs", on_delete: :cascade
  add_foreign_key "merge_request_diff_files", "merge_request_diffs", on_delete: :cascade
  add_foreign_key "merge_request_diffs", "merge_requests", name: "fk_8483f3258f", on_delete: :cascade
  add_foreign_key "merge_request_metrics", "ci_pipelines", column: "pipeline_id", on_delete: :cascade
  add_foreign_key "merge_request_metrics", "merge_requests", on_delete: :cascade
  add_foreign_key "merge_request_metrics", "users", column: "latest_closed_by_id", name: "fk_ae440388cc", on_delete: :nullify
  add_foreign_key "merge_request_metrics", "users", column: "merged_by_id", name: "fk_7f28d925f3", on_delete: :nullify
  add_foreign_key "merge_requests", "ci_pipelines", column: "head_pipeline_id", name: "fk_fd82eae0b9", on_delete: :nullify
  add_foreign_key "merge_requests", "merge_request_diffs", column: "latest_merge_request_diff_id", name: "fk_06067f5644", on_delete: :nullify
  add_foreign_key "merge_requests", "milestones", name: "fk_6a5165a692", on_delete: :nullify
  add_foreign_key "merge_requests", "projects", column: "source_project_id", name: "fk_3308fe130c", on_delete: :nullify
  add_foreign_key "merge_requests", "projects", column: "target_project_id", name: "fk_a6963e8447", on_delete: :cascade
  add_foreign_key "merge_requests", "users", column: "assignee_id", name: "fk_6149611a04", on_delete: :nullify
  add_foreign_key "merge_requests", "users", column: "author_id", name: "fk_e719a85f8a", on_delete: :nullify
  add_foreign_key "merge_requests", "users", column: "merge_user_id", name: "fk_ad525e1f87", on_delete: :nullify
  add_foreign_key "merge_requests", "users", column: "updated_by_id", name: "fk_641731faff", on_delete: :nullify
  add_foreign_key "merge_requests_closing_issues", "issues", on_delete: :cascade
  add_foreign_key "merge_requests_closing_issues", "merge_requests", on_delete: :cascade
  add_foreign_key "merge_trains", "ci_pipelines", column: "pipeline_id", on_delete: :nullify
  add_foreign_key "merge_trains", "merge_requests", on_delete: :cascade
  add_foreign_key "merge_trains", "users", on_delete: :cascade
  add_foreign_key "milestones", "namespaces", column: "group_id", name: "fk_95650a40d4", on_delete: :cascade
  add_foreign_key "milestones", "projects", name: "fk_9bd0a0c791", on_delete: :cascade
  add_foreign_key "note_diff_files", "notes", column: "diff_note_id", on_delete: :cascade
  add_foreign_key "notes", "projects", name: "fk_99e097b079", on_delete: :cascade
  add_foreign_key "notification_settings", "users", name: "fk_0c95e91db7", on_delete: :cascade
  add_foreign_key "oauth_openid_requests", "oauth_access_grants", column: "access_grant_id", name: "fk_oauth_openid_requests_oauth_access_grants_access_grant_id"
  add_foreign_key "pages_domains", "projects", name: "fk_ea2f6dfc6f", on_delete: :cascade
  add_foreign_key "personal_access_tokens", "users"
  add_foreign_key "pool_repositories", "projects", column: "source_project_id", on_delete: :nullify
  add_foreign_key "pool_repositories", "shards", on_delete: :restrict
  add_foreign_key "project_authorizations", "projects", on_delete: :cascade
  add_foreign_key "project_authorizations", "users", on_delete: :cascade
  add_foreign_key "project_auto_devops", "projects", on_delete: :cascade
  add_foreign_key "project_ci_cd_settings", "projects", name: "fk_24c15d2f2e", on_delete: :cascade
  add_foreign_key "project_custom_attributes", "projects", on_delete: :cascade
  add_foreign_key "project_daily_statistics", "projects", on_delete: :cascade
  add_foreign_key "project_deploy_tokens", "deploy_tokens", on_delete: :cascade
  add_foreign_key "project_deploy_tokens", "projects", on_delete: :cascade
  add_foreign_key "project_error_tracking_settings", "projects", on_delete: :cascade
  add_foreign_key "project_features", "projects", name: "fk_18513d9b92", on_delete: :cascade
  add_foreign_key "project_group_links", "projects", name: "fk_daa8cee94c", on_delete: :cascade
  add_foreign_key "project_import_data", "projects", name: "fk_ffb9ee3a10", on_delete: :cascade
  add_foreign_key "project_metrics_settings", "projects", on_delete: :cascade
  add_foreign_key "project_mirror_data", "projects", on_delete: :cascade
  add_foreign_key "project_repositories", "projects", on_delete: :cascade
  add_foreign_key "project_repositories", "shards", on_delete: :restrict
  add_foreign_key "project_statistics", "projects", on_delete: :cascade
  add_foreign_key "projects", "pool_repositories", name: "fk_6e5c14658a", on_delete: :nullify
  add_foreign_key "prometheus_metrics", "projects", on_delete: :cascade
  add_foreign_key "protected_branch_merge_access_levels", "protected_branches", name: "fk_8a3072ccb3", on_delete: :cascade
  add_foreign_key "protected_branch_push_access_levels", "protected_branches", name: "fk_9ffc86a3d9", on_delete: :cascade
  add_foreign_key "protected_branches", "projects", name: "fk_7a9c6d93e7", on_delete: :cascade
  add_foreign_key "protected_tag_create_access_levels", "namespaces", column: "group_id"
  add_foreign_key "protected_tag_create_access_levels", "protected_tags", name: "fk_f7dfda8c51", on_delete: :cascade
  add_foreign_key "protected_tag_create_access_levels", "users"
  add_foreign_key "protected_tags", "projects", name: "fk_8e4af87648", on_delete: :cascade
  add_foreign_key "push_event_payloads", "events", name: "fk_36c74129da", on_delete: :cascade
  add_foreign_key "release_links", "releases", on_delete: :cascade
  add_foreign_key "releases", "projects", name: "fk_47fe2a0596", on_delete: :cascade
  add_foreign_key "releases", "users", column: "author_id", name: "fk_8e4456f90f", on_delete: :nullify
  add_foreign_key "remote_mirrors", "projects", on_delete: :cascade
  add_foreign_key "repository_languages", "projects", on_delete: :cascade
  add_foreign_key "resource_label_events", "issues", on_delete: :cascade
  add_foreign_key "resource_label_events", "labels", on_delete: :nullify
  add_foreign_key "resource_label_events", "merge_requests", on_delete: :cascade
  add_foreign_key "resource_label_events", "users", on_delete: :nullify
  add_foreign_key "services", "projects", name: "fk_71cce407f9", on_delete: :cascade
  add_foreign_key "snippets", "projects", name: "fk_be41fd4bb7", on_delete: :cascade
  add_foreign_key "subscriptions", "projects", on_delete: :cascade
  add_foreign_key "suggestions", "notes", on_delete: :cascade
  add_foreign_key "system_note_metadata", "notes", name: "fk_d83a918cb1", on_delete: :cascade
  add_foreign_key "term_agreements", "application_setting_terms", column: "term_id"
  add_foreign_key "term_agreements", "users", on_delete: :cascade
  add_foreign_key "timelogs", "issues", name: "fk_timelogs_issues_issue_id", on_delete: :cascade
  add_foreign_key "timelogs", "merge_requests", name: "fk_timelogs_merge_requests_merge_request_id", on_delete: :cascade
  add_foreign_key "todos", "namespaces", column: "group_id", on_delete: :cascade
  add_foreign_key "todos", "notes", name: "fk_91d1f47b13", on_delete: :cascade
  add_foreign_key "todos", "projects", name: "fk_45054f9c45", on_delete: :cascade
  add_foreign_key "todos", "users", column: "author_id", name: "fk_ccf0373936", on_delete: :cascade
  add_foreign_key "todos", "users", name: "fk_d94154aa95", on_delete: :cascade
  add_foreign_key "trending_projects", "projects", on_delete: :cascade
  add_foreign_key "u2f_registrations", "users"
  add_foreign_key "user_callouts", "users", on_delete: :cascade
  add_foreign_key "user_custom_attributes", "users", on_delete: :cascade
  add_foreign_key "user_interacted_projects", "projects", name: "fk_722ceba4f7", on_delete: :cascade
  add_foreign_key "user_interacted_projects", "users", name: "fk_0894651f08", on_delete: :cascade
  add_foreign_key "user_preferences", "users", on_delete: :cascade
  add_foreign_key "user_statuses", "users", on_delete: :cascade
  add_foreign_key "user_synced_attributes_metadata", "users", on_delete: :cascade
  add_foreign_key "users", "application_setting_terms", column: "accepted_term_id", name: "fk_789cd90b35", on_delete: :cascade
  add_foreign_key "users_star_projects", "projects", name: "fk_22cd27ddfc", on_delete: :cascade
  add_foreign_key "web_hook_logs", "web_hooks", on_delete: :cascade
  add_foreign_key "web_hooks", "projects", name: "fk_0c8ca6d9d1", on_delete: :cascade
end<|MERGE_RESOLUTION|>--- conflicted
+++ resolved
@@ -37,13 +37,13 @@
     t.integer "cached_markdown_version"
     t.text "new_project_guidelines"
     t.text "new_project_guidelines_html"
-    t.string "favicon"
     t.text "header_message"
     t.text "header_message_html"
     t.text "footer_message"
     t.text "footer_message_html"
     t.text "message_background_color"
     t.text "message_font_color"
+    t.string "favicon"
     t.boolean "email_header_and_footer_enabled", default: false, null: false
   end
 
@@ -173,19 +173,10 @@
     t.integer "diff_max_patch_bytes", default: 102400, null: false
     t.integer "archive_builds_in_seconds"
     t.string "commit_email_hostname"
+    t.boolean "protected_ci_variables", default: false, null: false
     t.string "runners_registration_token_encrypted"
-    t.boolean "protected_ci_variables", default: false, null: false
+    t.integer "local_markdown_version", default: 0, null: false
     t.integer "first_day_of_week", default: 0, null: false
-    t.integer "local_markdown_version", default: 0, null: false
-    t.boolean "external_authorization_service_enabled", default: false, null: false
-    t.string "external_authorization_service_url"
-    t.string "external_authorization_service_default_label"
-    t.float "external_authorization_service_timeout", default: 0.5
-    t.text "external_auth_client_cert"
-    t.text "encrypted_external_auth_client_key"
-    t.string "encrypted_external_auth_client_key_iv"
-    t.string "encrypted_external_auth_client_key_pass"
-    t.string "encrypted_external_auth_client_key_pass_iv"
     t.integer "default_project_creation", default: 2, null: false
     t.boolean "external_authorization_service_enabled", default: false, null: false
     t.string "external_authorization_service_url"
@@ -1427,8 +1418,8 @@
     t.integer "cached_markdown_version"
     t.string "runners_token"
     t.string "runners_token_encrypted"
+    t.integer "project_creation_level"
     t.boolean "auto_devops_enabled"
-    t.integer "project_creation_level"
     t.index ["created_at"], name: "index_namespaces_on_created_at", using: :btree
     t.index ["name", "parent_id"], name: "index_namespaces_on_name_and_parent_id", unique: true, using: :btree
     t.index ["name"], name: "index_namespaces_on_name_trigram", using: :gin, opclasses: {"name"=>"gin_trgm_ops"}
@@ -1800,10 +1791,6 @@
     t.string "bfg_object_map"
     t.boolean "detected_repository_languages"
     t.string "external_authorization_classification_label"
-<<<<<<< HEAD
-    t.index ["ci_id"], name: "index_projects_on_ci_id", using: :btree
-=======
->>>>>>> d748f2a6
     t.index ["created_at"], name: "index_projects_on_created_at", using: :btree
     t.index ["creator_id"], name: "index_projects_on_creator_id", using: :btree
     t.index ["description"], name: "index_projects_on_description_trigram", using: :gin, opclasses: {"description"=>"gin_trgm_ops"}
@@ -1908,7 +1895,6 @@
     t.datetime "created_at", null: false
     t.datetime "updated_at", null: false
     t.index ["path"], name: "index_redirect_routes_on_path", unique: true, using: :btree
-    t.index ["path"], name: "index_redirect_routes_on_path_text_pattern_ops", using: :btree, opclasses: {"path"=>"varchar_pattern_ops"}
     t.index ["source_type", "source_id"], name: "index_redirect_routes_on_source_type_and_source_id", using: :btree
   end
 
