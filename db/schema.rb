# encoding: UTF-8
# This file is auto-generated from the current state of the database. Instead
# of editing this file, please use the migrations feature of Active Record to
# incrementally modify your database, and then regenerate this schema definition.
#
# Note that this schema.rb definition is the authoritative source for your
# database schema. If you need to create the application database on another
# system, you should be using db:schema:load, not running all the migrations
# from scratch. The latter is a flawed and unsustainable approach (the more migrations
# you'll amass, the slower it'll run and the greater likelihood for issues).
#
# It's strongly recommended that you check this file into your version control system.

<<<<<<< HEAD
ActiveRecord::Schema.define(version: 20160725104452) do
=======
ActiveRecord::Schema.define(version: 20160810142633) do
>>>>>>> 6af598fc

  # These are extensions that must be enabled in order to support this database
  enable_extension "plpgsql"
  enable_extension "pg_trgm"

  create_table "abuse_reports", force: :cascade do |t|
    t.integer  "reporter_id"
    t.integer  "user_id"
    t.text     "message"
    t.datetime "created_at"
    t.datetime "updated_at"
  end

  create_table "appearances", force: :cascade do |t|
    t.string   "title"
    t.text     "description"
    t.string   "header_logo"
    t.string   "logo"
    t.datetime "created_at",  null: false
    t.datetime "updated_at",  null: false
  end

  create_table "application_settings", force: :cascade do |t|
    t.integer  "default_projects_limit"
    t.boolean  "signup_enabled"
    t.boolean  "signin_enabled"
    t.boolean  "gravatar_enabled"
    t.text     "sign_in_text"
    t.datetime "created_at"
    t.datetime "updated_at"
    t.string   "home_page_url"
    t.integer  "default_branch_protection",             default: 2
    t.text     "restricted_visibility_levels"
    t.boolean  "version_check_enabled",                 default: true
    t.integer  "max_attachment_size",                   default: 10,          null: false
    t.integer  "default_project_visibility"
    t.integer  "default_snippet_visibility"
    t.text     "domain_whitelist"
    t.boolean  "user_oauth_applications",               default: true
    t.string   "after_sign_out_path"
    t.integer  "session_expire_delay",                  default: 10080,       null: false
    t.text     "import_sources"
    t.text     "help_page_text"
    t.string   "admin_notification_email"
    t.boolean  "shared_runners_enabled",                default: true,        null: false
    t.integer  "max_artifacts_size",                    default: 100,         null: false
    t.string   "runners_registration_token"
    t.boolean  "require_two_factor_authentication",     default: false
    t.integer  "two_factor_grace_period",               default: 48
    t.boolean  "metrics_enabled",                       default: false
    t.string   "metrics_host",                          default: "localhost"
    t.integer  "metrics_pool_size",                     default: 16
    t.integer  "metrics_timeout",                       default: 10
    t.integer  "metrics_method_call_threshold",         default: 10
    t.boolean  "recaptcha_enabled",                     default: false
    t.string   "recaptcha_site_key"
    t.string   "recaptcha_private_key"
    t.integer  "metrics_port",                          default: 8089
    t.boolean  "akismet_enabled",                       default: false
    t.string   "akismet_api_key"
    t.integer  "metrics_sample_interval",               default: 15
    t.boolean  "sentry_enabled",                        default: false
    t.string   "sentry_dsn"
    t.boolean  "email_author_in_body",                  default: false
    t.integer  "default_group_visibility"
    t.boolean  "repository_checks_enabled",             default: false
    t.text     "shared_runners_text"
    t.integer  "metrics_packet_size",                   default: 1
    t.text     "disabled_oauth_sign_in_sources"
    t.string   "health_check_access_token"
    t.boolean  "send_user_confirmation_email",          default: false
    t.integer  "container_registry_token_expire_delay", default: 5
    t.text     "after_sign_up_text"
    t.boolean  "user_default_external",                 default: false,       null: false
    t.string   "repository_storage",                    default: "default"
    t.string   "enabled_git_access_protocol"
    t.boolean  "domain_blacklist_enabled",              default: false
    t.text     "domain_blacklist"
  end

  create_table "audit_events", force: :cascade do |t|
    t.integer  "author_id",   null: false
    t.string   "type",        null: false
    t.integer  "entity_id",   null: false
    t.string   "entity_type", null: false
    t.text     "details"
    t.datetime "created_at"
    t.datetime "updated_at"
  end

  add_index "audit_events", ["entity_id", "entity_type"], name: "index_audit_events_on_entity_id_and_entity_type", using: :btree

  create_table "award_emoji", force: :cascade do |t|
    t.string   "name"
    t.integer  "user_id"
    t.integer  "awardable_id"
    t.string   "awardable_type"
    t.datetime "created_at"
    t.datetime "updated_at"
  end

  add_index "award_emoji", ["awardable_type", "awardable_id"], name: "index_award_emoji_on_awardable_type_and_awardable_id", using: :btree
  add_index "award_emoji", ["user_id", "name"], name: "index_award_emoji_on_user_id_and_name", using: :btree
  add_index "award_emoji", ["user_id"], name: "index_award_emoji_on_user_id", using: :btree

  create_table "broadcast_messages", force: :cascade do |t|
    t.text     "message",    null: false
    t.datetime "starts_at"
    t.datetime "ends_at"
    t.datetime "created_at"
    t.datetime "updated_at"
    t.string   "color"
    t.string   "font"
  end

  create_table "ci_application_settings", force: :cascade do |t|
    t.boolean  "all_broken_builds"
    t.boolean  "add_pusher"
    t.datetime "created_at"
    t.datetime "updated_at"
  end

  create_table "ci_builds", force: :cascade do |t|
    t.integer  "project_id"
    t.string   "status"
    t.datetime "finished_at"
    t.text     "trace"
    t.datetime "created_at"
    t.datetime "updated_at"
    t.datetime "started_at"
    t.integer  "runner_id"
    t.float    "coverage"
    t.integer  "commit_id"
    t.text     "commands"
    t.integer  "job_id"
    t.string   "name"
    t.boolean  "deploy",              default: false
    t.text     "options"
    t.boolean  "allow_failure",       default: false, null: false
    t.string   "stage"
    t.integer  "trigger_request_id"
    t.integer  "stage_idx"
    t.boolean  "tag"
    t.string   "ref"
    t.integer  "user_id"
    t.string   "type"
    t.string   "target_url"
    t.string   "description"
    t.text     "artifacts_file"
    t.integer  "gl_project_id"
    t.text     "artifacts_metadata"
    t.integer  "erased_by_id"
    t.datetime "erased_at"
    t.datetime "artifacts_expire_at"
    t.string   "environment"
    t.integer  "artifacts_size"
    t.string   "when"
    t.text     "yaml_variables"
    t.datetime "queued_at"
  end

  add_index "ci_builds", ["commit_id", "stage_idx", "created_at"], name: "index_ci_builds_on_commit_id_and_stage_idx_and_created_at", using: :btree
  add_index "ci_builds", ["commit_id", "status", "type"], name: "index_ci_builds_on_commit_id_and_status_and_type", using: :btree
  add_index "ci_builds", ["commit_id", "type", "name", "ref"], name: "index_ci_builds_on_commit_id_and_type_and_name_and_ref", using: :btree
  add_index "ci_builds", ["commit_id", "type", "ref"], name: "index_ci_builds_on_commit_id_and_type_and_ref", using: :btree
  add_index "ci_builds", ["commit_id"], name: "index_ci_builds_on_commit_id", using: :btree
  add_index "ci_builds", ["gl_project_id"], name: "index_ci_builds_on_gl_project_id", using: :btree
  add_index "ci_builds", ["project_id"], name: "index_ci_builds_on_project_id", using: :btree
  add_index "ci_builds", ["runner_id"], name: "index_ci_builds_on_runner_id", using: :btree
  add_index "ci_builds", ["status"], name: "index_ci_builds_on_status", using: :btree

  create_table "ci_commits", force: :cascade do |t|
    t.integer  "project_id"
    t.string   "ref"
    t.string   "sha"
    t.string   "before_sha"
    t.text     "push_data"
    t.datetime "created_at"
    t.datetime "updated_at"
    t.boolean  "tag",           default: false
    t.text     "yaml_errors"
    t.datetime "committed_at"
    t.integer  "gl_project_id"
    t.string   "status"
    t.datetime "started_at"
    t.datetime "finished_at"
    t.integer  "duration"
    t.integer  "user_id"
  end

  add_index "ci_commits", ["gl_project_id", "sha"], name: "index_ci_commits_on_gl_project_id_and_sha", using: :btree
  add_index "ci_commits", ["gl_project_id", "status"], name: "index_ci_commits_on_gl_project_id_and_status", using: :btree
  add_index "ci_commits", ["gl_project_id"], name: "index_ci_commits_on_gl_project_id", using: :btree
  add_index "ci_commits", ["status"], name: "index_ci_commits_on_status", using: :btree
  add_index "ci_commits", ["user_id"], name: "index_ci_commits_on_user_id", using: :btree

  create_table "ci_events", force: :cascade do |t|
    t.integer  "project_id"
    t.integer  "user_id"
    t.integer  "is_admin"
    t.text     "description"
    t.datetime "created_at"
    t.datetime "updated_at"
  end

  create_table "ci_jobs", force: :cascade do |t|
    t.integer  "project_id",                          null: false
    t.text     "commands"
    t.boolean  "active",         default: true,       null: false
    t.datetime "created_at"
    t.datetime "updated_at"
    t.string   "name"
    t.boolean  "build_branches", default: true,       null: false
    t.boolean  "build_tags",     default: false,      null: false
    t.string   "job_type",       default: "parallel"
    t.string   "refs"
    t.datetime "deleted_at"
  end

  create_table "ci_projects", force: :cascade do |t|
    t.string   "name"
    t.integer  "timeout",                  default: 3600,  null: false
    t.datetime "created_at"
    t.datetime "updated_at"
    t.string   "token"
    t.string   "default_ref"
    t.string   "path"
    t.boolean  "always_build",             default: false, null: false
    t.integer  "polling_interval"
    t.boolean  "public",                   default: false, null: false
    t.string   "ssh_url_to_repo"
    t.integer  "gitlab_id"
    t.boolean  "allow_git_fetch",          default: true,  null: false
    t.string   "email_recipients",         default: "",    null: false
    t.boolean  "email_add_pusher",         default: true,  null: false
    t.boolean  "email_only_broken_builds", default: true,  null: false
    t.string   "skip_refs"
    t.string   "coverage_regex"
    t.boolean  "shared_runners_enabled",   default: false
    t.text     "generated_yaml_config"
  end

  create_table "ci_runner_projects", force: :cascade do |t|
    t.integer  "runner_id",     null: false
    t.integer  "project_id"
    t.datetime "created_at"
    t.datetime "updated_at"
    t.integer  "gl_project_id"
  end

  add_index "ci_runner_projects", ["gl_project_id"], name: "index_ci_runner_projects_on_gl_project_id", using: :btree
  add_index "ci_runner_projects", ["runner_id"], name: "index_ci_runner_projects_on_runner_id", using: :btree

  create_table "ci_runners", force: :cascade do |t|
    t.string   "token"
    t.datetime "created_at"
    t.datetime "updated_at"
    t.string   "description"
    t.datetime "contacted_at"
    t.boolean  "active",       default: true,  null: false
    t.boolean  "is_shared",    default: false
    t.string   "name"
    t.string   "version"
    t.string   "revision"
    t.string   "platform"
    t.string   "architecture"
    t.boolean  "run_untagged", default: true,  null: false
    t.boolean  "locked",       default: false, null: false
  end

  add_index "ci_runners", ["locked"], name: "index_ci_runners_on_locked", using: :btree
  add_index "ci_runners", ["token"], name: "index_ci_runners_on_token", using: :btree

  create_table "ci_services", force: :cascade do |t|
    t.string   "type"
    t.string   "title"
    t.integer  "project_id",                 null: false
    t.datetime "created_at"
    t.datetime "updated_at"
    t.boolean  "active",     default: false, null: false
    t.text     "properties"
  end

  create_table "ci_sessions", force: :cascade do |t|
    t.string   "session_id", null: false
    t.text     "data"
    t.datetime "created_at"
    t.datetime "updated_at"
  end

  create_table "ci_taggings", force: :cascade do |t|
    t.integer  "tag_id"
    t.integer  "taggable_id"
    t.string   "taggable_type"
    t.integer  "tagger_id"
    t.string   "tagger_type"
    t.string   "context",       limit: 128
    t.datetime "created_at"
  end

  add_index "ci_taggings", ["taggable_id", "taggable_type", "context"], name: "index_ci_taggings_on_taggable_id_and_taggable_type_and_context", using: :btree

  create_table "ci_tags", force: :cascade do |t|
    t.string  "name"
    t.integer "taggings_count", default: 0
  end

  create_table "ci_trigger_requests", force: :cascade do |t|
    t.integer  "trigger_id", null: false
    t.text     "variables"
    t.datetime "created_at"
    t.datetime "updated_at"
    t.integer  "commit_id"
  end

  create_table "ci_triggers", force: :cascade do |t|
    t.string   "token"
    t.integer  "project_id"
    t.datetime "deleted_at"
    t.datetime "created_at"
    t.datetime "updated_at"
    t.integer  "gl_project_id"
  end

  add_index "ci_triggers", ["gl_project_id"], name: "index_ci_triggers_on_gl_project_id", using: :btree

  create_table "ci_variables", force: :cascade do |t|
    t.integer "project_id"
    t.string  "key"
    t.text    "value"
    t.text    "encrypted_value"
    t.string  "encrypted_value_salt"
    t.string  "encrypted_value_iv"
    t.integer "gl_project_id"
  end

  add_index "ci_variables", ["gl_project_id"], name: "index_ci_variables_on_gl_project_id", using: :btree

  create_table "ci_web_hooks", force: :cascade do |t|
    t.string   "url",        null: false
    t.integer  "project_id", null: false
    t.datetime "created_at"
    t.datetime "updated_at"
  end

  create_table "deploy_keys_projects", force: :cascade do |t|
    t.integer  "deploy_key_id", null: false
    t.integer  "project_id",    null: false
    t.datetime "created_at"
    t.datetime "updated_at"
  end

  add_index "deploy_keys_projects", ["project_id"], name: "index_deploy_keys_projects_on_project_id", using: :btree

  create_table "deployments", force: :cascade do |t|
    t.integer  "iid",             null: false
    t.integer  "project_id",      null: false
    t.integer  "environment_id",  null: false
    t.string   "ref",             null: false
    t.boolean  "tag",             null: false
    t.string   "sha",             null: false
    t.integer  "user_id"
    t.integer  "deployable_id"
    t.string   "deployable_type"
    t.datetime "created_at"
    t.datetime "updated_at"
  end

  add_index "deployments", ["project_id", "environment_id", "iid"], name: "index_deployments_on_project_id_and_environment_id_and_iid", using: :btree
  add_index "deployments", ["project_id", "environment_id"], name: "index_deployments_on_project_id_and_environment_id", using: :btree
  add_index "deployments", ["project_id", "iid"], name: "index_deployments_on_project_id_and_iid", unique: true, using: :btree
  add_index "deployments", ["project_id"], name: "index_deployments_on_project_id", using: :btree

  create_table "emails", force: :cascade do |t|
    t.integer  "user_id",    null: false
    t.string   "email",      null: false
    t.datetime "created_at"
    t.datetime "updated_at"
  end

  add_index "emails", ["email"], name: "index_emails_on_email", unique: true, using: :btree
  add_index "emails", ["user_id"], name: "index_emails_on_user_id", using: :btree

  create_table "environments", force: :cascade do |t|
    t.integer  "project_id"
    t.string   "name",         null: false
    t.datetime "created_at"
    t.datetime "updated_at"
    t.string   "external_url"
  end

  add_index "environments", ["project_id", "name"], name: "index_environments_on_project_id_and_name", using: :btree

  create_table "events", force: :cascade do |t|
    t.string   "target_type"
    t.integer  "target_id"
    t.string   "title"
    t.text     "data"
    t.integer  "project_id"
    t.datetime "created_at"
    t.datetime "updated_at"
    t.integer  "action"
    t.integer  "author_id"
  end

  add_index "events", ["action"], name: "index_events_on_action", using: :btree
  add_index "events", ["author_id"], name: "index_events_on_author_id", using: :btree
  add_index "events", ["created_at"], name: "index_events_on_created_at", using: :btree
  add_index "events", ["project_id"], name: "index_events_on_project_id", using: :btree
  add_index "events", ["target_id"], name: "index_events_on_target_id", using: :btree
  add_index "events", ["target_type"], name: "index_events_on_target_type", using: :btree

  create_table "forked_project_links", force: :cascade do |t|
    t.integer  "forked_to_project_id",   null: false
    t.integer  "forked_from_project_id", null: false
    t.datetime "created_at"
    t.datetime "updated_at"
  end

  add_index "forked_project_links", ["forked_to_project_id"], name: "index_forked_project_links_on_forked_to_project_id", unique: true, using: :btree

  create_table "identities", force: :cascade do |t|
    t.string   "extern_uid"
    t.string   "provider"
    t.integer  "user_id"
    t.datetime "created_at"
    t.datetime "updated_at"
  end

  add_index "identities", ["user_id"], name: "index_identities_on_user_id", using: :btree

  create_table "issues", force: :cascade do |t|
    t.string   "title"
    t.integer  "assignee_id"
    t.integer  "author_id"
    t.integer  "project_id"
    t.datetime "created_at"
    t.datetime "updated_at"
    t.integer  "position",      default: 0
    t.string   "branch_name"
    t.text     "description"
    t.integer  "milestone_id"
    t.string   "state"
    t.integer  "iid"
    t.integer  "updated_by_id"
    t.boolean  "confidential",  default: false
    t.datetime "deleted_at"
    t.date     "due_date"
    t.integer  "moved_to_id"
  end

  add_index "issues", ["assignee_id"], name: "index_issues_on_assignee_id", using: :btree
  add_index "issues", ["author_id"], name: "index_issues_on_author_id", using: :btree
  add_index "issues", ["confidential"], name: "index_issues_on_confidential", using: :btree
  add_index "issues", ["created_at"], name: "index_issues_on_created_at", using: :btree
  add_index "issues", ["deleted_at"], name: "index_issues_on_deleted_at", using: :btree
  add_index "issues", ["description"], name: "index_issues_on_description_trigram", using: :gin, opclasses: {"description"=>"gin_trgm_ops"}
  add_index "issues", ["due_date"], name: "index_issues_on_due_date", using: :btree
  add_index "issues", ["milestone_id"], name: "index_issues_on_milestone_id", using: :btree
  add_index "issues", ["project_id", "iid"], name: "index_issues_on_project_id_and_iid", unique: true, using: :btree
  add_index "issues", ["state"], name: "index_issues_on_state", using: :btree
  add_index "issues", ["title"], name: "index_issues_on_title_trigram", using: :gin, opclasses: {"title"=>"gin_trgm_ops"}

  create_table "keys", force: :cascade do |t|
    t.integer  "user_id"
    t.datetime "created_at"
    t.datetime "updated_at"
    t.text     "key"
    t.string   "title"
    t.string   "type"
    t.string   "fingerprint"
    t.boolean  "public",      default: false, null: false
  end

  add_index "keys", ["fingerprint"], name: "index_keys_on_fingerprint", unique: true, using: :btree
  add_index "keys", ["user_id"], name: "index_keys_on_user_id", using: :btree

  create_table "label_links", force: :cascade do |t|
    t.integer  "label_id"
    t.integer  "target_id"
    t.string   "target_type"
    t.datetime "created_at"
    t.datetime "updated_at"
  end

  add_index "label_links", ["label_id"], name: "index_label_links_on_label_id", using: :btree
  add_index "label_links", ["target_id", "target_type"], name: "index_label_links_on_target_id_and_target_type", using: :btree

  create_table "labels", force: :cascade do |t|
    t.string   "title"
    t.string   "color"
    t.integer  "project_id"
    t.datetime "created_at"
    t.datetime "updated_at"
    t.boolean  "template",    default: false
    t.string   "description"
    t.integer  "priority"
  end

  add_index "labels", ["priority"], name: "index_labels_on_priority", using: :btree
  add_index "labels", ["project_id"], name: "index_labels_on_project_id", using: :btree

  create_table "lfs_objects", force: :cascade do |t|
    t.string   "oid",                  null: false
    t.integer  "size",       limit: 8, null: false
    t.datetime "created_at"
    t.datetime "updated_at"
    t.string   "file"
  end

  add_index "lfs_objects", ["oid"], name: "index_lfs_objects_on_oid", unique: true, using: :btree

  create_table "lfs_objects_projects", force: :cascade do |t|
    t.integer  "lfs_object_id", null: false
    t.integer  "project_id",    null: false
    t.datetime "created_at"
    t.datetime "updated_at"
  end

  add_index "lfs_objects_projects", ["project_id"], name: "index_lfs_objects_projects_on_project_id", using: :btree

  create_table "members", force: :cascade do |t|
    t.integer  "access_level",       null: false
    t.integer  "source_id",          null: false
    t.string   "source_type",        null: false
    t.integer  "user_id"
    t.integer  "notification_level", null: false
    t.string   "type"
    t.datetime "created_at"
    t.datetime "updated_at"
    t.integer  "created_by_id"
    t.string   "invite_email"
    t.string   "invite_token"
    t.datetime "invite_accepted_at"
    t.datetime "requested_at"
  end

  add_index "members", ["access_level"], name: "index_members_on_access_level", using: :btree
  add_index "members", ["invite_token"], name: "index_members_on_invite_token", unique: true, using: :btree
  add_index "members", ["requested_at"], name: "index_members_on_requested_at", using: :btree
  add_index "members", ["source_id", "source_type"], name: "index_members_on_source_id_and_source_type", using: :btree
  add_index "members", ["user_id"], name: "index_members_on_user_id", using: :btree

  create_table "merge_request_diffs", force: :cascade do |t|
    t.string   "state"
    t.text     "st_commits"
    t.text     "st_diffs"
    t.integer  "merge_request_id", null: false
    t.datetime "created_at"
    t.datetime "updated_at"
    t.string   "base_commit_sha"
    t.string   "real_size"
    t.string   "head_commit_sha"
    t.string   "start_commit_sha"
  end

  add_index "merge_request_diffs", ["merge_request_id"], name: "index_merge_request_diffs_on_merge_request_id", using: :btree

  create_table "merge_requests", force: :cascade do |t|
    t.string   "target_branch",                                null: false
    t.string   "source_branch",                                null: false
    t.integer  "source_project_id",                            null: false
    t.integer  "author_id"
    t.integer  "assignee_id"
    t.string   "title"
    t.datetime "created_at"
    t.datetime "updated_at"
    t.integer  "milestone_id"
    t.string   "state"
    t.string   "merge_status"
    t.integer  "target_project_id",                            null: false
    t.integer  "iid"
    t.text     "description"
    t.integer  "position",                     default: 0
    t.datetime "locked_at"
    t.integer  "updated_by_id"
    t.string   "merge_error"
    t.text     "merge_params"
    t.boolean  "merge_when_build_succeeds",    default: false, null: false
    t.integer  "merge_user_id"
    t.string   "merge_commit_sha"
    t.datetime "deleted_at"
    t.string   "in_progress_merge_commit_sha"
  end

  add_index "merge_requests", ["assignee_id"], name: "index_merge_requests_on_assignee_id", using: :btree
  add_index "merge_requests", ["author_id"], name: "index_merge_requests_on_author_id", using: :btree
  add_index "merge_requests", ["created_at"], name: "index_merge_requests_on_created_at", using: :btree
  add_index "merge_requests", ["deleted_at"], name: "index_merge_requests_on_deleted_at", using: :btree
  add_index "merge_requests", ["description"], name: "index_merge_requests_on_description_trigram", using: :gin, opclasses: {"description"=>"gin_trgm_ops"}
  add_index "merge_requests", ["milestone_id"], name: "index_merge_requests_on_milestone_id", using: :btree
  add_index "merge_requests", ["source_branch"], name: "index_merge_requests_on_source_branch", using: :btree
  add_index "merge_requests", ["source_project_id"], name: "index_merge_requests_on_source_project_id", using: :btree
  add_index "merge_requests", ["target_branch"], name: "index_merge_requests_on_target_branch", using: :btree
  add_index "merge_requests", ["target_project_id", "iid"], name: "index_merge_requests_on_target_project_id_and_iid", unique: true, using: :btree
  add_index "merge_requests", ["title"], name: "index_merge_requests_on_title", using: :btree
  add_index "merge_requests", ["title"], name: "index_merge_requests_on_title_trigram", using: :gin, opclasses: {"title"=>"gin_trgm_ops"}

  create_table "milestones", force: :cascade do |t|
    t.string   "title",       null: false
    t.integer  "project_id",  null: false
    t.text     "description"
    t.date     "due_date"
    t.datetime "created_at"
    t.datetime "updated_at"
    t.string   "state"
    t.integer  "iid"
  end

  add_index "milestones", ["description"], name: "index_milestones_on_description_trigram", using: :gin, opclasses: {"description"=>"gin_trgm_ops"}
  add_index "milestones", ["due_date"], name: "index_milestones_on_due_date", using: :btree
  add_index "milestones", ["project_id", "iid"], name: "index_milestones_on_project_id_and_iid", unique: true, using: :btree
  add_index "milestones", ["project_id"], name: "index_milestones_on_project_id", using: :btree
  add_index "milestones", ["title"], name: "index_milestones_on_title", using: :btree
  add_index "milestones", ["title"], name: "index_milestones_on_title_trigram", using: :gin, opclasses: {"title"=>"gin_trgm_ops"}

  create_table "namespaces", force: :cascade do |t|
    t.string   "name",                                   null: false
    t.string   "path",                                   null: false
    t.integer  "owner_id"
    t.datetime "created_at"
    t.datetime "updated_at"
    t.string   "type"
    t.string   "description",            default: "",    null: false
    t.string   "avatar"
    t.boolean  "share_with_group_lock",  default: false
    t.integer  "visibility_level",       default: 20,    null: false
    t.boolean  "request_access_enabled", default: true,  null: false
    t.datetime "deleted_at"
  end

  add_index "namespaces", ["created_at"], name: "index_namespaces_on_created_at", using: :btree
  add_index "namespaces", ["deleted_at"], name: "index_namespaces_on_deleted_at", using: :btree
  add_index "namespaces", ["name"], name: "index_namespaces_on_name", unique: true, using: :btree
  add_index "namespaces", ["name"], name: "index_namespaces_on_name_trigram", using: :gin, opclasses: {"name"=>"gin_trgm_ops"}
  add_index "namespaces", ["owner_id"], name: "index_namespaces_on_owner_id", using: :btree
  add_index "namespaces", ["path"], name: "index_namespaces_on_path", unique: true, using: :btree
  add_index "namespaces", ["path"], name: "index_namespaces_on_path_trigram", using: :gin, opclasses: {"path"=>"gin_trgm_ops"}
  add_index "namespaces", ["type"], name: "index_namespaces_on_type", using: :btree

  create_table "notes", force: :cascade do |t|
    t.text     "note"
    t.string   "noteable_type"
    t.integer  "author_id"
    t.datetime "created_at"
    t.datetime "updated_at"
    t.integer  "project_id"
    t.string   "attachment"
    t.string   "line_code"
    t.string   "commit_id"
    t.integer  "noteable_id"
    t.boolean  "system",            default: false, null: false
    t.text     "st_diff"
    t.integer  "updated_by_id"
    t.string   "type"
    t.text     "position"
    t.text     "original_position"
  end

  add_index "notes", ["author_id"], name: "index_notes_on_author_id", using: :btree
  add_index "notes", ["commit_id"], name: "index_notes_on_commit_id", using: :btree
  add_index "notes", ["created_at"], name: "index_notes_on_created_at", using: :btree
  add_index "notes", ["line_code"], name: "index_notes_on_line_code", using: :btree
  add_index "notes", ["note"], name: "index_notes_on_note_trigram", using: :gin, opclasses: {"note"=>"gin_trgm_ops"}
  add_index "notes", ["noteable_id", "noteable_type"], name: "index_notes_on_noteable_id_and_noteable_type", using: :btree
  add_index "notes", ["noteable_type"], name: "index_notes_on_noteable_type", using: :btree
  add_index "notes", ["project_id", "noteable_type"], name: "index_notes_on_project_id_and_noteable_type", using: :btree
  add_index "notes", ["project_id"], name: "index_notes_on_project_id", using: :btree
  add_index "notes", ["updated_at"], name: "index_notes_on_updated_at", using: :btree

  create_table "notification_settings", force: :cascade do |t|
    t.integer  "user_id",                 null: false
    t.integer  "source_id"
    t.string   "source_type"
    t.integer  "level",       default: 0, null: false
    t.datetime "created_at",              null: false
    t.datetime "updated_at",              null: false
    t.text     "events"
  end

  add_index "notification_settings", ["source_id", "source_type"], name: "index_notification_settings_on_source_id_and_source_type", using: :btree
  add_index "notification_settings", ["user_id", "source_id", "source_type"], name: "index_notifications_on_user_id_and_source_id_and_source_type", unique: true, using: :btree
  add_index "notification_settings", ["user_id"], name: "index_notification_settings_on_user_id", using: :btree

  create_table "oauth_access_grants", force: :cascade do |t|
    t.integer  "resource_owner_id", null: false
    t.integer  "application_id",    null: false
    t.string   "token",             null: false
    t.integer  "expires_in",        null: false
    t.text     "redirect_uri",      null: false
    t.datetime "created_at",        null: false
    t.datetime "revoked_at"
    t.string   "scopes"
  end

  add_index "oauth_access_grants", ["token"], name: "index_oauth_access_grants_on_token", unique: true, using: :btree

  create_table "oauth_access_tokens", force: :cascade do |t|
    t.integer  "resource_owner_id"
    t.integer  "application_id"
    t.string   "token",             null: false
    t.string   "refresh_token"
    t.integer  "expires_in"
    t.datetime "revoked_at"
    t.datetime "created_at",        null: false
    t.string   "scopes"
  end

  add_index "oauth_access_tokens", ["refresh_token"], name: "index_oauth_access_tokens_on_refresh_token", unique: true, using: :btree
  add_index "oauth_access_tokens", ["resource_owner_id"], name: "index_oauth_access_tokens_on_resource_owner_id", using: :btree
  add_index "oauth_access_tokens", ["token"], name: "index_oauth_access_tokens_on_token", unique: true, using: :btree

  create_table "oauth_applications", force: :cascade do |t|
    t.string   "name",                      null: false
    t.string   "uid",                       null: false
    t.string   "secret",                    null: false
    t.text     "redirect_uri",              null: false
    t.string   "scopes",       default: "", null: false
    t.datetime "created_at"
    t.datetime "updated_at"
    t.integer  "owner_id"
    t.string   "owner_type"
  end

  add_index "oauth_applications", ["owner_id", "owner_type"], name: "index_oauth_applications_on_owner_id_and_owner_type", using: :btree
  add_index "oauth_applications", ["uid"], name: "index_oauth_applications_on_uid", unique: true, using: :btree

  create_table "personal_access_tokens", force: :cascade do |t|
    t.integer  "user_id",                    null: false
    t.string   "token",                      null: false
    t.string   "name",                       null: false
    t.boolean  "revoked",    default: false
    t.datetime "expires_at"
    t.datetime "created_at",                 null: false
    t.datetime "updated_at",                 null: false
  end

  add_index "personal_access_tokens", ["token"], name: "index_personal_access_tokens_on_token", unique: true, using: :btree
  add_index "personal_access_tokens", ["user_id"], name: "index_personal_access_tokens_on_user_id", using: :btree

  create_table "project_group_links", force: :cascade do |t|
    t.integer  "project_id",                null: false
    t.integer  "group_id",                  null: false
    t.datetime "created_at"
    t.datetime "updated_at"
    t.integer  "group_access", default: 30, null: false
  end

  create_table "project_import_data", force: :cascade do |t|
    t.integer "project_id"
    t.text    "data"
    t.text    "encrypted_credentials"
    t.string  "encrypted_credentials_iv"
    t.string  "encrypted_credentials_salt"
  end

  create_table "projects", force: :cascade do |t|
    t.string   "name"
    t.string   "path"
    t.text     "description"
    t.datetime "created_at"
    t.datetime "updated_at"
    t.integer  "creator_id"
    t.boolean  "issues_enabled",                     default: true,      null: false
    t.boolean  "merge_requests_enabled",             default: true,      null: false
    t.boolean  "wiki_enabled",                       default: true,      null: false
    t.integer  "namespace_id"
    t.boolean  "snippets_enabled",                   default: true,      null: false
    t.datetime "last_activity_at"
    t.string   "import_url"
    t.integer  "visibility_level",                   default: 0,         null: false
    t.boolean  "archived",                           default: false,     null: false
    t.string   "avatar"
    t.string   "import_status"
    t.float    "repository_size",                    default: 0.0
    t.integer  "star_count",                         default: 0,         null: false
    t.string   "import_type"
    t.string   "import_source"
    t.integer  "commit_count",                       default: 0
    t.text     "import_error"
    t.integer  "ci_id"
    t.boolean  "builds_enabled",                     default: true,      null: false
    t.boolean  "shared_runners_enabled",             default: true,      null: false
    t.string   "runners_token"
    t.string   "build_coverage_regex"
    t.boolean  "build_allow_git_fetch",              default: true,      null: false
    t.integer  "build_timeout",                      default: 3600,      null: false
    t.boolean  "pending_delete",                     default: false
    t.boolean  "public_builds",                      default: true,      null: false
    t.integer  "pushes_since_gc",                    default: 0
    t.boolean  "last_repository_check_failed"
    t.datetime "last_repository_check_at"
    t.boolean  "container_registry_enabled"
    t.boolean  "only_allow_merge_if_build_succeeds", default: false,     null: false
    t.boolean  "has_external_issue_tracker"
    t.string   "repository_storage",                 default: "default", null: false
    t.boolean  "request_access_enabled",             default: true,      null: false
    t.boolean  "has_external_wiki"
  end

  add_index "projects", ["ci_id"], name: "index_projects_on_ci_id", using: :btree
  add_index "projects", ["created_at"], name: "index_projects_on_created_at", using: :btree
  add_index "projects", ["creator_id"], name: "index_projects_on_creator_id", using: :btree
  add_index "projects", ["description"], name: "index_projects_on_description_trigram", using: :gin, opclasses: {"description"=>"gin_trgm_ops"}
  add_index "projects", ["last_activity_at"], name: "index_projects_on_last_activity_at", using: :btree
  add_index "projects", ["last_repository_check_failed"], name: "index_projects_on_last_repository_check_failed", using: :btree
  add_index "projects", ["name"], name: "index_projects_on_name_trigram", using: :gin, opclasses: {"name"=>"gin_trgm_ops"}
  add_index "projects", ["namespace_id"], name: "index_projects_on_namespace_id", using: :btree
  add_index "projects", ["path"], name: "index_projects_on_path", using: :btree
  add_index "projects", ["path"], name: "index_projects_on_path_trigram", using: :gin, opclasses: {"path"=>"gin_trgm_ops"}
  add_index "projects", ["pending_delete"], name: "index_projects_on_pending_delete", using: :btree
  add_index "projects", ["runners_token"], name: "index_projects_on_runners_token", using: :btree
  add_index "projects", ["star_count"], name: "index_projects_on_star_count", using: :btree
  add_index "projects", ["visibility_level"], name: "index_projects_on_visibility_level", using: :btree

  create_table "protected_branch_merge_access_levels", force: :cascade do |t|
    t.integer  "protected_branch_id",              null: false
    t.integer  "access_level",        default: 40, null: false
    t.datetime "created_at",                       null: false
    t.datetime "updated_at",                       null: false
  end

  add_index "protected_branch_merge_access_levels", ["protected_branch_id"], name: "index_protected_branch_merge_access", using: :btree

  create_table "protected_branch_push_access_levels", force: :cascade do |t|
    t.integer  "protected_branch_id",              null: false
    t.integer  "access_level",        default: 40, null: false
    t.datetime "created_at",                       null: false
    t.datetime "updated_at",                       null: false
  end

  add_index "protected_branch_push_access_levels", ["protected_branch_id"], name: "index_protected_branch_push_access", using: :btree

  create_table "protected_branches", force: :cascade do |t|
    t.integer  "project_id", null: false
    t.string   "name",       null: false
    t.datetime "created_at"
    t.datetime "updated_at"
  end

  add_index "protected_branches", ["project_id"], name: "index_protected_branches_on_project_id", using: :btree

  create_table "releases", force: :cascade do |t|
    t.string   "tag"
    t.text     "description"
    t.integer  "project_id"
    t.datetime "created_at"
    t.datetime "updated_at"
  end

  add_index "releases", ["project_id", "tag"], name: "index_releases_on_project_id_and_tag", using: :btree
  add_index "releases", ["project_id"], name: "index_releases_on_project_id", using: :btree

  create_table "sent_notifications", force: :cascade do |t|
    t.integer "project_id"
    t.integer "noteable_id"
    t.string  "noteable_type"
    t.integer "recipient_id"
    t.string  "commit_id"
    t.string  "reply_key",     null: false
    t.string  "line_code"
    t.string  "note_type"
    t.text    "position"
  end

  add_index "sent_notifications", ["reply_key"], name: "index_sent_notifications_on_reply_key", unique: true, using: :btree

  create_table "services", force: :cascade do |t|
    t.string   "type"
    t.string   "title"
    t.integer  "project_id"
    t.datetime "created_at"
    t.datetime "updated_at"
    t.boolean  "active",                default: false,    null: false
    t.text     "properties"
    t.boolean  "template",              default: false
    t.boolean  "push_events",           default: true
    t.boolean  "issues_events",         default: true
    t.boolean  "merge_requests_events", default: true
    t.boolean  "tag_push_events",       default: true
    t.boolean  "note_events",           default: true,     null: false
    t.boolean  "build_events",          default: false,    null: false
    t.string   "category",              default: "common", null: false
    t.boolean  "default",               default: false
    t.boolean  "wiki_page_events",      default: true
  end

  add_index "services", ["project_id"], name: "index_services_on_project_id", using: :btree
  add_index "services", ["template"], name: "index_services_on_template", using: :btree

  create_table "snippets", force: :cascade do |t|
    t.string   "title"
    t.text     "content"
    t.integer  "author_id",                    null: false
    t.integer  "project_id"
    t.datetime "created_at"
    t.datetime "updated_at"
    t.string   "file_name"
    t.string   "type"
    t.integer  "visibility_level", default: 0, null: false
  end

  add_index "snippets", ["author_id"], name: "index_snippets_on_author_id", using: :btree
  add_index "snippets", ["file_name"], name: "index_snippets_on_file_name_trigram", using: :gin, opclasses: {"file_name"=>"gin_trgm_ops"}
  add_index "snippets", ["project_id"], name: "index_snippets_on_project_id", using: :btree
  add_index "snippets", ["title"], name: "index_snippets_on_title_trigram", using: :gin, opclasses: {"title"=>"gin_trgm_ops"}
  add_index "snippets", ["updated_at"], name: "index_snippets_on_updated_at", using: :btree
  add_index "snippets", ["visibility_level"], name: "index_snippets_on_visibility_level", using: :btree

  create_table "spam_logs", force: :cascade do |t|
    t.integer  "user_id"
    t.string   "source_ip"
    t.string   "user_agent"
    t.boolean  "via_api"
    t.integer  "project_id"
    t.string   "noteable_type"
    t.string   "title"
    t.text     "description"
    t.datetime "created_at",    null: false
    t.datetime "updated_at",    null: false
  end

  create_table "subscriptions", force: :cascade do |t|
    t.integer  "user_id"
    t.integer  "subscribable_id"
    t.string   "subscribable_type"
    t.boolean  "subscribed"
    t.datetime "created_at"
    t.datetime "updated_at"
  end

  add_index "subscriptions", ["subscribable_id", "subscribable_type", "user_id"], name: "subscriptions_user_id_and_ref_fields", unique: true, using: :btree

  create_table "taggings", force: :cascade do |t|
    t.integer  "tag_id"
    t.integer  "taggable_id"
    t.string   "taggable_type"
    t.integer  "tagger_id"
    t.string   "tagger_type"
    t.string   "context"
    t.datetime "created_at"
  end

  add_index "taggings", ["tag_id", "taggable_id", "taggable_type", "context", "tagger_id", "tagger_type"], name: "taggings_idx", unique: true, using: :btree
  add_index "taggings", ["taggable_id", "taggable_type", "context"], name: "index_taggings_on_taggable_id_and_taggable_type_and_context", using: :btree

  create_table "tags", force: :cascade do |t|
    t.string  "name"
    t.integer "taggings_count", default: 0
  end

  add_index "tags", ["name"], name: "index_tags_on_name", unique: true, using: :btree

  create_table "todos", force: :cascade do |t|
    t.integer  "user_id",     null: false
    t.integer  "project_id",  null: false
    t.integer  "target_id"
    t.string   "target_type", null: false
    t.integer  "author_id"
    t.integer  "action",      null: false
    t.string   "state",       null: false
    t.datetime "created_at"
    t.datetime "updated_at"
    t.integer  "note_id"
    t.string   "commit_id"
  end

  add_index "todos", ["author_id"], name: "index_todos_on_author_id", using: :btree
  add_index "todos", ["commit_id"], name: "index_todos_on_commit_id", using: :btree
  add_index "todos", ["note_id"], name: "index_todos_on_note_id", using: :btree
  add_index "todos", ["project_id"], name: "index_todos_on_project_id", using: :btree
  add_index "todos", ["target_type", "target_id"], name: "index_todos_on_target_type_and_target_id", using: :btree
  add_index "todos", ["user_id"], name: "index_todos_on_user_id", using: :btree

  create_table "u2f_registrations", force: :cascade do |t|
    t.text     "certificate"
    t.string   "key_handle"
    t.string   "public_key"
    t.integer  "counter"
    t.integer  "user_id"
    t.datetime "created_at",  null: false
    t.datetime "updated_at",  null: false
  end

  add_index "u2f_registrations", ["key_handle"], name: "index_u2f_registrations_on_key_handle", using: :btree
  add_index "u2f_registrations", ["user_id"], name: "index_u2f_registrations_on_user_id", using: :btree

  create_table "users", force: :cascade do |t|
    t.string   "email",                       default: "",    null: false
    t.string   "encrypted_password",          default: "",    null: false
    t.string   "reset_password_token"
    t.datetime "reset_password_sent_at"
    t.datetime "remember_created_at"
    t.integer  "sign_in_count",               default: 0
    t.datetime "current_sign_in_at"
    t.datetime "last_sign_in_at"
    t.string   "current_sign_in_ip"
    t.string   "last_sign_in_ip"
    t.datetime "created_at"
    t.datetime "updated_at"
    t.string   "name"
    t.boolean  "admin",                       default: false, null: false
    t.integer  "projects_limit",              default: 10
    t.string   "skype",                       default: "",    null: false
    t.string   "linkedin",                    default: "",    null: false
    t.string   "twitter",                     default: "",    null: false
    t.string   "authentication_token"
    t.integer  "theme_id",                    default: 1,     null: false
    t.string   "bio"
    t.integer  "failed_attempts",             default: 0
    t.datetime "locked_at"
    t.string   "username"
    t.boolean  "can_create_group",            default: true,  null: false
    t.boolean  "can_create_team",             default: true,  null: false
    t.string   "state"
    t.integer  "color_scheme_id",             default: 1,     null: false
    t.datetime "password_expires_at"
    t.integer  "created_by_id"
    t.datetime "last_credential_check_at"
    t.string   "avatar"
    t.string   "confirmation_token"
    t.datetime "confirmed_at"
    t.datetime "confirmation_sent_at"
    t.string   "unconfirmed_email"
    t.boolean  "hide_no_ssh_key",             default: false
    t.string   "website_url",                 default: "",    null: false
    t.string   "notification_email"
    t.boolean  "hide_no_password",            default: false
    t.boolean  "password_automatically_set",  default: false
    t.string   "location"
    t.string   "encrypted_otp_secret"
    t.string   "encrypted_otp_secret_iv"
    t.string   "encrypted_otp_secret_salt"
    t.boolean  "otp_required_for_login",      default: false, null: false
    t.text     "otp_backup_codes"
    t.string   "public_email",                default: "",    null: false
    t.integer  "dashboard",                   default: 0
    t.integer  "project_view",                default: 0
    t.integer  "consumed_timestep"
    t.integer  "layout",                      default: 0
    t.boolean  "hide_project_limit",          default: false
    t.string   "unlock_token"
    t.datetime "otp_grace_period_started_at"
    t.boolean  "ldap_email",                  default: false, null: false
    t.boolean  "external",                    default: false
  end

  add_index "users", ["admin"], name: "index_users_on_admin", using: :btree
  add_index "users", ["authentication_token"], name: "index_users_on_authentication_token", unique: true, using: :btree
  add_index "users", ["confirmation_token"], name: "index_users_on_confirmation_token", unique: true, using: :btree
  add_index "users", ["created_at"], name: "index_users_on_created_at", using: :btree
  add_index "users", ["current_sign_in_at"], name: "index_users_on_current_sign_in_at", using: :btree
  add_index "users", ["email"], name: "index_users_on_email", unique: true, using: :btree
  add_index "users", ["email"], name: "index_users_on_email_trigram", using: :gin, opclasses: {"email"=>"gin_trgm_ops"}
  add_index "users", ["name"], name: "index_users_on_name", using: :btree
  add_index "users", ["name"], name: "index_users_on_name_trigram", using: :gin, opclasses: {"name"=>"gin_trgm_ops"}
  add_index "users", ["reset_password_token"], name: "index_users_on_reset_password_token", unique: true, using: :btree
  add_index "users", ["state"], name: "index_users_on_state", using: :btree
  add_index "users", ["username"], name: "index_users_on_username", using: :btree
  add_index "users", ["username"], name: "index_users_on_username_trigram", using: :gin, opclasses: {"username"=>"gin_trgm_ops"}

  create_table "users_star_projects", force: :cascade do |t|
    t.integer  "project_id", null: false
    t.integer  "user_id",    null: false
    t.datetime "created_at"
    t.datetime "updated_at"
  end

  add_index "users_star_projects", ["project_id"], name: "index_users_star_projects_on_project_id", using: :btree
  add_index "users_star_projects", ["user_id", "project_id"], name: "index_users_star_projects_on_user_id_and_project_id", unique: true, using: :btree
  add_index "users_star_projects", ["user_id"], name: "index_users_star_projects_on_user_id", using: :btree

  create_table "web_hooks", force: :cascade do |t|
    t.string   "url",                     limit: 2000
    t.integer  "project_id"
    t.datetime "created_at"
    t.datetime "updated_at"
    t.string   "type",                                 default: "ProjectHook"
    t.integer  "service_id"
    t.boolean  "push_events",                          default: true,          null: false
    t.boolean  "issues_events",                        default: false,         null: false
    t.boolean  "merge_requests_events",                default: false,         null: false
    t.boolean  "tag_push_events",                      default: false
    t.boolean  "note_events",                          default: false,         null: false
    t.boolean  "enable_ssl_verification",              default: true
    t.boolean  "build_events",                         default: false,         null: false
    t.boolean  "wiki_page_events",                     default: false,         null: false
    t.string   "token"
  end

  add_index "web_hooks", ["project_id"], name: "index_web_hooks_on_project_id", using: :btree

  add_foreign_key "personal_access_tokens", "users"
  add_foreign_key "protected_branch_merge_access_levels", "protected_branches"
  add_foreign_key "protected_branch_push_access_levels", "protected_branches"
  add_foreign_key "u2f_registrations", "users"
end<|MERGE_RESOLUTION|>--- conflicted
+++ resolved
@@ -11,11 +11,7 @@
 #
 # It's strongly recommended that you check this file into your version control system.
 
-<<<<<<< HEAD
-ActiveRecord::Schema.define(version: 20160725104452) do
-=======
 ActiveRecord::Schema.define(version: 20160810142633) do
->>>>>>> 6af598fc
 
   # These are extensions that must be enabled in order to support this database
   enable_extension "plpgsql"
@@ -74,11 +70,11 @@
     t.string   "recaptcha_site_key"
     t.string   "recaptcha_private_key"
     t.integer  "metrics_port",                          default: 8089
-    t.boolean  "akismet_enabled",                       default: false
-    t.string   "akismet_api_key"
     t.integer  "metrics_sample_interval",               default: 15
     t.boolean  "sentry_enabled",                        default: false
     t.string   "sentry_dsn"
+    t.boolean  "akismet_enabled",                       default: false
+    t.string   "akismet_api_key"
     t.boolean  "email_author_in_body",                  default: false
     t.integer  "default_group_visibility"
     t.boolean  "repository_checks_enabled",             default: false
@@ -461,10 +457,11 @@
     t.string   "state"
     t.integer  "iid"
     t.integer  "updated_by_id"
+    t.integer  "moved_to_id"
     t.boolean  "confidential",  default: false
     t.datetime "deleted_at"
     t.date     "due_date"
-    t.integer  "moved_to_id"
+    t.integer  "lock_version",  default: 0,     null: false
   end
 
   add_index "issues", ["assignee_id"], name: "index_issues_on_assignee_id", using: :btree
@@ -598,6 +595,7 @@
     t.integer  "merge_user_id"
     t.string   "merge_commit_sha"
     t.datetime "deleted_at"
+    t.integer  "lock_version",                 default: 0,     null: false
     t.string   "in_progress_merge_commit_sha"
   end
 
@@ -887,9 +885,9 @@
     t.string   "type"
     t.string   "title"
     t.integer  "project_id"
-    t.datetime "created_at"
-    t.datetime "updated_at"
-    t.boolean  "active",                default: false,    null: false
+    t.datetime "created_at",                               null: false
+    t.datetime "updated_at",                               null: false
+    t.boolean  "active",                                   null: false
     t.text     "properties"
     t.boolean  "template",              default: false
     t.boolean  "push_events",           default: true
