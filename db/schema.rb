# encoding: UTF-8
# This file is auto-generated from the current state of the database. Instead
# of editing this file, please use the migrations feature of Active Record to
# incrementally modify your database, and then regenerate this schema definition.
#
# Note that this schema.rb definition is the authoritative source for your
# database schema. If you need to create the application database on another
# system, you should be using db:schema:load, not running all the migrations
# from scratch. The latter is a flawed and unsustainable approach (the more migrations
# you'll amass, the slower it'll run and the greater likelihood for issues).
#
# It's strongly recommended that you check this file into your version control system.

<<<<<<< HEAD
ActiveRecord::Schema.define(version: 20170405080720) do
=======
ActiveRecord::Schema.define(version: 20170406115029) do

>>>>>>> fb7b0d6e
  # These are extensions that must be enabled in order to support this database
  enable_extension "plpgsql"
  enable_extension "pg_trgm"

  create_table "abuse_reports", force: :cascade do |t|
    t.integer "reporter_id"
    t.integer "user_id"
    t.text "message"
    t.datetime "created_at"
    t.datetime "updated_at"
    t.text "message_html"
  end

  create_table "appearances", force: :cascade do |t|
    t.string "title"
    t.text "description"
    t.string "header_logo"
    t.string "logo"
    t.datetime "created_at", null: false
    t.datetime "updated_at", null: false
    t.text "description_html"
  end

  create_table "application_settings", force: :cascade do |t|
    t.integer "default_projects_limit"
    t.boolean "signup_enabled"
    t.boolean "signin_enabled"
    t.boolean "gravatar_enabled"
    t.text "sign_in_text"
    t.datetime "created_at"
    t.datetime "updated_at"
    t.string "home_page_url"
    t.integer "default_branch_protection", default: 2
    t.text "restricted_visibility_levels"
    t.boolean "version_check_enabled", default: true
    t.integer "max_attachment_size", default: 10, null: false
    t.integer "default_project_visibility"
    t.integer "default_snippet_visibility"
    t.text "domain_whitelist"
    t.boolean "user_oauth_applications", default: true
    t.string "after_sign_out_path"
    t.integer "session_expire_delay", default: 10080, null: false
    t.text "import_sources"
    t.text "help_page_text"
    t.string "admin_notification_email"
    t.boolean "shared_runners_enabled", default: true, null: false
    t.integer "max_artifacts_size", default: 100, null: false
    t.string "runners_registration_token"
    t.integer "max_pages_size", default: 100, null: false
    t.boolean "require_two_factor_authentication", default: false
    t.integer "two_factor_grace_period", default: 48
    t.boolean "metrics_enabled", default: false
    t.string "metrics_host", default: "localhost"
    t.integer "metrics_pool_size", default: 16
    t.integer "metrics_timeout", default: 10
    t.integer "metrics_method_call_threshold", default: 10
    t.boolean "recaptcha_enabled", default: false
    t.string "recaptcha_site_key"
    t.string "recaptcha_private_key"
    t.integer "metrics_port", default: 8089
    t.boolean "akismet_enabled", default: false
    t.string "akismet_api_key"
    t.integer "metrics_sample_interval", default: 15
    t.boolean "sentry_enabled", default: false
    t.string "sentry_dsn"
    t.boolean "email_author_in_body", default: false
    t.integer "default_group_visibility"
    t.boolean "repository_checks_enabled", default: false
    t.text "shared_runners_text"
    t.integer "metrics_packet_size", default: 1
    t.text "disabled_oauth_sign_in_sources"
    t.string "health_check_access_token"
    t.boolean "send_user_confirmation_email", default: false
    t.integer "container_registry_token_expire_delay", default: 5
    t.text "after_sign_up_text"
    t.boolean "user_default_external", default: false, null: false
    t.string "repository_storages", default: "default"
    t.string "enabled_git_access_protocol"
    t.boolean "domain_blacklist_enabled", default: false
    t.text "domain_blacklist"
    t.boolean "koding_enabled"
    t.string "koding_url"
    t.text "sign_in_text_html"
    t.text "help_page_text_html"
    t.text "shared_runners_text_html"
    t.text "after_sign_up_text_html"
    t.boolean "housekeeping_enabled", default: true, null: false
    t.boolean "housekeeping_bitmaps_enabled", default: true, null: false
    t.integer "housekeeping_incremental_repack_period", default: 10, null: false
    t.integer "housekeeping_full_repack_period", default: 50, null: false
    t.integer "housekeeping_gc_period", default: 200, null: false
    t.boolean "sidekiq_throttling_enabled", default: false
    t.string "sidekiq_throttling_queues"
    t.decimal "sidekiq_throttling_factor"
    t.boolean "html_emails_enabled", default: true
    t.string "plantuml_url"
    t.boolean "plantuml_enabled"
    t.integer "terminal_max_session_time", default: 0, null: false
    t.string "default_artifacts_expire_in", default: "0", null: false
    t.integer "unique_ips_limit_per_user"
    t.integer "unique_ips_limit_time_window"
    t.boolean "unique_ips_limit_enabled", default: false, null: false
    t.decimal "polling_interval_multiplier", default: 1.0, null: false
  end

  create_table "audit_events", force: :cascade do |t|
    t.integer "author_id", null: false
    t.string "type", null: false
    t.integer "entity_id", null: false
    t.string "entity_type", null: false
    t.text "details"
    t.datetime "created_at"
    t.datetime "updated_at"
  end

  add_index "audit_events", ["entity_id", "entity_type"], name: "index_audit_events_on_entity_id_and_entity_type", using: :btree

  create_table "award_emoji", force: :cascade do |t|
    t.string "name"
    t.integer "user_id"
    t.integer "awardable_id"
    t.string "awardable_type"
    t.datetime "created_at"
    t.datetime "updated_at"
  end

  add_index "award_emoji", ["awardable_type", "awardable_id"], name: "index_award_emoji_on_awardable_type_and_awardable_id", using: :btree
  add_index "award_emoji", ["user_id", "name"], name: "index_award_emoji_on_user_id_and_name", using: :btree

  create_table "boards", force: :cascade do |t|
    t.integer "project_id", null: false
    t.datetime "created_at", null: false
    t.datetime "updated_at", null: false
  end

  add_index "boards", ["project_id"], name: "index_boards_on_project_id", using: :btree

  create_table "broadcast_messages", force: :cascade do |t|
    t.text "message", null: false
    t.datetime "starts_at"
    t.datetime "ends_at"
    t.datetime "created_at"
    t.datetime "updated_at"
    t.string "color"
    t.string "font"
    t.text "message_html"
  end

  create_table "chat_names", force: :cascade do |t|
    t.integer "user_id", null: false
    t.integer "service_id", null: false
    t.string "team_id", null: false
    t.string "team_domain"
    t.string "chat_id", null: false
    t.string "chat_name"
    t.datetime "last_used_at"
    t.datetime "created_at", null: false
    t.datetime "updated_at", null: false
  end

  add_index "chat_names", ["service_id", "team_id", "chat_id"], name: "index_chat_names_on_service_id_and_team_id_and_chat_id", unique: true, using: :btree
  add_index "chat_names", ["user_id", "service_id"], name: "index_chat_names_on_user_id_and_service_id", unique: true, using: :btree

  create_table "chat_teams", force: :cascade do |t|
    t.integer "namespace_id", null: false
    t.string "team_id"
    t.string "name"
    t.datetime "created_at", null: false
    t.datetime "updated_at", null: false
  end

  add_index "chat_teams", ["namespace_id"], name: "index_chat_teams_on_namespace_id", unique: true, using: :btree

  create_table "ci_builds", force: :cascade do |t|
    t.string "status"
    t.datetime "finished_at"
    t.text "trace"
    t.datetime "created_at"
    t.datetime "updated_at"
    t.datetime "started_at"
    t.integer "runner_id"
    t.float "coverage"
    t.integer "commit_id"
    t.text "commands"
    t.string "name"
    t.text "options"
    t.boolean "allow_failure", default: false, null: false
    t.string "stage"
    t.integer "trigger_request_id"
    t.integer "stage_idx"
    t.boolean "tag"
    t.string "ref"
    t.integer "user_id"
    t.string "type"
    t.string "target_url"
    t.string "description"
    t.text "artifacts_file"
    t.integer "project_id"
    t.text "artifacts_metadata"
    t.integer "erased_by_id"
    t.datetime "erased_at"
    t.datetime "artifacts_expire_at"
    t.string "environment"
    t.integer "artifacts_size", limit: 8
    t.string "when"
    t.text "yaml_variables"
    t.datetime "queued_at"
    t.string "token"
    t.integer "lock_version"
    t.string "coverage_regex"
    t.integer "auto_canceled_by_id"
  end

  add_index "ci_builds", ["commit_id", "stage_idx", "created_at"], name: "index_ci_builds_on_commit_id_and_stage_idx_and_created_at", using: :btree
  add_index "ci_builds", ["commit_id", "status", "type"], name: "index_ci_builds_on_commit_id_and_status_and_type", using: :btree
  add_index "ci_builds", ["commit_id", "type", "name", "ref"], name: "index_ci_builds_on_commit_id_and_type_and_name_and_ref", using: :btree
  add_index "ci_builds", ["commit_id", "type", "ref"], name: "index_ci_builds_on_commit_id_and_type_and_ref", using: :btree
  add_index "ci_builds", ["project_id"], name: "index_ci_builds_on_project_id", using: :btree
  add_index "ci_builds", ["runner_id"], name: "index_ci_builds_on_runner_id", using: :btree
  add_index "ci_builds", ["status", "type", "runner_id"], name: "index_ci_builds_on_status_and_type_and_runner_id", using: :btree
  add_index "ci_builds", ["status"], name: "index_ci_builds_on_status", using: :btree
  add_index "ci_builds", ["token"], name: "index_ci_builds_on_token", unique: true, using: :btree

  create_table "ci_pipelines", force: :cascade do |t|
    t.string "ref"
    t.string "sha"
    t.string "before_sha"
    t.datetime "created_at"
    t.datetime "updated_at"
    t.boolean "tag", default: false
    t.text "yaml_errors"
    t.datetime "committed_at"
    t.integer "project_id"
    t.string "status"
    t.datetime "started_at"
    t.datetime "finished_at"
    t.integer "duration"
    t.integer "user_id"
    t.integer "lock_version"
    t.integer "auto_canceled_by_id"
  end

  add_index "ci_pipelines", ["project_id", "ref", "status"], name: "index_ci_pipelines_on_project_id_and_ref_and_status", using: :btree
  add_index "ci_pipelines", ["project_id", "sha"], name: "index_ci_pipelines_on_project_id_and_sha", using: :btree
  add_index "ci_pipelines", ["project_id"], name: "index_ci_pipelines_on_project_id", using: :btree
  add_index "ci_pipelines", ["status"], name: "index_ci_pipelines_on_status", using: :btree
  add_index "ci_pipelines", ["user_id"], name: "index_ci_pipelines_on_user_id", using: :btree

  create_table "ci_runner_projects", force: :cascade do |t|
    t.integer "runner_id", null: false
    t.datetime "created_at"
    t.datetime "updated_at"
    t.integer "project_id"
  end

  add_index "ci_runner_projects", ["project_id"], name: "index_ci_runner_projects_on_project_id", using: :btree
  add_index "ci_runner_projects", ["runner_id"], name: "index_ci_runner_projects_on_runner_id", using: :btree

  create_table "ci_runners", force: :cascade do |t|
    t.string "token"
    t.datetime "created_at"
    t.datetime "updated_at"
    t.string "description"
    t.datetime "contacted_at"
    t.boolean "active", default: true, null: false
    t.boolean "is_shared", default: false
    t.string "name"
    t.string "version"
    t.string "revision"
    t.string "platform"
    t.string "architecture"
    t.boolean "run_untagged", default: true, null: false
    t.boolean "locked", default: false, null: false
  end

  add_index "ci_runners", ["is_shared"], name: "index_ci_runners_on_is_shared", using: :btree
  add_index "ci_runners", ["locked"], name: "index_ci_runners_on_locked", using: :btree
  add_index "ci_runners", ["token"], name: "index_ci_runners_on_token", using: :btree

  create_table "ci_trigger_requests", force: :cascade do |t|
    t.integer "trigger_id", null: false
    t.text "variables"
    t.datetime "created_at"
    t.datetime "updated_at"
    t.integer "commit_id"
  end

  add_index "ci_trigger_requests", ["commit_id"], name: "index_ci_trigger_requests_on_commit_id", using: :btree

  create_table "ci_trigger_schedules", force: :cascade do |t|
    t.integer "project_id"
    t.integer "trigger_id", null: false
    t.datetime "deleted_at"
    t.datetime "created_at"
    t.datetime "updated_at"
    t.string "cron"
    t.string "cron_timezone"
    t.datetime "next_run_at"
  end

  add_index "ci_trigger_schedules", ["next_run_at"], name: "index_ci_trigger_schedules_on_next_run_at", using: :btree
  add_index "ci_trigger_schedules", ["project_id"], name: "index_ci_trigger_schedules_on_project_id", using: :btree

  create_table "ci_triggers", force: :cascade do |t|
    t.string "token"
    t.datetime "deleted_at"
    t.datetime "created_at"
    t.datetime "updated_at"
    t.integer "project_id"
    t.integer "owner_id"
    t.string "description"
    t.string "ref"
  end

  add_index "ci_triggers", ["project_id"], name: "index_ci_triggers_on_project_id", using: :btree

  create_table "ci_variables", force: :cascade do |t|
    t.string "key"
    t.text "value"
    t.text "encrypted_value"
    t.string "encrypted_value_salt"
    t.string "encrypted_value_iv"
    t.integer "project_id"
  end

  add_index "ci_variables", ["project_id"], name: "index_ci_variables_on_project_id", using: :btree

  create_table "container_repositories", force: :cascade do |t|
    t.integer "project_id", null: false
    t.string "name", null: false
    t.datetime "created_at", null: false
    t.datetime "updated_at", null: false
  end

  add_index "container_repositories", ["project_id", "name"], name: "index_container_repositories_on_project_id_and_name", unique: true, using: :btree
  add_index "container_repositories", ["project_id"], name: "index_container_repositories_on_project_id", using: :btree

  create_table "deploy_keys_projects", force: :cascade do |t|
    t.integer "deploy_key_id", null: false
    t.integer "project_id", null: false
    t.datetime "created_at"
    t.datetime "updated_at"
  end

  add_index "deploy_keys_projects", ["project_id"], name: "index_deploy_keys_projects_on_project_id", using: :btree

  create_table "deployments", force: :cascade do |t|
    t.integer "iid", null: false
    t.integer "project_id", null: false
    t.integer "environment_id", null: false
    t.string "ref", null: false
    t.boolean "tag", null: false
    t.string "sha", null: false
    t.integer "user_id"
    t.integer "deployable_id"
    t.string "deployable_type"
    t.datetime "created_at"
    t.datetime "updated_at"
    t.string "on_stop"
  end

  add_index "deployments", ["project_id", "environment_id", "iid"], name: "index_deployments_on_project_id_and_environment_id_and_iid", using: :btree
  add_index "deployments", ["project_id", "iid"], name: "index_deployments_on_project_id_and_iid", unique: true, using: :btree

  create_table "emails", force: :cascade do |t|
    t.integer "user_id", null: false
    t.string "email", null: false
    t.datetime "created_at"
    t.datetime "updated_at"
  end

  add_index "emails", ["email"], name: "index_emails_on_email", unique: true, using: :btree
  add_index "emails", ["user_id"], name: "index_emails_on_user_id", using: :btree

  create_table "environments", force: :cascade do |t|
    t.integer "project_id"
    t.string "name", null: false
    t.datetime "created_at"
    t.datetime "updated_at"
    t.string "external_url"
    t.string "environment_type"
    t.string "state", default: "available", null: false
    t.string "slug", null: false
  end

  add_index "environments", ["project_id", "name"], name: "index_environments_on_project_id_and_name", unique: true, using: :btree
  add_index "environments", ["project_id", "slug"], name: "index_environments_on_project_id_and_slug", unique: true, using: :btree

  create_table "events", force: :cascade do |t|
    t.string "target_type"
    t.integer "target_id"
    t.string "title"
    t.text "data"
    t.integer "project_id"
    t.datetime "created_at"
    t.datetime "updated_at"
    t.integer "action"
    t.integer "author_id"
  end

  add_index "events", ["action"], name: "index_events_on_action", using: :btree
  add_index "events", ["author_id"], name: "index_events_on_author_id", using: :btree
  add_index "events", ["created_at"], name: "index_events_on_created_at", using: :btree
  add_index "events", ["project_id"], name: "index_events_on_project_id", using: :btree
  add_index "events", ["target_id"], name: "index_events_on_target_id", using: :btree
  add_index "events", ["target_type"], name: "index_events_on_target_type", using: :btree

  create_table "forked_project_links", force: :cascade do |t|
    t.integer "forked_to_project_id", null: false
    t.integer "forked_from_project_id", null: false
    t.datetime "created_at"
    t.datetime "updated_at"
  end

  add_index "forked_project_links", ["forked_to_project_id"], name: "index_forked_project_links_on_forked_to_project_id", unique: true, using: :btree

  create_table "identities", force: :cascade do |t|
    t.string "extern_uid"
    t.string "provider"
    t.integer "user_id"
    t.datetime "created_at"
    t.datetime "updated_at"
  end

  add_index "identities", ["user_id"], name: "index_identities_on_user_id", using: :btree

  create_table "issue_metrics", force: :cascade do |t|
    t.integer "issue_id", null: false
    t.datetime "first_mentioned_in_commit_at"
    t.datetime "first_associated_with_milestone_at"
    t.datetime "first_added_to_board_at"
    t.datetime "created_at", null: false
    t.datetime "updated_at", null: false
  end

  add_index "issue_metrics", ["issue_id"], name: "index_issue_metrics", using: :btree

  create_table "issues", force: :cascade do |t|
    t.string "title"
    t.integer "assignee_id"
    t.integer "author_id"
    t.integer "project_id"
    t.datetime "created_at"
    t.datetime "updated_at"
    t.integer "position", default: 0
    t.string "branch_name"
    t.text "description"
    t.integer "milestone_id"
    t.string "state"
    t.integer "iid"
    t.integer "updated_by_id"
    t.boolean "confidential", default: false
    t.datetime "deleted_at"
    t.date "due_date"
    t.integer "moved_to_id"
    t.integer "lock_version"
    t.text "title_html"
    t.text "description_html"
    t.integer "time_estimate"
    t.integer "relative_position"
    t.datetime "closed_at"
  end

  add_index "issues", ["assignee_id"], name: "index_issues_on_assignee_id", using: :btree
  add_index "issues", ["author_id"], name: "index_issues_on_author_id", using: :btree
  add_index "issues", ["confidential"], name: "index_issues_on_confidential", using: :btree
  add_index "issues", ["created_at"], name: "index_issues_on_created_at", using: :btree
  add_index "issues", ["deleted_at"], name: "index_issues_on_deleted_at", using: :btree
  add_index "issues", ["description"], name: "index_issues_on_description_trigram", using: :gin, opclasses: {"description"=>"gin_trgm_ops"}
  add_index "issues", ["due_date"], name: "index_issues_on_due_date", using: :btree
  add_index "issues", ["milestone_id"], name: "index_issues_on_milestone_id", using: :btree
  add_index "issues", ["project_id", "iid"], name: "index_issues_on_project_id_and_iid", unique: true, using: :btree
  add_index "issues", ["relative_position"], name: "index_issues_on_relative_position", using: :btree
  add_index "issues", ["state"], name: "index_issues_on_state", using: :btree
  add_index "issues", ["title"], name: "index_issues_on_title_trigram", using: :gin, opclasses: {"title"=>"gin_trgm_ops"}

  create_table "keys", force: :cascade do |t|
    t.integer "user_id"
    t.datetime "created_at"
    t.datetime "updated_at"
    t.text "key"
    t.string "title"
    t.string "type"
    t.string "fingerprint"
    t.boolean "public", default: false, null: false
    t.boolean "can_push", default: false, null: false
    t.datetime "last_used_at"
  end

  add_index "keys", ["fingerprint"], name: "index_keys_on_fingerprint", unique: true, using: :btree
  add_index "keys", ["user_id"], name: "index_keys_on_user_id", using: :btree

  create_table "label_links", force: :cascade do |t|
    t.integer "label_id"
    t.integer "target_id"
    t.string "target_type"
    t.datetime "created_at"
    t.datetime "updated_at"
  end

  add_index "label_links", ["label_id"], name: "index_label_links_on_label_id", using: :btree
  add_index "label_links", ["target_id", "target_type"], name: "index_label_links_on_target_id_and_target_type", using: :btree

  create_table "label_priorities", force: :cascade do |t|
    t.integer "project_id", null: false
    t.integer "label_id", null: false
    t.integer "priority", null: false
    t.datetime "created_at", null: false
    t.datetime "updated_at", null: false
  end

  add_index "label_priorities", ["priority"], name: "index_label_priorities_on_priority", using: :btree
  add_index "label_priorities", ["project_id", "label_id"], name: "index_label_priorities_on_project_id_and_label_id", unique: true, using: :btree

  create_table "labels", force: :cascade do |t|
    t.string "title"
    t.string "color"
    t.integer "project_id"
    t.datetime "created_at"
    t.datetime "updated_at"
    t.boolean "template", default: false
    t.string "description"
    t.text "description_html"
    t.string "type"
    t.integer "group_id"
  end

  add_index "labels", ["group_id", "project_id", "title"], name: "index_labels_on_group_id_and_project_id_and_title", unique: true, using: :btree
  add_index "labels", ["project_id"], name: "index_labels_on_project_id", using: :btree
  add_index "labels", ["title"], name: "index_labels_on_title", using: :btree
  add_index "labels", ["type", "project_id"], name: "index_labels_on_type_and_project_id", using: :btree

  create_table "lfs_objects", force: :cascade do |t|
    t.string "oid", null: false
    t.integer "size", limit: 8, null: false
    t.datetime "created_at"
    t.datetime "updated_at"
    t.string "file"
  end

  add_index "lfs_objects", ["oid"], name: "index_lfs_objects_on_oid", unique: true, using: :btree

  create_table "lfs_objects_projects", force: :cascade do |t|
    t.integer "lfs_object_id", null: false
    t.integer "project_id", null: false
    t.datetime "created_at"
    t.datetime "updated_at"
  end

  add_index "lfs_objects_projects", ["project_id"], name: "index_lfs_objects_projects_on_project_id", using: :btree

  create_table "lists", force: :cascade do |t|
    t.integer "board_id", null: false
    t.integer "label_id"
    t.integer "list_type", default: 1, null: false
    t.integer "position"
    t.datetime "created_at", null: false
    t.datetime "updated_at", null: false
  end

  add_index "lists", ["board_id", "label_id"], name: "index_lists_on_board_id_and_label_id", unique: true, using: :btree
  add_index "lists", ["label_id"], name: "index_lists_on_label_id", using: :btree

  create_table "members", force: :cascade do |t|
    t.integer "access_level", null: false
    t.integer "source_id", null: false
    t.string "source_type", null: false
    t.integer "user_id"
    t.integer "notification_level", null: false
    t.string "type"
    t.datetime "created_at"
    t.datetime "updated_at"
    t.integer "created_by_id"
    t.string "invite_email"
    t.string "invite_token"
    t.datetime "invite_accepted_at"
    t.datetime "requested_at"
    t.date "expires_at"
  end

  add_index "members", ["access_level"], name: "index_members_on_access_level", using: :btree
  add_index "members", ["invite_token"], name: "index_members_on_invite_token", unique: true, using: :btree
  add_index "members", ["requested_at"], name: "index_members_on_requested_at", using: :btree
  add_index "members", ["source_id", "source_type"], name: "index_members_on_source_id_and_source_type", using: :btree
  add_index "members", ["user_id"], name: "index_members_on_user_id", using: :btree

  create_table "merge_request_diffs", force: :cascade do |t|
    t.string "state"
    t.text "st_commits"
    t.text "st_diffs"
    t.integer "merge_request_id", null: false
    t.datetime "created_at"
    t.datetime "updated_at"
    t.string "base_commit_sha"
    t.string "real_size"
    t.string "head_commit_sha"
    t.string "start_commit_sha"
  end

  add_index "merge_request_diffs", ["merge_request_id"], name: "index_merge_request_diffs_on_merge_request_id", using: :btree

  create_table "merge_request_metrics", force: :cascade do |t|
    t.integer "merge_request_id", null: false
    t.datetime "latest_build_started_at"
    t.datetime "latest_build_finished_at"
    t.datetime "first_deployed_to_production_at"
    t.datetime "merged_at"
    t.datetime "created_at", null: false
    t.datetime "updated_at", null: false
    t.integer "pipeline_id"
  end

  add_index "merge_request_metrics", ["first_deployed_to_production_at"], name: "index_merge_request_metrics_on_first_deployed_to_production_at", using: :btree
  add_index "merge_request_metrics", ["merge_request_id"], name: "index_merge_request_metrics", using: :btree
  add_index "merge_request_metrics", ["pipeline_id"], name: "index_merge_request_metrics_on_pipeline_id", using: :btree

  create_table "merge_requests", force: :cascade do |t|
    t.string "target_branch", null: false
    t.string "source_branch", null: false
    t.integer "source_project_id", null: false
    t.integer "author_id"
    t.integer "assignee_id"
    t.string "title"
    t.datetime "created_at"
    t.datetime "updated_at"
    t.integer "milestone_id"
    t.string "state"
    t.string "merge_status"
    t.integer "target_project_id", null: false
    t.integer "iid"
    t.text "description"
    t.integer "position", default: 0
    t.datetime "locked_at"
    t.integer "updated_by_id"
    t.text "merge_error"
    t.text "merge_params"
    t.boolean "merge_when_pipeline_succeeds", default: false, null: false
    t.integer "merge_user_id"
    t.string "merge_commit_sha"
    t.datetime "deleted_at"
    t.string "in_progress_merge_commit_sha"
    t.integer "lock_version"
    t.text "title_html"
    t.text "description_html"
    t.integer "time_estimate"
  end

  add_index "merge_requests", ["assignee_id"], name: "index_merge_requests_on_assignee_id", using: :btree
  add_index "merge_requests", ["author_id"], name: "index_merge_requests_on_author_id", using: :btree
  add_index "merge_requests", ["created_at"], name: "index_merge_requests_on_created_at", using: :btree
  add_index "merge_requests", ["deleted_at"], name: "index_merge_requests_on_deleted_at", using: :btree
  add_index "merge_requests", ["description"], name: "index_merge_requests_on_description_trigram", using: :gin, opclasses: {"description"=>"gin_trgm_ops"}
  add_index "merge_requests", ["milestone_id"], name: "index_merge_requests_on_milestone_id", using: :btree
  add_index "merge_requests", ["source_branch"], name: "index_merge_requests_on_source_branch", using: :btree
  add_index "merge_requests", ["source_project_id"], name: "index_merge_requests_on_source_project_id", using: :btree
  add_index "merge_requests", ["target_branch"], name: "index_merge_requests_on_target_branch", using: :btree
  add_index "merge_requests", ["target_project_id", "iid"], name: "index_merge_requests_on_target_project_id_and_iid", unique: true, using: :btree
  add_index "merge_requests", ["title"], name: "index_merge_requests_on_title", using: :btree
  add_index "merge_requests", ["title"], name: "index_merge_requests_on_title_trigram", using: :gin, opclasses: {"title"=>"gin_trgm_ops"}

  create_table "merge_requests_closing_issues", force: :cascade do |t|
    t.integer "merge_request_id", null: false
    t.integer "issue_id", null: false
    t.datetime "created_at", null: false
    t.datetime "updated_at", null: false
  end

  add_index "merge_requests_closing_issues", ["issue_id"], name: "index_merge_requests_closing_issues_on_issue_id", using: :btree
  add_index "merge_requests_closing_issues", ["merge_request_id"], name: "index_merge_requests_closing_issues_on_merge_request_id", using: :btree

  create_table "milestones", force: :cascade do |t|
    t.string "title", null: false
    t.integer "project_id", null: false
    t.text "description"
    t.date "due_date"
    t.datetime "created_at"
    t.datetime "updated_at"
    t.string "state"
    t.integer "iid"
    t.text "title_html"
    t.text "description_html"
    t.date "start_date"
  end

  add_index "milestones", ["description"], name: "index_milestones_on_description_trigram", using: :gin, opclasses: {"description"=>"gin_trgm_ops"}
  add_index "milestones", ["due_date"], name: "index_milestones_on_due_date", using: :btree
  add_index "milestones", ["project_id", "iid"], name: "index_milestones_on_project_id_and_iid", unique: true, using: :btree
  add_index "milestones", ["title"], name: "index_milestones_on_title", using: :btree
  add_index "milestones", ["title"], name: "index_milestones_on_title_trigram", using: :gin, opclasses: {"title"=>"gin_trgm_ops"}

  create_table "namespaces", force: :cascade do |t|
    t.string "name", null: false
    t.string "path", null: false
    t.integer "owner_id"
    t.datetime "created_at"
    t.datetime "updated_at"
    t.string "type"
    t.string "description", default: "", null: false
    t.string "avatar"
    t.boolean "share_with_group_lock", default: false
    t.integer "visibility_level", default: 20, null: false
    t.boolean "request_access_enabled", default: false, null: false
    t.datetime "deleted_at"
    t.text "description_html"
    t.boolean "lfs_enabled"
    t.integer "parent_id"
    t.boolean "require_two_factor_authentication", default: false, null: false
    t.integer "two_factor_grace_period", default: 48, null: false
  end

  add_index "namespaces", ["created_at"], name: "index_namespaces_on_created_at", using: :btree
  add_index "namespaces", ["deleted_at"], name: "index_namespaces_on_deleted_at", using: :btree
  add_index "namespaces", ["name", "parent_id"], name: "index_namespaces_on_name_and_parent_id", unique: true, using: :btree
  add_index "namespaces", ["name"], name: "index_namespaces_on_name_trigram", using: :gin, opclasses: {"name"=>"gin_trgm_ops"}
  add_index "namespaces", ["owner_id"], name: "index_namespaces_on_owner_id", using: :btree
  add_index "namespaces", ["parent_id", "id"], name: "index_namespaces_on_parent_id_and_id", unique: true, using: :btree
  add_index "namespaces", ["path"], name: "index_namespaces_on_path", using: :btree
  add_index "namespaces", ["path"], name: "index_namespaces_on_path_trigram", using: :gin, opclasses: {"path"=>"gin_trgm_ops"}
  add_index "namespaces", ["require_two_factor_authentication"], name: "index_namespaces_on_require_two_factor_authentication", using: :btree
  add_index "namespaces", ["type"], name: "index_namespaces_on_type", using: :btree

  create_table "notes", force: :cascade do |t|
    t.text "note"
    t.string "noteable_type"
    t.integer "author_id"
    t.datetime "created_at"
    t.datetime "updated_at"
    t.integer "project_id"
    t.string "attachment"
    t.string "line_code"
    t.string "commit_id"
    t.integer "noteable_id"
    t.boolean "system", default: false, null: false
    t.text "st_diff"
    t.integer "updated_by_id"
    t.string "type"
    t.text "position"
    t.text "original_position"
    t.datetime "resolved_at"
    t.integer "resolved_by_id"
    t.string "discussion_id"
    t.text "note_html"
  end

  add_index "notes", ["author_id"], name: "index_notes_on_author_id", using: :btree
  add_index "notes", ["commit_id"], name: "index_notes_on_commit_id", using: :btree
  add_index "notes", ["created_at"], name: "index_notes_on_created_at", using: :btree
  add_index "notes", ["discussion_id"], name: "index_notes_on_discussion_id", using: :btree
  add_index "notes", ["line_code"], name: "index_notes_on_line_code", using: :btree
  add_index "notes", ["note"], name: "index_notes_on_note_trigram", using: :gin, opclasses: {"note"=>"gin_trgm_ops"}
  add_index "notes", ["noteable_id", "noteable_type"], name: "index_notes_on_noteable_id_and_noteable_type", using: :btree
  add_index "notes", ["noteable_type"], name: "index_notes_on_noteable_type", using: :btree
  add_index "notes", ["project_id", "noteable_type"], name: "index_notes_on_project_id_and_noteable_type", using: :btree
  add_index "notes", ["updated_at"], name: "index_notes_on_updated_at", using: :btree

  create_table "notification_settings", force: :cascade do |t|
    t.integer "user_id", null: false
    t.integer "source_id"
    t.string "source_type"
    t.integer "level", default: 0, null: false
    t.datetime "created_at", null: false
    t.datetime "updated_at", null: false
    t.text "events"
  end

  add_index "notification_settings", ["source_id", "source_type"], name: "index_notification_settings_on_source_id_and_source_type", using: :btree
  add_index "notification_settings", ["user_id", "source_id", "source_type"], name: "index_notifications_on_user_id_and_source_id_and_source_type", unique: true, using: :btree
  add_index "notification_settings", ["user_id"], name: "index_notification_settings_on_user_id", using: :btree

  create_table "oauth_access_grants", force: :cascade do |t|
    t.integer "resource_owner_id", null: false
    t.integer "application_id", null: false
    t.string "token", null: false
    t.integer "expires_in", null: false
    t.text "redirect_uri", null: false
    t.datetime "created_at", null: false
    t.datetime "revoked_at"
    t.string "scopes"
  end

  add_index "oauth_access_grants", ["token"], name: "index_oauth_access_grants_on_token", unique: true, using: :btree

  create_table "oauth_access_tokens", force: :cascade do |t|
    t.integer "resource_owner_id"
    t.integer "application_id"
    t.string "token", null: false
    t.string "refresh_token"
    t.integer "expires_in"
    t.datetime "revoked_at"
    t.datetime "created_at", null: false
    t.string "scopes"
  end

  add_index "oauth_access_tokens", ["refresh_token"], name: "index_oauth_access_tokens_on_refresh_token", unique: true, using: :btree
  add_index "oauth_access_tokens", ["resource_owner_id"], name: "index_oauth_access_tokens_on_resource_owner_id", using: :btree
  add_index "oauth_access_tokens", ["token"], name: "index_oauth_access_tokens_on_token", unique: true, using: :btree

  create_table "oauth_applications", force: :cascade do |t|
    t.string "name", null: false
    t.string "uid", null: false
    t.string "secret", null: false
    t.text "redirect_uri", null: false
    t.string "scopes", default: "", null: false
    t.datetime "created_at"
    t.datetime "updated_at"
    t.integer "owner_id"
    t.string "owner_type"
  end

  add_index "oauth_applications", ["owner_id", "owner_type"], name: "index_oauth_applications_on_owner_id_and_owner_type", using: :btree
  add_index "oauth_applications", ["uid"], name: "index_oauth_applications_on_uid", unique: true, using: :btree

  create_table "oauth_openid_requests", force: :cascade do |t|
    t.integer "access_grant_id", null: false
    t.string "nonce", null: false
  end

  create_table "pages_domains", force: :cascade do |t|
    t.integer "project_id"
    t.text "certificate"
    t.text "encrypted_key"
    t.string "encrypted_key_iv"
    t.string "encrypted_key_salt"
    t.string "domain"
  end

  add_index "pages_domains", ["domain"], name: "index_pages_domains_on_domain", unique: true, using: :btree

  create_table "personal_access_tokens", force: :cascade do |t|
    t.integer "user_id", null: false
    t.string "token", null: false
    t.string "name", null: false
    t.boolean "revoked", default: false
    t.date "expires_at"
    t.datetime "created_at", null: false
    t.datetime "updated_at", null: false
    t.string "scopes", default: "--- []\n", null: false
    t.boolean "impersonation", default: false, null: false
  end

  add_index "personal_access_tokens", ["token"], name: "index_personal_access_tokens_on_token", unique: true, using: :btree
  add_index "personal_access_tokens", ["user_id"], name: "index_personal_access_tokens_on_user_id", using: :btree

  create_table "project_authorizations", id: false, force: :cascade do |t|
    t.integer "user_id"
    t.integer "project_id"
    t.integer "access_level"
  end

  add_index "project_authorizations", ["project_id"], name: "index_project_authorizations_on_project_id", using: :btree
  add_index "project_authorizations", ["user_id", "project_id", "access_level"], name: "index_project_authorizations_on_user_id_project_id_access_level", unique: true, using: :btree

  create_table "project_features", force: :cascade do |t|
    t.integer "project_id"
    t.integer "merge_requests_access_level"
    t.integer "issues_access_level"
    t.integer "wiki_access_level"
    t.integer "snippets_access_level"
    t.integer "builds_access_level"
    t.datetime "created_at"
    t.datetime "updated_at"
    t.integer "repository_access_level", default: 20, null: false
  end

  add_index "project_features", ["project_id"], name: "index_project_features_on_project_id", using: :btree

  create_table "project_group_links", force: :cascade do |t|
    t.integer "project_id", null: false
    t.integer "group_id", null: false
    t.datetime "created_at"
    t.datetime "updated_at"
    t.integer "group_access", default: 30, null: false
    t.date "expires_at"
  end

  create_table "project_import_data", force: :cascade do |t|
    t.integer "project_id"
    t.text "data"
    t.text "encrypted_credentials"
    t.string "encrypted_credentials_iv"
    t.string "encrypted_credentials_salt"
  end

  add_index "project_import_data", ["project_id"], name: "index_project_import_data_on_project_id", using: :btree

  create_table "project_statistics", force: :cascade do |t|
    t.integer "project_id", null: false
    t.integer "namespace_id", null: false
    t.integer "commit_count", limit: 8, default: 0, null: false
    t.integer "storage_size", limit: 8, default: 0, null: false
    t.integer "repository_size", limit: 8, default: 0, null: false
    t.integer "lfs_objects_size", limit: 8, default: 0, null: false
    t.integer "build_artifacts_size", limit: 8, default: 0, null: false
  end

  add_index "project_statistics", ["namespace_id"], name: "index_project_statistics_on_namespace_id", using: :btree
  add_index "project_statistics", ["project_id"], name: "index_project_statistics_on_project_id", unique: true, using: :btree

  create_table "projects", force: :cascade do |t|
    t.string "name"
    t.string "path"
    t.text "description"
    t.datetime "created_at"
    t.datetime "updated_at"
    t.integer "creator_id"
    t.integer "namespace_id"
    t.datetime "last_activity_at"
    t.string "import_url"
    t.integer "visibility_level", default: 0, null: false
    t.boolean "archived", default: false, null: false
    t.string "avatar"
    t.string "import_status"
    t.integer "star_count", default: 0, null: false
    t.string "import_type"
    t.string "import_source"
    t.text "import_error"
    t.integer "ci_id"
    t.boolean "shared_runners_enabled", default: true, null: false
    t.string "runners_token"
    t.string "build_coverage_regex"
    t.boolean "build_allow_git_fetch", default: true, null: false
    t.integer "build_timeout", default: 3600, null: false
    t.boolean "pending_delete", default: false
    t.boolean "public_builds", default: true, null: false
    t.boolean "last_repository_check_failed"
    t.datetime "last_repository_check_at"
    t.boolean "container_registry_enabled"
    t.boolean "only_allow_merge_if_pipeline_succeeds", default: false, null: false
    t.boolean "has_external_issue_tracker"
    t.string "repository_storage", default: "default", null: false
    t.boolean "request_access_enabled", default: false, null: false
    t.boolean "has_external_wiki"
    t.boolean "lfs_enabled"
    t.text "description_html"
    t.boolean "only_allow_merge_if_all_discussions_are_resolved"
    t.integer "auto_cancel_pending_pipelines", default: 0, null: false
    t.boolean "printing_merge_request_link_enabled", default: true, null: false
    t.string "import_jid"
  end

  add_index "projects", ["ci_id"], name: "index_projects_on_ci_id", using: :btree
  add_index "projects", ["created_at"], name: "index_projects_on_created_at", using: :btree
  add_index "projects", ["creator_id"], name: "index_projects_on_creator_id", using: :btree
  add_index "projects", ["description"], name: "index_projects_on_description_trigram", using: :gin, opclasses: {"description"=>"gin_trgm_ops"}
  add_index "projects", ["last_activity_at"], name: "index_projects_on_last_activity_at", using: :btree
  add_index "projects", ["last_repository_check_failed"], name: "index_projects_on_last_repository_check_failed", using: :btree
  add_index "projects", ["name"], name: "index_projects_on_name_trigram", using: :gin, opclasses: {"name"=>"gin_trgm_ops"}
  add_index "projects", ["namespace_id"], name: "index_projects_on_namespace_id", using: :btree
  add_index "projects", ["path"], name: "index_projects_on_path", using: :btree
  add_index "projects", ["path"], name: "index_projects_on_path_trigram", using: :gin, opclasses: {"path"=>"gin_trgm_ops"}
  add_index "projects", ["pending_delete"], name: "index_projects_on_pending_delete", using: :btree
  add_index "projects", ["runners_token"], name: "index_projects_on_runners_token", using: :btree
  add_index "projects", ["star_count"], name: "index_projects_on_star_count", using: :btree
  add_index "projects", ["visibility_level"], name: "index_projects_on_visibility_level", using: :btree

  create_table "protected_branch_merge_access_levels", force: :cascade do |t|
    t.integer "protected_branch_id", null: false
    t.integer "access_level", default: 40, null: false
    t.datetime "created_at", null: false
    t.datetime "updated_at", null: false
  end

  add_index "protected_branch_merge_access_levels", ["protected_branch_id"], name: "index_protected_branch_merge_access", using: :btree

  create_table "protected_branch_push_access_levels", force: :cascade do |t|
    t.integer "protected_branch_id", null: false
    t.integer "access_level", default: 40, null: false
    t.datetime "created_at", null: false
    t.datetime "updated_at", null: false
  end

  add_index "protected_branch_push_access_levels", ["protected_branch_id"], name: "index_protected_branch_push_access", using: :btree

  create_table "protected_branches", force: :cascade do |t|
    t.integer "project_id", null: false
    t.string "name", null: false
    t.datetime "created_at"
    t.datetime "updated_at"
  end

  add_index "protected_branches", ["project_id"], name: "index_protected_branches_on_project_id", using: :btree

  create_table "releases", force: :cascade do |t|
    t.string "tag"
    t.text "description"
    t.integer "project_id"
    t.datetime "created_at"
    t.datetime "updated_at"
    t.text "description_html"
  end

  add_index "releases", ["project_id", "tag"], name: "index_releases_on_project_id_and_tag", using: :btree
  add_index "releases", ["project_id"], name: "index_releases_on_project_id", using: :btree

  create_table "routes", force: :cascade do |t|
    t.integer "source_id", null: false
    t.string "source_type", null: false
    t.string "path", null: false
    t.datetime "created_at"
    t.datetime "updated_at"
    t.string "name"
  end

  add_index "routes", ["path"], name: "index_routes_on_path", unique: true, using: :btree
  add_index "routes", ["path"], name: "index_routes_on_path_text_pattern_ops", using: :btree, opclasses: {"path"=>"varchar_pattern_ops"}
  add_index "routes", ["source_type", "source_id"], name: "index_routes_on_source_type_and_source_id", unique: true, using: :btree

  create_table "sent_notifications", force: :cascade do |t|
    t.integer "project_id"
    t.integer "noteable_id"
    t.string "noteable_type"
    t.integer "recipient_id"
    t.string "commit_id"
    t.string "reply_key", null: false
    t.string "line_code"
    t.string "note_type"
    t.text "position"
    t.string "in_reply_to_discussion_id"
  end

  add_index "sent_notifications", ["reply_key"], name: "index_sent_notifications_on_reply_key", unique: true, using: :btree

  create_table "services", force: :cascade do |t|
    t.string "type"
    t.string "title"
    t.integer "project_id"
    t.datetime "created_at"
    t.datetime "updated_at"
    t.boolean "active", default: false, null: false
    t.text "properties"
    t.boolean "template", default: false
    t.boolean "push_events", default: true
    t.boolean "issues_events", default: true
    t.boolean "merge_requests_events", default: true
    t.boolean "tag_push_events", default: true
    t.boolean "note_events", default: true, null: false
    t.boolean "build_events", default: false, null: false
    t.string "category", default: "common", null: false
    t.boolean "default", default: false
    t.boolean "wiki_page_events", default: true
    t.boolean "pipeline_events", default: false, null: false
    t.boolean "confidential_issues_events", default: true, null: false
    t.boolean "commit_events", default: true, null: false
  end

  add_index "services", ["project_id"], name: "index_services_on_project_id", using: :btree
  add_index "services", ["template"], name: "index_services_on_template", using: :btree

  create_table "snippets", force: :cascade do |t|
    t.string "title"
    t.text "content"
    t.integer "author_id", null: false
    t.integer "project_id"
    t.datetime "created_at"
    t.datetime "updated_at"
    t.string "file_name"
    t.string "type"
    t.integer "visibility_level", default: 0, null: false
    t.text "title_html"
    t.text "content_html"
  end

  add_index "snippets", ["author_id"], name: "index_snippets_on_author_id", using: :btree
  add_index "snippets", ["file_name"], name: "index_snippets_on_file_name_trigram", using: :gin, opclasses: {"file_name"=>"gin_trgm_ops"}
  add_index "snippets", ["project_id"], name: "index_snippets_on_project_id", using: :btree
  add_index "snippets", ["title"], name: "index_snippets_on_title_trigram", using: :gin, opclasses: {"title"=>"gin_trgm_ops"}
  add_index "snippets", ["updated_at"], name: "index_snippets_on_updated_at", using: :btree
  add_index "snippets", ["visibility_level"], name: "index_snippets_on_visibility_level", using: :btree

  create_table "spam_logs", force: :cascade do |t|
    t.integer "user_id"
    t.string "source_ip"
    t.string "user_agent"
    t.boolean "via_api"
    t.string "noteable_type"
    t.string "title"
    t.text "description"
    t.datetime "created_at", null: false
    t.datetime "updated_at", null: false
    t.boolean "submitted_as_ham", default: false, null: false
    t.boolean "recaptcha_verified", default: false, null: false
  end

  create_table "subscriptions", force: :cascade do |t|
    t.integer "user_id"
    t.integer "subscribable_id"
    t.string "subscribable_type"
    t.boolean "subscribed"
    t.datetime "created_at"
    t.datetime "updated_at"
    t.integer "project_id"
  end

  add_index "subscriptions", ["subscribable_id", "subscribable_type", "user_id", "project_id"], name: "index_subscriptions_on_subscribable_and_user_id_and_project_id", unique: true, using: :btree

  create_table "system_note_metadata", force: :cascade do |t|
    t.integer "note_id", null: false
    t.integer "commit_count"
    t.string "action"
    t.datetime "created_at", null: false
    t.datetime "updated_at", null: false
  end

  create_table "taggings", force: :cascade do |t|
    t.integer "tag_id"
    t.integer "taggable_id"
    t.string "taggable_type"
    t.integer "tagger_id"
    t.string "tagger_type"
    t.string "context"
    t.datetime "created_at"
  end

  add_index "taggings", ["tag_id", "taggable_id", "taggable_type", "context", "tagger_id", "tagger_type"], name: "taggings_idx", unique: true, using: :btree
  add_index "taggings", ["taggable_id", "taggable_type", "context"], name: "index_taggings_on_taggable_id_and_taggable_type_and_context", using: :btree

  create_table "tags", force: :cascade do |t|
    t.string "name"
    t.integer "taggings_count", default: 0
  end

  add_index "tags", ["name"], name: "index_tags_on_name", unique: true, using: :btree

  create_table "timelogs", force: :cascade do |t|
    t.integer "time_spent", null: false
    t.integer "user_id"
    t.datetime "created_at", null: false
    t.datetime "updated_at", null: false
    t.integer "issue_id"
    t.integer "merge_request_id"
  end

  add_index "timelogs", ["issue_id"], name: "index_timelogs_on_issue_id", using: :btree
  add_index "timelogs", ["merge_request_id"], name: "index_timelogs_on_merge_request_id", using: :btree
  add_index "timelogs", ["user_id"], name: "index_timelogs_on_user_id", using: :btree

  create_table "todos", force: :cascade do |t|
    t.integer "user_id", null: false
    t.integer "project_id", null: false
    t.integer "target_id"
    t.string "target_type", null: false
    t.integer "author_id"
    t.integer "action", null: false
    t.string "state", null: false
    t.datetime "created_at"
    t.datetime "updated_at"
    t.integer "note_id"
    t.string "commit_id"
  end

  add_index "todos", ["author_id"], name: "index_todos_on_author_id", using: :btree
  add_index "todos", ["commit_id"], name: "index_todos_on_commit_id", using: :btree
  add_index "todos", ["note_id"], name: "index_todos_on_note_id", using: :btree
  add_index "todos", ["project_id"], name: "index_todos_on_project_id", using: :btree
  add_index "todos", ["target_type", "target_id"], name: "index_todos_on_target_type_and_target_id", using: :btree
  add_index "todos", ["user_id"], name: "index_todos_on_user_id", using: :btree

  create_table "trending_projects", force: :cascade do |t|
    t.integer "project_id", null: false
  end

  add_index "trending_projects", ["project_id"], name: "index_trending_projects_on_project_id", using: :btree

  create_table "u2f_registrations", force: :cascade do |t|
    t.text "certificate"
    t.string "key_handle"
    t.string "public_key"
    t.integer "counter"
    t.integer "user_id"
    t.datetime "created_at", null: false
    t.datetime "updated_at", null: false
    t.string "name"
  end

  add_index "u2f_registrations", ["key_handle"], name: "index_u2f_registrations_on_key_handle", using: :btree
  add_index "u2f_registrations", ["user_id"], name: "index_u2f_registrations_on_user_id", using: :btree

  create_table "uploads", force: :cascade do |t|
    t.integer "size", limit: 8, null: false
    t.string "path", null: false
    t.string "checksum", limit: 64
    t.integer "model_id"
    t.string "model_type"
    t.string "uploader", null: false
    t.datetime "created_at", null: false
  end

  add_index "uploads", ["checksum"], name: "index_uploads_on_checksum", using: :btree
  add_index "uploads", ["model_id", "model_type"], name: "index_uploads_on_model_id_and_model_type", using: :btree
  add_index "uploads", ["path"], name: "index_uploads_on_path", using: :btree

  create_table "user_agent_details", force: :cascade do |t|
    t.string "user_agent", null: false
    t.string "ip_address", null: false
    t.integer "subject_id", null: false
    t.string "subject_type", null: false
    t.boolean "submitted", default: false, null: false
    t.datetime "created_at", null: false
    t.datetime "updated_at", null: false
  end

  add_index "user_agent_details", ["subject_id", "subject_type"], name: "index_user_agent_details_on_subject_id_and_subject_type", using: :btree

  create_table "users", force: :cascade do |t|
    t.string "email", default: "", null: false
    t.string "encrypted_password", default: "", null: false
    t.string "reset_password_token"
    t.datetime "reset_password_sent_at"
    t.datetime "remember_created_at"
    t.integer "sign_in_count", default: 0
    t.datetime "current_sign_in_at"
    t.datetime "last_sign_in_at"
    t.string "current_sign_in_ip"
    t.string "last_sign_in_ip"
    t.datetime "created_at"
    t.datetime "updated_at"
    t.string "name"
    t.boolean "admin", default: false, null: false
    t.integer "projects_limit", default: 10
    t.string "skype", default: "", null: false
    t.string "linkedin", default: "", null: false
    t.string "twitter", default: "", null: false
    t.string "authentication_token"
    t.string "bio"
    t.integer "failed_attempts", default: 0
    t.datetime "locked_at"
    t.string "username"
    t.boolean "can_create_group", default: true, null: false
    t.boolean "can_create_team", default: true, null: false
    t.string "state"
    t.integer "color_scheme_id", default: 1, null: false
    t.datetime "password_expires_at"
    t.integer "created_by_id"
    t.datetime "last_credential_check_at"
    t.string "avatar"
    t.string "confirmation_token"
    t.datetime "confirmed_at"
    t.datetime "confirmation_sent_at"
    t.string "unconfirmed_email"
    t.boolean "hide_no_ssh_key", default: false
    t.string "website_url", default: "", null: false
    t.string "notification_email"
    t.boolean "hide_no_password", default: false
    t.boolean "password_automatically_set", default: false
    t.string "location"
    t.string "encrypted_otp_secret"
    t.string "encrypted_otp_secret_iv"
    t.string "encrypted_otp_secret_salt"
    t.boolean "otp_required_for_login", default: false, null: false
    t.text "otp_backup_codes"
    t.string "public_email", default: "", null: false
    t.integer "dashboard", default: 0
    t.integer "project_view", default: 0
    t.integer "consumed_timestep"
    t.integer "layout", default: 0
    t.boolean "hide_project_limit", default: false
    t.string "unlock_token"
    t.datetime "otp_grace_period_started_at"
    t.boolean "ldap_email", default: false, null: false
    t.boolean "external", default: false
    t.string "incoming_email_token"
    t.string "organization"
    t.boolean "authorized_projects_populated"
    t.boolean "ghost"
    t.boolean "notified_of_own_activity"
    t.boolean "require_two_factor_authentication_from_group", default: false, null: false
    t.integer "two_factor_grace_period", default: 48, null: false
  end

  add_index "users", ["admin"], name: "index_users_on_admin", using: :btree
  add_index "users", ["authentication_token"], name: "index_users_on_authentication_token", unique: true, using: :btree
  add_index "users", ["confirmation_token"], name: "index_users_on_confirmation_token", unique: true, using: :btree
  add_index "users", ["created_at"], name: "index_users_on_created_at", using: :btree
  add_index "users", ["email"], name: "index_users_on_email", unique: true, using: :btree
  add_index "users", ["email"], name: "index_users_on_email_trigram", using: :gin, opclasses: {"email"=>"gin_trgm_ops"}
  add_index "users", ["ghost"], name: "index_users_on_ghost", using: :btree
  add_index "users", ["incoming_email_token"], name: "index_users_on_incoming_email_token", using: :btree
  add_index "users", ["name"], name: "index_users_on_name", using: :btree
  add_index "users", ["name"], name: "index_users_on_name_trigram", using: :gin, opclasses: {"name"=>"gin_trgm_ops"}
  add_index "users", ["reset_password_token"], name: "index_users_on_reset_password_token", unique: true, using: :btree
  add_index "users", ["state"], name: "index_users_on_state", using: :btree
  add_index "users", ["username"], name: "index_users_on_username", using: :btree
  add_index "users", ["username"], name: "index_users_on_username_trigram", using: :gin, opclasses: {"username"=>"gin_trgm_ops"}

  create_table "users_star_projects", force: :cascade do |t|
    t.integer "project_id", null: false
    t.integer "user_id", null: false
    t.datetime "created_at"
    t.datetime "updated_at"
  end

  add_index "users_star_projects", ["project_id"], name: "index_users_star_projects_on_project_id", using: :btree
  add_index "users_star_projects", ["user_id", "project_id"], name: "index_users_star_projects_on_user_id_and_project_id", unique: true, using: :btree

  create_table "web_hooks", force: :cascade do |t|
    t.string "url", limit: 2000
    t.integer "project_id"
    t.datetime "created_at"
    t.datetime "updated_at"
    t.string "type", default: "ProjectHook"
    t.integer "service_id"
    t.boolean "push_events", default: true, null: false
    t.boolean "issues_events", default: false, null: false
    t.boolean "merge_requests_events", default: false, null: false
    t.boolean "tag_push_events", default: false
    t.boolean "note_events", default: false, null: false
    t.boolean "enable_ssl_verification", default: true
    t.boolean "build_events", default: false, null: false
    t.boolean "wiki_page_events", default: false, null: false
    t.string "token"
    t.boolean "pipeline_events", default: false, null: false
    t.boolean "confidential_issues_events", default: false, null: false
  end

  add_index "web_hooks", ["project_id"], name: "index_web_hooks_on_project_id", using: :btree

  add_foreign_key "boards", "projects"
  add_foreign_key "chat_teams", "namespaces", on_delete: :cascade
<<<<<<< HEAD
=======
  add_foreign_key "ci_builds", "ci_pipelines", column: "auto_canceled_by_id", name: "fk_a2141b1522", on_delete: :nullify
  add_foreign_key "ci_pipelines", "ci_pipelines", column: "auto_canceled_by_id", name: "fk_262d4c2d19", on_delete: :nullify
>>>>>>> fb7b0d6e
  add_foreign_key "ci_trigger_schedules", "ci_triggers", column: "trigger_id", name: "fk_90a406cc94", on_delete: :cascade
  add_foreign_key "ci_triggers", "users", column: "owner_id", name: "fk_e8e10d1964", on_delete: :cascade
  add_foreign_key "container_repositories", "projects"
  add_foreign_key "issue_metrics", "issues", on_delete: :cascade
  add_foreign_key "label_priorities", "labels", on_delete: :cascade
  add_foreign_key "label_priorities", "projects", on_delete: :cascade
  add_foreign_key "labels", "namespaces", column: "group_id", on_delete: :cascade
  add_foreign_key "lists", "boards"
  add_foreign_key "lists", "labels"
  add_foreign_key "merge_request_metrics", "ci_pipelines", column: "pipeline_id", on_delete: :cascade
  add_foreign_key "merge_request_metrics", "merge_requests", on_delete: :cascade
  add_foreign_key "merge_requests_closing_issues", "issues", on_delete: :cascade
  add_foreign_key "merge_requests_closing_issues", "merge_requests", on_delete: :cascade
  add_foreign_key "oauth_openid_requests", "oauth_access_grants", column: "access_grant_id", name: "fk_oauth_openid_requests_oauth_access_grants_access_grant_id"
  add_foreign_key "personal_access_tokens", "users"
  add_foreign_key "project_authorizations", "projects", on_delete: :cascade
  add_foreign_key "project_authorizations", "users", on_delete: :cascade
  add_foreign_key "project_statistics", "projects", on_delete: :cascade
  add_foreign_key "protected_branch_merge_access_levels", "protected_branches"
  add_foreign_key "protected_branch_push_access_levels", "protected_branches"
  add_foreign_key "subscriptions", "projects", on_delete: :cascade
  add_foreign_key "system_note_metadata", "notes", name: "fk_d83a918cb1", on_delete: :cascade
  add_foreign_key "timelogs", "issues", name: "fk_timelogs_issues_issue_id", on_delete: :cascade
  add_foreign_key "timelogs", "merge_requests", name: "fk_timelogs_merge_requests_merge_request_id", on_delete: :cascade
  add_foreign_key "trending_projects", "projects", on_delete: :cascade
  add_foreign_key "u2f_registrations", "users"
end<|MERGE_RESOLUTION|>--- conflicted
+++ resolved
@@ -11,12 +11,7 @@
 #
 # It's strongly recommended that you check this file into your version control system.
 
-<<<<<<< HEAD
 ActiveRecord::Schema.define(version: 20170405080720) do
-=======
-ActiveRecord::Schema.define(version: 20170406115029) do
-
->>>>>>> fb7b0d6e
   # These are extensions that must be enabled in order to support this database
   enable_extension "plpgsql"
   enable_extension "pg_trgm"
@@ -1335,11 +1330,8 @@
 
   add_foreign_key "boards", "projects"
   add_foreign_key "chat_teams", "namespaces", on_delete: :cascade
-<<<<<<< HEAD
-=======
   add_foreign_key "ci_builds", "ci_pipelines", column: "auto_canceled_by_id", name: "fk_a2141b1522", on_delete: :nullify
   add_foreign_key "ci_pipelines", "ci_pipelines", column: "auto_canceled_by_id", name: "fk_262d4c2d19", on_delete: :nullify
->>>>>>> fb7b0d6e
   add_foreign_key "ci_trigger_schedules", "ci_triggers", column: "trigger_id", name: "fk_90a406cc94", on_delete: :cascade
   add_foreign_key "ci_triggers", "users", column: "owner_id", name: "fk_e8e10d1964", on_delete: :cascade
   add_foreign_key "container_repositories", "projects"
