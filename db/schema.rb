# encoding: UTF-8
# This file is auto-generated from the current state of the database. Instead
# of editing this file, please use the migrations feature of Active Record to
# incrementally modify your database, and then regenerate this schema definition.
#
# Note that this schema.rb definition is the authoritative source for your
# database schema. If you need to create the application database on another
# system, you should be using db:schema:load, not running all the migrations
# from scratch. The latter is a flawed and unsustainable approach (the more migrations
# you'll amass, the slower it'll run and the greater likelihood for issues).
#
# It's strongly recommended that you check this file into your version control system.

ActiveRecord::Schema.define(version: 20170305203726) do

  # These are extensions that must be enabled in order to support this database
  enable_extension "plpgsql"
  enable_extension "pg_trgm"

  create_table "abuse_reports", force: :cascade do |t|
    t.integer "reporter_id"
    t.integer "user_id"
    t.text "message"
    t.datetime "created_at"
    t.datetime "updated_at"
    t.text "message_html"
  end

  create_table "appearances", force: :cascade do |t|
    t.string "title"
    t.text "description"
    t.string "header_logo"
    t.string "logo"
    t.datetime "created_at", null: false
    t.datetime "updated_at", null: false
    t.text "description_html"
  end

  create_table "application_settings", force: :cascade do |t|
    t.integer "default_projects_limit"
    t.boolean "signup_enabled"
    t.boolean "signin_enabled"
    t.boolean "gravatar_enabled"
    t.text "sign_in_text"
    t.datetime "created_at"
    t.datetime "updated_at"
    t.string "home_page_url"
    t.integer "default_branch_protection", default: 2
    t.text "restricted_visibility_levels"
    t.boolean "version_check_enabled", default: true
    t.integer "max_attachment_size", default: 10, null: false
    t.integer "default_project_visibility"
    t.integer "default_snippet_visibility"
    t.text "domain_whitelist"
    t.boolean "user_oauth_applications", default: true
    t.string "after_sign_out_path"
    t.integer "session_expire_delay", default: 10080, null: false
    t.text "import_sources"
    t.text "help_page_text"
    t.string "admin_notification_email"
    t.boolean "shared_runners_enabled", default: true, null: false
    t.integer "max_artifacts_size", default: 100, null: false
    t.string "runners_registration_token"
    t.boolean "require_two_factor_authentication", default: false
    t.integer "two_factor_grace_period", default: 48
    t.boolean "metrics_enabled", default: false
    t.string "metrics_host", default: "localhost"
    t.integer "metrics_pool_size", default: 16
    t.integer "metrics_timeout", default: 10
    t.integer "metrics_method_call_threshold", default: 10
    t.boolean "recaptcha_enabled", default: false
    t.string "recaptcha_site_key"
    t.string "recaptcha_private_key"
    t.integer "metrics_port", default: 8089
    t.boolean "akismet_enabled", default: false
    t.string "akismet_api_key"
    t.integer "metrics_sample_interval", default: 15
    t.boolean "sentry_enabled", default: false
    t.string "sentry_dsn"
    t.boolean "email_author_in_body", default: false
    t.integer "default_group_visibility"
    t.boolean "repository_checks_enabled", default: false
    t.text "shared_runners_text"
    t.integer "metrics_packet_size", default: 1
    t.text "disabled_oauth_sign_in_sources"
    t.string "health_check_access_token"
    t.boolean "send_user_confirmation_email", default: false
    t.integer "container_registry_token_expire_delay", default: 5
    t.text "after_sign_up_text"
    t.boolean "user_default_external", default: false, null: false
    t.string "repository_storages", default: "default"
    t.string "enabled_git_access_protocol"
    t.boolean "domain_blacklist_enabled", default: false
    t.text "domain_blacklist"
    t.boolean "koding_enabled"
    t.string "koding_url"
    t.text "sign_in_text_html"
    t.text "help_page_text_html"
    t.text "shared_runners_text_html"
    t.text "after_sign_up_text_html"
    t.boolean "housekeeping_enabled", default: true, null: false
    t.boolean "housekeeping_bitmaps_enabled", default: true, null: false
    t.integer "housekeeping_incremental_repack_period", default: 10, null: false
    t.integer "housekeeping_full_repack_period", default: 50, null: false
    t.integer "housekeeping_gc_period", default: 200, null: false
    t.boolean "sidekiq_throttling_enabled", default: false
    t.string "sidekiq_throttling_queues"
    t.decimal "sidekiq_throttling_factor"
    t.boolean "html_emails_enabled", default: true
    t.string "plantuml_url"
    t.boolean "plantuml_enabled"
    t.integer "max_pages_size", default: 100, null: false
    t.integer "terminal_max_session_time", default: 0, null: false
    t.string "default_artifacts_expire_in", default: "0", null: false
  end

  create_table "audit_events", force: :cascade do |t|
    t.integer "author_id", null: false
    t.string "type", null: false
    t.integer "entity_id", null: false
    t.string "entity_type", null: false
    t.text "details"
    t.datetime "created_at"
    t.datetime "updated_at"
  end

  add_index "audit_events", ["entity_id", "entity_type"], name: "index_audit_events_on_entity_id_and_entity_type", using: :btree

  create_table "award_emoji", force: :cascade do |t|
    t.string "name"
    t.integer "user_id"
    t.integer "awardable_id"
    t.string "awardable_type"
    t.datetime "created_at"
    t.datetime "updated_at"
  end

  add_index "award_emoji", ["awardable_type", "awardable_id"], name: "index_award_emoji_on_awardable_type_and_awardable_id", using: :btree
  add_index "award_emoji", ["user_id", "name"], name: "index_award_emoji_on_user_id_and_name", using: :btree

  create_table "boards", force: :cascade do |t|
    t.integer "project_id", null: false
    t.datetime "created_at", null: false
    t.datetime "updated_at", null: false
  end

  add_index "boards", ["project_id"], name: "index_boards_on_project_id", using: :btree

  create_table "broadcast_messages", force: :cascade do |t|
    t.text "message", null: false
    t.datetime "starts_at"
    t.datetime "ends_at"
    t.datetime "created_at"
    t.datetime "updated_at"
    t.string "color"
    t.string "font"
    t.text "message_html"
  end

  create_table "chat_names", force: :cascade do |t|
    t.integer "user_id", null: false
    t.integer "service_id", null: false
    t.string "team_id", null: false
    t.string "team_domain"
    t.string "chat_id", null: false
    t.string "chat_name"
    t.datetime "last_used_at"
    t.datetime "created_at", null: false
    t.datetime "updated_at", null: false
  end

  add_index "chat_names", ["service_id", "team_id", "chat_id"], name: "index_chat_names_on_service_id_and_team_id_and_chat_id", unique: true, using: :btree
  add_index "chat_names", ["user_id", "service_id"], name: "index_chat_names_on_user_id_and_service_id", unique: true, using: :btree

  create_table "chat_teams", force: :cascade do |t|
    t.integer "namespace_id", null: false
    t.string "team_id"
    t.string "name"
    t.datetime "created_at", null: false
    t.datetime "updated_at", null: false
  end

  add_index "chat_teams", ["namespace_id"], name: "index_chat_teams_on_namespace_id", unique: true, using: :btree

  create_table "ci_application_settings", force: :cascade do |t|
    t.boolean "all_broken_builds"
    t.boolean "add_pusher"
    t.datetime "created_at"
    t.datetime "updated_at"
  end

  create_table "ci_builds", force: :cascade do |t|
    t.integer "project_id"
    t.string "status"
    t.datetime "finished_at"
    t.text "trace"
    t.datetime "created_at"
    t.datetime "updated_at"
    t.datetime "started_at"
    t.integer "runner_id"
    t.float "coverage"
    t.integer "commit_id"
    t.text "commands"
    t.integer "job_id"
    t.string "name"
    t.boolean "deploy", default: false
    t.text "options"
    t.boolean "allow_failure", default: false, null: false
    t.string "stage"
    t.integer "trigger_request_id"
    t.integer "stage_idx"
    t.boolean "tag"
    t.string "ref"
    t.integer "user_id"
    t.string "type"
    t.string "target_url"
    t.string "description"
    t.text "artifacts_file"
    t.integer "gl_project_id"
    t.text "artifacts_metadata"
    t.integer "erased_by_id"
    t.datetime "erased_at"
    t.datetime "artifacts_expire_at"
    t.string "environment"
    t.integer "artifacts_size", limit: 8
    t.string "when"
    t.text "yaml_variables"
    t.datetime "queued_at"
    t.string "token"
    t.integer "lock_version"
    t.string "coverage_regex"
  end

  add_index "ci_builds", ["commit_id", "stage_idx", "created_at"], name: "index_ci_builds_on_commit_id_and_stage_idx_and_created_at", using: :btree
  add_index "ci_builds", ["commit_id", "status", "type"], name: "index_ci_builds_on_commit_id_and_status_and_type", using: :btree
  add_index "ci_builds", ["commit_id", "type", "name", "ref"], name: "index_ci_builds_on_commit_id_and_type_and_name_and_ref", using: :btree
  add_index "ci_builds", ["commit_id", "type", "ref"], name: "index_ci_builds_on_commit_id_and_type_and_ref", using: :btree
  add_index "ci_builds", ["gl_project_id"], name: "index_ci_builds_on_gl_project_id", using: :btree
  add_index "ci_builds", ["project_id"], name: "index_ci_builds_on_project_id", using: :btree
  add_index "ci_builds", ["runner_id"], name: "index_ci_builds_on_runner_id", using: :btree
  add_index "ci_builds", ["status", "type", "runner_id"], name: "index_ci_builds_on_status_and_type_and_runner_id", using: :btree
  add_index "ci_builds", ["status"], name: "index_ci_builds_on_status", using: :btree
  add_index "ci_builds", ["token"], name: "index_ci_builds_on_token", unique: true, using: :btree

  create_table "ci_commits", force: :cascade do |t|
    t.integer "project_id"
    t.string "ref"
    t.string "sha"
    t.string "before_sha"
    t.text "push_data"
    t.datetime "created_at"
    t.datetime "updated_at"
    t.boolean "tag", default: false
    t.text "yaml_errors"
    t.datetime "committed_at"
    t.integer "gl_project_id"
    t.string "status"
    t.datetime "started_at"
    t.datetime "finished_at"
    t.integer "duration"
    t.integer "user_id"
    t.integer "lock_version"
  end

  add_index "ci_commits", ["gl_project_id", "ref", "status"], name: "index_ci_commits_on_gl_project_id_and_ref_and_status", using: :btree
  add_index "ci_commits", ["gl_project_id", "sha"], name: "index_ci_commits_on_gl_project_id_and_sha", using: :btree
  add_index "ci_commits", ["gl_project_id"], name: "index_ci_commits_on_gl_project_id", using: :btree
  add_index "ci_commits", ["status"], name: "index_ci_commits_on_status", using: :btree
  add_index "ci_commits", ["user_id"], name: "index_ci_commits_on_user_id", using: :btree

  create_table "ci_events", force: :cascade do |t|
    t.integer "project_id"
    t.integer "user_id"
    t.integer "is_admin"
    t.text "description"
    t.datetime "created_at"
    t.datetime "updated_at"
  end

  create_table "ci_jobs", force: :cascade do |t|
    t.integer "project_id", null: false
    t.text "commands"
    t.boolean "active", default: true, null: false
    t.datetime "created_at"
    t.datetime "updated_at"
    t.string "name"
    t.boolean "build_branches", default: true, null: false
    t.boolean "build_tags", default: false, null: false
    t.string "job_type", default: "parallel"
    t.string "refs"
    t.datetime "deleted_at"
  end

  create_table "ci_projects", force: :cascade do |t|
    t.string "name"
    t.integer "timeout", default: 3600, null: false
    t.datetime "created_at"
    t.datetime "updated_at"
    t.string "token"
    t.string "default_ref"
    t.string "path"
    t.boolean "always_build", default: false, null: false
    t.integer "polling_interval"
    t.boolean "public", default: false, null: false
    t.string "ssh_url_to_repo"
    t.integer "gitlab_id"
    t.boolean "allow_git_fetch", default: true, null: false
    t.string "email_recipients", default: "", null: false
    t.boolean "email_add_pusher", default: true, null: false
    t.boolean "email_only_broken_builds", default: true, null: false
    t.string "skip_refs"
    t.string "coverage_regex"
    t.boolean "shared_runners_enabled", default: false
    t.text "generated_yaml_config"
  end

  create_table "ci_runner_projects", force: :cascade do |t|
    t.integer "runner_id", null: false
    t.integer "project_id"
    t.datetime "created_at"
    t.datetime "updated_at"
    t.integer "gl_project_id"
  end

  add_index "ci_runner_projects", ["gl_project_id"], name: "index_ci_runner_projects_on_gl_project_id", using: :btree
  add_index "ci_runner_projects", ["runner_id"], name: "index_ci_runner_projects_on_runner_id", using: :btree

  create_table "ci_runners", force: :cascade do |t|
    t.string "token"
    t.datetime "created_at"
    t.datetime "updated_at"
    t.string "description"
    t.datetime "contacted_at"
    t.boolean "active", default: true, null: false
    t.boolean "is_shared", default: false
    t.string "name"
    t.string "version"
    t.string "revision"
    t.string "platform"
    t.string "architecture"
    t.boolean "run_untagged", default: true, null: false
    t.boolean "locked", default: false, null: false
  end

  add_index "ci_runners", ["is_shared"], name: "index_ci_runners_on_is_shared", using: :btree
  add_index "ci_runners", ["locked"], name: "index_ci_runners_on_locked", using: :btree
  add_index "ci_runners", ["token"], name: "index_ci_runners_on_token", using: :btree

  create_table "ci_sessions", force: :cascade do |t|
    t.string "session_id", null: false
    t.text "data"
    t.datetime "created_at"
    t.datetime "updated_at"
  end

  create_table "ci_taggings", force: :cascade do |t|
    t.integer "tag_id"
    t.integer "taggable_id"
    t.string "taggable_type"
    t.integer "tagger_id"
    t.string "tagger_type"
    t.string "context", limit: 128
    t.datetime "created_at"
  end

  add_index "ci_taggings", ["taggable_id", "taggable_type", "context"], name: "index_ci_taggings_on_taggable_id_and_taggable_type_and_context", using: :btree

  create_table "ci_tags", force: :cascade do |t|
    t.string "name"
    t.integer "taggings_count", default: 0
  end

  create_table "ci_trigger_requests", force: :cascade do |t|
    t.integer "trigger_id", null: false
    t.text "variables"
    t.datetime "created_at"
    t.datetime "updated_at"
    t.integer "commit_id"
  end

  add_index "ci_trigger_requests", ["commit_id"], name: "index_ci_trigger_requests_on_commit_id", using: :btree

  create_table "ci_triggers", force: :cascade do |t|
    t.string "token"
    t.integer "project_id"
    t.datetime "deleted_at"
    t.datetime "created_at"
    t.datetime "updated_at"
    t.integer "gl_project_id"
    t.integer "owner_id"
    t.string "description"
  end

  add_index "ci_triggers", ["gl_project_id"], name: "index_ci_triggers_on_gl_project_id", using: :btree

  create_table "ci_variables", force: :cascade do |t|
    t.integer "project_id"
    t.string "key"
    t.text "value"
    t.text "encrypted_value"
    t.string "encrypted_value_salt"
    t.string "encrypted_value_iv"
    t.integer "gl_project_id"
  end

  add_index "ci_variables", ["gl_project_id"], name: "index_ci_variables_on_gl_project_id", using: :btree

  create_table "deploy_keys_projects", force: :cascade do |t|
    t.integer "deploy_key_id", null: false
    t.integer "project_id", null: false
    t.datetime "created_at"
    t.datetime "updated_at"
  end

  add_index "deploy_keys_projects", ["project_id"], name: "index_deploy_keys_projects_on_project_id", using: :btree

  create_table "deployments", force: :cascade do |t|
    t.integer "iid", null: false
    t.integer "project_id", null: false
    t.integer "environment_id", null: false
    t.string "ref", null: false
    t.boolean "tag", null: false
    t.string "sha", null: false
    t.integer "user_id"
    t.integer "deployable_id"
    t.string "deployable_type"
    t.datetime "created_at"
    t.datetime "updated_at"
    t.string "on_stop"
  end

  add_index "deployments", ["project_id", "environment_id", "iid"], name: "index_deployments_on_project_id_and_environment_id_and_iid", using: :btree
  add_index "deployments", ["project_id", "iid"], name: "index_deployments_on_project_id_and_iid", unique: true, using: :btree

  create_table "emails", force: :cascade do |t|
    t.integer "user_id", null: false
    t.string "email", null: false
    t.datetime "created_at"
    t.datetime "updated_at"
  end

  add_index "emails", ["email"], name: "index_emails_on_email", unique: true, using: :btree
  add_index "emails", ["user_id"], name: "index_emails_on_user_id", using: :btree

  create_table "environments", force: :cascade do |t|
    t.integer "project_id"
    t.string "name", null: false
    t.datetime "created_at"
    t.datetime "updated_at"
    t.string "external_url"
    t.string "environment_type"
    t.string "state", default: "available", null: false
    t.string "slug", null: false
  end

  add_index "environments", ["project_id", "name"], name: "index_environments_on_project_id_and_name", unique: true, using: :btree
  add_index "environments", ["project_id", "slug"], name: "index_environments_on_project_id_and_slug", unique: true, using: :btree

  create_table "events", force: :cascade do |t|
    t.string "target_type"
    t.integer "target_id"
    t.string "title"
    t.text "data"
    t.integer "project_id"
    t.datetime "created_at"
    t.datetime "updated_at"
    t.integer "action"
    t.integer "author_id"
  end

  add_index "events", ["action"], name: "index_events_on_action", using: :btree
  add_index "events", ["author_id"], name: "index_events_on_author_id", using: :btree
  add_index "events", ["created_at"], name: "index_events_on_created_at", using: :btree
  add_index "events", ["project_id"], name: "index_events_on_project_id", using: :btree
  add_index "events", ["target_id"], name: "index_events_on_target_id", using: :btree
  add_index "events", ["target_type"], name: "index_events_on_target_type", using: :btree

  create_table "forked_project_links", force: :cascade do |t|
    t.integer "forked_to_project_id", null: false
    t.integer "forked_from_project_id", null: false
    t.datetime "created_at"
    t.datetime "updated_at"
  end

  add_index "forked_project_links", ["forked_to_project_id"], name: "index_forked_project_links_on_forked_to_project_id", unique: true, using: :btree

  create_table "identities", force: :cascade do |t|
    t.string "extern_uid"
    t.string "provider"
    t.integer "user_id"
    t.datetime "created_at"
    t.datetime "updated_at"
  end

  add_index "identities", ["user_id"], name: "index_identities_on_user_id", using: :btree

  create_table "issue_metrics", force: :cascade do |t|
    t.integer "issue_id", null: false
    t.datetime "first_mentioned_in_commit_at"
    t.datetime "first_associated_with_milestone_at"
    t.datetime "first_added_to_board_at"
    t.datetime "created_at", null: false
    t.datetime "updated_at", null: false
  end

  add_index "issue_metrics", ["issue_id"], name: "index_issue_metrics", using: :btree

  create_table "issues", force: :cascade do |t|
    t.string "title"
    t.integer "assignee_id"
    t.integer "author_id"
    t.integer "project_id"
    t.datetime "created_at"
    t.datetime "updated_at"
    t.integer "position", default: 0
    t.string "branch_name"
    t.text "description"
    t.integer "milestone_id"
    t.string "state"
    t.integer "iid"
    t.integer "updated_by_id"
    t.boolean "confidential", default: false
    t.datetime "deleted_at"
    t.date "due_date"
    t.integer "moved_to_id"
    t.integer "lock_version"
    t.text "title_html"
    t.text "description_html"
    t.integer "time_estimate"
  end

  add_index "issues", ["assignee_id"], name: "index_issues_on_assignee_id", using: :btree
  add_index "issues", ["author_id"], name: "index_issues_on_author_id", using: :btree
  add_index "issues", ["confidential"], name: "index_issues_on_confidential", using: :btree
  add_index "issues", ["created_at"], name: "index_issues_on_created_at", using: :btree
  add_index "issues", ["deleted_at"], name: "index_issues_on_deleted_at", using: :btree
  add_index "issues", ["description"], name: "index_issues_on_description_trigram", using: :gin, opclasses: {"description"=>"gin_trgm_ops"}
  add_index "issues", ["due_date"], name: "index_issues_on_due_date", using: :btree
  add_index "issues", ["milestone_id"], name: "index_issues_on_milestone_id", using: :btree
  add_index "issues", ["project_id", "iid"], name: "index_issues_on_project_id_and_iid", unique: true, using: :btree
  add_index "issues", ["state"], name: "index_issues_on_state", using: :btree
  add_index "issues", ["title"], name: "index_issues_on_title_trigram", using: :gin, opclasses: {"title"=>"gin_trgm_ops"}

  create_table "keys", force: :cascade do |t|
    t.integer "user_id"
    t.datetime "created_at"
    t.datetime "updated_at"
    t.text "key"
    t.string "title"
    t.string "type"
    t.string "fingerprint"
    t.boolean "public", default: false, null: false
    t.boolean "can_push", default: false, null: false
    t.datetime "last_used_at"
  end

  add_index "keys", ["fingerprint"], name: "index_keys_on_fingerprint", unique: true, using: :btree
  add_index "keys", ["user_id"], name: "index_keys_on_user_id", using: :btree

  create_table "label_links", force: :cascade do |t|
    t.integer "label_id"
    t.integer "target_id"
    t.string "target_type"
    t.datetime "created_at"
    t.datetime "updated_at"
  end

  add_index "label_links", ["label_id"], name: "index_label_links_on_label_id", using: :btree
  add_index "label_links", ["target_id", "target_type"], name: "index_label_links_on_target_id_and_target_type", using: :btree

  create_table "label_priorities", force: :cascade do |t|
    t.integer "project_id", null: false
    t.integer "label_id", null: false
    t.integer "priority", null: false
    t.datetime "created_at", null: false
    t.datetime "updated_at", null: false
  end

  add_index "label_priorities", ["priority"], name: "index_label_priorities_on_priority", using: :btree
  add_index "label_priorities", ["project_id", "label_id"], name: "index_label_priorities_on_project_id_and_label_id", unique: true, using: :btree

  create_table "labels", force: :cascade do |t|
    t.string "title"
    t.string "color"
    t.integer "project_id"
    t.datetime "created_at"
    t.datetime "updated_at"
    t.boolean "template", default: false
    t.string "description"
    t.text "description_html"
    t.string "type"
    t.integer "group_id"
  end

  add_index "labels", ["group_id", "project_id", "title"], name: "index_labels_on_group_id_and_project_id_and_title", unique: true, using: :btree
  add_index "labels", ["project_id"], name: "index_labels_on_project_id", using: :btree
  add_index "labels", ["title"], name: "index_labels_on_title", using: :btree
  add_index "labels", ["type", "project_id"], name: "index_labels_on_type_and_project_id", using: :btree

  create_table "lfs_objects", force: :cascade do |t|
    t.string "oid", null: false
    t.integer "size", limit: 8, null: false
    t.datetime "created_at"
    t.datetime "updated_at"
    t.string "file"
  end

  add_index "lfs_objects", ["oid"], name: "index_lfs_objects_on_oid", unique: true, using: :btree

  create_table "lfs_objects_projects", force: :cascade do |t|
    t.integer "lfs_object_id", null: false
    t.integer "project_id", null: false
    t.datetime "created_at"
    t.datetime "updated_at"
  end

  add_index "lfs_objects_projects", ["project_id"], name: "index_lfs_objects_projects_on_project_id", using: :btree

  create_table "lists", force: :cascade do |t|
    t.integer "board_id", null: false
    t.integer "label_id"
    t.integer "list_type", default: 1, null: false
    t.integer "position"
    t.datetime "created_at", null: false
    t.datetime "updated_at", null: false
  end

  add_index "lists", ["board_id", "label_id"], name: "index_lists_on_board_id_and_label_id", unique: true, using: :btree
  add_index "lists", ["label_id"], name: "index_lists_on_label_id", using: :btree

  create_table "members", force: :cascade do |t|
    t.integer "access_level", null: false
    t.integer "source_id", null: false
    t.string "source_type", null: false
    t.integer "user_id"
    t.integer "notification_level", null: false
    t.string "type"
    t.datetime "created_at"
    t.datetime "updated_at"
    t.integer "created_by_id"
    t.string "invite_email"
    t.string "invite_token"
    t.datetime "invite_accepted_at"
    t.datetime "requested_at"
    t.date "expires_at"
  end

  add_index "members", ["access_level"], name: "index_members_on_access_level", using: :btree
  add_index "members", ["invite_token"], name: "index_members_on_invite_token", unique: true, using: :btree
  add_index "members", ["requested_at"], name: "index_members_on_requested_at", using: :btree
  add_index "members", ["source_id", "source_type"], name: "index_members_on_source_id_and_source_type", using: :btree
  add_index "members", ["user_id"], name: "index_members_on_user_id", using: :btree

  create_table "merge_request_diffs", force: :cascade do |t|
    t.string "state"
    t.text "st_commits"
    t.text "st_diffs"
    t.integer "merge_request_id", null: false
    t.datetime "created_at"
    t.datetime "updated_at"
    t.string "base_commit_sha"
    t.string "real_size"
    t.string "head_commit_sha"
    t.string "start_commit_sha"
  end

  add_index "merge_request_diffs", ["merge_request_id"], name: "index_merge_request_diffs_on_merge_request_id", using: :btree

  create_table "merge_request_metrics", force: :cascade do |t|
    t.integer "merge_request_id", null: false
    t.datetime "latest_build_started_at"
    t.datetime "latest_build_finished_at"
    t.datetime "first_deployed_to_production_at"
    t.datetime "merged_at"
    t.datetime "created_at", null: false
    t.datetime "updated_at", null: false
    t.integer "pipeline_id"
  end

  add_index "merge_request_metrics", ["first_deployed_to_production_at"], name: "index_merge_request_metrics_on_first_deployed_to_production_at", using: :btree
  add_index "merge_request_metrics", ["merge_request_id"], name: "index_merge_request_metrics", using: :btree
  add_index "merge_request_metrics", ["pipeline_id"], name: "index_merge_request_metrics_on_pipeline_id", using: :btree

  create_table "merge_requests", force: :cascade do |t|
    t.string "target_branch", null: false
    t.string "source_branch", null: false
    t.integer "source_project_id", null: false
    t.integer "author_id"
    t.integer "assignee_id"
    t.string "title"
    t.datetime "created_at"
    t.datetime "updated_at"
    t.integer "milestone_id"
    t.string "state"
    t.string "merge_status"
    t.integer "target_project_id", null: false
    t.integer "iid"
    t.text "description"
    t.integer "position", default: 0
    t.datetime "locked_at"
    t.integer "updated_by_id"
    t.text "merge_error"
    t.text "merge_params"
    t.boolean "merge_when_pipeline_succeeds", default: false, null: false
    t.integer "merge_user_id"
    t.string "merge_commit_sha"
    t.datetime "deleted_at"
    t.string "in_progress_merge_commit_sha"
    t.integer "lock_version"
    t.text "title_html"
    t.text "description_html"
    t.integer "time_estimate"
  end

  add_index "merge_requests", ["assignee_id"], name: "index_merge_requests_on_assignee_id", using: :btree
  add_index "merge_requests", ["author_id"], name: "index_merge_requests_on_author_id", using: :btree
  add_index "merge_requests", ["created_at"], name: "index_merge_requests_on_created_at", using: :btree
  add_index "merge_requests", ["deleted_at"], name: "index_merge_requests_on_deleted_at", using: :btree
  add_index "merge_requests", ["description"], name: "index_merge_requests_on_description_trigram", using: :gin, opclasses: {"description"=>"gin_trgm_ops"}
  add_index "merge_requests", ["milestone_id"], name: "index_merge_requests_on_milestone_id", using: :btree
  add_index "merge_requests", ["source_branch"], name: "index_merge_requests_on_source_branch", using: :btree
  add_index "merge_requests", ["source_project_id"], name: "index_merge_requests_on_source_project_id", using: :btree
  add_index "merge_requests", ["target_branch"], name: "index_merge_requests_on_target_branch", using: :btree
  add_index "merge_requests", ["target_project_id", "iid"], name: "index_merge_requests_on_target_project_id_and_iid", unique: true, using: :btree
  add_index "merge_requests", ["title"], name: "index_merge_requests_on_title", using: :btree
  add_index "merge_requests", ["title"], name: "index_merge_requests_on_title_trigram", using: :gin, opclasses: {"title"=>"gin_trgm_ops"}

  create_table "merge_requests_closing_issues", force: :cascade do |t|
    t.integer "merge_request_id", null: false
    t.integer "issue_id", null: false
    t.datetime "created_at", null: false
    t.datetime "updated_at", null: false
  end

  add_index "merge_requests_closing_issues", ["issue_id"], name: "index_merge_requests_closing_issues_on_issue_id", using: :btree
  add_index "merge_requests_closing_issues", ["merge_request_id"], name: "index_merge_requests_closing_issues_on_merge_request_id", using: :btree

  create_table "milestones", force: :cascade do |t|
    t.string "title", null: false
    t.integer "project_id", null: false
    t.text "description"
    t.date "due_date"
    t.datetime "created_at"
    t.datetime "updated_at"
    t.string "state"
    t.integer "iid"
    t.text "title_html"
    t.text "description_html"
    t.date "start_date"
  end

  add_index "milestones", ["description"], name: "index_milestones_on_description_trigram", using: :gin, opclasses: {"description"=>"gin_trgm_ops"}
  add_index "milestones", ["due_date"], name: "index_milestones_on_due_date", using: :btree
  add_index "milestones", ["project_id", "iid"], name: "index_milestones_on_project_id_and_iid", unique: true, using: :btree
  add_index "milestones", ["title"], name: "index_milestones_on_title", using: :btree
  add_index "milestones", ["title"], name: "index_milestones_on_title_trigram", using: :gin, opclasses: {"title"=>"gin_trgm_ops"}

  create_table "namespaces", force: :cascade do |t|
    t.string "name", null: false
    t.string "path", null: false
    t.integer "owner_id"
    t.datetime "created_at"
    t.datetime "updated_at"
    t.string "type"
    t.string "description", default: "", null: false
    t.string "avatar"
    t.boolean "share_with_group_lock", default: false
    t.integer "visibility_level", default: 20, null: false
    t.boolean "request_access_enabled", default: false, null: false
    t.datetime "deleted_at"
    t.boolean "lfs_enabled"
    t.text "description_html"
    t.integer "parent_id"
  end

  add_index "namespaces", ["created_at"], name: "index_namespaces_on_created_at", using: :btree
  add_index "namespaces", ["deleted_at"], name: "index_namespaces_on_deleted_at", using: :btree
  add_index "namespaces", ["name", "parent_id"], name: "index_namespaces_on_name_and_parent_id", unique: true, using: :btree
  add_index "namespaces", ["name"], name: "index_namespaces_on_name_trigram", using: :gin, opclasses: {"name"=>"gin_trgm_ops"}
  add_index "namespaces", ["owner_id"], name: "index_namespaces_on_owner_id", using: :btree
  add_index "namespaces", ["parent_id", "id"], name: "index_namespaces_on_parent_id_and_id", unique: true, using: :btree
  add_index "namespaces", ["path"], name: "index_namespaces_on_path", using: :btree
  add_index "namespaces", ["path"], name: "index_namespaces_on_path_trigram", using: :gin, opclasses: {"path"=>"gin_trgm_ops"}
  add_index "namespaces", ["type"], name: "index_namespaces_on_type", using: :btree

  create_table "notes", force: :cascade do |t|
    t.text "note"
    t.string "noteable_type"
    t.integer "author_id"
    t.datetime "created_at"
    t.datetime "updated_at"
    t.integer "project_id"
    t.string "attachment"
    t.string "line_code"
    t.string "commit_id"
    t.integer "noteable_id"
    t.boolean "system", default: false, null: false
    t.text "st_diff"
    t.integer "updated_by_id"
    t.string "type"
    t.text "position"
    t.text "original_position"
    t.datetime "resolved_at"
    t.integer "resolved_by_id"
    t.string "discussion_id"
    t.string "original_discussion_id"
    t.text "note_html"
  end

  add_index "notes", ["author_id"], name: "index_notes_on_author_id", using: :btree
  add_index "notes", ["commit_id"], name: "index_notes_on_commit_id", using: :btree
  add_index "notes", ["created_at"], name: "index_notes_on_created_at", using: :btree
  add_index "notes", ["discussion_id"], name: "index_notes_on_discussion_id", using: :btree
  add_index "notes", ["line_code"], name: "index_notes_on_line_code", using: :btree
  add_index "notes", ["note"], name: "index_notes_on_note_trigram", using: :gin, opclasses: {"note"=>"gin_trgm_ops"}
  add_index "notes", ["noteable_id", "noteable_type"], name: "index_notes_on_noteable_id_and_noteable_type", using: :btree
  add_index "notes", ["noteable_type"], name: "index_notes_on_noteable_type", using: :btree
  add_index "notes", ["project_id", "noteable_type"], name: "index_notes_on_project_id_and_noteable_type", using: :btree
  add_index "notes", ["updated_at"], name: "index_notes_on_updated_at", using: :btree

  create_table "notification_settings", force: :cascade do |t|
    t.integer "user_id", null: false
    t.integer "source_id"
    t.string "source_type"
    t.integer "level", default: 0, null: false
    t.datetime "created_at", null: false
    t.datetime "updated_at", null: false
    t.text "events"
  end

  add_index "notification_settings", ["source_id", "source_type"], name: "index_notification_settings_on_source_id_and_source_type", using: :btree
  add_index "notification_settings", ["user_id", "source_id", "source_type"], name: "index_notifications_on_user_id_and_source_id_and_source_type", unique: true, using: :btree
  add_index "notification_settings", ["user_id"], name: "index_notification_settings_on_user_id", using: :btree

  create_table "oauth_access_grants", force: :cascade do |t|
    t.integer "resource_owner_id", null: false
    t.integer "application_id", null: false
    t.string "token", null: false
    t.integer "expires_in", null: false
    t.text "redirect_uri", null: false
    t.datetime "created_at", null: false
    t.datetime "revoked_at"
    t.string "scopes"
  end

  add_index "oauth_access_grants", ["token"], name: "index_oauth_access_grants_on_token", unique: true, using: :btree

  create_table "oauth_access_tokens", force: :cascade do |t|
    t.integer "resource_owner_id"
    t.integer "application_id"
    t.string "token", null: false
    t.string "refresh_token"
    t.integer "expires_in"
    t.datetime "revoked_at"
    t.datetime "created_at", null: false
    t.string "scopes"
  end

  add_index "oauth_access_tokens", ["refresh_token"], name: "index_oauth_access_tokens_on_refresh_token", unique: true, using: :btree
  add_index "oauth_access_tokens", ["resource_owner_id"], name: "index_oauth_access_tokens_on_resource_owner_id", using: :btree
  add_index "oauth_access_tokens", ["token"], name: "index_oauth_access_tokens_on_token", unique: true, using: :btree

  create_table "oauth_applications", force: :cascade do |t|
    t.string "name", null: false
    t.string "uid", null: false
    t.string "secret", null: false
    t.text "redirect_uri", null: false
    t.string "scopes", default: "", null: false
    t.datetime "created_at"
    t.datetime "updated_at"
    t.integer "owner_id"
    t.string "owner_type"
  end

  add_index "oauth_applications", ["owner_id", "owner_type"], name: "index_oauth_applications_on_owner_id_and_owner_type", using: :btree
  add_index "oauth_applications", ["uid"], name: "index_oauth_applications_on_uid", unique: true, using: :btree

  create_table "pages_domains", force: :cascade do |t|
    t.integer "project_id"
    t.text "certificate"
    t.text "encrypted_key"
    t.string "encrypted_key_iv"
    t.string "encrypted_key_salt"
    t.string "domain"
  end

  add_index "pages_domains", ["domain"], name: "index_pages_domains_on_domain", unique: true, using: :btree

  create_table "personal_access_tokens", force: :cascade do |t|
    t.integer "user_id", null: false
    t.string "token", null: false
    t.string "name", null: false
    t.boolean "revoked", default: false
    t.datetime "expires_at"
    t.datetime "created_at", null: false
    t.datetime "updated_at", null: false
    t.string "scopes", default: "--- []\n", null: false
  end

  add_index "personal_access_tokens", ["token"], name: "index_personal_access_tokens_on_token", unique: true, using: :btree
  add_index "personal_access_tokens", ["user_id"], name: "index_personal_access_tokens_on_user_id", using: :btree

  create_table "project_authorizations", id: false, force: :cascade do |t|
    t.integer "user_id"
    t.integer "project_id"
    t.integer "access_level"
  end

  add_index "project_authorizations", ["project_id"], name: "index_project_authorizations_on_project_id", using: :btree
  add_index "project_authorizations", ["user_id", "project_id", "access_level"], name: "index_project_authorizations_on_user_id_project_id_access_level", unique: true, using: :btree

  create_table "project_features", force: :cascade do |t|
    t.integer "project_id"
    t.integer "merge_requests_access_level"
    t.integer "issues_access_level"
    t.integer "wiki_access_level"
    t.integer "snippets_access_level"
    t.integer "builds_access_level"
    t.datetime "created_at"
    t.datetime "updated_at"
    t.integer "repository_access_level", default: 20, null: false
  end

  add_index "project_features", ["project_id"], name: "index_project_features_on_project_id", using: :btree

  create_table "project_group_links", force: :cascade do |t|
    t.integer "project_id", null: false
    t.integer "group_id", null: false
    t.datetime "created_at"
    t.datetime "updated_at"
    t.integer "group_access", default: 30, null: false
    t.date "expires_at"
  end

  create_table "project_import_data", force: :cascade do |t|
    t.integer "project_id"
    t.text "data"
    t.text "encrypted_credentials"
    t.string "encrypted_credentials_iv"
    t.string "encrypted_credentials_salt"
  end

  add_index "project_import_data", ["project_id"], name: "index_project_import_data_on_project_id", using: :btree

  create_table "project_statistics", force: :cascade do |t|
    t.integer "project_id", null: false
    t.integer "namespace_id", null: false
    t.integer "commit_count", limit: 8, default: 0, null: false
    t.integer "storage_size", limit: 8, default: 0, null: false
    t.integer "repository_size", limit: 8, default: 0, null: false
    t.integer "lfs_objects_size", limit: 8, default: 0, null: false
    t.integer "build_artifacts_size", limit: 8, default: 0, null: false
  end

  add_index "project_statistics", ["namespace_id"], name: "index_project_statistics_on_namespace_id", using: :btree
  add_index "project_statistics", ["project_id"], name: "index_project_statistics_on_project_id", unique: true, using: :btree

  create_table "projects", force: :cascade do |t|
    t.string "name"
    t.string "path"
    t.text "description"
    t.datetime "created_at"
    t.datetime "updated_at"
    t.integer "creator_id"
    t.integer "namespace_id"
    t.datetime "last_activity_at"
    t.string "import_url"
    t.integer "visibility_level", default: 0, null: false
    t.boolean "archived", default: false, null: false
    t.string "avatar"
    t.string "import_status"
    t.integer "star_count", default: 0, null: false
    t.string "import_type"
    t.string "import_source"
    t.text "import_error"
    t.integer "ci_id"
    t.boolean "shared_runners_enabled", default: true, null: false
    t.string "runners_token"
    t.string "build_coverage_regex"
    t.boolean "build_allow_git_fetch", default: true, null: false
    t.integer "build_timeout", default: 3600, null: false
    t.boolean "pending_delete", default: false
    t.boolean "public_builds", default: true, null: false
    t.boolean "last_repository_check_failed"
    t.datetime "last_repository_check_at"
    t.boolean "container_registry_enabled"
    t.boolean "only_allow_merge_if_pipeline_succeeds", default: false, null: false
    t.boolean "has_external_issue_tracker"
    t.string "repository_storage", default: "default", null: false
    t.boolean "request_access_enabled", default: false, null: false
    t.boolean "has_external_wiki"
    t.boolean "lfs_enabled"
    t.text "description_html"
    t.boolean "only_allow_merge_if_all_discussions_are_resolved"
  end

  add_index "projects", ["ci_id"], name: "index_projects_on_ci_id", using: :btree
  add_index "projects", ["created_at"], name: "index_projects_on_created_at", using: :btree
  add_index "projects", ["creator_id"], name: "index_projects_on_creator_id", using: :btree
  add_index "projects", ["description"], name: "index_projects_on_description_trigram", using: :gin, opclasses: {"description"=>"gin_trgm_ops"}
  add_index "projects", ["last_activity_at"], name: "index_projects_on_last_activity_at", using: :btree
  add_index "projects", ["last_repository_check_failed"], name: "index_projects_on_last_repository_check_failed", using: :btree
  add_index "projects", ["name"], name: "index_projects_on_name_trigram", using: :gin, opclasses: {"name"=>"gin_trgm_ops"}
  add_index "projects", ["namespace_id"], name: "index_projects_on_namespace_id", using: :btree
  add_index "projects", ["path"], name: "index_projects_on_path", using: :btree
  add_index "projects", ["path"], name: "index_projects_on_path_trigram", using: :gin, opclasses: {"path"=>"gin_trgm_ops"}
  add_index "projects", ["pending_delete"], name: "index_projects_on_pending_delete", using: :btree
  add_index "projects", ["runners_token"], name: "index_projects_on_runners_token", using: :btree
  add_index "projects", ["star_count"], name: "index_projects_on_star_count", using: :btree
  add_index "projects", ["visibility_level"], name: "index_projects_on_visibility_level", using: :btree

  create_table "protected_branch_merge_access_levels", force: :cascade do |t|
    t.integer "protected_branch_id", null: false
    t.integer "access_level", default: 40, null: false
    t.datetime "created_at", null: false
    t.datetime "updated_at", null: false
  end

  add_index "protected_branch_merge_access_levels", ["protected_branch_id"], name: "index_protected_branch_merge_access", using: :btree

  create_table "protected_branch_push_access_levels", force: :cascade do |t|
    t.integer "protected_branch_id", null: false
    t.integer "access_level", default: 40, null: false
    t.datetime "created_at", null: false
    t.datetime "updated_at", null: false
  end

  add_index "protected_branch_push_access_levels", ["protected_branch_id"], name: "index_protected_branch_push_access", using: :btree

  create_table "protected_branches", force: :cascade do |t|
    t.integer "project_id", null: false
    t.string "name", null: false
    t.datetime "created_at"
    t.datetime "updated_at"
  end

  add_index "protected_branches", ["project_id"], name: "index_protected_branches_on_project_id", using: :btree

  create_table "releases", force: :cascade do |t|
    t.string "tag"
    t.text "description"
    t.integer "project_id"
    t.datetime "created_at"
    t.datetime "updated_at"
    t.text "description_html"
  end

  add_index "releases", ["project_id", "tag"], name: "index_releases_on_project_id_and_tag", using: :btree
  add_index "releases", ["project_id"], name: "index_releases_on_project_id", using: :btree

  create_table "routes", force: :cascade do |t|
    t.integer "source_id", null: false
    t.string "source_type", null: false
    t.string "path", null: false
    t.datetime "created_at"
    t.datetime "updated_at"
    t.string "name"
  end

  add_index "routes", ["path"], name: "index_routes_on_path", unique: true, using: :btree
  add_index "routes", ["source_type", "source_id"], name: "index_routes_on_source_type_and_source_id", unique: true, using: :btree

  create_table "sent_notifications", force: :cascade do |t|
    t.integer "project_id"
    t.integer "noteable_id"
    t.string "noteable_type"
    t.integer "recipient_id"
    t.string "commit_id"
    t.string "reply_key", null: false
    t.string "line_code"
    t.string "note_type"
    t.text "position"
  end

  add_index "sent_notifications", ["reply_key"], name: "index_sent_notifications_on_reply_key", unique: true, using: :btree

  create_table "services", force: :cascade do |t|
    t.string "type"
    t.string "title"
    t.integer "project_id"
    t.datetime "created_at"
    t.datetime "updated_at"
    t.boolean "active", default: false, null: false
    t.text "properties"
    t.boolean "template", default: false
    t.boolean "push_events", default: true
    t.boolean "issues_events", default: true
    t.boolean "merge_requests_events", default: true
    t.boolean "tag_push_events", default: true
    t.boolean "note_events", default: true, null: false
    t.boolean "build_events", default: false, null: false
    t.string "category", default: "common", null: false
    t.boolean "default", default: false
    t.boolean "wiki_page_events", default: true
    t.boolean "pipeline_events", default: false, null: false
    t.boolean "confidential_issues_events", default: true, null: false
    t.boolean "commit_events", default: true, null: false
  end

  add_index "services", ["project_id"], name: "index_services_on_project_id", using: :btree
  add_index "services", ["template"], name: "index_services_on_template", using: :btree

  create_table "snippets", force: :cascade do |t|
    t.string "title"
    t.text "content"
    t.integer "author_id", null: false
    t.integer "project_id"
    t.datetime "created_at"
    t.datetime "updated_at"
    t.string "file_name"
    t.string "type"
    t.integer "visibility_level", default: 0, null: false
    t.text "title_html"
    t.text "content_html"
  end

  add_index "snippets", ["author_id"], name: "index_snippets_on_author_id", using: :btree
  add_index "snippets", ["file_name"], name: "index_snippets_on_file_name_trigram", using: :gin, opclasses: {"file_name"=>"gin_trgm_ops"}
  add_index "snippets", ["project_id"], name: "index_snippets_on_project_id", using: :btree
  add_index "snippets", ["title"], name: "index_snippets_on_title_trigram", using: :gin, opclasses: {"title"=>"gin_trgm_ops"}
  add_index "snippets", ["updated_at"], name: "index_snippets_on_updated_at", using: :btree
  add_index "snippets", ["visibility_level"], name: "index_snippets_on_visibility_level", using: :btree

  create_table "spam_logs", force: :cascade do |t|
    t.integer "user_id"
    t.string "source_ip"
    t.string "user_agent"
    t.boolean "via_api"
    t.string "noteable_type"
    t.string "title"
    t.text "description"
    t.datetime "created_at", null: false
    t.datetime "updated_at", null: false
    t.boolean "submitted_as_ham", default: false, null: false
    t.boolean "recaptcha_verified", default: false, null: false
  end

  create_table "subscriptions", force: :cascade do |t|
    t.integer "user_id"
    t.integer "subscribable_id"
    t.string "subscribable_type"
    t.boolean "subscribed"
    t.datetime "created_at"
    t.datetime "updated_at"
    t.integer "project_id"
  end

  add_index "subscriptions", ["subscribable_id", "subscribable_type", "user_id", "project_id"], name: "index_subscriptions_on_subscribable_and_user_id_and_project_id", unique: true, using: :btree

  create_table "taggings", force: :cascade do |t|
    t.integer "tag_id"
    t.integer "taggable_id"
    t.string "taggable_type"
    t.integer "tagger_id"
    t.string "tagger_type"
    t.string "context"
    t.datetime "created_at"
  end

  add_index "taggings", ["tag_id", "taggable_id", "taggable_type", "context", "tagger_id", "tagger_type"], name: "taggings_idx", unique: true, using: :btree
  add_index "taggings", ["taggable_id", "taggable_type", "context"], name: "index_taggings_on_taggable_id_and_taggable_type_and_context", using: :btree

  create_table "tags", force: :cascade do |t|
    t.string "name"
    t.integer "taggings_count", default: 0
  end

  add_index "tags", ["name"], name: "index_tags_on_name", unique: true, using: :btree

  create_table "timelogs", force: :cascade do |t|
    t.integer "time_spent", null: false
    t.integer "user_id"
    t.datetime "created_at", null: false
    t.datetime "updated_at", null: false
    t.integer "issue_id"
    t.integer "merge_request_id"
  end

  add_index "timelogs", ["issue_id"], name: "index_timelogs_on_issue_id", using: :btree
  add_index "timelogs", ["merge_request_id"], name: "index_timelogs_on_merge_request_id", using: :btree
  add_index "timelogs", ["user_id"], name: "index_timelogs_on_user_id", using: :btree

  create_table "todos", force: :cascade do |t|
    t.integer "user_id", null: false
    t.integer "project_id", null: false
    t.integer "target_id"
    t.string "target_type", null: false
    t.integer "author_id"
    t.integer "action", null: false
    t.string "state", null: false
    t.datetime "created_at"
    t.datetime "updated_at"
    t.integer "note_id"
    t.string "commit_id"
  end

  add_index "todos", ["author_id"], name: "index_todos_on_author_id", using: :btree
  add_index "todos", ["commit_id"], name: "index_todos_on_commit_id", using: :btree
  add_index "todos", ["note_id"], name: "index_todos_on_note_id", using: :btree
  add_index "todos", ["project_id"], name: "index_todos_on_project_id", using: :btree
  add_index "todos", ["target_type", "target_id"], name: "index_todos_on_target_type_and_target_id", using: :btree
  add_index "todos", ["user_id"], name: "index_todos_on_user_id", using: :btree

  create_table "trending_projects", force: :cascade do |t|
    t.integer "project_id", null: false
  end

  add_index "trending_projects", ["project_id"], name: "index_trending_projects_on_project_id", using: :btree

  create_table "u2f_registrations", force: :cascade do |t|
    t.text "certificate"
    t.string "key_handle"
    t.string "public_key"
    t.integer "counter"
    t.integer "user_id"
    t.datetime "created_at", null: false
    t.datetime "updated_at", null: false
    t.string "name"
  end

  add_index "u2f_registrations", ["key_handle"], name: "index_u2f_registrations_on_key_handle", using: :btree
  add_index "u2f_registrations", ["user_id"], name: "index_u2f_registrations_on_user_id", using: :btree

  create_table "user_agent_details", force: :cascade do |t|
    t.string "user_agent", null: false
    t.string "ip_address", null: false
    t.integer "subject_id", null: false
    t.string "subject_type", null: false
    t.boolean "submitted", default: false, null: false
    t.datetime "created_at", null: false
    t.datetime "updated_at", null: false
  end

  add_index "user_agent_details", ["subject_id", "subject_type"], name: "index_user_agent_details_on_subject_id_and_subject_type", using: :btree

  create_table "users", force: :cascade do |t|
    t.string "email", default: "", null: false
    t.string "encrypted_password", default: "", null: false
    t.string "reset_password_token"
    t.datetime "reset_password_sent_at"
    t.datetime "remember_created_at"
    t.integer "sign_in_count", default: 0
    t.datetime "current_sign_in_at"
    t.datetime "last_sign_in_at"
    t.string "current_sign_in_ip"
    t.string "last_sign_in_ip"
    t.datetime "created_at"
    t.datetime "updated_at"
    t.string "name"
    t.boolean "admin", default: false, null: false
    t.integer "projects_limit", default: 10
    t.string "skype", default: "", null: false
    t.string "linkedin", default: "", null: false
    t.string "twitter", default: "", null: false
    t.string "authentication_token"
    t.string "bio"
    t.integer "failed_attempts", default: 0
    t.datetime "locked_at"
    t.string "username"
    t.boolean "can_create_group", default: true, null: false
    t.boolean "can_create_team", default: true, null: false
    t.string "state"
    t.integer "color_scheme_id", default: 1, null: false
    t.datetime "password_expires_at"
    t.integer "created_by_id"
    t.datetime "last_credential_check_at"
    t.string "avatar"
    t.string "confirmation_token"
    t.datetime "confirmed_at"
    t.datetime "confirmation_sent_at"
    t.string "unconfirmed_email"
    t.boolean "hide_no_ssh_key", default: false
    t.string "website_url", default: "", null: false
    t.string "notification_email"
    t.boolean "hide_no_password", default: false
    t.boolean "password_automatically_set", default: false
    t.string "location"
    t.string "encrypted_otp_secret"
    t.string "encrypted_otp_secret_iv"
    t.string "encrypted_otp_secret_salt"
    t.boolean "otp_required_for_login", default: false, null: false
    t.text "otp_backup_codes"
    t.string "public_email", default: "", null: false
    t.integer "dashboard", default: 0
    t.integer "project_view", default: 0
    t.integer "consumed_timestep"
    t.integer "layout", default: 0
    t.boolean "hide_project_limit", default: false
    t.string "unlock_token"
    t.datetime "otp_grace_period_started_at"
    t.boolean "ldap_email", default: false, null: false
    t.boolean "external", default: false
    t.string "incoming_email_token"
    t.string "organization"
    t.boolean "authorized_projects_populated"
    t.boolean "notified_of_own_activity", default: false, null: false
    t.boolean "ghost"
  end

  add_index "users", ["admin"], name: "index_users_on_admin", using: :btree
  add_index "users", ["authentication_token"], name: "index_users_on_authentication_token", unique: true, using: :btree
  add_index "users", ["confirmation_token"], name: "index_users_on_confirmation_token", unique: true, using: :btree
  add_index "users", ["created_at"], name: "index_users_on_created_at", using: :btree
  add_index "users", ["current_sign_in_at"], name: "index_users_on_current_sign_in_at", using: :btree
  add_index "users", ["email"], name: "index_users_on_email", unique: true, using: :btree
  add_index "users", ["email"], name: "index_users_on_email_trigram", using: :gin, opclasses: {"email"=>"gin_trgm_ops"}
  add_index "users", ["incoming_email_token"], name: "index_users_on_incoming_email_token", using: :btree
  add_index "users", ["name"], name: "index_users_on_name", using: :btree
  add_index "users", ["name"], name: "index_users_on_name_trigram", using: :gin, opclasses: {"name"=>"gin_trgm_ops"}
  add_index "users", ["reset_password_token"], name: "index_users_on_reset_password_token", unique: true, using: :btree
  add_index "users", ["state"], name: "index_users_on_state", using: :btree
  add_index "users", ["username"], name: "index_users_on_username", using: :btree
  add_index "users", ["username"], name: "index_users_on_username_trigram", using: :gin, opclasses: {"username"=>"gin_trgm_ops"}

  create_table "users_star_projects", force: :cascade do |t|
    t.integer "project_id", null: false
    t.integer "user_id", null: false
    t.datetime "created_at"
    t.datetime "updated_at"
  end

  add_index "users_star_projects", ["project_id"], name: "index_users_star_projects_on_project_id", using: :btree
  add_index "users_star_projects", ["user_id", "project_id"], name: "index_users_star_projects_on_user_id_and_project_id", unique: true, using: :btree

  create_table "web_hooks", force: :cascade do |t|
    t.string "url", limit: 2000
    t.integer "project_id"
    t.datetime "created_at"
    t.datetime "updated_at"
    t.string "type", default: "ProjectHook"
    t.integer "service_id"
    t.boolean "push_events", default: true, null: false
    t.boolean "issues_events", default: false, null: false
    t.boolean "merge_requests_events", default: false, null: false
    t.boolean "tag_push_events", default: false
    t.boolean "note_events", default: false, null: false
    t.boolean "enable_ssl_verification", default: true
    t.boolean "build_events", default: false, null: false
    t.boolean "wiki_page_events", default: false, null: false
    t.string "token"
    t.boolean "pipeline_events", default: false, null: false
    t.boolean "confidential_issues_events", default: false, null: false
  end

  add_index "web_hooks", ["project_id"], name: "index_web_hooks_on_project_id", using: :btree

  add_foreign_key "boards", "projects"
<<<<<<< HEAD
  add_foreign_key "chat_teams", "namespaces", on_delete: :cascade
=======
  add_foreign_key "ci_triggers", "users", column: "owner_id", name: "fk_e8e10d1964", on_delete: :cascade
>>>>>>> 348dff0a
  add_foreign_key "issue_metrics", "issues", on_delete: :cascade
  add_foreign_key "label_priorities", "labels", on_delete: :cascade
  add_foreign_key "label_priorities", "projects", on_delete: :cascade
  add_foreign_key "labels", "namespaces", column: "group_id", on_delete: :cascade
  add_foreign_key "lists", "boards"
  add_foreign_key "lists", "labels"
  add_foreign_key "merge_request_metrics", "ci_commits", column: "pipeline_id", on_delete: :cascade
  add_foreign_key "merge_request_metrics", "merge_requests", on_delete: :cascade
  add_foreign_key "merge_requests_closing_issues", "issues", on_delete: :cascade
  add_foreign_key "merge_requests_closing_issues", "merge_requests", on_delete: :cascade
  add_foreign_key "personal_access_tokens", "users"
  add_foreign_key "project_authorizations", "projects", on_delete: :cascade
  add_foreign_key "project_authorizations", "users", on_delete: :cascade
  add_foreign_key "project_statistics", "projects", on_delete: :cascade
  add_foreign_key "protected_branch_merge_access_levels", "protected_branches"
  add_foreign_key "protected_branch_push_access_levels", "protected_branches"
  add_foreign_key "subscriptions", "projects", on_delete: :cascade
  add_foreign_key "timelogs", "issues", name: "fk_timelogs_issues_issue_id", on_delete: :cascade
  add_foreign_key "timelogs", "merge_requests", name: "fk_timelogs_merge_requests_merge_request_id", on_delete: :cascade
  add_foreign_key "trending_projects", "projects", on_delete: :cascade
  add_foreign_key "u2f_registrations", "users"
end<|MERGE_RESOLUTION|>--- conflicted
+++ resolved
@@ -1345,11 +1345,8 @@
   add_index "web_hooks", ["project_id"], name: "index_web_hooks_on_project_id", using: :btree
 
   add_foreign_key "boards", "projects"
-<<<<<<< HEAD
   add_foreign_key "chat_teams", "namespaces", on_delete: :cascade
-=======
   add_foreign_key "ci_triggers", "users", column: "owner_id", name: "fk_e8e10d1964", on_delete: :cascade
->>>>>>> 348dff0a
   add_foreign_key "issue_metrics", "issues", on_delete: :cascade
   add_foreign_key "label_priorities", "labels", on_delete: :cascade
   add_foreign_key "label_priorities", "projects", on_delete: :cascade
