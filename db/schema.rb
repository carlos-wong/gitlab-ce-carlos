--- conflicted
+++ resolved
@@ -10,11 +10,7 @@
 #
 # It's strongly recommended that you check this file into your version control system.
 
-<<<<<<< HEAD
 ActiveRecord::Schema.define(version: 20190530154715) do
-=======
-ActiveRecord::Schema.define(version: 20190529142545) do
->>>>>>> 3dcf3cfd
 
   # These are extensions that must be enabled in order to support this database
   enable_extension "plpgsql"
