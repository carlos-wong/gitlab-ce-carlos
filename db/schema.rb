# encoding: UTF-8
# This file is auto-generated from the current state of the database. Instead
# of editing this file, please use the migrations feature of Active Record to
# incrementally modify your database, and then regenerate this schema definition.
#
# Note that this schema.rb definition is the authoritative source for your
# database schema. If you need to create the application database on another
# system, you should be using db:schema:load, not running all the migrations
# from scratch. The latter is a flawed and unsustainable approach (the more migrations
# you'll amass, the slower it'll run and the greater likelihood for issues).
#
# It's strongly recommended that you check this file into your version control system.

<<<<<<< HEAD
ActiveRecord::Schema.define(version: 20180105101928) do
=======
ActiveRecord::Schema.define(version: 20180206200543) do
>>>>>>> 7534f7a8

  # These are extensions that must be enabled in order to support this database
  enable_extension "plpgsql"
  enable_extension "pg_trgm"

  create_table "abuse_reports", force: :cascade do |t|
    t.integer "reporter_id"
    t.integer "user_id"
    t.text "message"
    t.datetime "created_at"
    t.datetime "updated_at"
    t.text "message_html"
    t.integer "cached_markdown_version"
  end

  create_table "appearances", force: :cascade do |t|
    t.string "title", null: false
    t.text "description", null: false
    t.string "header_logo"
    t.string "logo"
    t.datetime_with_timezone "created_at", null: false
    t.datetime_with_timezone "updated_at", null: false
    t.text "description_html"
    t.integer "cached_markdown_version"
    t.text "new_project_guidelines"
    t.text "new_project_guidelines_html"
  end

  create_table "application_settings", force: :cascade do |t|
    t.integer "default_projects_limit"
    t.boolean "signup_enabled"
    t.boolean "gravatar_enabled"
    t.text "sign_in_text"
    t.datetime "created_at"
    t.datetime "updated_at"
    t.string "home_page_url"
    t.integer "default_branch_protection", default: 2
    t.text "restricted_visibility_levels"
    t.boolean "version_check_enabled", default: true
    t.integer "max_attachment_size", default: 10, null: false
    t.integer "default_project_visibility"
    t.integer "default_snippet_visibility"
    t.text "domain_whitelist"
    t.boolean "user_oauth_applications", default: true
    t.string "after_sign_out_path"
    t.integer "session_expire_delay", default: 10080, null: false
    t.text "import_sources"
    t.text "help_page_text"
    t.string "admin_notification_email"
    t.boolean "shared_runners_enabled", default: true, null: false
    t.integer "max_artifacts_size", default: 100, null: false
    t.string "runners_registration_token"
    t.integer "max_pages_size", default: 100, null: false
    t.boolean "require_two_factor_authentication", default: false
    t.integer "two_factor_grace_period", default: 48
    t.boolean "metrics_enabled", default: false
    t.string "metrics_host", default: "localhost"
    t.integer "metrics_pool_size", default: 16
    t.integer "metrics_timeout", default: 10
    t.integer "metrics_method_call_threshold", default: 10
    t.boolean "recaptcha_enabled", default: false
    t.string "recaptcha_site_key"
    t.string "recaptcha_private_key"
    t.integer "metrics_port", default: 8089
    t.boolean "akismet_enabled", default: false
    t.string "akismet_api_key"
    t.integer "metrics_sample_interval", default: 15
    t.boolean "sentry_enabled", default: false
    t.string "sentry_dsn"
    t.boolean "email_author_in_body", default: false
    t.integer "default_group_visibility"
    t.boolean "repository_checks_enabled", default: false
    t.text "shared_runners_text"
    t.integer "metrics_packet_size", default: 1
    t.text "disabled_oauth_sign_in_sources"
    t.string "health_check_access_token"
    t.boolean "send_user_confirmation_email", default: false
    t.integer "container_registry_token_expire_delay", default: 5
    t.text "after_sign_up_text"
    t.boolean "user_default_external", default: false, null: false
    t.string "repository_storages", default: "default"
    t.string "enabled_git_access_protocol"
    t.boolean "domain_blacklist_enabled", default: false
    t.text "domain_blacklist"
    t.boolean "usage_ping_enabled", default: true, null: false
    t.boolean "koding_enabled"
    t.string "koding_url"
    t.text "sign_in_text_html"
    t.text "help_page_text_html"
    t.text "shared_runners_text_html"
    t.text "after_sign_up_text_html"
    t.integer "rsa_key_restriction", default: 0, null: false
    t.integer "dsa_key_restriction", default: 0, null: false
    t.integer "ecdsa_key_restriction", default: 0, null: false
    t.integer "ed25519_key_restriction", default: 0, null: false
    t.boolean "housekeeping_enabled", default: true, null: false
    t.boolean "housekeeping_bitmaps_enabled", default: true, null: false
    t.integer "housekeeping_incremental_repack_period", default: 10, null: false
    t.integer "housekeeping_full_repack_period", default: 50, null: false
    t.integer "housekeeping_gc_period", default: 200, null: false
    t.boolean "sidekiq_throttling_enabled", default: false
    t.string "sidekiq_throttling_queues"
    t.decimal "sidekiq_throttling_factor"
    t.boolean "html_emails_enabled", default: true
    t.string "plantuml_url"
    t.boolean "plantuml_enabled"
    t.integer "terminal_max_session_time", default: 0, null: false
    t.integer "unique_ips_limit_per_user"
    t.integer "unique_ips_limit_time_window"
    t.boolean "unique_ips_limit_enabled", default: false, null: false
    t.string "default_artifacts_expire_in", default: "0", null: false
    t.string "uuid"
    t.decimal "polling_interval_multiplier", default: 1.0, null: false
    t.integer "cached_markdown_version"
    t.boolean "clientside_sentry_enabled", default: false, null: false
    t.string "clientside_sentry_dsn"
    t.boolean "prometheus_metrics_enabled", default: false, null: false
    t.boolean "help_page_hide_commercial_content", default: false
    t.string "help_page_support_url"
    t.integer "performance_bar_allowed_group_id"
    t.boolean "hashed_storage_enabled", default: false, null: false
    t.boolean "project_export_enabled", default: true, null: false
    t.boolean "auto_devops_enabled", default: false, null: false
    t.integer "circuitbreaker_failure_count_threshold", default: 3
    t.integer "circuitbreaker_failure_reset_time", default: 1800
    t.integer "circuitbreaker_storage_timeout", default: 15
    t.integer "circuitbreaker_access_retries", default: 3
    t.boolean "throttle_unauthenticated_enabled", default: false, null: false
    t.integer "throttle_unauthenticated_requests_per_period", default: 3600, null: false
    t.integer "throttle_unauthenticated_period_in_seconds", default: 3600, null: false
    t.boolean "throttle_authenticated_api_enabled", default: false, null: false
    t.integer "throttle_authenticated_api_requests_per_period", default: 7200, null: false
    t.integer "throttle_authenticated_api_period_in_seconds", default: 3600, null: false
    t.boolean "throttle_authenticated_web_enabled", default: false, null: false
    t.integer "throttle_authenticated_web_requests_per_period", default: 7200, null: false
    t.integer "throttle_authenticated_web_period_in_seconds", default: 3600, null: false
    t.integer "circuitbreaker_check_interval", default: 1, null: false
    t.boolean "password_authentication_enabled_for_web"
    t.boolean "password_authentication_enabled_for_git", default: true
    t.integer "gitaly_timeout_default", default: 55, null: false
    t.integer "gitaly_timeout_medium", default: 30, null: false
    t.integer "gitaly_timeout_fast", default: 10, null: false
    t.boolean "authorized_keys_enabled", default: true, null: false
    t.string "auto_devops_domain"
  end

  create_table "audit_events", force: :cascade do |t|
    t.integer "author_id", null: false
    t.string "type", null: false
    t.integer "entity_id", null: false
    t.string "entity_type", null: false
    t.text "details"
    t.datetime "created_at"
    t.datetime "updated_at"
  end

  add_index "audit_events", ["entity_id", "entity_type"], name: "index_audit_events_on_entity_id_and_entity_type", using: :btree

  create_table "award_emoji", force: :cascade do |t|
    t.string "name"
    t.integer "user_id"
    t.integer "awardable_id"
    t.string "awardable_type"
    t.datetime "created_at"
    t.datetime "updated_at"
  end

  add_index "award_emoji", ["awardable_type", "awardable_id"], name: "index_award_emoji_on_awardable_type_and_awardable_id", using: :btree
  add_index "award_emoji", ["user_id", "name"], name: "index_award_emoji_on_user_id_and_name", using: :btree

  create_table "boards", force: :cascade do |t|
    t.integer "project_id", null: false
    t.datetime "created_at", null: false
    t.datetime "updated_at", null: false
  end

  add_index "boards", ["project_id"], name: "index_boards_on_project_id", using: :btree

  create_table "broadcast_messages", force: :cascade do |t|
    t.text "message", null: false
    t.datetime "starts_at", null: false
    t.datetime "ends_at", null: false
    t.datetime "created_at", null: false
    t.datetime "updated_at", null: false
    t.string "color"
    t.string "font"
    t.text "message_html", null: false
    t.integer "cached_markdown_version"
  end

  add_index "broadcast_messages", ["starts_at", "ends_at", "id"], name: "index_broadcast_messages_on_starts_at_and_ends_at_and_id", using: :btree

  create_table "chat_names", force: :cascade do |t|
    t.integer "user_id", null: false
    t.integer "service_id", null: false
    t.string "team_id", null: false
    t.string "team_domain"
    t.string "chat_id", null: false
    t.string "chat_name"
    t.datetime "last_used_at"
    t.datetime "created_at", null: false
    t.datetime "updated_at", null: false
  end

  add_index "chat_names", ["service_id", "team_id", "chat_id"], name: "index_chat_names_on_service_id_and_team_id_and_chat_id", unique: true, using: :btree
  add_index "chat_names", ["user_id", "service_id"], name: "index_chat_names_on_user_id_and_service_id", unique: true, using: :btree

  create_table "chat_teams", force: :cascade do |t|
    t.integer "namespace_id", null: false
    t.string "team_id"
    t.string "name"
    t.datetime "created_at", null: false
    t.datetime "updated_at", null: false
  end

  add_index "chat_teams", ["namespace_id"], name: "index_chat_teams_on_namespace_id", unique: true, using: :btree

  create_table "ci_build_trace_section_names", force: :cascade do |t|
    t.integer "project_id", null: false
    t.string "name", null: false
  end

  add_index "ci_build_trace_section_names", ["project_id", "name"], name: "index_ci_build_trace_section_names_on_project_id_and_name", unique: true, using: :btree

  create_table "ci_build_trace_sections", force: :cascade do |t|
    t.integer "project_id", null: false
    t.datetime_with_timezone "date_start", null: false
    t.datetime_with_timezone "date_end", null: false
    t.integer "byte_start", limit: 8, null: false
    t.integer "byte_end", limit: 8, null: false
    t.integer "build_id", null: false
    t.integer "section_name_id", null: false
  end

  add_index "ci_build_trace_sections", ["build_id", "section_name_id"], name: "index_ci_build_trace_sections_on_build_id_and_section_name_id", unique: true, using: :btree
  add_index "ci_build_trace_sections", ["project_id"], name: "index_ci_build_trace_sections_on_project_id", using: :btree

  create_table "ci_builds", force: :cascade do |t|
    t.string "status"
    t.datetime "finished_at"
    t.text "trace"
    t.datetime "created_at"
    t.datetime "updated_at"
    t.datetime "started_at"
    t.integer "runner_id"
    t.float "coverage"
    t.integer "commit_id"
    t.text "commands"
    t.string "name"
    t.text "options"
    t.boolean "allow_failure", default: false, null: false
    t.string "stage"
    t.integer "trigger_request_id"
    t.integer "stage_idx"
    t.boolean "tag"
    t.string "ref"
    t.integer "user_id"
    t.string "type"
    t.string "target_url"
    t.string "description"
    t.text "artifacts_file"
    t.integer "project_id"
    t.text "artifacts_metadata"
    t.integer "erased_by_id"
    t.datetime "erased_at"
    t.datetime "artifacts_expire_at"
    t.string "environment"
    t.integer "artifacts_size", limit: 8
    t.string "when"
    t.text "yaml_variables"
    t.datetime "queued_at"
    t.string "token"
    t.integer "lock_version"
    t.string "coverage_regex"
    t.integer "auto_canceled_by_id"
    t.boolean "retried"
    t.integer "stage_id"
    t.boolean "protected"
    t.integer "failure_reason"
  end

  add_index "ci_builds", ["auto_canceled_by_id"], name: "index_ci_builds_on_auto_canceled_by_id", using: :btree
  add_index "ci_builds", ["commit_id", "stage_idx", "created_at"], name: "index_ci_builds_on_commit_id_and_stage_idx_and_created_at", using: :btree
  add_index "ci_builds", ["commit_id", "status", "type"], name: "index_ci_builds_on_commit_id_and_status_and_type", using: :btree
  add_index "ci_builds", ["commit_id", "type", "name", "ref"], name: "index_ci_builds_on_commit_id_and_type_and_name_and_ref", using: :btree
  add_index "ci_builds", ["commit_id", "type", "ref"], name: "index_ci_builds_on_commit_id_and_type_and_ref", using: :btree
  add_index "ci_builds", ["project_id", "id"], name: "index_ci_builds_on_project_id_and_id", using: :btree
  add_index "ci_builds", ["protected"], name: "index_ci_builds_on_protected", using: :btree
  add_index "ci_builds", ["runner_id"], name: "index_ci_builds_on_runner_id", using: :btree
  add_index "ci_builds", ["stage_id"], name: "index_ci_builds_on_stage_id", using: :btree
  add_index "ci_builds", ["status", "type", "runner_id"], name: "index_ci_builds_on_status_and_type_and_runner_id", using: :btree
  add_index "ci_builds", ["status"], name: "index_ci_builds_on_status", using: :btree
  add_index "ci_builds", ["token"], name: "index_ci_builds_on_token", unique: true, using: :btree
  add_index "ci_builds", ["updated_at"], name: "index_ci_builds_on_updated_at", using: :btree
  add_index "ci_builds", ["user_id"], name: "index_ci_builds_on_user_id", using: :btree

  create_table "ci_group_variables", force: :cascade do |t|
    t.string "key", null: false
    t.text "value"
    t.text "encrypted_value"
    t.string "encrypted_value_salt"
    t.string "encrypted_value_iv"
    t.integer "group_id", null: false
    t.boolean "protected", default: false, null: false
    t.datetime_with_timezone "created_at", null: false
    t.datetime_with_timezone "updated_at", null: false
  end

  add_index "ci_group_variables", ["group_id", "key"], name: "index_ci_group_variables_on_group_id_and_key", unique: true, using: :btree

  create_table "ci_job_artifacts", force: :cascade do |t|
    t.integer "project_id", null: false
    t.integer "job_id", null: false
    t.integer "file_type", null: false
    t.integer "size", limit: 8
    t.datetime_with_timezone "created_at", null: false
    t.datetime_with_timezone "updated_at", null: false
    t.datetime_with_timezone "expire_at"
    t.string "file"
  end

  add_index "ci_job_artifacts", ["job_id", "file_type"], name: "index_ci_job_artifacts_on_job_id_and_file_type", unique: true, using: :btree
  add_index "ci_job_artifacts", ["project_id"], name: "index_ci_job_artifacts_on_project_id", using: :btree

  create_table "ci_pipeline_schedule_variables", force: :cascade do |t|
    t.string "key", null: false
    t.text "value"
    t.text "encrypted_value"
    t.string "encrypted_value_salt"
    t.string "encrypted_value_iv"
    t.integer "pipeline_schedule_id", null: false
    t.datetime_with_timezone "created_at"
    t.datetime_with_timezone "updated_at"
  end

  add_index "ci_pipeline_schedule_variables", ["pipeline_schedule_id", "key"], name: "index_ci_pipeline_schedule_variables_on_schedule_id_and_key", unique: true, using: :btree

  create_table "ci_pipeline_schedules", force: :cascade do |t|
    t.string "description"
    t.string "ref"
    t.string "cron"
    t.string "cron_timezone"
    t.datetime "next_run_at"
    t.integer "project_id"
    t.integer "owner_id"
    t.boolean "active", default: true
    t.datetime "created_at"
    t.datetime "updated_at"
  end

  add_index "ci_pipeline_schedules", ["next_run_at", "active"], name: "index_ci_pipeline_schedules_on_next_run_at_and_active", using: :btree
  add_index "ci_pipeline_schedules", ["project_id"], name: "index_ci_pipeline_schedules_on_project_id", using: :btree

  create_table "ci_pipeline_variables", force: :cascade do |t|
    t.string "key", null: false
    t.text "value"
    t.text "encrypted_value"
    t.string "encrypted_value_salt"
    t.string "encrypted_value_iv"
    t.integer "pipeline_id", null: false
  end

  add_index "ci_pipeline_variables", ["pipeline_id", "key"], name: "index_ci_pipeline_variables_on_pipeline_id_and_key", unique: true, using: :btree

  create_table "ci_pipelines", force: :cascade do |t|
    t.string "ref"
    t.string "sha"
    t.string "before_sha"
    t.datetime "created_at"
    t.datetime "updated_at"
    t.boolean "tag", default: false
    t.text "yaml_errors"
    t.datetime "committed_at"
    t.integer "project_id"
    t.string "status"
    t.datetime "started_at"
    t.datetime "finished_at"
    t.integer "duration"
    t.integer "user_id"
    t.integer "lock_version"
    t.integer "auto_canceled_by_id"
    t.integer "pipeline_schedule_id"
    t.integer "source"
    t.integer "config_source"
    t.boolean "protected"
    t.integer "failure_reason"
  end

  add_index "ci_pipelines", ["auto_canceled_by_id"], name: "index_ci_pipelines_on_auto_canceled_by_id", using: :btree
  add_index "ci_pipelines", ["pipeline_schedule_id"], name: "index_ci_pipelines_on_pipeline_schedule_id", using: :btree
  add_index "ci_pipelines", ["project_id", "ref", "status", "id"], name: "index_ci_pipelines_on_project_id_and_ref_and_status_and_id", using: :btree
  add_index "ci_pipelines", ["project_id", "sha"], name: "index_ci_pipelines_on_project_id_and_sha", using: :btree
  add_index "ci_pipelines", ["project_id"], name: "index_ci_pipelines_on_project_id", using: :btree
  add_index "ci_pipelines", ["status"], name: "index_ci_pipelines_on_status", using: :btree
  add_index "ci_pipelines", ["user_id"], name: "index_ci_pipelines_on_user_id", using: :btree

  create_table "ci_runner_projects", force: :cascade do |t|
    t.integer "runner_id", null: false
    t.datetime "created_at"
    t.datetime "updated_at"
    t.integer "project_id"
  end

  add_index "ci_runner_projects", ["project_id"], name: "index_ci_runner_projects_on_project_id", using: :btree
  add_index "ci_runner_projects", ["runner_id"], name: "index_ci_runner_projects_on_runner_id", using: :btree

  create_table "ci_runners", force: :cascade do |t|
    t.string "token"
    t.datetime "created_at"
    t.datetime "updated_at"
    t.string "description"
    t.datetime "contacted_at"
    t.boolean "active", default: true, null: false
    t.boolean "is_shared", default: false
    t.string "name"
    t.string "version"
    t.string "revision"
    t.string "platform"
    t.string "architecture"
    t.boolean "run_untagged", default: true, null: false
    t.boolean "locked", default: false, null: false
    t.integer "access_level", default: 0, null: false
  end

  add_index "ci_runners", ["contacted_at"], name: "index_ci_runners_on_contacted_at", using: :btree
  add_index "ci_runners", ["is_shared"], name: "index_ci_runners_on_is_shared", using: :btree
  add_index "ci_runners", ["locked"], name: "index_ci_runners_on_locked", using: :btree
  add_index "ci_runners", ["token"], name: "index_ci_runners_on_token", using: :btree

  create_table "ci_stages", force: :cascade do |t|
    t.integer "project_id"
    t.integer "pipeline_id"
    t.datetime "created_at"
    t.datetime "updated_at"
    t.string "name"
    t.integer "status"
    t.integer "lock_version"
  end

  add_index "ci_stages", ["pipeline_id", "name"], name: "index_ci_stages_on_pipeline_id_and_name", unique: true, using: :btree
  add_index "ci_stages", ["pipeline_id"], name: "index_ci_stages_on_pipeline_id", using: :btree
  add_index "ci_stages", ["project_id"], name: "index_ci_stages_on_project_id", using: :btree

  create_table "ci_trigger_requests", force: :cascade do |t|
    t.integer "trigger_id", null: false
    t.text "variables"
    t.datetime "created_at"
    t.datetime "updated_at"
    t.integer "commit_id"
  end

  add_index "ci_trigger_requests", ["commit_id"], name: "index_ci_trigger_requests_on_commit_id", using: :btree

  create_table "ci_triggers", force: :cascade do |t|
    t.string "token"
    t.datetime "created_at"
    t.datetime "updated_at"
    t.integer "project_id"
    t.integer "owner_id"
    t.string "description"
    t.string "ref"
  end

  add_index "ci_triggers", ["project_id"], name: "index_ci_triggers_on_project_id", using: :btree

  create_table "ci_variables", force: :cascade do |t|
    t.string "key", null: false
    t.text "value"
    t.text "encrypted_value"
    t.string "encrypted_value_salt"
    t.string "encrypted_value_iv"
    t.integer "project_id", null: false
    t.boolean "protected", default: false, null: false
    t.string "environment_scope", default: "*", null: false
  end

  add_index "ci_variables", ["project_id", "key", "environment_scope"], name: "index_ci_variables_on_project_id_and_key_and_environment_scope", unique: true, using: :btree

  create_table "cluster_platforms_kubernetes", force: :cascade do |t|
    t.integer "cluster_id", null: false
    t.datetime_with_timezone "created_at", null: false
    t.datetime_with_timezone "updated_at", null: false
    t.text "api_url"
    t.text "ca_cert"
    t.string "namespace"
    t.string "username"
    t.text "encrypted_password"
    t.string "encrypted_password_iv"
    t.text "encrypted_token"
    t.string "encrypted_token_iv"
  end

  add_index "cluster_platforms_kubernetes", ["cluster_id"], name: "index_cluster_platforms_kubernetes_on_cluster_id", unique: true, using: :btree

  create_table "cluster_projects", force: :cascade do |t|
    t.integer "project_id", null: false
    t.integer "cluster_id", null: false
    t.datetime_with_timezone "created_at", null: false
    t.datetime_with_timezone "updated_at", null: false
  end

  add_index "cluster_projects", ["cluster_id"], name: "index_cluster_projects_on_cluster_id", using: :btree
  add_index "cluster_projects", ["project_id"], name: "index_cluster_projects_on_project_id", using: :btree

  create_table "cluster_providers_gcp", force: :cascade do |t|
    t.integer "cluster_id", null: false
    t.integer "status"
    t.integer "num_nodes", null: false
    t.datetime_with_timezone "created_at", null: false
    t.datetime_with_timezone "updated_at", null: false
    t.text "status_reason"
    t.string "gcp_project_id", null: false
    t.string "zone", null: false
    t.string "machine_type"
    t.string "operation_id"
    t.string "endpoint"
    t.text "encrypted_access_token"
    t.string "encrypted_access_token_iv"
  end

  add_index "cluster_providers_gcp", ["cluster_id"], name: "index_cluster_providers_gcp_on_cluster_id", unique: true, using: :btree

  create_table "clusters", force: :cascade do |t|
    t.integer "user_id"
    t.integer "provider_type"
    t.integer "platform_type"
    t.datetime_with_timezone "created_at", null: false
    t.datetime_with_timezone "updated_at", null: false
    t.boolean "enabled", default: true
    t.string "name", null: false
    t.string "environment_scope", default: "*", null: false
  end

  add_index "clusters", ["enabled"], name: "index_clusters_on_enabled", using: :btree
  add_index "clusters", ["user_id"], name: "index_clusters_on_user_id", using: :btree

  create_table "clusters_applications_helm", force: :cascade do |t|
    t.integer "cluster_id", null: false
    t.datetime_with_timezone "created_at", null: false
    t.datetime_with_timezone "updated_at", null: false
    t.integer "status", null: false
    t.string "version", null: false
    t.text "status_reason"
  end

  create_table "clusters_applications_ingress", force: :cascade do |t|
    t.integer "cluster_id", null: false
    t.datetime_with_timezone "created_at", null: false
    t.datetime_with_timezone "updated_at", null: false
    t.integer "status", null: false
    t.integer "ingress_type", null: false
    t.string "version", null: false
    t.string "cluster_ip"
    t.text "status_reason"
  end

  create_table "clusters_applications_prometheus", force: :cascade do |t|
    t.integer "cluster_id", null: false
    t.integer "status", null: false
    t.string "version", null: false
    t.text "status_reason"
    t.datetime_with_timezone "created_at", null: false
    t.datetime_with_timezone "updated_at", null: false
  end

  create_table "container_repositories", force: :cascade do |t|
    t.integer "project_id", null: false
    t.string "name", null: false
    t.datetime "created_at", null: false
    t.datetime "updated_at", null: false
  end

  add_index "container_repositories", ["project_id", "name"], name: "index_container_repositories_on_project_id_and_name", unique: true, using: :btree
  add_index "container_repositories", ["project_id"], name: "index_container_repositories_on_project_id", using: :btree

  create_table "conversational_development_index_metrics", force: :cascade do |t|
    t.float "leader_issues", null: false
    t.float "instance_issues", null: false
    t.float "leader_notes", null: false
    t.float "instance_notes", null: false
    t.float "leader_milestones", null: false
    t.float "instance_milestones", null: false
    t.float "leader_boards", null: false
    t.float "instance_boards", null: false
    t.float "leader_merge_requests", null: false
    t.float "instance_merge_requests", null: false
    t.float "leader_ci_pipelines", null: false
    t.float "instance_ci_pipelines", null: false
    t.float "leader_environments", null: false
    t.float "instance_environments", null: false
    t.float "leader_deployments", null: false
    t.float "instance_deployments", null: false
    t.float "leader_projects_prometheus_active", null: false
    t.float "instance_projects_prometheus_active", null: false
    t.float "leader_service_desk_issues", null: false
    t.float "instance_service_desk_issues", null: false
    t.datetime "created_at", null: false
    t.datetime "updated_at", null: false
    t.float "percentage_boards", default: 0.0, null: false
    t.float "percentage_ci_pipelines", default: 0.0, null: false
    t.float "percentage_deployments", default: 0.0, null: false
    t.float "percentage_environments", default: 0.0, null: false
    t.float "percentage_issues", default: 0.0, null: false
    t.float "percentage_merge_requests", default: 0.0, null: false
    t.float "percentage_milestones", default: 0.0, null: false
    t.float "percentage_notes", default: 0.0, null: false
    t.float "percentage_projects_prometheus_active", default: 0.0, null: false
    t.float "percentage_service_desk_issues", default: 0.0, null: false
  end

  create_table "deploy_keys_projects", force: :cascade do |t|
    t.integer "deploy_key_id", null: false
    t.integer "project_id", null: false
    t.datetime "created_at"
    t.datetime "updated_at"
    t.boolean "can_push", default: false, null: false
  end

  add_index "deploy_keys_projects", ["project_id"], name: "index_deploy_keys_projects_on_project_id", using: :btree

  create_table "deployments", force: :cascade do |t|
    t.integer "iid", null: false
    t.integer "project_id", null: false
    t.integer "environment_id", null: false
    t.string "ref", null: false
    t.boolean "tag", null: false
    t.string "sha", null: false
    t.integer "user_id"
    t.integer "deployable_id"
    t.string "deployable_type"
    t.datetime "created_at"
    t.datetime "updated_at"
    t.string "on_stop"
  end

  add_index "deployments", ["created_at"], name: "index_deployments_on_created_at", using: :btree
  add_index "deployments", ["environment_id", "id"], name: "index_deployments_on_environment_id_and_id", using: :btree
  add_index "deployments", ["environment_id", "iid", "project_id"], name: "index_deployments_on_environment_id_and_iid_and_project_id", using: :btree
  add_index "deployments", ["project_id", "iid"], name: "index_deployments_on_project_id_and_iid", unique: true, using: :btree

  create_table "emails", force: :cascade do |t|
    t.integer "user_id", null: false
    t.string "email", null: false
    t.datetime "created_at"
    t.datetime "updated_at"
    t.string "confirmation_token"
    t.datetime_with_timezone "confirmed_at"
    t.datetime_with_timezone "confirmation_sent_at"
  end

  add_index "emails", ["confirmation_token"], name: "index_emails_on_confirmation_token", unique: true, using: :btree
  add_index "emails", ["email"], name: "index_emails_on_email", unique: true, using: :btree
  add_index "emails", ["user_id"], name: "index_emails_on_user_id", using: :btree

  create_table "environments", force: :cascade do |t|
    t.integer "project_id", null: false
    t.string "name", null: false
    t.datetime "created_at"
    t.datetime "updated_at"
    t.string "external_url"
    t.string "environment_type"
    t.string "state", default: "available", null: false
    t.string "slug", null: false
  end

  add_index "environments", ["project_id", "name"], name: "index_environments_on_project_id_and_name", unique: true, using: :btree
  add_index "environments", ["project_id", "slug"], name: "index_environments_on_project_id_and_slug", unique: true, using: :btree

  create_table "events", force: :cascade do |t|
    t.integer "project_id"
    t.integer "author_id", null: false
    t.integer "target_id"
    t.datetime_with_timezone "created_at", null: false
    t.datetime_with_timezone "updated_at", null: false
    t.integer "action", limit: 2, null: false
    t.string "target_type"
  end

  add_index "events", ["action"], name: "index_events_on_action", using: :btree
  add_index "events", ["author_id"], name: "index_events_on_author_id", using: :btree
  add_index "events", ["project_id", "id"], name: "index_events_on_project_id_and_id", using: :btree
  add_index "events", ["target_type", "target_id"], name: "index_events_on_target_type_and_target_id", using: :btree

  create_table "feature_gates", force: :cascade do |t|
    t.string "feature_key", null: false
    t.string "key", null: false
    t.string "value"
    t.datetime "created_at", null: false
    t.datetime "updated_at", null: false
  end

  add_index "feature_gates", ["feature_key", "key", "value"], name: "index_feature_gates_on_feature_key_and_key_and_value", unique: true, using: :btree

  create_table "features", force: :cascade do |t|
    t.string "key", null: false
    t.datetime "created_at", null: false
    t.datetime "updated_at", null: false
  end

  add_index "features", ["key"], name: "index_features_on_key", unique: true, using: :btree

  create_table "fork_network_members", force: :cascade do |t|
    t.integer "fork_network_id", null: false
    t.integer "project_id", null: false
    t.integer "forked_from_project_id"
  end

  add_index "fork_network_members", ["fork_network_id"], name: "index_fork_network_members_on_fork_network_id", using: :btree
  add_index "fork_network_members", ["project_id"], name: "index_fork_network_members_on_project_id", unique: true, using: :btree

  create_table "fork_networks", force: :cascade do |t|
    t.integer "root_project_id"
    t.string "deleted_root_project_name"
  end

  add_index "fork_networks", ["root_project_id"], name: "index_fork_networks_on_root_project_id", unique: true, using: :btree

  create_table "forked_project_links", force: :cascade do |t|
    t.integer "forked_to_project_id", null: false
    t.integer "forked_from_project_id", null: false
    t.datetime "created_at"
    t.datetime "updated_at"
  end

  add_index "forked_project_links", ["forked_to_project_id"], name: "index_forked_project_links_on_forked_to_project_id", unique: true, using: :btree

  create_table "gcp_clusters", force: :cascade do |t|
    t.integer "project_id", null: false
    t.integer "user_id"
    t.integer "service_id"
    t.integer "status"
    t.integer "gcp_cluster_size", null: false
    t.datetime_with_timezone "created_at", null: false
    t.datetime_with_timezone "updated_at", null: false
    t.boolean "enabled", default: true
    t.text "status_reason"
    t.string "project_namespace"
    t.string "endpoint"
    t.text "ca_cert"
    t.text "encrypted_kubernetes_token"
    t.string "encrypted_kubernetes_token_iv"
    t.string "username"
    t.text "encrypted_password"
    t.string "encrypted_password_iv"
    t.string "gcp_project_id", null: false
    t.string "gcp_cluster_zone", null: false
    t.string "gcp_cluster_name", null: false
    t.string "gcp_machine_type"
    t.string "gcp_operation_id"
    t.text "encrypted_gcp_token"
    t.string "encrypted_gcp_token_iv"
  end

  add_index "gcp_clusters", ["project_id"], name: "index_gcp_clusters_on_project_id", unique: true, using: :btree

  create_table "gpg_key_subkeys", force: :cascade do |t|
    t.integer "gpg_key_id", null: false
    t.binary "keyid"
    t.binary "fingerprint"
  end

  add_index "gpg_key_subkeys", ["fingerprint"], name: "index_gpg_key_subkeys_on_fingerprint", unique: true, using: :btree
  add_index "gpg_key_subkeys", ["gpg_key_id"], name: "index_gpg_key_subkeys_on_gpg_key_id", using: :btree
  add_index "gpg_key_subkeys", ["keyid"], name: "index_gpg_key_subkeys_on_keyid", unique: true, using: :btree

  create_table "gpg_keys", force: :cascade do |t|
    t.datetime_with_timezone "created_at", null: false
    t.datetime_with_timezone "updated_at", null: false
    t.integer "user_id"
    t.binary "primary_keyid"
    t.binary "fingerprint"
    t.text "key"
  end

  add_index "gpg_keys", ["fingerprint"], name: "index_gpg_keys_on_fingerprint", unique: true, using: :btree
  add_index "gpg_keys", ["primary_keyid"], name: "index_gpg_keys_on_primary_keyid", unique: true, using: :btree
  add_index "gpg_keys", ["user_id"], name: "index_gpg_keys_on_user_id", using: :btree

  create_table "gpg_signatures", force: :cascade do |t|
    t.datetime_with_timezone "created_at", null: false
    t.datetime_with_timezone "updated_at", null: false
    t.integer "project_id"
    t.integer "gpg_key_id"
    t.binary "commit_sha"
    t.binary "gpg_key_primary_keyid"
    t.text "gpg_key_user_name"
    t.text "gpg_key_user_email"
    t.integer "verification_status", limit: 2, default: 0, null: false
    t.integer "gpg_key_subkey_id"
  end

  add_index "gpg_signatures", ["commit_sha"], name: "index_gpg_signatures_on_commit_sha", unique: true, using: :btree
  add_index "gpg_signatures", ["gpg_key_id"], name: "index_gpg_signatures_on_gpg_key_id", using: :btree
  add_index "gpg_signatures", ["gpg_key_primary_keyid"], name: "index_gpg_signatures_on_gpg_key_primary_keyid", using: :btree
  add_index "gpg_signatures", ["gpg_key_subkey_id"], name: "index_gpg_signatures_on_gpg_key_subkey_id", using: :btree
  add_index "gpg_signatures", ["project_id"], name: "index_gpg_signatures_on_project_id", using: :btree

  create_table "group_custom_attributes", force: :cascade do |t|
    t.datetime "created_at", null: false
    t.datetime "updated_at", null: false
    t.integer "group_id", null: false
    t.string "key", null: false
    t.string "value", null: false
  end

  add_index "group_custom_attributes", ["group_id", "key"], name: "index_group_custom_attributes_on_group_id_and_key", unique: true, using: :btree
  add_index "group_custom_attributes", ["key", "value"], name: "index_group_custom_attributes_on_key_and_value", using: :btree

  create_table "identities", force: :cascade do |t|
    t.string "extern_uid"
    t.string "provider"
    t.integer "user_id"
    t.datetime "created_at"
    t.datetime "updated_at"
  end

  add_index "identities", ["user_id"], name: "index_identities_on_user_id", using: :btree

  create_table "issue_assignees", id: false, force: :cascade do |t|
    t.integer "user_id", null: false
    t.integer "issue_id", null: false
  end

  add_index "issue_assignees", ["issue_id", "user_id"], name: "index_issue_assignees_on_issue_id_and_user_id", unique: true, using: :btree
  add_index "issue_assignees", ["user_id"], name: "index_issue_assignees_on_user_id", using: :btree

  create_table "issue_metrics", force: :cascade do |t|
    t.integer "issue_id", null: false
    t.datetime "first_mentioned_in_commit_at"
    t.datetime "first_associated_with_milestone_at"
    t.datetime "first_added_to_board_at"
    t.datetime "created_at", null: false
    t.datetime "updated_at", null: false
  end

  add_index "issue_metrics", ["issue_id"], name: "index_issue_metrics", using: :btree

  create_table "issues", force: :cascade do |t|
    t.string "title"
    t.integer "author_id"
    t.integer "project_id"
    t.datetime "created_at"
    t.datetime "updated_at"
    t.text "description"
    t.integer "milestone_id"
    t.string "state"
    t.integer "iid"
    t.integer "updated_by_id"
    t.boolean "confidential", default: false, null: false
    t.date "due_date"
    t.integer "moved_to_id"
    t.integer "lock_version"
    t.text "title_html"
    t.text "description_html"
    t.integer "time_estimate"
    t.integer "relative_position"
    t.integer "cached_markdown_version"
    t.datetime "last_edited_at"
    t.integer "last_edited_by_id"
    t.boolean "discussion_locked"
    t.datetime_with_timezone "closed_at"
  end

  add_index "issues", ["author_id"], name: "index_issues_on_author_id", using: :btree
  add_index "issues", ["confidential"], name: "index_issues_on_confidential", using: :btree
  add_index "issues", ["description"], name: "index_issues_on_description_trigram", using: :gin, opclasses: {"description"=>"gin_trgm_ops"}
  add_index "issues", ["milestone_id"], name: "index_issues_on_milestone_id", using: :btree
  add_index "issues", ["moved_to_id"], name: "index_issues_on_moved_to_id", where: "(moved_to_id IS NOT NULL)", using: :btree
  add_index "issues", ["project_id", "created_at", "id", "state"], name: "index_issues_on_project_id_and_created_at_and_id_and_state", using: :btree
  add_index "issues", ["project_id", "due_date", "id", "state"], name: "idx_issues_on_project_id_and_due_date_and_id_and_state_partial", where: "(due_date IS NOT NULL)", using: :btree
  add_index "issues", ["project_id", "iid"], name: "index_issues_on_project_id_and_iid", unique: true, using: :btree
  add_index "issues", ["project_id", "updated_at", "id", "state"], name: "index_issues_on_project_id_and_updated_at_and_id_and_state", using: :btree
  add_index "issues", ["relative_position"], name: "index_issues_on_relative_position", using: :btree
  add_index "issues", ["state"], name: "index_issues_on_state", using: :btree
  add_index "issues", ["title"], name: "index_issues_on_title_trigram", using: :gin, opclasses: {"title"=>"gin_trgm_ops"}
  add_index "issues", ["updated_at"], name: "index_issues_on_updated_at", using: :btree
  add_index "issues", ["updated_by_id"], name: "index_issues_on_updated_by_id", where: "(updated_by_id IS NOT NULL)", using: :btree

  create_table "keys", force: :cascade do |t|
    t.integer "user_id"
    t.datetime "created_at"
    t.datetime "updated_at"
    t.text "key"
    t.string "title"
    t.string "type"
    t.string "fingerprint"
    t.boolean "public", default: false, null: false
    t.datetime "last_used_at"
  end

  add_index "keys", ["fingerprint"], name: "index_keys_on_fingerprint", unique: true, using: :btree
  add_index "keys", ["user_id"], name: "index_keys_on_user_id", using: :btree

  create_table "label_links", force: :cascade do |t|
    t.integer "label_id"
    t.integer "target_id"
    t.string "target_type"
    t.datetime "created_at"
    t.datetime "updated_at"
  end

  add_index "label_links", ["label_id"], name: "index_label_links_on_label_id", using: :btree
  add_index "label_links", ["target_id", "target_type"], name: "index_label_links_on_target_id_and_target_type", using: :btree

  create_table "label_priorities", force: :cascade do |t|
    t.integer "project_id", null: false
    t.integer "label_id", null: false
    t.integer "priority", null: false
    t.datetime "created_at", null: false
    t.datetime "updated_at", null: false
  end

  add_index "label_priorities", ["priority"], name: "index_label_priorities_on_priority", using: :btree
  add_index "label_priorities", ["project_id", "label_id"], name: "index_label_priorities_on_project_id_and_label_id", unique: true, using: :btree

  create_table "labels", force: :cascade do |t|
    t.string "title"
    t.string "color"
    t.integer "project_id"
    t.datetime "created_at"
    t.datetime "updated_at"
    t.boolean "template", default: false
    t.string "description"
    t.text "description_html"
    t.string "type"
    t.integer "group_id"
    t.integer "cached_markdown_version"
  end

  add_index "labels", ["group_id", "project_id", "title"], name: "index_labels_on_group_id_and_project_id_and_title", unique: true, using: :btree
  add_index "labels", ["project_id"], name: "index_labels_on_project_id", using: :btree
  add_index "labels", ["template"], name: "index_labels_on_template", where: "template", using: :btree
  add_index "labels", ["title"], name: "index_labels_on_title", using: :btree
  add_index "labels", ["type", "project_id"], name: "index_labels_on_type_and_project_id", using: :btree

  create_table "lfs_file_locks", force: :cascade do |t|
    t.integer "project_id", null: false
    t.integer "user_id", null: false
    t.datetime "created_at", null: false
    t.string "path", limit: 511
  end

  add_index "lfs_file_locks", ["project_id", "path"], name: "index_lfs_file_locks_on_project_id_and_path", unique: true, using: :btree
  add_index "lfs_file_locks", ["user_id"], name: "index_lfs_file_locks_on_user_id", using: :btree

  create_table "lfs_objects", force: :cascade do |t|
    t.string "oid", null: false
    t.integer "size", limit: 8, null: false
    t.datetime "created_at"
    t.datetime "updated_at"
    t.string "file"
  end

  add_index "lfs_objects", ["oid"], name: "index_lfs_objects_on_oid", unique: true, using: :btree

  create_table "lfs_objects_projects", force: :cascade do |t|
    t.integer "lfs_object_id", null: false
    t.integer "project_id", null: false
    t.datetime "created_at"
    t.datetime "updated_at"
  end

  add_index "lfs_objects_projects", ["project_id"], name: "index_lfs_objects_projects_on_project_id", using: :btree

  create_table "lists", force: :cascade do |t|
    t.integer "board_id", null: false
    t.integer "label_id"
    t.integer "list_type", default: 1, null: false
    t.integer "position"
    t.datetime "created_at", null: false
    t.datetime "updated_at", null: false
  end

  add_index "lists", ["board_id", "label_id"], name: "index_lists_on_board_id_and_label_id", unique: true, using: :btree
  add_index "lists", ["label_id"], name: "index_lists_on_label_id", using: :btree

  create_table "members", force: :cascade do |t|
    t.integer "access_level", null: false
    t.integer "source_id", null: false
    t.string "source_type", null: false
    t.integer "user_id"
    t.integer "notification_level", null: false
    t.string "type"
    t.datetime "created_at"
    t.datetime "updated_at"
    t.integer "created_by_id"
    t.string "invite_email"
    t.string "invite_token"
    t.datetime "invite_accepted_at"
    t.datetime "requested_at"
    t.date "expires_at"
  end

  add_index "members", ["access_level"], name: "index_members_on_access_level", using: :btree
  add_index "members", ["invite_token"], name: "index_members_on_invite_token", unique: true, using: :btree
  add_index "members", ["requested_at"], name: "index_members_on_requested_at", using: :btree
  add_index "members", ["source_id", "source_type"], name: "index_members_on_source_id_and_source_type", using: :btree
  add_index "members", ["user_id"], name: "index_members_on_user_id", using: :btree

  create_table "merge_request_diff_commits", id: false, force: :cascade do |t|
    t.datetime_with_timezone "authored_date"
    t.datetime_with_timezone "committed_date"
    t.integer "merge_request_diff_id", null: false
    t.integer "relative_order", null: false
    t.binary "sha", null: false
    t.text "author_name"
    t.text "author_email"
    t.text "committer_name"
    t.text "committer_email"
    t.text "message"
  end

  add_index "merge_request_diff_commits", ["merge_request_diff_id", "relative_order"], name: "index_merge_request_diff_commits_on_mr_diff_id_and_order", unique: true, using: :btree
  add_index "merge_request_diff_commits", ["sha"], name: "index_merge_request_diff_commits_on_sha", using: :btree

  create_table "merge_request_diff_files", id: false, force: :cascade do |t|
    t.integer "merge_request_diff_id", null: false
    t.integer "relative_order", null: false
    t.boolean "new_file", null: false
    t.boolean "renamed_file", null: false
    t.boolean "deleted_file", null: false
    t.boolean "too_large", null: false
    t.string "a_mode", null: false
    t.string "b_mode", null: false
    t.text "new_path", null: false
    t.text "old_path", null: false
    t.text "diff", null: false
    t.boolean "binary"
  end

  add_index "merge_request_diff_files", ["merge_request_diff_id", "relative_order"], name: "index_merge_request_diff_files_on_mr_diff_id_and_order", unique: true, using: :btree

  create_table "merge_request_diffs", force: :cascade do |t|
    t.string "state"
    t.integer "merge_request_id", null: false
    t.datetime "created_at"
    t.datetime "updated_at"
    t.string "base_commit_sha"
    t.string "real_size"
    t.string "head_commit_sha"
    t.string "start_commit_sha"
    t.integer "commits_count"
  end

  add_index "merge_request_diffs", ["merge_request_id", "id"], name: "index_merge_request_diffs_on_merge_request_id_and_id", using: :btree

  create_table "merge_request_metrics", force: :cascade do |t|
    t.integer "merge_request_id", null: false
    t.datetime "latest_build_started_at"
    t.datetime "latest_build_finished_at"
    t.datetime "first_deployed_to_production_at"
    t.datetime "merged_at"
    t.datetime "created_at", null: false
    t.datetime "updated_at", null: false
    t.integer "pipeline_id"
    t.integer "merged_by_id"
    t.integer "latest_closed_by_id"
    t.datetime_with_timezone "latest_closed_at"
  end

  add_index "merge_request_metrics", ["first_deployed_to_production_at"], name: "index_merge_request_metrics_on_first_deployed_to_production_at", using: :btree
  add_index "merge_request_metrics", ["merge_request_id"], name: "index_merge_request_metrics", using: :btree
  add_index "merge_request_metrics", ["pipeline_id"], name: "index_merge_request_metrics_on_pipeline_id", using: :btree

  create_table "merge_requests", force: :cascade do |t|
    t.string "target_branch", null: false
    t.string "source_branch", null: false
    t.integer "source_project_id"
    t.integer "author_id"
    t.integer "assignee_id"
    t.string "title"
    t.datetime "created_at"
    t.datetime "updated_at"
    t.integer "milestone_id"
    t.string "state", default: "opened", null: false
    t.string "merge_status", default: "unchecked", null: false
    t.integer "target_project_id", null: false
    t.integer "iid"
    t.text "description"
    t.integer "updated_by_id"
    t.text "merge_error"
    t.text "merge_params"
    t.boolean "merge_when_pipeline_succeeds", default: false, null: false
    t.integer "merge_user_id"
    t.string "merge_commit_sha"
    t.string "in_progress_merge_commit_sha"
    t.integer "lock_version"
    t.text "title_html"
    t.text "description_html"
    t.integer "time_estimate"
    t.integer "cached_markdown_version"
    t.datetime "last_edited_at"
    t.integer "last_edited_by_id"
    t.integer "head_pipeline_id"
    t.string "merge_jid"
    t.boolean "discussion_locked"
    t.integer "latest_merge_request_diff_id"
    t.string "rebase_commit_sha"
  end

  add_index "merge_requests", ["assignee_id"], name: "index_merge_requests_on_assignee_id", using: :btree
  add_index "merge_requests", ["author_id"], name: "index_merge_requests_on_author_id", using: :btree
  add_index "merge_requests", ["created_at"], name: "index_merge_requests_on_created_at", using: :btree
  add_index "merge_requests", ["description"], name: "index_merge_requests_on_description_trigram", using: :gin, opclasses: {"description"=>"gin_trgm_ops"}
  add_index "merge_requests", ["head_pipeline_id"], name: "index_merge_requests_on_head_pipeline_id", using: :btree
  add_index "merge_requests", ["latest_merge_request_diff_id"], name: "index_merge_requests_on_latest_merge_request_diff_id", using: :btree
  add_index "merge_requests", ["merge_user_id"], name: "index_merge_requests_on_merge_user_id", where: "(merge_user_id IS NOT NULL)", using: :btree
  add_index "merge_requests", ["milestone_id"], name: "index_merge_requests_on_milestone_id", using: :btree
  add_index "merge_requests", ["source_branch"], name: "index_merge_requests_on_source_branch", using: :btree
  add_index "merge_requests", ["source_project_id", "source_branch"], name: "index_merge_requests_on_source_project_and_branch_state_opened", where: "((state)::text = 'opened'::text)", using: :btree
  add_index "merge_requests", ["source_project_id", "source_branch"], name: "index_merge_requests_on_source_project_id_and_source_branch", using: :btree
  add_index "merge_requests", ["target_branch"], name: "index_merge_requests_on_target_branch", using: :btree
  add_index "merge_requests", ["target_project_id", "iid"], name: "index_merge_requests_on_target_project_id_and_iid", unique: true, using: :btree
  add_index "merge_requests", ["target_project_id", "merge_commit_sha", "id"], name: "index_merge_requests_on_tp_id_and_merge_commit_sha_and_id", using: :btree
  add_index "merge_requests", ["title"], name: "index_merge_requests_on_title", using: :btree
  add_index "merge_requests", ["title"], name: "index_merge_requests_on_title_trigram", using: :gin, opclasses: {"title"=>"gin_trgm_ops"}
  add_index "merge_requests", ["updated_by_id"], name: "index_merge_requests_on_updated_by_id", where: "(updated_by_id IS NOT NULL)", using: :btree

  create_table "merge_requests_closing_issues", force: :cascade do |t|
    t.integer "merge_request_id", null: false
    t.integer "issue_id", null: false
    t.datetime "created_at", null: false
    t.datetime "updated_at", null: false
  end

  add_index "merge_requests_closing_issues", ["issue_id"], name: "index_merge_requests_closing_issues_on_issue_id", using: :btree
  add_index "merge_requests_closing_issues", ["merge_request_id"], name: "index_merge_requests_closing_issues_on_merge_request_id", using: :btree

  create_table "milestones", force: :cascade do |t|
    t.string "title", null: false
    t.integer "project_id"
    t.text "description"
    t.date "due_date"
    t.datetime "created_at"
    t.datetime "updated_at"
    t.string "state"
    t.integer "iid"
    t.text "title_html"
    t.text "description_html"
    t.date "start_date"
    t.integer "cached_markdown_version"
    t.integer "group_id"
  end

  add_index "milestones", ["description"], name: "index_milestones_on_description_trigram", using: :gin, opclasses: {"description"=>"gin_trgm_ops"}
  add_index "milestones", ["due_date"], name: "index_milestones_on_due_date", using: :btree
  add_index "milestones", ["group_id"], name: "index_milestones_on_group_id", using: :btree
  add_index "milestones", ["project_id", "iid"], name: "index_milestones_on_project_id_and_iid", unique: true, using: :btree
  add_index "milestones", ["title"], name: "index_milestones_on_title", using: :btree
  add_index "milestones", ["title"], name: "index_milestones_on_title_trigram", using: :gin, opclasses: {"title"=>"gin_trgm_ops"}

  create_table "namespaces", force: :cascade do |t|
    t.string "name", null: false
    t.string "path", null: false
    t.integer "owner_id"
    t.datetime "created_at"
    t.datetime "updated_at"
    t.string "type"
    t.string "description", default: "", null: false
    t.string "avatar"
    t.boolean "share_with_group_lock", default: false
    t.integer "visibility_level", default: 20, null: false
    t.boolean "request_access_enabled", default: false, null: false
    t.text "description_html"
    t.boolean "lfs_enabled"
    t.integer "parent_id"
    t.boolean "require_two_factor_authentication", default: false, null: false
    t.integer "two_factor_grace_period", default: 48, null: false
    t.integer "cached_markdown_version"
  end

  add_index "namespaces", ["created_at"], name: "index_namespaces_on_created_at", using: :btree
  add_index "namespaces", ["name", "parent_id"], name: "index_namespaces_on_name_and_parent_id", unique: true, using: :btree
  add_index "namespaces", ["name"], name: "index_namespaces_on_name_trigram", using: :gin, opclasses: {"name"=>"gin_trgm_ops"}
  add_index "namespaces", ["owner_id"], name: "index_namespaces_on_owner_id", using: :btree
  add_index "namespaces", ["parent_id", "id"], name: "index_namespaces_on_parent_id_and_id", unique: true, using: :btree
  add_index "namespaces", ["path"], name: "index_namespaces_on_path", using: :btree
  add_index "namespaces", ["path"], name: "index_namespaces_on_path_trigram", using: :gin, opclasses: {"path"=>"gin_trgm_ops"}
  add_index "namespaces", ["require_two_factor_authentication"], name: "index_namespaces_on_require_two_factor_authentication", using: :btree
  add_index "namespaces", ["type"], name: "index_namespaces_on_type", using: :btree

  create_table "notes", force: :cascade do |t|
    t.text "note"
    t.string "noteable_type"
    t.integer "author_id"
    t.datetime "created_at"
    t.datetime "updated_at"
    t.integer "project_id"
    t.string "attachment"
    t.string "line_code"
    t.string "commit_id"
    t.integer "noteable_id"
    t.boolean "system", default: false, null: false
    t.text "st_diff"
    t.integer "updated_by_id"
    t.string "type"
    t.text "position"
    t.text "original_position"
    t.datetime "resolved_at"
    t.integer "resolved_by_id"
    t.string "discussion_id"
    t.text "note_html"
    t.integer "cached_markdown_version"
    t.text "change_position"
    t.boolean "resolved_by_push"
  end

  add_index "notes", ["author_id"], name: "index_notes_on_author_id", using: :btree
  add_index "notes", ["commit_id"], name: "index_notes_on_commit_id", using: :btree
  add_index "notes", ["created_at"], name: "index_notes_on_created_at", using: :btree
  add_index "notes", ["discussion_id"], name: "index_notes_on_discussion_id", using: :btree
  add_index "notes", ["line_code"], name: "index_notes_on_line_code", using: :btree
  add_index "notes", ["note"], name: "index_notes_on_note_trigram", using: :gin, opclasses: {"note"=>"gin_trgm_ops"}
  add_index "notes", ["noteable_id", "noteable_type"], name: "index_notes_on_noteable_id_and_noteable_type", using: :btree
  add_index "notes", ["noteable_type"], name: "index_notes_on_noteable_type", using: :btree
  add_index "notes", ["project_id", "noteable_type"], name: "index_notes_on_project_id_and_noteable_type", using: :btree
  add_index "notes", ["updated_at"], name: "index_notes_on_updated_at", using: :btree

  create_table "notification_settings", force: :cascade do |t|
    t.integer "user_id", null: false
    t.integer "source_id"
    t.string "source_type"
    t.integer "level", default: 0, null: false
    t.datetime "created_at", null: false
    t.datetime "updated_at", null: false
    t.boolean "new_note"
    t.boolean "new_issue"
    t.boolean "reopen_issue"
    t.boolean "close_issue"
    t.boolean "reassign_issue"
    t.boolean "new_merge_request"
    t.boolean "reopen_merge_request"
    t.boolean "close_merge_request"
    t.boolean "reassign_merge_request"
    t.boolean "merge_merge_request"
    t.boolean "failed_pipeline"
    t.boolean "success_pipeline"
  end

  add_index "notification_settings", ["source_id", "source_type"], name: "index_notification_settings_on_source_id_and_source_type", using: :btree
  add_index "notification_settings", ["user_id", "source_id", "source_type"], name: "index_notifications_on_user_id_and_source_id_and_source_type", unique: true, using: :btree
  add_index "notification_settings", ["user_id"], name: "index_notification_settings_on_user_id", using: :btree

  create_table "oauth_access_grants", force: :cascade do |t|
    t.integer "resource_owner_id", null: false
    t.integer "application_id", null: false
    t.string "token", null: false
    t.integer "expires_in", null: false
    t.text "redirect_uri", null: false
    t.datetime "created_at", null: false
    t.datetime "revoked_at"
    t.string "scopes"
  end

  add_index "oauth_access_grants", ["token"], name: "index_oauth_access_grants_on_token", unique: true, using: :btree

  create_table "oauth_access_tokens", force: :cascade do |t|
    t.integer "resource_owner_id"
    t.integer "application_id"
    t.string "token", null: false
    t.string "refresh_token"
    t.integer "expires_in"
    t.datetime "revoked_at"
    t.datetime "created_at", null: false
    t.string "scopes"
  end

  add_index "oauth_access_tokens", ["refresh_token"], name: "index_oauth_access_tokens_on_refresh_token", unique: true, using: :btree
  add_index "oauth_access_tokens", ["resource_owner_id"], name: "index_oauth_access_tokens_on_resource_owner_id", using: :btree
  add_index "oauth_access_tokens", ["token"], name: "index_oauth_access_tokens_on_token", unique: true, using: :btree

  create_table "oauth_applications", force: :cascade do |t|
    t.string "name", null: false
    t.string "uid", null: false
    t.string "secret", null: false
    t.text "redirect_uri", null: false
    t.string "scopes", default: "", null: false
    t.datetime "created_at"
    t.datetime "updated_at"
    t.integer "owner_id"
    t.string "owner_type"
    t.boolean "trusted", default: false, null: false
  end

  add_index "oauth_applications", ["owner_id", "owner_type"], name: "index_oauth_applications_on_owner_id_and_owner_type", using: :btree
  add_index "oauth_applications", ["uid"], name: "index_oauth_applications_on_uid", unique: true, using: :btree

  create_table "oauth_openid_requests", force: :cascade do |t|
    t.integer "access_grant_id", null: false
    t.string "nonce", null: false
  end

  create_table "pages_domains", force: :cascade do |t|
    t.integer "project_id"
    t.text "certificate"
    t.text "encrypted_key"
    t.string "encrypted_key_iv"
    t.string "encrypted_key_salt"
    t.string "domain"
  end

  add_index "pages_domains", ["domain"], name: "index_pages_domains_on_domain", unique: true, using: :btree
  add_index "pages_domains", ["project_id"], name: "index_pages_domains_on_project_id", using: :btree

  create_table "personal_access_tokens", force: :cascade do |t|
    t.integer "user_id", null: false
    t.string "token", null: false
    t.string "name", null: false
    t.boolean "revoked", default: false
    t.date "expires_at"
    t.datetime "created_at", null: false
    t.datetime "updated_at", null: false
    t.string "scopes", default: "--- []\n", null: false
    t.boolean "impersonation", default: false, null: false
  end

  add_index "personal_access_tokens", ["token"], name: "index_personal_access_tokens_on_token", unique: true, using: :btree
  add_index "personal_access_tokens", ["user_id"], name: "index_personal_access_tokens_on_user_id", using: :btree

  create_table "project_authorizations", id: false, force: :cascade do |t|
    t.integer "user_id"
    t.integer "project_id"
    t.integer "access_level"
  end

  add_index "project_authorizations", ["project_id"], name: "index_project_authorizations_on_project_id", using: :btree
  add_index "project_authorizations", ["user_id", "project_id", "access_level"], name: "index_project_authorizations_on_user_id_project_id_access_level", unique: true, using: :btree

  create_table "project_auto_devops", force: :cascade do |t|
    t.integer "project_id", null: false
    t.datetime_with_timezone "created_at", null: false
    t.datetime_with_timezone "updated_at", null: false
    t.boolean "enabled"
    t.string "domain"
  end

  add_index "project_auto_devops", ["project_id"], name: "index_project_auto_devops_on_project_id", unique: true, using: :btree

  create_table "project_custom_attributes", force: :cascade do |t|
    t.datetime "created_at", null: false
    t.datetime "updated_at", null: false
    t.integer "project_id", null: false
    t.string "key", null: false
    t.string "value", null: false
  end

  add_index "project_custom_attributes", ["key", "value"], name: "index_project_custom_attributes_on_key_and_value", using: :btree
  add_index "project_custom_attributes", ["project_id", "key"], name: "index_project_custom_attributes_on_project_id_and_key", unique: true, using: :btree

  create_table "project_features", force: :cascade do |t|
    t.integer "project_id"
    t.integer "merge_requests_access_level"
    t.integer "issues_access_level"
    t.integer "wiki_access_level"
    t.integer "snippets_access_level"
    t.integer "builds_access_level"
    t.datetime "created_at"
    t.datetime "updated_at"
    t.integer "repository_access_level", default: 20, null: false
  end

  add_index "project_features", ["project_id"], name: "index_project_features_on_project_id", using: :btree

  create_table "project_group_links", force: :cascade do |t|
    t.integer "project_id", null: false
    t.integer "group_id", null: false
    t.datetime "created_at"
    t.datetime "updated_at"
    t.integer "group_access", default: 30, null: false
    t.date "expires_at"
  end

  add_index "project_group_links", ["group_id"], name: "index_project_group_links_on_group_id", using: :btree
  add_index "project_group_links", ["project_id"], name: "index_project_group_links_on_project_id", using: :btree

  create_table "project_import_data", force: :cascade do |t|
    t.integer "project_id"
    t.text "data"
    t.text "encrypted_credentials"
    t.string "encrypted_credentials_iv"
    t.string "encrypted_credentials_salt"
  end

  add_index "project_import_data", ["project_id"], name: "index_project_import_data_on_project_id", using: :btree

  create_table "project_statistics", force: :cascade do |t|
    t.integer "project_id", null: false
    t.integer "namespace_id", null: false
    t.integer "commit_count", limit: 8, default: 0, null: false
    t.integer "storage_size", limit: 8, default: 0, null: false
    t.integer "repository_size", limit: 8, default: 0, null: false
    t.integer "lfs_objects_size", limit: 8, default: 0, null: false
    t.integer "build_artifacts_size", limit: 8, default: 0, null: false
  end

  add_index "project_statistics", ["namespace_id"], name: "index_project_statistics_on_namespace_id", using: :btree
  add_index "project_statistics", ["project_id"], name: "index_project_statistics_on_project_id", unique: true, using: :btree

  create_table "projects", force: :cascade do |t|
    t.string "name"
    t.string "path"
    t.text "description"
    t.datetime "created_at"
    t.datetime "updated_at"
    t.integer "creator_id"
    t.integer "namespace_id"
    t.datetime "last_activity_at"
    t.string "import_url"
    t.integer "visibility_level", default: 0, null: false
    t.boolean "archived", default: false, null: false
    t.string "avatar"
    t.string "import_status"
    t.integer "star_count", default: 0, null: false
    t.string "import_type"
    t.string "import_source"
    t.text "import_error"
    t.integer "ci_id"
    t.boolean "shared_runners_enabled", default: true, null: false
    t.string "runners_token"
    t.string "build_coverage_regex"
    t.boolean "build_allow_git_fetch", default: true, null: false
    t.integer "build_timeout", default: 3600, null: false
    t.boolean "pending_delete", default: false
    t.boolean "public_builds", default: true, null: false
    t.boolean "last_repository_check_failed"
    t.datetime "last_repository_check_at"
    t.boolean "container_registry_enabled"
    t.boolean "only_allow_merge_if_pipeline_succeeds", default: false, null: false
    t.boolean "has_external_issue_tracker"
    t.string "repository_storage", default: "default", null: false
    t.boolean "request_access_enabled", default: false, null: false
    t.boolean "has_external_wiki"
    t.string "ci_config_path"
    t.boolean "lfs_enabled"
    t.text "description_html"
    t.boolean "only_allow_merge_if_all_discussions_are_resolved"
    t.boolean "printing_merge_request_link_enabled", default: true, null: false
    t.integer "auto_cancel_pending_pipelines", default: 1, null: false
    t.string "import_jid"
    t.integer "cached_markdown_version"
    t.text "delete_error"
    t.datetime "last_repository_updated_at"
    t.integer "storage_version", limit: 2
    t.boolean "resolve_outdated_diff_discussions"
    t.boolean "repository_read_only"
    t.boolean "merge_requests_ff_only_enabled", default: false
    t.boolean "merge_requests_rebase_enabled", default: false, null: false
    t.integer "jobs_cache_index"
  end

  add_index "projects", ["ci_id"], name: "index_projects_on_ci_id", using: :btree
  add_index "projects", ["created_at"], name: "index_projects_on_created_at", using: :btree
  add_index "projects", ["creator_id"], name: "index_projects_on_creator_id", using: :btree
  add_index "projects", ["description"], name: "index_projects_on_description_trigram", using: :gin, opclasses: {"description"=>"gin_trgm_ops"}
  add_index "projects", ["last_activity_at"], name: "index_projects_on_last_activity_at", using: :btree
  add_index "projects", ["last_repository_check_failed"], name: "index_projects_on_last_repository_check_failed", using: :btree
  add_index "projects", ["last_repository_updated_at"], name: "index_projects_on_last_repository_updated_at", using: :btree
  add_index "projects", ["name"], name: "index_projects_on_name_trigram", using: :gin, opclasses: {"name"=>"gin_trgm_ops"}
  add_index "projects", ["namespace_id"], name: "index_projects_on_namespace_id", using: :btree
  add_index "projects", ["path"], name: "index_projects_on_path", using: :btree
  add_index "projects", ["path"], name: "index_projects_on_path_trigram", using: :gin, opclasses: {"path"=>"gin_trgm_ops"}
  add_index "projects", ["pending_delete"], name: "index_projects_on_pending_delete", using: :btree
  add_index "projects", ["repository_storage"], name: "index_projects_on_repository_storage", using: :btree
  add_index "projects", ["runners_token"], name: "index_projects_on_runners_token", using: :btree
  add_index "projects", ["star_count"], name: "index_projects_on_star_count", using: :btree
  add_index "projects", ["visibility_level"], name: "index_projects_on_visibility_level", using: :btree

  create_table "protected_branch_merge_access_levels", force: :cascade do |t|
    t.integer "protected_branch_id", null: false
    t.integer "access_level", default: 40, null: false
    t.datetime "created_at", null: false
    t.datetime "updated_at", null: false
  end

  add_index "protected_branch_merge_access_levels", ["protected_branch_id"], name: "index_protected_branch_merge_access", using: :btree

  create_table "protected_branch_push_access_levels", force: :cascade do |t|
    t.integer "protected_branch_id", null: false
    t.integer "access_level", default: 40, null: false
    t.datetime "created_at", null: false
    t.datetime "updated_at", null: false
  end

  add_index "protected_branch_push_access_levels", ["protected_branch_id"], name: "index_protected_branch_push_access", using: :btree

  create_table "protected_branches", force: :cascade do |t|
    t.integer "project_id", null: false
    t.string "name", null: false
    t.datetime "created_at"
    t.datetime "updated_at"
  end

  add_index "protected_branches", ["project_id"], name: "index_protected_branches_on_project_id", using: :btree

  create_table "protected_tag_create_access_levels", force: :cascade do |t|
    t.integer "protected_tag_id", null: false
    t.integer "access_level", default: 40
    t.integer "user_id"
    t.integer "group_id"
    t.datetime "created_at", null: false
    t.datetime "updated_at", null: false
  end

  add_index "protected_tag_create_access_levels", ["protected_tag_id"], name: "index_protected_tag_create_access", using: :btree
  add_index "protected_tag_create_access_levels", ["user_id"], name: "index_protected_tag_create_access_levels_on_user_id", using: :btree

  create_table "protected_tags", force: :cascade do |t|
    t.integer "project_id", null: false
    t.string "name", null: false
    t.datetime "created_at", null: false
    t.datetime "updated_at", null: false
  end

  add_index "protected_tags", ["project_id"], name: "index_protected_tags_on_project_id", using: :btree

  create_table "push_event_payloads", id: false, force: :cascade do |t|
    t.integer "commit_count", limit: 8, null: false
    t.integer "event_id", null: false
    t.integer "action", limit: 2, null: false
    t.integer "ref_type", limit: 2, null: false
    t.binary "commit_from"
    t.binary "commit_to"
    t.text "ref"
    t.string "commit_title", limit: 70
  end

  add_index "push_event_payloads", ["event_id"], name: "index_push_event_payloads_on_event_id", unique: true, using: :btree

  create_table "redirect_routes", force: :cascade do |t|
    t.integer "source_id", null: false
    t.string "source_type", null: false
    t.string "path", null: false
    t.datetime "created_at", null: false
    t.datetime "updated_at", null: false
    t.boolean "permanent"
  end

  add_index "redirect_routes", ["path"], name: "index_redirect_routes_on_path", unique: true, using: :btree
  add_index "redirect_routes", ["source_type", "source_id"], name: "index_redirect_routes_on_source_type_and_source_id", using: :btree

  create_table "releases", force: :cascade do |t|
    t.string "tag"
    t.text "description"
    t.integer "project_id"
    t.datetime "created_at"
    t.datetime "updated_at"
    t.text "description_html"
    t.integer "cached_markdown_version"
  end

  add_index "releases", ["project_id", "tag"], name: "index_releases_on_project_id_and_tag", using: :btree
  add_index "releases", ["project_id"], name: "index_releases_on_project_id", using: :btree

  create_table "routes", force: :cascade do |t|
    t.integer "source_id", null: false
    t.string "source_type", null: false
    t.string "path", null: false
    t.datetime "created_at"
    t.datetime "updated_at"
    t.string "name"
  end

  add_index "routes", ["path"], name: "index_routes_on_path", unique: true, using: :btree
  add_index "routes", ["path"], name: "index_routes_on_path_text_pattern_ops", using: :btree, opclasses: {"path"=>"varchar_pattern_ops"}
  add_index "routes", ["source_type", "source_id"], name: "index_routes_on_source_type_and_source_id", unique: true, using: :btree

  create_table "sent_notifications", force: :cascade do |t|
    t.integer "project_id"
    t.integer "noteable_id"
    t.string "noteable_type"
    t.integer "recipient_id"
    t.string "commit_id"
    t.string "reply_key", null: false
    t.string "line_code"
    t.string "note_type"
    t.text "position"
    t.string "in_reply_to_discussion_id"
  end

  add_index "sent_notifications", ["reply_key"], name: "index_sent_notifications_on_reply_key", unique: true, using: :btree

  create_table "services", force: :cascade do |t|
    t.string "type"
    t.string "title"
    t.integer "project_id"
    t.datetime "created_at"
    t.datetime "updated_at"
    t.boolean "active", default: false, null: false
    t.text "properties"
    t.boolean "template", default: false
    t.boolean "push_events", default: true
    t.boolean "issues_events", default: true
    t.boolean "merge_requests_events", default: true
    t.boolean "tag_push_events", default: true
    t.boolean "note_events", default: true, null: false
    t.string "category", default: "common", null: false
    t.boolean "default", default: false
    t.boolean "wiki_page_events", default: true
    t.boolean "pipeline_events", default: false, null: false
    t.boolean "confidential_issues_events", default: true, null: false
    t.boolean "commit_events", default: true, null: false
    t.boolean "job_events", default: false, null: false
  end

  add_index "services", ["project_id"], name: "index_services_on_project_id", using: :btree
  add_index "services", ["template"], name: "index_services_on_template", using: :btree

  create_table "snippets", force: :cascade do |t|
    t.string "title"
    t.text "content"
    t.integer "author_id", null: false
    t.integer "project_id"
    t.datetime "created_at"
    t.datetime "updated_at"
    t.string "file_name"
    t.string "type"
    t.integer "visibility_level", default: 0, null: false
    t.text "title_html"
    t.text "content_html"
    t.integer "cached_markdown_version"
    t.text "description"
    t.text "description_html"
  end

  add_index "snippets", ["author_id"], name: "index_snippets_on_author_id", using: :btree
  add_index "snippets", ["file_name"], name: "index_snippets_on_file_name_trigram", using: :gin, opclasses: {"file_name"=>"gin_trgm_ops"}
  add_index "snippets", ["project_id"], name: "index_snippets_on_project_id", using: :btree
  add_index "snippets", ["title"], name: "index_snippets_on_title_trigram", using: :gin, opclasses: {"title"=>"gin_trgm_ops"}
  add_index "snippets", ["updated_at"], name: "index_snippets_on_updated_at", using: :btree
  add_index "snippets", ["visibility_level"], name: "index_snippets_on_visibility_level", using: :btree

  create_table "spam_logs", force: :cascade do |t|
    t.integer "user_id"
    t.string "source_ip"
    t.string "user_agent"
    t.boolean "via_api"
    t.string "noteable_type"
    t.string "title"
    t.text "description"
    t.datetime "created_at", null: false
    t.datetime "updated_at", null: false
    t.boolean "submitted_as_ham", default: false, null: false
    t.boolean "recaptcha_verified", default: false, null: false
  end

  create_table "subscriptions", force: :cascade do |t|
    t.integer "user_id"
    t.integer "subscribable_id"
    t.string "subscribable_type"
    t.boolean "subscribed"
    t.datetime "created_at"
    t.datetime "updated_at"
    t.integer "project_id"
  end

  add_index "subscriptions", ["subscribable_id", "subscribable_type", "user_id", "project_id"], name: "index_subscriptions_on_subscribable_and_user_id_and_project_id", unique: true, using: :btree

  create_table "system_note_metadata", force: :cascade do |t|
    t.integer "note_id", null: false
    t.integer "commit_count"
    t.string "action"
    t.datetime "created_at", null: false
    t.datetime "updated_at", null: false
  end

  add_index "system_note_metadata", ["note_id"], name: "index_system_note_metadata_on_note_id", unique: true, using: :btree

  create_table "taggings", force: :cascade do |t|
    t.integer "tag_id"
    t.integer "taggable_id"
    t.string "taggable_type"
    t.integer "tagger_id"
    t.string "tagger_type"
    t.string "context"
    t.datetime "created_at"
  end

  add_index "taggings", ["tag_id", "taggable_id", "taggable_type", "context", "tagger_id", "tagger_type"], name: "taggings_idx", unique: true, using: :btree
  add_index "taggings", ["taggable_id", "taggable_type", "context"], name: "index_taggings_on_taggable_id_and_taggable_type_and_context", using: :btree

  create_table "tags", force: :cascade do |t|
    t.string "name"
    t.integer "taggings_count", default: 0
  end

  add_index "tags", ["name"], name: "index_tags_on_name", unique: true, using: :btree

  create_table "timelogs", force: :cascade do |t|
    t.integer "time_spent", null: false
    t.integer "user_id"
    t.datetime "created_at", null: false
    t.datetime "updated_at", null: false
    t.integer "issue_id"
    t.integer "merge_request_id"
    t.datetime_with_timezone "spent_at"
  end

  add_index "timelogs", ["issue_id"], name: "index_timelogs_on_issue_id", using: :btree
  add_index "timelogs", ["merge_request_id"], name: "index_timelogs_on_merge_request_id", using: :btree
  add_index "timelogs", ["user_id"], name: "index_timelogs_on_user_id", using: :btree

  create_table "todos", force: :cascade do |t|
    t.integer "user_id", null: false
    t.integer "project_id", null: false
    t.integer "target_id"
    t.string "target_type", null: false
    t.integer "author_id", null: false
    t.integer "action", null: false
    t.string "state", null: false
    t.datetime "created_at"
    t.datetime "updated_at"
    t.integer "note_id"
    t.string "commit_id"
  end

  add_index "todos", ["author_id"], name: "index_todos_on_author_id", using: :btree
  add_index "todos", ["commit_id"], name: "index_todos_on_commit_id", using: :btree
  add_index "todos", ["note_id"], name: "index_todos_on_note_id", using: :btree
  add_index "todos", ["project_id"], name: "index_todos_on_project_id", using: :btree
  add_index "todos", ["target_type", "target_id"], name: "index_todos_on_target_type_and_target_id", using: :btree
  add_index "todos", ["user_id"], name: "index_todos_on_user_id", using: :btree

  create_table "trending_projects", force: :cascade do |t|
    t.integer "project_id", null: false
  end

  add_index "trending_projects", ["project_id"], name: "index_trending_projects_on_project_id", unique: true, using: :btree

  create_table "u2f_registrations", force: :cascade do |t|
    t.text "certificate"
    t.string "key_handle"
    t.string "public_key"
    t.integer "counter"
    t.integer "user_id"
    t.datetime "created_at", null: false
    t.datetime "updated_at", null: false
    t.string "name"
  end

  add_index "u2f_registrations", ["key_handle"], name: "index_u2f_registrations_on_key_handle", using: :btree
  add_index "u2f_registrations", ["user_id"], name: "index_u2f_registrations_on_user_id", using: :btree

  create_table "uploads", force: :cascade do |t|
    t.integer "size", limit: 8, null: false
    t.string "path", limit: 511, null: false
    t.string "checksum", limit: 64
    t.integer "model_id"
    t.string "model_type"
    t.string "uploader", null: false
    t.datetime "created_at", null: false
    t.string "mount_point"
    t.string "secret"
  end

  add_index "uploads", ["checksum"], name: "index_uploads_on_checksum", using: :btree
  add_index "uploads", ["model_id", "model_type"], name: "index_uploads_on_model_id_and_model_type", using: :btree
  add_index "uploads", ["uploader", "path"], name: "index_uploads_on_uploader_and_path", using: :btree

  create_table "user_agent_details", force: :cascade do |t|
    t.string "user_agent", null: false
    t.string "ip_address", null: false
    t.integer "subject_id", null: false
    t.string "subject_type", null: false
    t.boolean "submitted", default: false, null: false
    t.datetime "created_at", null: false
    t.datetime "updated_at", null: false
  end

  add_index "user_agent_details", ["subject_id", "subject_type"], name: "index_user_agent_details_on_subject_id_and_subject_type", using: :btree

  create_table "user_callouts", force: :cascade do |t|
    t.integer "feature_name", null: false
    t.integer "user_id", null: false
  end

  add_index "user_callouts", ["user_id", "feature_name"], name: "index_user_callouts_on_user_id_and_feature_name", unique: true, using: :btree
  add_index "user_callouts", ["user_id"], name: "index_user_callouts_on_user_id", using: :btree

  create_table "user_custom_attributes", force: :cascade do |t|
    t.datetime_with_timezone "created_at", null: false
    t.datetime_with_timezone "updated_at", null: false
    t.integer "user_id", null: false
    t.string "key", null: false
    t.string "value", null: false
  end

  add_index "user_custom_attributes", ["key", "value"], name: "index_user_custom_attributes_on_key_and_value", using: :btree
  add_index "user_custom_attributes", ["user_id", "key"], name: "index_user_custom_attributes_on_user_id_and_key", unique: true, using: :btree

  create_table "user_synced_attributes_metadata", force: :cascade do |t|
    t.boolean "name_synced", default: false
    t.boolean "email_synced", default: false
    t.boolean "location_synced", default: false
    t.integer "user_id", null: false
    t.string "provider"
  end

  add_index "user_synced_attributes_metadata", ["user_id"], name: "index_user_synced_attributes_metadata_on_user_id", unique: true, using: :btree

  create_table "users", force: :cascade do |t|
    t.string "email", default: "", null: false
    t.string "encrypted_password", default: "", null: false
    t.string "reset_password_token"
    t.datetime "reset_password_sent_at"
    t.datetime "remember_created_at"
    t.integer "sign_in_count", default: 0
    t.datetime "current_sign_in_at"
    t.datetime "last_sign_in_at"
    t.string "current_sign_in_ip"
    t.string "last_sign_in_ip"
    t.datetime "created_at"
    t.datetime "updated_at"
    t.string "name"
    t.boolean "admin", default: false, null: false
    t.integer "projects_limit", null: false
    t.string "skype", default: "", null: false
    t.string "linkedin", default: "", null: false
    t.string "twitter", default: "", null: false
    t.string "bio"
    t.integer "failed_attempts", default: 0
    t.datetime "locked_at"
    t.string "username"
    t.boolean "can_create_group", default: true, null: false
    t.boolean "can_create_team", default: true, null: false
    t.string "state"
    t.integer "color_scheme_id", default: 1, null: false
    t.datetime "password_expires_at"
    t.integer "created_by_id"
    t.datetime "last_credential_check_at"
    t.string "avatar"
    t.string "confirmation_token"
    t.datetime "confirmed_at"
    t.datetime "confirmation_sent_at"
    t.string "unconfirmed_email"
    t.boolean "hide_no_ssh_key", default: false
    t.string "website_url", default: "", null: false
    t.string "notification_email"
    t.boolean "hide_no_password", default: false
    t.boolean "password_automatically_set", default: false
    t.string "location"
    t.string "encrypted_otp_secret"
    t.string "encrypted_otp_secret_iv"
    t.string "encrypted_otp_secret_salt"
    t.boolean "otp_required_for_login", default: false, null: false
    t.text "otp_backup_codes"
    t.string "public_email", default: "", null: false
    t.integer "dashboard", default: 0
    t.integer "project_view", default: 0
    t.integer "consumed_timestep"
    t.integer "layout", default: 0
    t.boolean "hide_project_limit", default: false
    t.string "unlock_token"
    t.datetime "otp_grace_period_started_at"
    t.boolean "external", default: false
    t.string "incoming_email_token"
    t.string "organization"
    t.boolean "require_two_factor_authentication_from_group", default: false, null: false
    t.integer "two_factor_grace_period", default: 48, null: false
    t.boolean "ghost"
    t.date "last_activity_on"
    t.boolean "notified_of_own_activity"
    t.string "preferred_language"
    t.string "rss_token"
    t.integer "theme_id", limit: 2
  end

  add_index "users", ["admin"], name: "index_users_on_admin", using: :btree
  add_index "users", ["confirmation_token"], name: "index_users_on_confirmation_token", unique: true, using: :btree
  add_index "users", ["created_at"], name: "index_users_on_created_at", using: :btree
  add_index "users", ["email"], name: "index_users_on_email", unique: true, using: :btree
  add_index "users", ["email"], name: "index_users_on_email_trigram", using: :gin, opclasses: {"email"=>"gin_trgm_ops"}
  add_index "users", ["ghost"], name: "index_users_on_ghost", using: :btree
  add_index "users", ["incoming_email_token"], name: "index_users_on_incoming_email_token", using: :btree
  add_index "users", ["name"], name: "index_users_on_name", using: :btree
  add_index "users", ["name"], name: "index_users_on_name_trigram", using: :gin, opclasses: {"name"=>"gin_trgm_ops"}
  add_index "users", ["reset_password_token"], name: "index_users_on_reset_password_token", unique: true, using: :btree
  add_index "users", ["rss_token"], name: "index_users_on_rss_token", using: :btree
  add_index "users", ["state"], name: "index_users_on_state", using: :btree
  add_index "users", ["username"], name: "index_users_on_username", using: :btree
  add_index "users", ["username"], name: "index_users_on_username_trigram", using: :gin, opclasses: {"username"=>"gin_trgm_ops"}

  create_table "users_star_projects", force: :cascade do |t|
    t.integer "project_id", null: false
    t.integer "user_id", null: false
    t.datetime "created_at"
    t.datetime "updated_at"
  end

  add_index "users_star_projects", ["project_id"], name: "index_users_star_projects_on_project_id", using: :btree
  add_index "users_star_projects", ["user_id", "project_id"], name: "index_users_star_projects_on_user_id_and_project_id", unique: true, using: :btree

  create_table "web_hook_logs", force: :cascade do |t|
    t.integer "web_hook_id", null: false
    t.string "trigger"
    t.string "url"
    t.text "request_headers"
    t.text "request_data"
    t.text "response_headers"
    t.text "response_body"
    t.string "response_status"
    t.float "execution_duration"
    t.string "internal_error_message"
    t.datetime "created_at", null: false
    t.datetime "updated_at", null: false
  end

  add_index "web_hook_logs", ["web_hook_id"], name: "index_web_hook_logs_on_web_hook_id", using: :btree

  create_table "web_hooks", force: :cascade do |t|
    t.string "url", limit: 2000
    t.integer "project_id"
    t.datetime "created_at"
    t.datetime "updated_at"
    t.string "type", default: "ProjectHook"
    t.integer "service_id"
    t.boolean "push_events", default: true, null: false
    t.boolean "issues_events", default: false, null: false
    t.boolean "merge_requests_events", default: false, null: false
    t.boolean "tag_push_events", default: false
    t.boolean "note_events", default: false, null: false
    t.boolean "enable_ssl_verification", default: true
    t.boolean "wiki_page_events", default: false, null: false
    t.string "token"
    t.boolean "pipeline_events", default: false, null: false
    t.boolean "confidential_issues_events", default: false, null: false
    t.boolean "repository_update_events", default: false, null: false
    t.boolean "job_events", default: false, null: false
  end

  add_index "web_hooks", ["project_id"], name: "index_web_hooks_on_project_id", using: :btree
  add_index "web_hooks", ["type"], name: "index_web_hooks_on_type", using: :btree

  add_foreign_key "boards", "projects", name: "fk_f15266b5f9", on_delete: :cascade
  add_foreign_key "chat_teams", "namespaces", on_delete: :cascade
  add_foreign_key "ci_build_trace_section_names", "projects", on_delete: :cascade
  add_foreign_key "ci_build_trace_sections", "ci_build_trace_section_names", column: "section_name_id", name: "fk_264e112c66", on_delete: :cascade
  add_foreign_key "ci_build_trace_sections", "ci_builds", column: "build_id", name: "fk_4ebe41f502", on_delete: :cascade
  add_foreign_key "ci_build_trace_sections", "projects", on_delete: :cascade
  add_foreign_key "ci_builds", "ci_pipelines", column: "auto_canceled_by_id", name: "fk_a2141b1522", on_delete: :nullify
  add_foreign_key "ci_builds", "ci_stages", column: "stage_id", name: "fk_3a9eaa254d", on_delete: :cascade
  add_foreign_key "ci_builds", "projects", name: "fk_befce0568a", on_delete: :cascade
  add_foreign_key "ci_group_variables", "namespaces", column: "group_id", name: "fk_33ae4d58d8", on_delete: :cascade
  add_foreign_key "ci_job_artifacts", "ci_builds", column: "job_id", on_delete: :cascade
  add_foreign_key "ci_job_artifacts", "projects", on_delete: :cascade
  add_foreign_key "ci_pipeline_schedule_variables", "ci_pipeline_schedules", column: "pipeline_schedule_id", name: "fk_41c35fda51", on_delete: :cascade
  add_foreign_key "ci_pipeline_schedules", "projects", name: "fk_8ead60fcc4", on_delete: :cascade
  add_foreign_key "ci_pipeline_schedules", "users", column: "owner_id", name: "fk_9ea99f58d2", on_delete: :nullify
  add_foreign_key "ci_pipeline_variables", "ci_pipelines", column: "pipeline_id", name: "fk_f29c5f4380", on_delete: :cascade
  add_foreign_key "ci_pipelines", "ci_pipeline_schedules", column: "pipeline_schedule_id", name: "fk_3d34ab2e06", on_delete: :nullify
  add_foreign_key "ci_pipelines", "ci_pipelines", column: "auto_canceled_by_id", name: "fk_262d4c2d19", on_delete: :nullify
  add_foreign_key "ci_pipelines", "projects", name: "fk_86635dbd80", on_delete: :cascade
  add_foreign_key "ci_runner_projects", "projects", name: "fk_4478a6f1e4", on_delete: :cascade
  add_foreign_key "ci_stages", "ci_pipelines", column: "pipeline_id", name: "fk_fb57e6cc56", on_delete: :cascade
  add_foreign_key "ci_stages", "projects", name: "fk_2360681d1d", on_delete: :cascade
  add_foreign_key "ci_trigger_requests", "ci_triggers", column: "trigger_id", name: "fk_b8ec8b7245", on_delete: :cascade
  add_foreign_key "ci_triggers", "projects", name: "fk_e3e63f966e", on_delete: :cascade
  add_foreign_key "ci_triggers", "users", column: "owner_id", name: "fk_e8e10d1964", on_delete: :cascade
  add_foreign_key "ci_variables", "projects", name: "fk_ada5eb64b3", on_delete: :cascade
  add_foreign_key "cluster_platforms_kubernetes", "clusters", on_delete: :cascade
  add_foreign_key "cluster_projects", "clusters", on_delete: :cascade
  add_foreign_key "cluster_projects", "projects", on_delete: :cascade
  add_foreign_key "cluster_providers_gcp", "clusters", on_delete: :cascade
  add_foreign_key "clusters", "users", on_delete: :nullify
  add_foreign_key "clusters_applications_helm", "clusters", on_delete: :cascade
  add_foreign_key "container_repositories", "projects"
  add_foreign_key "deploy_keys_projects", "projects", name: "fk_58a901ca7e", on_delete: :cascade
  add_foreign_key "deployments", "projects", name: "fk_b9a3851b82", on_delete: :cascade
  add_foreign_key "environments", "projects", name: "fk_d1c8c1da6a", on_delete: :cascade
  add_foreign_key "events", "projects", on_delete: :cascade
  add_foreign_key "events", "users", column: "author_id", name: "fk_edfd187b6f", on_delete: :cascade
  add_foreign_key "fork_network_members", "fork_networks", on_delete: :cascade
  add_foreign_key "fork_network_members", "projects", column: "forked_from_project_id", name: "fk_b01280dae4", on_delete: :nullify
  add_foreign_key "fork_network_members", "projects", on_delete: :cascade
  add_foreign_key "fork_networks", "projects", column: "root_project_id", name: "fk_e7b436b2b5", on_delete: :nullify
  add_foreign_key "forked_project_links", "projects", column: "forked_to_project_id", name: "fk_434510edb0", on_delete: :cascade
  add_foreign_key "gcp_clusters", "projects", on_delete: :cascade
  add_foreign_key "gcp_clusters", "services", on_delete: :nullify
  add_foreign_key "gcp_clusters", "users", on_delete: :nullify
  add_foreign_key "gpg_key_subkeys", "gpg_keys", on_delete: :cascade
  add_foreign_key "gpg_keys", "users", on_delete: :cascade
  add_foreign_key "gpg_signatures", "gpg_key_subkeys", on_delete: :nullify
  add_foreign_key "gpg_signatures", "gpg_keys", on_delete: :nullify
  add_foreign_key "gpg_signatures", "projects", on_delete: :cascade
  add_foreign_key "group_custom_attributes", "namespaces", column: "group_id", on_delete: :cascade
  add_foreign_key "issue_assignees", "issues", name: "fk_b7d881734a", on_delete: :cascade
  add_foreign_key "issue_assignees", "users", name: "fk_5e0c8d9154", on_delete: :cascade
  add_foreign_key "issue_metrics", "issues", on_delete: :cascade
  add_foreign_key "issues", "issues", column: "moved_to_id", name: "fk_a194299be1", on_delete: :nullify
  add_foreign_key "issues", "milestones", name: "fk_96b1dd429c", on_delete: :nullify
  add_foreign_key "issues", "projects", name: "fk_899c8f3231", on_delete: :cascade
  add_foreign_key "issues", "users", column: "author_id", name: "fk_05f1e72feb", on_delete: :nullify
  add_foreign_key "issues", "users", column: "updated_by_id", name: "fk_ffed080f01", on_delete: :nullify
  add_foreign_key "label_priorities", "labels", on_delete: :cascade
  add_foreign_key "label_priorities", "projects", on_delete: :cascade
  add_foreign_key "labels", "namespaces", column: "group_id", on_delete: :cascade
  add_foreign_key "labels", "projects", name: "fk_7de4989a69", on_delete: :cascade
  add_foreign_key "lfs_file_locks", "projects", on_delete: :cascade
  add_foreign_key "lfs_file_locks", "users", on_delete: :cascade
  add_foreign_key "lists", "boards", name: "fk_0d3f677137", on_delete: :cascade
  add_foreign_key "lists", "labels", name: "fk_7a5553d60f", on_delete: :cascade
  add_foreign_key "members", "users", name: "fk_2e88fb7ce9", on_delete: :cascade
  add_foreign_key "merge_request_diff_commits", "merge_request_diffs", on_delete: :cascade
  add_foreign_key "merge_request_diff_files", "merge_request_diffs", on_delete: :cascade
  add_foreign_key "merge_request_diffs", "merge_requests", name: "fk_8483f3258f", on_delete: :cascade
  add_foreign_key "merge_request_metrics", "ci_pipelines", column: "pipeline_id", on_delete: :cascade
  add_foreign_key "merge_request_metrics", "merge_requests", on_delete: :cascade
  add_foreign_key "merge_request_metrics", "users", column: "latest_closed_by_id", name: "fk_ae440388cc", on_delete: :nullify
  add_foreign_key "merge_request_metrics", "users", column: "merged_by_id", name: "fk_7f28d925f3", on_delete: :nullify
  add_foreign_key "merge_requests", "ci_pipelines", column: "head_pipeline_id", name: "fk_fd82eae0b9", on_delete: :nullify
  add_foreign_key "merge_requests", "merge_request_diffs", column: "latest_merge_request_diff_id", name: "fk_06067f5644", on_delete: :nullify
  add_foreign_key "merge_requests", "milestones", name: "fk_6a5165a692", on_delete: :nullify
  add_foreign_key "merge_requests", "projects", column: "source_project_id", name: "fk_3308fe130c", on_delete: :nullify
  add_foreign_key "merge_requests", "projects", column: "target_project_id", name: "fk_a6963e8447", on_delete: :cascade
  add_foreign_key "merge_requests", "users", column: "assignee_id", name: "fk_6149611a04", on_delete: :nullify
  add_foreign_key "merge_requests", "users", column: "author_id", name: "fk_e719a85f8a", on_delete: :nullify
  add_foreign_key "merge_requests", "users", column: "merge_user_id", name: "fk_ad525e1f87", on_delete: :nullify
  add_foreign_key "merge_requests", "users", column: "updated_by_id", name: "fk_641731faff", on_delete: :nullify
  add_foreign_key "merge_requests_closing_issues", "issues", on_delete: :cascade
  add_foreign_key "merge_requests_closing_issues", "merge_requests", on_delete: :cascade
  add_foreign_key "milestones", "namespaces", column: "group_id", name: "fk_95650a40d4", on_delete: :cascade
  add_foreign_key "milestones", "projects", name: "fk_9bd0a0c791", on_delete: :cascade
  add_foreign_key "notes", "projects", name: "fk_99e097b079", on_delete: :cascade
  add_foreign_key "oauth_openid_requests", "oauth_access_grants", column: "access_grant_id", name: "fk_oauth_openid_requests_oauth_access_grants_access_grant_id"
  add_foreign_key "pages_domains", "projects", name: "fk_ea2f6dfc6f", on_delete: :cascade
  add_foreign_key "personal_access_tokens", "users"
  add_foreign_key "project_authorizations", "projects", on_delete: :cascade
  add_foreign_key "project_authorizations", "users", on_delete: :cascade
  add_foreign_key "project_auto_devops", "projects", on_delete: :cascade
  add_foreign_key "project_custom_attributes", "projects", on_delete: :cascade
  add_foreign_key "project_features", "projects", name: "fk_18513d9b92", on_delete: :cascade
  add_foreign_key "project_group_links", "projects", name: "fk_daa8cee94c", on_delete: :cascade
  add_foreign_key "project_import_data", "projects", name: "fk_ffb9ee3a10", on_delete: :cascade
  add_foreign_key "project_statistics", "projects", on_delete: :cascade
  add_foreign_key "protected_branch_merge_access_levels", "protected_branches", name: "fk_8a3072ccb3", on_delete: :cascade
  add_foreign_key "protected_branch_push_access_levels", "protected_branches", name: "fk_9ffc86a3d9", on_delete: :cascade
  add_foreign_key "protected_branches", "projects", name: "fk_7a9c6d93e7", on_delete: :cascade
  add_foreign_key "protected_tag_create_access_levels", "namespaces", column: "group_id"
  add_foreign_key "protected_tag_create_access_levels", "protected_tags", name: "fk_f7dfda8c51", on_delete: :cascade
  add_foreign_key "protected_tag_create_access_levels", "users"
  add_foreign_key "protected_tags", "projects", name: "fk_8e4af87648", on_delete: :cascade
  add_foreign_key "push_event_payloads", "events", name: "fk_36c74129da", on_delete: :cascade
  add_foreign_key "releases", "projects", name: "fk_47fe2a0596", on_delete: :cascade
  add_foreign_key "services", "projects", name: "fk_71cce407f9", on_delete: :cascade
  add_foreign_key "snippets", "projects", name: "fk_be41fd4bb7", on_delete: :cascade
  add_foreign_key "subscriptions", "projects", on_delete: :cascade
  add_foreign_key "system_note_metadata", "notes", name: "fk_d83a918cb1", on_delete: :cascade
  add_foreign_key "timelogs", "issues", name: "fk_timelogs_issues_issue_id", on_delete: :cascade
  add_foreign_key "timelogs", "merge_requests", name: "fk_timelogs_merge_requests_merge_request_id", on_delete: :cascade
  add_foreign_key "todos", "notes", name: "fk_91d1f47b13", on_delete: :cascade
  add_foreign_key "todos", "projects", name: "fk_45054f9c45", on_delete: :cascade
  add_foreign_key "todos", "users", column: "author_id", name: "fk_ccf0373936", on_delete: :cascade
  add_foreign_key "todos", "users", name: "fk_d94154aa95", on_delete: :cascade
  add_foreign_key "trending_projects", "projects", on_delete: :cascade
  add_foreign_key "u2f_registrations", "users"
  add_foreign_key "user_callouts", "users", on_delete: :cascade
  add_foreign_key "user_custom_attributes", "users", on_delete: :cascade
  add_foreign_key "user_synced_attributes_metadata", "users", on_delete: :cascade
  add_foreign_key "users_star_projects", "projects", name: "fk_22cd27ddfc", on_delete: :cascade
  add_foreign_key "web_hook_logs", "web_hooks", on_delete: :cascade
  add_foreign_key "web_hooks", "projects", name: "fk_0c8ca6d9d1", on_delete: :cascade
end<|MERGE_RESOLUTION|>--- conflicted
+++ resolved
@@ -11,11 +11,7 @@
 #
 # It's strongly recommended that you check this file into your version control system.
 
-<<<<<<< HEAD
-ActiveRecord::Schema.define(version: 20180105101928) do
-=======
 ActiveRecord::Schema.define(version: 20180206200543) do
->>>>>>> 7534f7a8
 
   # These are extensions that must be enabled in order to support this database
   enable_extension "plpgsql"
