# encoding: UTF-8
# This file is auto-generated from the current state of the database. Instead
# of editing this file, please use the migrations feature of Active Record to
# incrementally modify your database, and then regenerate this schema definition.
#
# Note that this schema.rb definition is the authoritative source for your
# database schema. If you need to create the application database on another
# system, you should be using db:schema:load, not running all the migrations
# from scratch. The latter is a flawed and unsustainable approach (the more migrations
# you'll amass, the slower it'll run and the greater likelihood for issues).
#
# It's strongly recommended that you check this file into your version control system.

<<<<<<< HEAD
ActiveRecord::Schema.define(version: 20151028152939) do
=======
ActiveRecord::Schema.define(version: 20151116144118) do
>>>>>>> 21a59b23

  # These are extensions that must be enabled in order to support this database
  enable_extension "plpgsql"

  create_table "abuse_reports", force: true do |t|
    t.integer  "reporter_id"
    t.integer  "user_id"
    t.text     "message"
    t.datetime "created_at"
    t.datetime "updated_at"
  end

  create_table "application_settings", force: true do |t|
    t.integer  "default_projects_limit"
    t.boolean  "signup_enabled"
    t.boolean  "signin_enabled"
    t.boolean  "gravatar_enabled"
    t.text     "sign_in_text"
    t.datetime "created_at"
    t.datetime "updated_at"
    t.string   "home_page_url"
    t.integer  "default_branch_protection",    default: 2
    t.boolean  "twitter_sharing_enabled",      default: true
    t.text     "restricted_visibility_levels"
    t.boolean  "version_check_enabled",        default: true
    t.integer  "max_attachment_size",          default: 10,    null: false
    t.integer  "default_project_visibility"
    t.integer  "default_snippet_visibility"
    t.text     "restricted_signup_domains"
    t.boolean  "user_oauth_applications",      default: true
    t.string   "after_sign_out_path"
    t.integer  "session_expire_delay",         default: 10080, null: false
    t.text     "import_sources"
    t.text     "help_page_text"
    t.string   "admin_notification_email"
    t.boolean  "shared_runners_enabled",       default: true,  null: false
    t.integer  "max_artifacts_size",           default: 100,   null: false
  end

  create_table "audit_events", force: true do |t|
    t.integer  "author_id",   null: false
    t.string   "type",        null: false
    t.integer  "entity_id",   null: false
    t.string   "entity_type", null: false
    t.text     "details"
    t.datetime "created_at"
    t.datetime "updated_at"
  end

  add_index "audit_events", ["author_id"], name: "index_audit_events_on_author_id", using: :btree
  add_index "audit_events", ["entity_id", "entity_type"], name: "index_audit_events_on_entity_id_and_entity_type", using: :btree
  add_index "audit_events", ["type"], name: "index_audit_events_on_type", using: :btree

  create_table "broadcast_messages", force: true do |t|
    t.text     "message",    null: false
    t.datetime "starts_at"
    t.datetime "ends_at"
    t.integer  "alert_type"
    t.datetime "created_at"
    t.datetime "updated_at"
    t.string   "color"
    t.string   "font"
  end

  create_table "ci_application_settings", force: true do |t|
    t.boolean  "all_broken_builds"
    t.boolean  "add_pusher"
    t.datetime "created_at"
    t.datetime "updated_at"
  end

  create_table "ci_builds", force: true do |t|
    t.integer  "project_id"
    t.string   "status"
    t.datetime "finished_at"
    t.text     "trace"
    t.datetime "created_at"
    t.datetime "updated_at"
    t.datetime "started_at"
    t.integer  "runner_id"
    t.float    "coverage"
    t.integer  "commit_id"
    t.text     "commands"
    t.integer  "job_id"
    t.string   "name"
    t.boolean  "deploy",             default: false
    t.text     "options"
    t.boolean  "allow_failure",      default: false, null: false
    t.string   "stage"
    t.integer  "trigger_request_id"
    t.integer  "stage_idx"
    t.boolean  "tag"
    t.string   "ref"
    t.integer  "user_id"
    t.string   "type"
    t.string   "target_url"
    t.string   "description"
    t.text     "artifacts_file"
  end

  add_index "ci_builds", ["commit_id", "stage_idx", "created_at"], name: "index_ci_builds_on_commit_id_and_stage_idx_and_created_at", using: :btree
  add_index "ci_builds", ["commit_id", "status", "type"], name: "index_ci_builds_on_commit_id_and_status_and_type", using: :btree
  add_index "ci_builds", ["commit_id", "type", "name", "ref"], name: "index_ci_builds_on_commit_id_and_type_and_name_and_ref", using: :btree
  add_index "ci_builds", ["commit_id", "type", "ref"], name: "index_ci_builds_on_commit_id_and_type_and_ref", using: :btree
  add_index "ci_builds", ["commit_id"], name: "index_ci_builds_on_commit_id", using: :btree
  add_index "ci_builds", ["project_id", "commit_id"], name: "index_ci_builds_on_project_id_and_commit_id", using: :btree
  add_index "ci_builds", ["project_id"], name: "index_ci_builds_on_project_id", using: :btree
  add_index "ci_builds", ["runner_id"], name: "index_ci_builds_on_runner_id", using: :btree
  add_index "ci_builds", ["status"], name: "index_ci_builds_on_status", using: :btree
  add_index "ci_builds", ["type"], name: "index_ci_builds_on_type", using: :btree

  create_table "ci_commits", force: true do |t|
    t.integer  "project_id"
    t.string   "ref"
    t.string   "sha"
    t.string   "before_sha"
    t.text     "push_data"
    t.datetime "created_at"
    t.datetime "updated_at"
    t.boolean  "tag",           default: false
    t.text     "yaml_errors"
    t.datetime "committed_at"
    t.integer  "gl_project_id"
  end

  add_index "ci_commits", ["gl_project_id"], name: "index_ci_commits_on_gl_project_id", using: :btree
  add_index "ci_commits", ["project_id", "committed_at", "id"], name: "index_ci_commits_on_project_id_and_committed_at_and_id", using: :btree
  add_index "ci_commits", ["project_id", "committed_at"], name: "index_ci_commits_on_project_id_and_committed_at", using: :btree
  add_index "ci_commits", ["project_id", "sha"], name: "index_ci_commits_on_project_id_and_sha", using: :btree
  add_index "ci_commits", ["project_id"], name: "index_ci_commits_on_project_id", using: :btree
  add_index "ci_commits", ["sha"], name: "index_ci_commits_on_sha", using: :btree

  create_table "ci_events", force: true do |t|
    t.integer  "project_id"
    t.integer  "user_id"
    t.integer  "is_admin"
    t.text     "description"
    t.datetime "created_at"
    t.datetime "updated_at"
  end

  add_index "ci_events", ["created_at"], name: "index_ci_events_on_created_at", using: :btree
  add_index "ci_events", ["is_admin"], name: "index_ci_events_on_is_admin", using: :btree
  add_index "ci_events", ["project_id"], name: "index_ci_events_on_project_id", using: :btree

  create_table "ci_jobs", force: true do |t|
    t.integer  "project_id",                          null: false
    t.text     "commands"
    t.boolean  "active",         default: true,       null: false
    t.datetime "created_at"
    t.datetime "updated_at"
    t.string   "name"
    t.boolean  "build_branches", default: true,       null: false
    t.boolean  "build_tags",     default: false,      null: false
    t.string   "job_type",       default: "parallel"
    t.string   "refs"
    t.datetime "deleted_at"
  end

  add_index "ci_jobs", ["deleted_at"], name: "index_ci_jobs_on_deleted_at", using: :btree
  add_index "ci_jobs", ["project_id"], name: "index_ci_jobs_on_project_id", using: :btree

  create_table "ci_projects", force: true do |t|
    t.string   "name"
    t.integer  "timeout",                  default: 3600,  null: false
    t.datetime "created_at"
    t.datetime "updated_at"
    t.string   "token"
    t.string   "default_ref"
    t.string   "path"
    t.boolean  "always_build",             default: false, null: false
    t.integer  "polling_interval"
    t.boolean  "public",                   default: false, null: false
    t.string   "ssh_url_to_repo"
    t.integer  "gitlab_id"
    t.boolean  "allow_git_fetch",          default: true,  null: false
    t.string   "email_recipients",         default: "",    null: false
    t.boolean  "email_add_pusher",         default: true,  null: false
    t.boolean  "email_only_broken_builds", default: true,  null: false
    t.string   "skip_refs"
    t.string   "coverage_regex"
    t.boolean  "shared_runners_enabled",   default: false
    t.text     "generated_yaml_config"
  end

  add_index "ci_projects", ["gitlab_id"], name: "index_ci_projects_on_gitlab_id", using: :btree
  add_index "ci_projects", ["shared_runners_enabled"], name: "index_ci_projects_on_shared_runners_enabled", using: :btree

  create_table "ci_runner_projects", force: true do |t|
    t.integer  "runner_id",  null: false
    t.integer  "project_id", null: false
    t.datetime "created_at"
    t.datetime "updated_at"
  end

  add_index "ci_runner_projects", ["project_id"], name: "index_ci_runner_projects_on_project_id", using: :btree
  add_index "ci_runner_projects", ["runner_id"], name: "index_ci_runner_projects_on_runner_id", using: :btree

  create_table "ci_runners", force: true do |t|
    t.string   "token"
    t.datetime "created_at"
    t.datetime "updated_at"
    t.string   "description"
    t.datetime "contacted_at"
    t.boolean  "active",       default: true,  null: false
    t.boolean  "is_shared",    default: false
    t.string   "name"
    t.string   "version"
    t.string   "revision"
    t.string   "platform"
    t.string   "architecture"
  end

  create_table "ci_services", force: true do |t|
    t.string   "type"
    t.string   "title"
    t.integer  "project_id",                 null: false
    t.datetime "created_at"
    t.datetime "updated_at"
    t.boolean  "active",     default: false, null: false
    t.text     "properties"
  end

  add_index "ci_services", ["project_id"], name: "index_ci_services_on_project_id", using: :btree

  create_table "ci_sessions", force: true do |t|
    t.string   "session_id", null: false
    t.text     "data"
    t.datetime "created_at"
    t.datetime "updated_at"
  end

  add_index "ci_sessions", ["session_id"], name: "index_ci_sessions_on_session_id", using: :btree
  add_index "ci_sessions", ["updated_at"], name: "index_ci_sessions_on_updated_at", using: :btree

  create_table "ci_taggings", force: true do |t|
    t.integer  "tag_id"
    t.integer  "taggable_id"
    t.string   "taggable_type"
    t.integer  "tagger_id"
    t.string   "tagger_type"
    t.string   "context",       limit: 128
    t.datetime "created_at"
  end

  add_index "ci_taggings", ["tag_id", "taggable_id", "taggable_type", "context", "tagger_id", "tagger_type"], name: "ci_taggings_idx", unique: true, using: :btree
  add_index "ci_taggings", ["taggable_id", "taggable_type", "context"], name: "index_ci_taggings_on_taggable_id_and_taggable_type_and_context", using: :btree

  create_table "ci_tags", force: true do |t|
    t.string  "name"
    t.integer "taggings_count", default: 0
  end

  add_index "ci_tags", ["name"], name: "index_ci_tags_on_name", unique: true, using: :btree

  create_table "ci_trigger_requests", force: true do |t|
    t.integer  "trigger_id", null: false
    t.text     "variables"
    t.datetime "created_at"
    t.datetime "updated_at"
    t.integer  "commit_id"
  end

  create_table "ci_triggers", force: true do |t|
    t.string   "token"
    t.integer  "project_id", null: false
    t.datetime "deleted_at"
    t.datetime "created_at"
    t.datetime "updated_at"
  end

  add_index "ci_triggers", ["deleted_at"], name: "index_ci_triggers_on_deleted_at", using: :btree

  create_table "ci_variables", force: true do |t|
    t.integer "project_id",           null: false
    t.string  "key"
    t.text    "value"
    t.text    "encrypted_value"
    t.string  "encrypted_value_salt"
    t.string  "encrypted_value_iv"
  end

  add_index "ci_variables", ["project_id"], name: "index_ci_variables_on_project_id", using: :btree

  create_table "ci_web_hooks", force: true do |t|
    t.string   "url",        null: false
    t.integer  "project_id", null: false
    t.datetime "created_at"
    t.datetime "updated_at"
  end

  create_table "deploy_keys_projects", force: true do |t|
    t.integer  "deploy_key_id", null: false
    t.integer  "project_id",    null: false
    t.datetime "created_at"
    t.datetime "updated_at"
  end

  add_index "deploy_keys_projects", ["project_id"], name: "index_deploy_keys_projects_on_project_id", using: :btree

  create_table "emails", force: true do |t|
    t.integer  "user_id",    null: false
    t.string   "email",      null: false
    t.datetime "created_at"
    t.datetime "updated_at"
  end

  add_index "emails", ["email"], name: "index_emails_on_email", unique: true, using: :btree
  add_index "emails", ["user_id"], name: "index_emails_on_user_id", using: :btree

  create_table "events", force: true do |t|
    t.string   "target_type"
    t.integer  "target_id"
    t.string   "title"
    t.text     "data"
    t.integer  "project_id"
    t.datetime "created_at"
    t.datetime "updated_at"
    t.integer  "action"
    t.integer  "author_id"
  end

  add_index "events", ["action"], name: "index_events_on_action", using: :btree
  add_index "events", ["author_id"], name: "index_events_on_author_id", using: :btree
  add_index "events", ["created_at"], name: "index_events_on_created_at", using: :btree
  add_index "events", ["project_id"], name: "index_events_on_project_id", using: :btree
  add_index "events", ["target_id"], name: "index_events_on_target_id", using: :btree
  add_index "events", ["target_type"], name: "index_events_on_target_type", using: :btree

  create_table "forked_project_links", force: true do |t|
    t.integer  "forked_to_project_id",   null: false
    t.integer  "forked_from_project_id", null: false
    t.datetime "created_at"
    t.datetime "updated_at"
  end

  add_index "forked_project_links", ["forked_to_project_id"], name: "index_forked_project_links_on_forked_to_project_id", unique: true, using: :btree

  create_table "identities", force: true do |t|
    t.string   "extern_uid"
    t.string   "provider"
    t.integer  "user_id"
    t.datetime "created_at"
    t.datetime "updated_at"
  end

  add_index "identities", ["created_at", "id"], name: "index_identities_on_created_at_and_id", using: :btree
  add_index "identities", ["user_id"], name: "index_identities_on_user_id", using: :btree

  create_table "issues", force: true do |t|
    t.string   "title"
    t.integer  "assignee_id"
    t.integer  "author_id"
    t.integer  "project_id"
    t.datetime "created_at"
    t.datetime "updated_at"
    t.integer  "position",      default: 0
    t.string   "branch_name"
    t.text     "description"
    t.integer  "milestone_id"
    t.string   "state"
    t.integer  "iid"
    t.integer  "updated_by_id"
  end

  add_index "issues", ["assignee_id"], name: "index_issues_on_assignee_id", using: :btree
  add_index "issues", ["author_id"], name: "index_issues_on_author_id", using: :btree
  add_index "issues", ["created_at", "id"], name: "index_issues_on_created_at_and_id", using: :btree
  add_index "issues", ["created_at"], name: "index_issues_on_created_at", using: :btree
  add_index "issues", ["milestone_id"], name: "index_issues_on_milestone_id", using: :btree
  add_index "issues", ["project_id", "iid"], name: "index_issues_on_project_id_and_iid", unique: true, using: :btree
  add_index "issues", ["project_id"], name: "index_issues_on_project_id", using: :btree
  add_index "issues", ["title"], name: "index_issues_on_title", using: :btree

  create_table "keys", force: true do |t|
    t.integer  "user_id"
    t.datetime "created_at"
    t.datetime "updated_at"
    t.text     "key"
    t.string   "title"
    t.string   "type"
    t.string   "fingerprint"
    t.boolean  "public",      default: false, null: false
  end

  add_index "keys", ["created_at", "id"], name: "index_keys_on_created_at_and_id", using: :btree
  add_index "keys", ["user_id"], name: "index_keys_on_user_id", using: :btree

  create_table "label_links", force: true do |t|
    t.integer  "label_id"
    t.integer  "target_id"
    t.string   "target_type"
    t.datetime "created_at"
    t.datetime "updated_at"
  end

  add_index "label_links", ["label_id"], name: "index_label_links_on_label_id", using: :btree
  add_index "label_links", ["target_id", "target_type"], name: "index_label_links_on_target_id_and_target_type", using: :btree

  create_table "labels", force: true do |t|
    t.string   "title"
    t.string   "color"
    t.integer  "project_id"
    t.datetime "created_at"
    t.datetime "updated_at"
    t.boolean  "template",   default: false
  end

  add_index "labels", ["project_id"], name: "index_labels_on_project_id", using: :btree
  add_index "labels", ["title"], name: "index_labels_on_title", using: :btree

  create_table "lfs_objects", force: true do |t|
    t.string   "oid",        null: false
    t.integer  "size",       null: false
    t.datetime "created_at"
    t.datetime "updated_at"
    t.string   "file"
  end

  add_index "lfs_objects", ["oid"], name: "index_lfs_objects_on_oid", unique: true, using: :btree

  create_table "lfs_objects_projects", force: true do |t|
    t.integer  "lfs_object_id", null: false
    t.integer  "project_id",    null: false
    t.datetime "created_at"
    t.datetime "updated_at"
  end

  add_index "lfs_objects_projects", ["project_id"], name: "index_lfs_objects_projects_on_project_id", using: :btree

  create_table "members", force: true do |t|
    t.integer  "access_level",       null: false
    t.integer  "source_id",          null: false
    t.string   "source_type",        null: false
    t.integer  "user_id"
    t.integer  "notification_level", null: false
    t.string   "type"
    t.datetime "created_at"
    t.datetime "updated_at"
    t.integer  "created_by_id"
    t.string   "invite_email"
    t.string   "invite_token"
    t.datetime "invite_accepted_at"
  end

  add_index "members", ["access_level"], name: "index_members_on_access_level", using: :btree
  add_index "members", ["created_at", "id"], name: "index_members_on_created_at_and_id", using: :btree
  add_index "members", ["invite_token"], name: "index_members_on_invite_token", unique: true, using: :btree
  add_index "members", ["source_id", "source_type"], name: "index_members_on_source_id_and_source_type", using: :btree
  add_index "members", ["type"], name: "index_members_on_type", using: :btree
  add_index "members", ["user_id"], name: "index_members_on_user_id", using: :btree

  create_table "merge_request_diffs", force: true do |t|
    t.string   "state"
    t.text     "st_commits"
    t.text     "st_diffs"
    t.integer  "merge_request_id", null: false
    t.datetime "created_at"
    t.datetime "updated_at"
  end

  add_index "merge_request_diffs", ["merge_request_id"], name: "index_merge_request_diffs_on_merge_request_id", unique: true, using: :btree

  create_table "merge_requests", force: true do |t|
    t.string   "target_branch",                             null: false
    t.string   "source_branch",                             null: false
    t.integer  "source_project_id",                         null: false
    t.integer  "author_id"
    t.integer  "assignee_id"
    t.string   "title"
    t.datetime "created_at"
    t.datetime "updated_at"
    t.integer  "milestone_id"
    t.string   "state"
    t.string   "merge_status"
    t.integer  "target_project_id",                         null: false
    t.integer  "iid"
    t.text     "description"
    t.integer  "position",                  default: 0
    t.datetime "locked_at"
    t.integer  "updated_by_id"
    t.string   "merge_error"
    t.text     "merge_params"
    t.boolean  "merge_when_build_succeeds", default: false, null: false
    t.integer  "merge_user_id"
  end

  add_index "merge_requests", ["assignee_id"], name: "index_merge_requests_on_assignee_id", using: :btree
  add_index "merge_requests", ["author_id"], name: "index_merge_requests_on_author_id", using: :btree
  add_index "merge_requests", ["created_at", "id"], name: "index_merge_requests_on_created_at_and_id", using: :btree
  add_index "merge_requests", ["created_at"], name: "index_merge_requests_on_created_at", using: :btree
  add_index "merge_requests", ["milestone_id"], name: "index_merge_requests_on_milestone_id", using: :btree
  add_index "merge_requests", ["source_branch"], name: "index_merge_requests_on_source_branch", using: :btree
  add_index "merge_requests", ["source_project_id"], name: "index_merge_requests_on_source_project_id", using: :btree
  add_index "merge_requests", ["target_branch"], name: "index_merge_requests_on_target_branch", using: :btree
  add_index "merge_requests", ["target_project_id", "iid"], name: "index_merge_requests_on_target_project_id_and_iid", unique: true, using: :btree
  add_index "merge_requests", ["title"], name: "index_merge_requests_on_title", using: :btree

  create_table "milestones", force: true do |t|
    t.string   "title",       null: false
    t.integer  "project_id",  null: false
    t.text     "description"
    t.date     "due_date"
    t.datetime "created_at"
    t.datetime "updated_at"
    t.string   "state"
    t.integer  "iid"
  end

  add_index "milestones", ["created_at", "id"], name: "index_milestones_on_created_at_and_id", using: :btree
  add_index "milestones", ["due_date"], name: "index_milestones_on_due_date", using: :btree
  add_index "milestones", ["project_id", "iid"], name: "index_milestones_on_project_id_and_iid", unique: true, using: :btree
  add_index "milestones", ["project_id"], name: "index_milestones_on_project_id", using: :btree
  add_index "milestones", ["title"], name: "index_milestones_on_title", using: :btree

  create_table "namespaces", force: true do |t|
    t.string   "name",                        null: false
    t.string   "path",                        null: false
    t.integer  "owner_id"
    t.datetime "created_at"
    t.datetime "updated_at"
    t.string   "type"
    t.string   "description", default: "",    null: false
    t.string   "avatar"
    t.boolean  "public",      default: false
  end

  add_index "namespaces", ["created_at", "id"], name: "index_namespaces_on_created_at_and_id", using: :btree
  add_index "namespaces", ["name"], name: "index_namespaces_on_name", unique: true, using: :btree
  add_index "namespaces", ["owner_id"], name: "index_namespaces_on_owner_id", using: :btree
  add_index "namespaces", ["path"], name: "index_namespaces_on_path", unique: true, using: :btree
  add_index "namespaces", ["type"], name: "index_namespaces_on_type", using: :btree

  create_table "notes", force: true do |t|
    t.text     "note"
    t.string   "noteable_type"
    t.integer  "author_id"
    t.datetime "created_at"
    t.datetime "updated_at"
    t.integer  "project_id"
    t.string   "attachment"
    t.string   "line_code"
    t.string   "commit_id"
    t.integer  "noteable_id"
    t.boolean  "system",        default: false, null: false
    t.text     "st_diff"
    t.integer  "updated_by_id"
  end

  add_index "notes", ["author_id"], name: "index_notes_on_author_id", using: :btree
  add_index "notes", ["commit_id"], name: "index_notes_on_commit_id", using: :btree
  add_index "notes", ["created_at", "id"], name: "index_notes_on_created_at_and_id", using: :btree
  add_index "notes", ["created_at"], name: "index_notes_on_created_at", using: :btree
  add_index "notes", ["line_code"], name: "index_notes_on_line_code", using: :btree
  add_index "notes", ["noteable_id", "noteable_type"], name: "index_notes_on_noteable_id_and_noteable_type", using: :btree
  add_index "notes", ["noteable_type"], name: "index_notes_on_noteable_type", using: :btree
  add_index "notes", ["project_id", "noteable_type"], name: "index_notes_on_project_id_and_noteable_type", using: :btree
  add_index "notes", ["project_id"], name: "index_notes_on_project_id", using: :btree
  add_index "notes", ["updated_at"], name: "index_notes_on_updated_at", using: :btree

  create_table "oauth_access_grants", force: true do |t|
    t.integer  "resource_owner_id", null: false
    t.integer  "application_id",    null: false
    t.string   "token",             null: false
    t.integer  "expires_in",        null: false
    t.text     "redirect_uri",      null: false
    t.datetime "created_at",        null: false
    t.datetime "revoked_at"
    t.string   "scopes"
  end

  add_index "oauth_access_grants", ["token"], name: "index_oauth_access_grants_on_token", unique: true, using: :btree

  create_table "oauth_access_tokens", force: true do |t|
    t.integer  "resource_owner_id"
    t.integer  "application_id"
    t.string   "token",             null: false
    t.string   "refresh_token"
    t.integer  "expires_in"
    t.datetime "revoked_at"
    t.datetime "created_at",        null: false
    t.string   "scopes"
  end

  add_index "oauth_access_tokens", ["refresh_token"], name: "index_oauth_access_tokens_on_refresh_token", unique: true, using: :btree
  add_index "oauth_access_tokens", ["resource_owner_id"], name: "index_oauth_access_tokens_on_resource_owner_id", using: :btree
  add_index "oauth_access_tokens", ["token"], name: "index_oauth_access_tokens_on_token", unique: true, using: :btree

  create_table "oauth_applications", force: true do |t|
    t.string   "name",                      null: false
    t.string   "uid",                       null: false
    t.string   "secret",                    null: false
    t.text     "redirect_uri",              null: false
    t.string   "scopes",       default: "", null: false
    t.datetime "created_at"
    t.datetime "updated_at"
    t.integer  "owner_id"
    t.string   "owner_type"
  end

  add_index "oauth_applications", ["owner_id", "owner_type"], name: "index_oauth_applications_on_owner_id_and_owner_type", using: :btree
  add_index "oauth_applications", ["uid"], name: "index_oauth_applications_on_uid", unique: true, using: :btree

  create_table "project_import_data", force: true do |t|
    t.integer "project_id"
    t.text    "data"
  end

  create_table "projects", force: true do |t|
    t.string   "name"
    t.string   "path"
    t.text     "description"
    t.datetime "created_at"
    t.datetime "updated_at"
    t.integer  "creator_id"
    t.boolean  "issues_enabled",         default: true,     null: false
    t.boolean  "wall_enabled",           default: true,     null: false
    t.boolean  "merge_requests_enabled", default: true,     null: false
    t.boolean  "wiki_enabled",           default: true,     null: false
    t.integer  "namespace_id"
    t.string   "issues_tracker",         default: "gitlab", null: false
    t.string   "issues_tracker_id"
    t.boolean  "snippets_enabled",       default: true,     null: false
    t.datetime "last_activity_at"
    t.string   "import_url"
    t.integer  "visibility_level",       default: 0,        null: false
    t.boolean  "archived",               default: false,    null: false
    t.string   "avatar"
    t.string   "import_status"
    t.float    "repository_size",        default: 0.0
    t.integer  "star_count",             default: 0,        null: false
    t.string   "import_type"
    t.string   "import_source"
    t.integer  "commit_count",           default: 0
  end

  add_index "projects", ["created_at", "id"], name: "index_projects_on_created_at_and_id", using: :btree
  add_index "projects", ["creator_id"], name: "index_projects_on_creator_id", using: :btree
  add_index "projects", ["last_activity_at"], name: "index_projects_on_last_activity_at", using: :btree
  add_index "projects", ["namespace_id"], name: "index_projects_on_namespace_id", using: :btree
  add_index "projects", ["path"], name: "index_projects_on_path", using: :btree
  add_index "projects", ["star_count"], name: "index_projects_on_star_count", using: :btree

  create_table "protected_branches", force: true do |t|
    t.integer  "project_id",                          null: false
    t.string   "name",                                null: false
    t.datetime "created_at"
    t.datetime "updated_at"
    t.boolean  "developers_can_push", default: false, null: false
  end

  add_index "protected_branches", ["project_id"], name: "index_protected_branches_on_project_id", using: :btree

  create_table "releases", force: true do |t|
    t.string   "tag"
    t.text     "description"
    t.integer  "project_id"
    t.datetime "created_at"
    t.datetime "updated_at"
  end

  add_index "releases", ["project_id", "tag"], name: "index_releases_on_project_id_and_tag", using: :btree
  add_index "releases", ["project_id"], name: "index_releases_on_project_id", using: :btree

  create_table "sent_notifications", force: true do |t|
    t.integer "project_id"
    t.integer "noteable_id"
    t.string  "noteable_type"
    t.integer "recipient_id"
    t.string  "commit_id"
    t.string  "reply_key",     null: false
    t.string  "line_code"
  end

  add_index "sent_notifications", ["reply_key"], name: "index_sent_notifications_on_reply_key", unique: true, using: :btree

  create_table "services", force: true do |t|
    t.string   "type"
    t.string   "title"
    t.integer  "project_id"
    t.datetime "created_at"
    t.datetime "updated_at"
    t.boolean  "active",                default: false, null: false
    t.text     "properties"
    t.boolean  "template",              default: false
    t.boolean  "push_events",           default: true
    t.boolean  "issues_events",         default: true
    t.boolean  "merge_requests_events", default: true
    t.boolean  "tag_push_events",       default: true
    t.boolean  "note_events",           default: true,  null: false
  end

  add_index "services", ["created_at", "id"], name: "index_services_on_created_at_and_id", using: :btree
  add_index "services", ["project_id"], name: "index_services_on_project_id", using: :btree
  add_index "services", ["template"], name: "index_services_on_template", using: :btree

  create_table "snippets", force: true do |t|
    t.string   "title"
    t.text     "content"
    t.integer  "author_id",                    null: false
    t.integer  "project_id"
    t.datetime "created_at"
    t.datetime "updated_at"
    t.string   "file_name"
    t.datetime "expires_at"
    t.string   "type"
    t.integer  "visibility_level", default: 0, null: false
  end

  add_index "snippets", ["author_id"], name: "index_snippets_on_author_id", using: :btree
  add_index "snippets", ["created_at", "id"], name: "index_snippets_on_created_at_and_id", using: :btree
  add_index "snippets", ["created_at"], name: "index_snippets_on_created_at", using: :btree
  add_index "snippets", ["expires_at"], name: "index_snippets_on_expires_at", using: :btree
  add_index "snippets", ["project_id"], name: "index_snippets_on_project_id", using: :btree
  add_index "snippets", ["visibility_level"], name: "index_snippets_on_visibility_level", using: :btree

  create_table "subscriptions", force: true do |t|
    t.integer  "user_id"
    t.integer  "subscribable_id"
    t.string   "subscribable_type"
    t.boolean  "subscribed"
    t.datetime "created_at"
    t.datetime "updated_at"
  end

  add_index "subscriptions", ["subscribable_id", "subscribable_type", "user_id"], name: "subscriptions_user_id_and_ref_fields", unique: true, using: :btree

  create_table "taggings", force: true do |t|
    t.integer  "tag_id"
    t.integer  "taggable_id"
    t.string   "taggable_type"
    t.integer  "tagger_id"
    t.string   "tagger_type"
    t.string   "context"
    t.datetime "created_at"
  end

  add_index "taggings", ["tag_id", "taggable_id", "taggable_type", "context", "tagger_id", "tagger_type"], name: "taggings_idx", unique: true, using: :btree
  add_index "taggings", ["taggable_id", "taggable_type", "context"], name: "index_taggings_on_taggable_id_and_taggable_type_and_context", using: :btree

  create_table "tags", force: true do |t|
    t.string  "name"
    t.integer "taggings_count", default: 0
  end

  add_index "tags", ["name"], name: "index_tags_on_name", unique: true, using: :btree

  create_table "users", force: true do |t|
    t.string   "email",                      default: "",    null: false
    t.string   "encrypted_password",         default: "",    null: false
    t.string   "reset_password_token"
    t.datetime "reset_password_sent_at"
    t.datetime "remember_created_at"
    t.integer  "sign_in_count",              default: 0
    t.datetime "current_sign_in_at"
    t.datetime "last_sign_in_at"
    t.string   "current_sign_in_ip"
    t.string   "last_sign_in_ip"
    t.datetime "created_at"
    t.datetime "updated_at"
    t.string   "name"
    t.boolean  "admin",                      default: false, null: false
    t.integer  "projects_limit",             default: 10
    t.string   "skype",                      default: "",    null: false
    t.string   "linkedin",                   default: "",    null: false
    t.string   "twitter",                    default: "",    null: false
    t.string   "authentication_token"
    t.integer  "theme_id",                   default: 1,     null: false
    t.string   "bio"
    t.integer  "failed_attempts",            default: 0
    t.datetime "locked_at"
    t.string   "username"
    t.boolean  "can_create_group",           default: true,  null: false
    t.boolean  "can_create_team",            default: true,  null: false
    t.string   "state"
    t.integer  "color_scheme_id",            default: 1,     null: false
    t.integer  "notification_level",         default: 1,     null: false
    t.datetime "password_expires_at"
    t.integer  "created_by_id"
    t.datetime "last_credential_check_at"
    t.string   "avatar"
    t.string   "confirmation_token"
    t.datetime "confirmed_at"
    t.datetime "confirmation_sent_at"
    t.string   "unconfirmed_email"
    t.boolean  "hide_no_ssh_key",            default: false
    t.string   "website_url",                default: "",    null: false
    t.string   "notification_email"
    t.boolean  "hide_no_password",           default: false
    t.boolean  "password_automatically_set", default: false
    t.string   "location"
    t.string   "encrypted_otp_secret"
    t.string   "encrypted_otp_secret_iv"
    t.string   "encrypted_otp_secret_salt"
    t.boolean  "otp_required_for_login",     default: false, null: false
    t.text     "otp_backup_codes"
    t.string   "public_email",               default: "",    null: false
    t.integer  "dashboard",                  default: 0
    t.integer  "project_view",               default: 0
    t.integer  "consumed_timestep"
    t.integer  "layout",                     default: 0
  end

  add_index "users", ["admin"], name: "index_users_on_admin", using: :btree
  add_index "users", ["authentication_token"], name: "index_users_on_authentication_token", unique: true, using: :btree
  add_index "users", ["confirmation_token"], name: "index_users_on_confirmation_token", unique: true, using: :btree
  add_index "users", ["created_at", "id"], name: "index_users_on_created_at_and_id", using: :btree
  add_index "users", ["current_sign_in_at"], name: "index_users_on_current_sign_in_at", using: :btree
  add_index "users", ["email"], name: "index_users_on_email", unique: true, using: :btree
  add_index "users", ["name"], name: "index_users_on_name", using: :btree
  add_index "users", ["reset_password_token"], name: "index_users_on_reset_password_token", unique: true, using: :btree
  add_index "users", ["username"], name: "index_users_on_username", using: :btree

  create_table "users_star_projects", force: true do |t|
    t.integer  "project_id", null: false
    t.integer  "user_id",    null: false
    t.datetime "created_at"
    t.datetime "updated_at"
  end

  add_index "users_star_projects", ["project_id"], name: "index_users_star_projects_on_project_id", using: :btree
  add_index "users_star_projects", ["user_id", "project_id"], name: "index_users_star_projects_on_user_id_and_project_id", unique: true, using: :btree
  add_index "users_star_projects", ["user_id"], name: "index_users_star_projects_on_user_id", using: :btree

  create_table "web_hooks", force: true do |t|
    t.string   "url"
    t.integer  "project_id"
    t.datetime "created_at"
    t.datetime "updated_at"
    t.string   "type",                    default: "ProjectHook"
    t.integer  "service_id"
    t.boolean  "push_events",             default: true,          null: false
    t.boolean  "issues_events",           default: false,         null: false
    t.boolean  "merge_requests_events",   default: false,         null: false
    t.boolean  "tag_push_events",         default: false
    t.boolean  "note_events",             default: false,         null: false
    t.boolean  "enable_ssl_verification", default: true
  end

  add_index "web_hooks", ["created_at", "id"], name: "index_web_hooks_on_created_at_and_id", using: :btree
  add_index "web_hooks", ["project_id"], name: "index_web_hooks_on_project_id", using: :btree

end<|MERGE_RESOLUTION|>--- conflicted
+++ resolved
@@ -11,11 +11,7 @@
 #
 # It's strongly recommended that you check this file into your version control system.
 
-<<<<<<< HEAD
-ActiveRecord::Schema.define(version: 20151028152939) do
-=======
 ActiveRecord::Schema.define(version: 20151116144118) do
->>>>>>> 21a59b23
 
   # These are extensions that must be enabled in order to support this database
   enable_extension "plpgsql"
