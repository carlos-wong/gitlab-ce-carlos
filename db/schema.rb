--- conflicted
+++ resolved
@@ -579,26 +579,16 @@
   add_index "milestones", ["title"], name: "index_milestones_on_title_trigram", using: :gin, opclasses: {"title"=>"gin_trgm_ops"}
 
   create_table "namespaces", force: :cascade do |t|
-<<<<<<< HEAD
-    t.string   "name",                          null: false
-    t.string   "path",                          null: false
-=======
     t.string   "name",                                  null: false
     t.string   "path",                                  null: false
->>>>>>> 59064aee
     t.integer  "owner_id"
     t.datetime "created_at"
     t.datetime "updated_at"
     t.string   "type"
-<<<<<<< HEAD
-    t.string   "description",      default: "", null: false
-    t.string   "avatar"
-    t.integer  "visibility_level", default: 0,  null: false
-=======
     t.string   "description",           default: "",    null: false
     t.string   "avatar"
+    t.integer  "visibility_level",      default: 0,     null: false
     t.boolean  "share_with_group_lock", default: false
->>>>>>> 59064aee
   end
 
   add_index "namespaces", ["created_at", "id"], name: "index_namespaces_on_created_at_and_id", using: :btree
