--- conflicted
+++ resolved
@@ -168,11 +168,8 @@
     t.string "commit_email_hostname"
     t.boolean "protected_ci_variables", default: false, null: false
     t.string "runners_registration_token_encrypted"
-<<<<<<< HEAD
+    t.integer "local_markdown_version", default: 0, null: false
     t.integer "first_day_of_week", default: 0, null: false
-=======
-    t.integer "local_markdown_version", default: 0, null: false
->>>>>>> c8fe0d6a
     t.index ["usage_stats_set_by_user_id"], name: "index_application_settings_on_usage_stats_set_by_user_id", using: :btree
   end
 
