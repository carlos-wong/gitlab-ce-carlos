--- conflicted
+++ resolved
@@ -11,11 +11,7 @@
 #
 # It's strongly recommended that you check this file into your version control system.
 
-<<<<<<< HEAD
-ActiveRecord::Schema.define(version: 20150730122406) do
-=======
 ActiveRecord::Schema.define(version: 20150806104937) do
->>>>>>> 4b7c2f0b
 
   # These are extensions that must be enabled in order to support this database
   enable_extension "plpgsql"
