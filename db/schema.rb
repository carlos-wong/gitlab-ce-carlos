# This file is auto-generated from the current state of the database. Instead
# of editing this file, please use the migrations feature of Active Record to
# incrementally modify your database, and then regenerate this schema definition.
#
# Note that this schema.rb definition is the authoritative source for your
# database schema. If you need to create the application database on another
# system, you should be using db:schema:load, not running all the migrations
# from scratch. The latter is a flawed and unsustainable approach (the more migrations
# you'll amass, the slower it'll run and the greater likelihood for issues).
#
# It's strongly recommended that you check this file into your version control system.

<<<<<<< HEAD
ActiveRecord::Schema.define(version: 20190312071108) do
=======
ActiveRecord::Schema.define(version: 20190326164045) do
>>>>>>> 8a802d1c

  # These are extensions that must be enabled in order to support this database
  enable_extension "plpgsql"
  enable_extension "pg_trgm"

  create_table "abuse_reports", force: :cascade do |t|
    t.integer "reporter_id"
    t.integer "user_id"
    t.text "message"
    t.datetime "created_at"
    t.datetime "updated_at"
    t.text "message_html"
    t.integer "cached_markdown_version"
  end

  create_table "appearances", force: :cascade do |t|
    t.string "title", null: false
    t.text "description", null: false
    t.string "header_logo"
    t.string "logo"
    t.datetime_with_timezone "created_at", null: false
    t.datetime_with_timezone "updated_at", null: false
    t.text "description_html"
    t.integer "cached_markdown_version"
    t.text "new_project_guidelines"
    t.text "new_project_guidelines_html"
    t.text "header_message"
    t.text "header_message_html"
    t.text "footer_message"
    t.text "footer_message_html"
    t.text "message_background_color"
    t.text "message_font_color"
    t.string "favicon"
    t.boolean "email_header_and_footer_enabled", default: false, null: false
  end

  create_table "application_setting_terms", force: :cascade do |t|
    t.integer "cached_markdown_version"
    t.text "terms", null: false
    t.text "terms_html"
  end

  create_table "application_settings", force: :cascade do |t|
    t.integer "default_projects_limit"
    t.boolean "signup_enabled"
    t.boolean "gravatar_enabled"
    t.text "sign_in_text"
    t.datetime "created_at"
    t.datetime "updated_at"
    t.string "home_page_url"
    t.integer "default_branch_protection", default: 2
    t.text "restricted_visibility_levels"
    t.boolean "version_check_enabled", default: true
    t.integer "max_attachment_size", default: 10, null: false
    t.integer "default_project_visibility"
    t.integer "default_snippet_visibility"
    t.text "domain_whitelist"
    t.boolean "user_oauth_applications", default: true
    t.string "after_sign_out_path"
    t.integer "session_expire_delay", default: 10080, null: false
    t.text "import_sources"
    t.text "help_page_text"
    t.string "admin_notification_email"
    t.boolean "shared_runners_enabled", default: true, null: false
    t.integer "max_artifacts_size", default: 100, null: false
    t.string "runners_registration_token"
    t.integer "max_pages_size", default: 100, null: false
    t.boolean "require_two_factor_authentication", default: false
    t.integer "two_factor_grace_period", default: 48
    t.boolean "metrics_enabled", default: false
    t.string "metrics_host", default: "localhost"
    t.integer "metrics_pool_size", default: 16
    t.integer "metrics_timeout", default: 10
    t.integer "metrics_method_call_threshold", default: 10
    t.boolean "recaptcha_enabled", default: false
    t.string "recaptcha_site_key"
    t.string "recaptcha_private_key"
    t.integer "metrics_port", default: 8089
    t.boolean "akismet_enabled", default: false
    t.string "akismet_api_key"
    t.integer "metrics_sample_interval", default: 15
    t.boolean "sentry_enabled", default: false
    t.string "sentry_dsn"
    t.boolean "email_author_in_body", default: false
    t.integer "default_group_visibility"
    t.boolean "repository_checks_enabled", default: false
    t.text "shared_runners_text"
    t.integer "metrics_packet_size", default: 1
    t.text "disabled_oauth_sign_in_sources"
    t.string "health_check_access_token"
    t.boolean "send_user_confirmation_email", default: false
    t.integer "container_registry_token_expire_delay", default: 5
    t.text "after_sign_up_text"
    t.boolean "user_default_external", default: false, null: false
    t.string "repository_storages", default: "default"
    t.string "enabled_git_access_protocol"
    t.boolean "domain_blacklist_enabled", default: false
    t.text "domain_blacklist"
    t.boolean "usage_ping_enabled", default: true, null: false
    t.text "sign_in_text_html"
    t.text "help_page_text_html"
    t.text "shared_runners_text_html"
    t.text "after_sign_up_text_html"
    t.integer "rsa_key_restriction", default: 0, null: false
    t.integer "dsa_key_restriction", default: -1, null: false
    t.integer "ecdsa_key_restriction", default: 0, null: false
    t.integer "ed25519_key_restriction", default: 0, null: false
    t.boolean "housekeeping_enabled", default: true, null: false
    t.boolean "housekeeping_bitmaps_enabled", default: true, null: false
    t.integer "housekeeping_incremental_repack_period", default: 10, null: false
    t.integer "housekeeping_full_repack_period", default: 50, null: false
    t.integer "housekeeping_gc_period", default: 200, null: false
    t.boolean "html_emails_enabled", default: true
    t.string "plantuml_url"
    t.boolean "plantuml_enabled"
    t.integer "terminal_max_session_time", default: 0, null: false
    t.integer "unique_ips_limit_per_user"
    t.integer "unique_ips_limit_time_window"
    t.boolean "unique_ips_limit_enabled", default: false, null: false
    t.string "default_artifacts_expire_in", default: "0", null: false
    t.string "uuid"
    t.decimal "polling_interval_multiplier", default: "1.0", null: false
    t.integer "cached_markdown_version"
    t.boolean "clientside_sentry_enabled", default: false, null: false
    t.string "clientside_sentry_dsn"
    t.boolean "prometheus_metrics_enabled", default: true, null: false
    t.boolean "help_page_hide_commercial_content", default: false
    t.string "help_page_support_url"
    t.integer "performance_bar_allowed_group_id"
    t.boolean "hashed_storage_enabled", default: false, null: false
    t.boolean "project_export_enabled", default: true, null: false
    t.boolean "auto_devops_enabled", default: true, null: false
    t.boolean "throttle_unauthenticated_enabled", default: false, null: false
    t.integer "throttle_unauthenticated_requests_per_period", default: 3600, null: false
    t.integer "throttle_unauthenticated_period_in_seconds", default: 3600, null: false
    t.boolean "throttle_authenticated_api_enabled", default: false, null: false
    t.integer "throttle_authenticated_api_requests_per_period", default: 7200, null: false
    t.integer "throttle_authenticated_api_period_in_seconds", default: 3600, null: false
    t.boolean "throttle_authenticated_web_enabled", default: false, null: false
    t.integer "throttle_authenticated_web_requests_per_period", default: 7200, null: false
    t.integer "throttle_authenticated_web_period_in_seconds", default: 3600, null: false
    t.boolean "password_authentication_enabled_for_web"
    t.boolean "password_authentication_enabled_for_git", default: true
    t.integer "gitaly_timeout_default", default: 55, null: false
    t.integer "gitaly_timeout_medium", default: 30, null: false
    t.integer "gitaly_timeout_fast", default: 10, null: false
    t.boolean "authorized_keys_enabled", default: true, null: false
    t.string "auto_devops_domain"
    t.boolean "pages_domain_verification_enabled", default: true, null: false
    t.string "user_default_internal_regex"
    t.boolean "allow_local_requests_from_hooks_and_services", default: false, null: false
    t.boolean "enforce_terms", default: false
    t.boolean "mirror_available", default: true, null: false
    t.boolean "hide_third_party_offers", default: false, null: false
    t.boolean "instance_statistics_visibility_private", default: false, null: false
    t.boolean "web_ide_clientside_preview_enabled", default: false, null: false
    t.boolean "user_show_add_ssh_key_message", default: true, null: false
    t.integer "usage_stats_set_by_user_id"
    t.integer "receive_max_input_size"
    t.integer "diff_max_patch_bytes", default: 102400, null: false
    t.integer "archive_builds_in_seconds"
    t.string "commit_email_hostname"
    t.boolean "protected_ci_variables", default: false, null: false
    t.string "runners_registration_token_encrypted"
    t.integer "local_markdown_version", default: 0, null: false
    t.integer "first_day_of_week", default: 0, null: false
    t.integer "default_project_creation", default: 2, null: false
    t.boolean "external_authorization_service_enabled", default: false, null: false
    t.string "external_authorization_service_url"
    t.string "external_authorization_service_default_label"
    t.float "external_authorization_service_timeout", default: 0.5
    t.text "external_auth_client_cert"
    t.text "encrypted_external_auth_client_key"
    t.string "encrypted_external_auth_client_key_iv"
    t.string "encrypted_external_auth_client_key_pass"
    t.string "encrypted_external_auth_client_key_pass_iv"
    t.index ["usage_stats_set_by_user_id"], name: "index_application_settings_on_usage_stats_set_by_user_id", using: :btree
  end

  create_table "audit_events", force: :cascade do |t|
    t.integer "author_id", null: false
    t.string "type", null: false
    t.integer "entity_id", null: false
    t.string "entity_type", null: false
    t.text "details"
    t.datetime "created_at"
    t.datetime "updated_at"
    t.index ["entity_id", "entity_type"], name: "index_audit_events_on_entity_id_and_entity_type", using: :btree
  end

  create_table "award_emoji", force: :cascade do |t|
    t.string "name"
    t.integer "user_id"
    t.integer "awardable_id"
    t.string "awardable_type"
    t.datetime "created_at"
    t.datetime "updated_at"
    t.index ["awardable_type", "awardable_id"], name: "index_award_emoji_on_awardable_type_and_awardable_id", using: :btree
    t.index ["user_id", "name"], name: "index_award_emoji_on_user_id_and_name", using: :btree
  end

  create_table "badges", force: :cascade do |t|
    t.string "link_url", null: false
    t.string "image_url", null: false
    t.integer "project_id"
    t.integer "group_id"
    t.string "type", null: false
    t.datetime_with_timezone "created_at", null: false
    t.datetime_with_timezone "updated_at", null: false
    t.index ["group_id"], name: "index_badges_on_group_id", using: :btree
    t.index ["project_id"], name: "index_badges_on_project_id", using: :btree
  end

  create_table "board_group_recent_visits", id: :bigserial, force: :cascade do |t|
    t.datetime_with_timezone "created_at", null: false
    t.datetime_with_timezone "updated_at", null: false
    t.integer "user_id"
    t.integer "board_id"
    t.integer "group_id"
    t.index ["board_id"], name: "index_board_group_recent_visits_on_board_id", using: :btree
    t.index ["group_id"], name: "index_board_group_recent_visits_on_group_id", using: :btree
    t.index ["user_id", "group_id", "board_id"], name: "index_board_group_recent_visits_on_user_group_and_board", unique: true, using: :btree
    t.index ["user_id"], name: "index_board_group_recent_visits_on_user_id", using: :btree
  end

  create_table "board_project_recent_visits", id: :bigserial, force: :cascade do |t|
    t.datetime_with_timezone "created_at", null: false
    t.datetime_with_timezone "updated_at", null: false
    t.integer "user_id"
    t.integer "project_id"
    t.integer "board_id"
    t.index ["board_id"], name: "index_board_project_recent_visits_on_board_id", using: :btree
    t.index ["project_id"], name: "index_board_project_recent_visits_on_project_id", using: :btree
    t.index ["user_id", "project_id", "board_id"], name: "index_board_project_recent_visits_on_user_project_and_board", unique: true, using: :btree
    t.index ["user_id"], name: "index_board_project_recent_visits_on_user_id", using: :btree
  end

  create_table "boards", force: :cascade do |t|
    t.integer "project_id"
    t.datetime "created_at", null: false
    t.datetime "updated_at", null: false
    t.integer "group_id"
    t.index ["group_id"], name: "index_boards_on_group_id", using: :btree
    t.index ["project_id"], name: "index_boards_on_project_id", using: :btree
  end

  create_table "broadcast_messages", force: :cascade do |t|
    t.text "message", null: false
    t.datetime "starts_at", null: false
    t.datetime "ends_at", null: false
    t.datetime "created_at", null: false
    t.datetime "updated_at", null: false
    t.string "color"
    t.string "font"
    t.text "message_html", null: false
    t.integer "cached_markdown_version"
    t.index ["starts_at", "ends_at", "id"], name: "index_broadcast_messages_on_starts_at_and_ends_at_and_id", using: :btree
  end

  create_table "chat_names", force: :cascade do |t|
    t.integer "user_id", null: false
    t.integer "service_id", null: false
    t.string "team_id", null: false
    t.string "team_domain"
    t.string "chat_id", null: false
    t.string "chat_name"
    t.datetime "last_used_at"
    t.datetime "created_at", null: false
    t.datetime "updated_at", null: false
    t.index ["service_id", "team_id", "chat_id"], name: "index_chat_names_on_service_id_and_team_id_and_chat_id", unique: true, using: :btree
    t.index ["user_id", "service_id"], name: "index_chat_names_on_user_id_and_service_id", unique: true, using: :btree
  end

  create_table "chat_teams", force: :cascade do |t|
    t.integer "namespace_id", null: false
    t.string "team_id"
    t.string "name"
    t.datetime "created_at", null: false
    t.datetime "updated_at", null: false
    t.index ["namespace_id"], name: "index_chat_teams_on_namespace_id", unique: true, using: :btree
  end

  create_table "ci_build_trace_chunks", id: :bigserial, force: :cascade do |t|
    t.integer "build_id", null: false
    t.integer "chunk_index", null: false
    t.integer "data_store", null: false
    t.binary "raw_data"
    t.index ["build_id", "chunk_index"], name: "index_ci_build_trace_chunks_on_build_id_and_chunk_index", unique: true, using: :btree
  end

  create_table "ci_build_trace_section_names", force: :cascade do |t|
    t.integer "project_id", null: false
    t.string "name", null: false
    t.index ["project_id", "name"], name: "index_ci_build_trace_section_names_on_project_id_and_name", unique: true, using: :btree
  end

  create_table "ci_build_trace_sections", force: :cascade do |t|
    t.integer "project_id", null: false
    t.datetime_with_timezone "date_start", null: false
    t.datetime_with_timezone "date_end", null: false
    t.bigint "byte_start", null: false
    t.bigint "byte_end", null: false
    t.integer "build_id", null: false
    t.integer "section_name_id", null: false
    t.index ["build_id", "section_name_id"], name: "index_ci_build_trace_sections_on_build_id_and_section_name_id", unique: true, using: :btree
    t.index ["project_id"], name: "index_ci_build_trace_sections_on_project_id", using: :btree
    t.index ["section_name_id"], name: "index_ci_build_trace_sections_on_section_name_id", using: :btree
  end

  create_table "ci_builds", force: :cascade do |t|
    t.string "status"
    t.datetime "finished_at"
    t.text "trace"
    t.datetime "created_at"
    t.datetime "updated_at"
    t.datetime "started_at"
    t.integer "runner_id"
    t.float "coverage"
    t.integer "commit_id"
    t.text "commands"
    t.string "name"
    t.text "options"
    t.boolean "allow_failure", default: false, null: false
    t.string "stage"
    t.integer "trigger_request_id"
    t.integer "stage_idx"
    t.boolean "tag"
    t.string "ref"
    t.integer "user_id"
    t.string "type"
    t.string "target_url"
    t.string "description"
    t.text "artifacts_file"
    t.integer "project_id"
    t.text "artifacts_metadata"
    t.integer "erased_by_id"
    t.datetime "erased_at"
    t.datetime "artifacts_expire_at"
    t.string "environment"
    t.bigint "artifacts_size"
    t.string "when"
    t.text "yaml_variables"
    t.datetime "queued_at"
    t.string "token"
    t.integer "lock_version"
    t.string "coverage_regex"
    t.integer "auto_canceled_by_id"
    t.boolean "retried"
    t.integer "stage_id"
    t.integer "artifacts_file_store"
    t.integer "artifacts_metadata_store"
    t.boolean "protected"
    t.integer "failure_reason"
    t.datetime_with_timezone "scheduled_at"
    t.string "token_encrypted"
    t.index ["artifacts_expire_at"], name: "index_ci_builds_on_artifacts_expire_at", where: "(artifacts_file <> ''::text)", using: :btree
    t.index ["auto_canceled_by_id"], name: "index_ci_builds_on_auto_canceled_by_id", using: :btree
    t.index ["commit_id", "artifacts_expire_at", "id"], name: "index_ci_builds_on_commit_id_and_artifacts_expireatandidpartial", where: "(((type)::text = 'Ci::Build'::text) AND ((retried = false) OR (retried IS NULL)) AND ((name)::text = ANY (ARRAY[('sast'::character varying)::text, ('dependency_scanning'::character varying)::text, ('sast:container'::character varying)::text, ('container_scanning'::character varying)::text, ('dast'::character varying)::text])))", using: :btree
    t.index ["commit_id", "stage_idx", "created_at"], name: "index_ci_builds_on_commit_id_and_stage_idx_and_created_at", using: :btree
    t.index ["commit_id", "status", "type"], name: "index_ci_builds_on_commit_id_and_status_and_type", using: :btree
    t.index ["commit_id", "type", "name", "ref"], name: "index_ci_builds_on_commit_id_and_type_and_name_and_ref", using: :btree
    t.index ["commit_id", "type", "ref"], name: "index_ci_builds_on_commit_id_and_type_and_ref", using: :btree
    t.index ["project_id", "id"], name: "index_ci_builds_on_project_id_and_id", using: :btree
    t.index ["project_id", "status"], name: "index_ci_builds_project_id_and_status_for_live_jobs_partial2", where: "(((type)::text = 'Ci::Build'::text) AND ((status)::text = ANY (ARRAY[('running'::character varying)::text, ('pending'::character varying)::text, ('created'::character varying)::text])))", using: :btree
    t.index ["protected"], name: "index_ci_builds_on_protected", using: :btree
    t.index ["runner_id"], name: "index_ci_builds_on_runner_id", using: :btree
    t.index ["scheduled_at"], name: "partial_index_ci_builds_on_scheduled_at_with_scheduled_jobs", where: "((scheduled_at IS NOT NULL) AND ((type)::text = 'Ci::Build'::text) AND ((status)::text = 'scheduled'::text))", using: :btree
    t.index ["stage_id", "stage_idx"], name: "tmp_build_stage_position_index", where: "(stage_idx IS NOT NULL)", using: :btree
    t.index ["stage_id"], name: "index_ci_builds_on_stage_id", using: :btree
    t.index ["status", "type", "runner_id"], name: "index_ci_builds_on_status_and_type_and_runner_id", using: :btree
    t.index ["token"], name: "index_ci_builds_on_token", unique: true, using: :btree
    t.index ["token_encrypted"], name: "index_ci_builds_on_token_encrypted", unique: true, where: "(token_encrypted IS NOT NULL)", using: :btree
    t.index ["updated_at"], name: "index_ci_builds_on_updated_at", using: :btree
    t.index ["user_id"], name: "index_ci_builds_on_user_id", using: :btree
  end

  create_table "ci_builds_metadata", force: :cascade do |t|
    t.integer "build_id", null: false
    t.integer "project_id", null: false
    t.integer "timeout"
    t.integer "timeout_source", default: 1, null: false
    t.jsonb "config_options"
    t.jsonb "config_variables"
    t.index ["build_id"], name: "index_ci_builds_metadata_on_build_id", unique: true, using: :btree
    t.index ["project_id"], name: "index_ci_builds_metadata_on_project_id", using: :btree
  end

  create_table "ci_builds_runner_session", id: :bigserial, force: :cascade do |t|
    t.integer "build_id", null: false
    t.string "url", null: false
    t.string "certificate"
    t.string "authorization"
    t.index ["build_id"], name: "index_ci_builds_runner_session_on_build_id", unique: true, using: :btree
  end

  create_table "ci_group_variables", force: :cascade do |t|
    t.string "key", null: false
    t.text "value"
    t.text "encrypted_value"
    t.string "encrypted_value_salt"
    t.string "encrypted_value_iv"
    t.integer "group_id", null: false
    t.boolean "protected", default: false, null: false
    t.datetime_with_timezone "created_at", null: false
    t.datetime_with_timezone "updated_at", null: false
    t.boolean "masked", default: false, null: false
    t.index ["group_id", "key"], name: "index_ci_group_variables_on_group_id_and_key", unique: true, using: :btree
  end

  create_table "ci_job_artifacts", force: :cascade do |t|
    t.integer "project_id", null: false
    t.integer "job_id", null: false
    t.integer "file_type", null: false
    t.integer "file_store"
    t.bigint "size"
    t.datetime_with_timezone "created_at", null: false
    t.datetime_with_timezone "updated_at", null: false
    t.datetime_with_timezone "expire_at"
    t.string "file"
    t.binary "file_sha256"
    t.integer "file_format", limit: 2
    t.integer "file_location", limit: 2
    t.index ["expire_at", "job_id"], name: "index_ci_job_artifacts_on_expire_at_and_job_id", using: :btree
    t.index ["file_store"], name: "index_ci_job_artifacts_on_file_store", using: :btree
    t.index ["job_id", "file_type"], name: "index_ci_job_artifacts_on_job_id_and_file_type", unique: true, using: :btree
    t.index ["project_id"], name: "index_ci_job_artifacts_on_project_id", using: :btree
  end

  create_table "ci_pipeline_chat_data", id: :bigserial, force: :cascade do |t|
    t.integer "pipeline_id", null: false
    t.integer "chat_name_id", null: false
    t.text "response_url", null: false
    t.index ["chat_name_id"], name: "index_ci_pipeline_chat_data_on_chat_name_id", using: :btree
    t.index ["pipeline_id"], name: "index_ci_pipeline_chat_data_on_pipeline_id", unique: true, using: :btree
  end

  create_table "ci_pipeline_schedule_variables", force: :cascade do |t|
    t.string "key", null: false
    t.text "value"
    t.text "encrypted_value"
    t.string "encrypted_value_salt"
    t.string "encrypted_value_iv"
    t.integer "pipeline_schedule_id", null: false
    t.datetime_with_timezone "created_at"
    t.datetime_with_timezone "updated_at"
    t.index ["pipeline_schedule_id", "key"], name: "index_ci_pipeline_schedule_variables_on_schedule_id_and_key", unique: true, using: :btree
  end

  create_table "ci_pipeline_schedules", force: :cascade do |t|
    t.string "description"
    t.string "ref"
    t.string "cron"
    t.string "cron_timezone"
    t.datetime "next_run_at"
    t.integer "project_id"
    t.integer "owner_id"
    t.boolean "active", default: true
    t.datetime "created_at"
    t.datetime "updated_at"
    t.index ["next_run_at", "active"], name: "index_ci_pipeline_schedules_on_next_run_at_and_active", using: :btree
    t.index ["owner_id"], name: "index_ci_pipeline_schedules_on_owner_id", using: :btree
    t.index ["project_id"], name: "index_ci_pipeline_schedules_on_project_id", using: :btree
  end

  create_table "ci_pipeline_variables", force: :cascade do |t|
    t.string "key", null: false
    t.text "value"
    t.text "encrypted_value"
    t.string "encrypted_value_salt"
    t.string "encrypted_value_iv"
    t.integer "pipeline_id", null: false
    t.index ["pipeline_id", "key"], name: "index_ci_pipeline_variables_on_pipeline_id_and_key", unique: true, using: :btree
  end

  create_table "ci_pipelines", force: :cascade do |t|
    t.string "ref"
    t.string "sha"
    t.string "before_sha"
    t.datetime "created_at"
    t.datetime "updated_at"
    t.boolean "tag", default: false
    t.text "yaml_errors"
    t.datetime "committed_at"
    t.integer "project_id"
    t.string "status"
    t.datetime "started_at"
    t.datetime "finished_at"
    t.integer "duration"
    t.integer "user_id"
    t.integer "lock_version"
    t.integer "auto_canceled_by_id"
    t.integer "pipeline_schedule_id"
    t.integer "source"
    t.integer "config_source"
    t.boolean "protected"
    t.integer "failure_reason"
    t.integer "iid"
    t.integer "merge_request_id"
    t.binary "source_sha"
    t.binary "target_sha"
    t.index ["auto_canceled_by_id"], name: "index_ci_pipelines_on_auto_canceled_by_id", using: :btree
    t.index ["merge_request_id"], name: "index_ci_pipelines_on_merge_request_id", where: "(merge_request_id IS NOT NULL)", using: :btree
    t.index ["pipeline_schedule_id"], name: "index_ci_pipelines_on_pipeline_schedule_id", using: :btree
    t.index ["project_id", "iid"], name: "index_ci_pipelines_on_project_id_and_iid", unique: true, where: "(iid IS NOT NULL)", using: :btree
    t.index ["project_id", "ref", "id"], name: "index_ci_pipelines_on_project_idandrefandiddesc", order: { id: :desc }, using: :btree
    t.index ["project_id", "ref", "status", "id"], name: "index_ci_pipelines_on_project_id_and_ref_and_status_and_id", using: :btree
    t.index ["project_id", "sha"], name: "index_ci_pipelines_on_project_id_and_sha", using: :btree
    t.index ["project_id", "source"], name: "index_ci_pipelines_on_project_id_and_source", using: :btree
    t.index ["project_id", "status", "config_source"], name: "index_ci_pipelines_on_project_id_and_status_and_config_source", using: :btree
    t.index ["project_id"], name: "index_ci_pipelines_on_project_id", using: :btree
    t.index ["status"], name: "index_ci_pipelines_on_status", using: :btree
    t.index ["user_id"], name: "index_ci_pipelines_on_user_id", using: :btree
  end

  create_table "ci_runner_namespaces", force: :cascade do |t|
    t.integer "runner_id"
    t.integer "namespace_id"
    t.index ["namespace_id"], name: "index_ci_runner_namespaces_on_namespace_id", using: :btree
    t.index ["runner_id", "namespace_id"], name: "index_ci_runner_namespaces_on_runner_id_and_namespace_id", unique: true, using: :btree
  end

  create_table "ci_runner_projects", force: :cascade do |t|
    t.integer "runner_id", null: false
    t.datetime "created_at"
    t.datetime "updated_at"
    t.integer "project_id"
    t.index ["project_id"], name: "index_ci_runner_projects_on_project_id", using: :btree
    t.index ["runner_id"], name: "index_ci_runner_projects_on_runner_id", using: :btree
  end

  create_table "ci_runners", force: :cascade do |t|
    t.string "token"
    t.datetime "created_at"
    t.datetime "updated_at"
    t.string "description"
    t.datetime "contacted_at"
    t.boolean "active", default: true, null: false
    t.boolean "is_shared", default: false
    t.string "name"
    t.string "version"
    t.string "revision"
    t.string "platform"
    t.string "architecture"
    t.boolean "run_untagged", default: true, null: false
    t.boolean "locked", default: false, null: false
    t.integer "access_level", default: 0, null: false
    t.string "ip_address"
    t.integer "maximum_timeout"
    t.integer "runner_type", limit: 2, null: false
    t.string "token_encrypted"
    t.index ["contacted_at"], name: "index_ci_runners_on_contacted_at", using: :btree
    t.index ["is_shared"], name: "index_ci_runners_on_is_shared", using: :btree
    t.index ["locked"], name: "index_ci_runners_on_locked", using: :btree
    t.index ["runner_type"], name: "index_ci_runners_on_runner_type", using: :btree
    t.index ["token"], name: "index_ci_runners_on_token", using: :btree
    t.index ["token_encrypted"], name: "index_ci_runners_on_token_encrypted", using: :btree
  end

  create_table "ci_stages", force: :cascade do |t|
    t.integer "project_id"
    t.integer "pipeline_id"
    t.datetime "created_at"
    t.datetime "updated_at"
    t.string "name"
    t.integer "status"
    t.integer "lock_version"
    t.integer "position"
    t.index ["pipeline_id", "name"], name: "index_ci_stages_on_pipeline_id_and_name", unique: true, using: :btree
    t.index ["pipeline_id", "position"], name: "index_ci_stages_on_pipeline_id_and_position", using: :btree
    t.index ["pipeline_id"], name: "index_ci_stages_on_pipeline_id", using: :btree
    t.index ["project_id"], name: "index_ci_stages_on_project_id", using: :btree
  end

  create_table "ci_trigger_requests", force: :cascade do |t|
    t.integer "trigger_id", null: false
    t.text "variables"
    t.datetime "created_at"
    t.datetime "updated_at"
    t.integer "commit_id"
    t.index ["commit_id"], name: "index_ci_trigger_requests_on_commit_id", using: :btree
    t.index ["trigger_id"], name: "index_ci_trigger_requests_on_trigger_id", using: :btree
  end

  create_table "ci_triggers", force: :cascade do |t|
    t.string "token"
    t.datetime "created_at"
    t.datetime "updated_at"
    t.integer "project_id"
    t.integer "owner_id"
    t.string "description"
    t.string "ref"
    t.index ["owner_id"], name: "index_ci_triggers_on_owner_id", using: :btree
    t.index ["project_id"], name: "index_ci_triggers_on_project_id", using: :btree
  end

  create_table "ci_variables", force: :cascade do |t|
    t.string "key", null: false
    t.text "value"
    t.text "encrypted_value"
    t.string "encrypted_value_salt"
    t.string "encrypted_value_iv"
    t.integer "project_id", null: false
    t.boolean "protected", default: false, null: false
    t.string "environment_scope", default: "*", null: false
    t.boolean "masked", default: false, null: false
    t.index ["project_id", "key", "environment_scope"], name: "index_ci_variables_on_project_id_and_key_and_environment_scope", unique: true, using: :btree
  end

  create_table "cluster_groups", force: :cascade do |t|
    t.integer "cluster_id", null: false
    t.integer "group_id", null: false
    t.index ["cluster_id", "group_id"], name: "index_cluster_groups_on_cluster_id_and_group_id", unique: true, using: :btree
    t.index ["group_id"], name: "index_cluster_groups_on_group_id", using: :btree
  end

  create_table "cluster_platforms_kubernetes", force: :cascade do |t|
    t.integer "cluster_id", null: false
    t.datetime_with_timezone "created_at", null: false
    t.datetime_with_timezone "updated_at", null: false
    t.text "api_url"
    t.text "ca_cert"
    t.string "namespace"
    t.string "username"
    t.text "encrypted_password"
    t.string "encrypted_password_iv"
    t.text "encrypted_token"
    t.string "encrypted_token_iv"
    t.integer "authorization_type", limit: 2
    t.index ["cluster_id"], name: "index_cluster_platforms_kubernetes_on_cluster_id", unique: true, using: :btree
  end

  create_table "cluster_projects", force: :cascade do |t|
    t.integer "project_id", null: false
    t.integer "cluster_id", null: false
    t.datetime_with_timezone "created_at", null: false
    t.datetime_with_timezone "updated_at", null: false
    t.index ["cluster_id"], name: "index_cluster_projects_on_cluster_id", using: :btree
    t.index ["project_id"], name: "index_cluster_projects_on_project_id", using: :btree
  end

  create_table "cluster_providers_gcp", force: :cascade do |t|
    t.integer "cluster_id", null: false
    t.integer "status"
    t.integer "num_nodes", null: false
    t.datetime_with_timezone "created_at", null: false
    t.datetime_with_timezone "updated_at", null: false
    t.text "status_reason"
    t.string "gcp_project_id", null: false
    t.string "zone", null: false
    t.string "machine_type"
    t.string "operation_id"
    t.string "endpoint"
    t.text "encrypted_access_token"
    t.string "encrypted_access_token_iv"
    t.boolean "legacy_abac", default: false, null: false
    t.index ["cluster_id"], name: "index_cluster_providers_gcp_on_cluster_id", unique: true, using: :btree
  end

  create_table "clusters", force: :cascade do |t|
    t.integer "user_id"
    t.integer "provider_type"
    t.integer "platform_type"
    t.datetime_with_timezone "created_at", null: false
    t.datetime_with_timezone "updated_at", null: false
    t.boolean "enabled", default: true
    t.string "name", null: false
    t.string "environment_scope", default: "*", null: false
    t.integer "cluster_type", limit: 2, default: 3, null: false
    t.string "domain"
    t.boolean "managed", default: true, null: false
    t.index ["enabled"], name: "index_clusters_on_enabled", using: :btree
    t.index ["user_id"], name: "index_clusters_on_user_id", using: :btree
  end

  create_table "clusters_applications_cert_managers", force: :cascade do |t|
    t.integer "cluster_id", null: false
    t.integer "status", null: false
    t.string "version", null: false
    t.string "email", null: false
    t.datetime_with_timezone "created_at", null: false
    t.datetime_with_timezone "updated_at", null: false
    t.text "status_reason"
    t.index ["cluster_id"], name: "index_clusters_applications_cert_managers_on_cluster_id", unique: true, using: :btree
  end

  create_table "clusters_applications_helm", force: :cascade do |t|
    t.integer "cluster_id", null: false
    t.datetime_with_timezone "created_at", null: false
    t.datetime_with_timezone "updated_at", null: false
    t.integer "status", null: false
    t.string "version", null: false
    t.text "status_reason"
    t.text "encrypted_ca_key"
    t.text "encrypted_ca_key_iv"
    t.text "ca_cert"
    t.index ["cluster_id"], name: "index_clusters_applications_helm_on_cluster_id", unique: true, using: :btree
  end

  create_table "clusters_applications_ingress", force: :cascade do |t|
    t.integer "cluster_id", null: false
    t.datetime_with_timezone "created_at", null: false
    t.datetime_with_timezone "updated_at", null: false
    t.integer "status", null: false
    t.integer "ingress_type", null: false
    t.string "version", null: false
    t.string "cluster_ip"
    t.text "status_reason"
    t.string "external_ip"
    t.string "external_hostname"
    t.index ["cluster_id"], name: "index_clusters_applications_ingress_on_cluster_id", unique: true, using: :btree
  end

  create_table "clusters_applications_jupyter", force: :cascade do |t|
    t.integer "cluster_id", null: false
    t.integer "oauth_application_id"
    t.integer "status", null: false
    t.string "version", null: false
    t.string "hostname"
    t.datetime_with_timezone "created_at", null: false
    t.datetime_with_timezone "updated_at", null: false
    t.text "status_reason"
    t.index ["cluster_id"], name: "index_clusters_applications_jupyter_on_cluster_id", unique: true, using: :btree
    t.index ["oauth_application_id"], name: "index_clusters_applications_jupyter_on_oauth_application_id", using: :btree
  end

  create_table "clusters_applications_knative", force: :cascade do |t|
    t.integer "cluster_id", null: false
    t.datetime_with_timezone "created_at", null: false
    t.datetime_with_timezone "updated_at", null: false
    t.integer "status", null: false
    t.string "version", null: false
    t.string "hostname"
    t.text "status_reason"
    t.string "external_ip"
    t.string "external_hostname"
    t.index ["cluster_id"], name: "index_clusters_applications_knative_on_cluster_id", unique: true, using: :btree
  end

  create_table "clusters_applications_prometheus", force: :cascade do |t|
    t.integer "cluster_id", null: false
    t.integer "status", null: false
    t.string "version", null: false
    t.text "status_reason"
    t.datetime_with_timezone "created_at", null: false
    t.datetime_with_timezone "updated_at", null: false
    t.index ["cluster_id"], name: "index_clusters_applications_prometheus_on_cluster_id", unique: true, using: :btree
  end

  create_table "clusters_applications_runners", force: :cascade do |t|
    t.integer "cluster_id", null: false
    t.integer "runner_id"
    t.integer "status", null: false
    t.datetime_with_timezone "created_at", null: false
    t.datetime_with_timezone "updated_at", null: false
    t.string "version", null: false
    t.text "status_reason"
    t.boolean "privileged", default: true, null: false
    t.index ["cluster_id"], name: "index_clusters_applications_runners_on_cluster_id", unique: true, using: :btree
    t.index ["runner_id"], name: "index_clusters_applications_runners_on_runner_id", using: :btree
  end

  create_table "clusters_kubernetes_namespaces", id: :bigserial, force: :cascade do |t|
    t.integer "cluster_id", null: false
    t.integer "project_id"
    t.integer "cluster_project_id"
    t.datetime_with_timezone "created_at", null: false
    t.datetime_with_timezone "updated_at", null: false
    t.text "encrypted_service_account_token"
    t.string "encrypted_service_account_token_iv"
    t.string "namespace", null: false
    t.string "service_account_name"
    t.index ["cluster_id", "namespace"], name: "kubernetes_namespaces_cluster_and_namespace", unique: true, using: :btree
    t.index ["cluster_id"], name: "index_clusters_kubernetes_namespaces_on_cluster_id", using: :btree
    t.index ["cluster_project_id"], name: "index_clusters_kubernetes_namespaces_on_cluster_project_id", using: :btree
    t.index ["project_id"], name: "index_clusters_kubernetes_namespaces_on_project_id", using: :btree
  end

  create_table "container_repositories", force: :cascade do |t|
    t.integer "project_id", null: false
    t.string "name", null: false
    t.datetime "created_at", null: false
    t.datetime "updated_at", null: false
    t.index ["project_id", "name"], name: "index_container_repositories_on_project_id_and_name", unique: true, using: :btree
    t.index ["project_id"], name: "index_container_repositories_on_project_id", using: :btree
  end

  create_table "conversational_development_index_metrics", force: :cascade do |t|
    t.float "leader_issues", null: false
    t.float "instance_issues", null: false
    t.float "leader_notes", null: false
    t.float "instance_notes", null: false
    t.float "leader_milestones", null: false
    t.float "instance_milestones", null: false
    t.float "leader_boards", null: false
    t.float "instance_boards", null: false
    t.float "leader_merge_requests", null: false
    t.float "instance_merge_requests", null: false
    t.float "leader_ci_pipelines", null: false
    t.float "instance_ci_pipelines", null: false
    t.float "leader_environments", null: false
    t.float "instance_environments", null: false
    t.float "leader_deployments", null: false
    t.float "instance_deployments", null: false
    t.float "leader_projects_prometheus_active", null: false
    t.float "instance_projects_prometheus_active", null: false
    t.float "leader_service_desk_issues", null: false
    t.float "instance_service_desk_issues", null: false
    t.datetime "created_at", null: false
    t.datetime "updated_at", null: false
    t.float "percentage_boards", default: 0.0, null: false
    t.float "percentage_ci_pipelines", default: 0.0, null: false
    t.float "percentage_deployments", default: 0.0, null: false
    t.float "percentage_environments", default: 0.0, null: false
    t.float "percentage_issues", default: 0.0, null: false
    t.float "percentage_merge_requests", default: 0.0, null: false
    t.float "percentage_milestones", default: 0.0, null: false
    t.float "percentage_notes", default: 0.0, null: false
    t.float "percentage_projects_prometheus_active", default: 0.0, null: false
    t.float "percentage_service_desk_issues", default: 0.0, null: false
  end

  create_table "deploy_keys_projects", force: :cascade do |t|
    t.integer "deploy_key_id", null: false
    t.integer "project_id", null: false
    t.datetime "created_at"
    t.datetime "updated_at"
    t.boolean "can_push", default: false, null: false
    t.index ["project_id"], name: "index_deploy_keys_projects_on_project_id", using: :btree
  end

  create_table "deploy_tokens", force: :cascade do |t|
    t.boolean "revoked", default: false
    t.boolean "read_repository", default: false, null: false
    t.boolean "read_registry", default: false, null: false
    t.datetime_with_timezone "expires_at", null: false
    t.datetime_with_timezone "created_at", null: false
    t.string "name", null: false
    t.string "token", null: false
    t.index ["token", "expires_at", "id"], name: "index_deploy_tokens_on_token_and_expires_at_and_id", where: "(revoked IS FALSE)", using: :btree
    t.index ["token"], name: "index_deploy_tokens_on_token", unique: true, using: :btree
  end

  create_table "deployments", force: :cascade do |t|
    t.integer "iid", null: false
    t.integer "project_id", null: false
    t.integer "environment_id", null: false
    t.string "ref", null: false
    t.boolean "tag", null: false
    t.string "sha", null: false
    t.integer "user_id"
    t.integer "deployable_id"
    t.string "deployable_type"
    t.datetime "created_at"
    t.datetime "updated_at"
    t.string "on_stop"
    t.integer "status", limit: 2, null: false
    t.datetime_with_timezone "finished_at"
    t.index ["created_at"], name: "index_deployments_on_created_at", using: :btree
    t.index ["deployable_type", "deployable_id"], name: "index_deployments_on_deployable_type_and_deployable_id", using: :btree
    t.index ["environment_id", "id"], name: "index_deployments_on_environment_id_and_id", using: :btree
    t.index ["environment_id", "iid", "project_id"], name: "index_deployments_on_environment_id_and_iid_and_project_id", using: :btree
    t.index ["environment_id", "status"], name: "index_deployments_on_environment_id_and_status", using: :btree
    t.index ["id"], name: "partial_index_deployments_for_legacy_successful_deployments", where: "((finished_at IS NULL) AND (status = 2))", using: :btree
    t.index ["project_id", "iid"], name: "index_deployments_on_project_id_and_iid", unique: true, using: :btree
    t.index ["project_id", "status", "created_at"], name: "index_deployments_on_project_id_and_status_and_created_at", using: :btree
    t.index ["project_id", "status"], name: "index_deployments_on_project_id_and_status", using: :btree
  end

  create_table "emails", force: :cascade do |t|
    t.integer "user_id", null: false
    t.string "email", null: false
    t.datetime "created_at"
    t.datetime "updated_at"
    t.string "confirmation_token"
    t.datetime_with_timezone "confirmed_at"
    t.datetime_with_timezone "confirmation_sent_at"
    t.index ["confirmation_token"], name: "index_emails_on_confirmation_token", unique: true, using: :btree
    t.index ["email"], name: "index_emails_on_email", unique: true, using: :btree
    t.index ["user_id"], name: "index_emails_on_user_id", using: :btree
  end

  create_table "environments", force: :cascade do |t|
    t.integer "project_id", null: false
    t.string "name", null: false
    t.datetime "created_at"
    t.datetime "updated_at"
    t.string "external_url"
    t.string "environment_type"
    t.string "state", default: "available", null: false
    t.string "slug", null: false
    t.index ["project_id", "name"], name: "index_environments_on_project_id_and_name", unique: true, using: :btree
    t.index ["project_id", "slug"], name: "index_environments_on_project_id_and_slug", unique: true, using: :btree
  end

  create_table "events", force: :cascade do |t|
    t.integer "project_id"
    t.integer "author_id", null: false
    t.integer "target_id"
    t.datetime_with_timezone "created_at", null: false
    t.datetime_with_timezone "updated_at", null: false
    t.integer "action", limit: 2, null: false
    t.string "target_type"
    t.index ["action"], name: "index_events_on_action", using: :btree
    t.index ["author_id", "project_id"], name: "index_events_on_author_id_and_project_id", using: :btree
    t.index ["project_id", "created_at"], name: "index_events_on_project_id_and_created_at", using: :btree
    t.index ["project_id", "id"], name: "index_events_on_project_id_and_id", using: :btree
    t.index ["target_type", "target_id"], name: "index_events_on_target_type_and_target_id", using: :btree
  end

  create_table "feature_gates", force: :cascade do |t|
    t.string "feature_key", null: false
    t.string "key", null: false
    t.string "value"
    t.datetime "created_at", null: false
    t.datetime "updated_at", null: false
    t.index ["feature_key", "key", "value"], name: "index_feature_gates_on_feature_key_and_key_and_value", unique: true, using: :btree
  end

  create_table "features", force: :cascade do |t|
    t.string "key", null: false
    t.datetime "created_at", null: false
    t.datetime "updated_at", null: false
    t.index ["key"], name: "index_features_on_key", unique: true, using: :btree
  end

  create_table "fork_network_members", force: :cascade do |t|
    t.integer "fork_network_id", null: false
    t.integer "project_id", null: false
    t.integer "forked_from_project_id"
    t.index ["fork_network_id"], name: "index_fork_network_members_on_fork_network_id", using: :btree
    t.index ["forked_from_project_id"], name: "index_fork_network_members_on_forked_from_project_id", using: :btree
    t.index ["project_id"], name: "index_fork_network_members_on_project_id", unique: true, using: :btree
  end

  create_table "fork_networks", force: :cascade do |t|
    t.integer "root_project_id"
    t.string "deleted_root_project_name"
    t.index ["root_project_id"], name: "index_fork_networks_on_root_project_id", unique: true, using: :btree
  end

  create_table "forked_project_links", force: :cascade do |t|
    t.integer "forked_to_project_id", null: false
    t.integer "forked_from_project_id", null: false
    t.datetime "created_at"
    t.datetime "updated_at"
    t.index ["forked_to_project_id"], name: "index_forked_project_links_on_forked_to_project_id", unique: true, using: :btree
  end

  create_table "gpg_key_subkeys", force: :cascade do |t|
    t.integer "gpg_key_id", null: false
    t.binary "keyid"
    t.binary "fingerprint"
    t.index ["fingerprint"], name: "index_gpg_key_subkeys_on_fingerprint", unique: true, using: :btree
    t.index ["gpg_key_id"], name: "index_gpg_key_subkeys_on_gpg_key_id", using: :btree
    t.index ["keyid"], name: "index_gpg_key_subkeys_on_keyid", unique: true, using: :btree
  end

  create_table "gpg_keys", force: :cascade do |t|
    t.datetime_with_timezone "created_at", null: false
    t.datetime_with_timezone "updated_at", null: false
    t.integer "user_id"
    t.binary "primary_keyid"
    t.binary "fingerprint"
    t.text "key"
    t.index ["fingerprint"], name: "index_gpg_keys_on_fingerprint", unique: true, using: :btree
    t.index ["primary_keyid"], name: "index_gpg_keys_on_primary_keyid", unique: true, using: :btree
    t.index ["user_id"], name: "index_gpg_keys_on_user_id", using: :btree
  end

  create_table "gpg_signatures", force: :cascade do |t|
    t.datetime_with_timezone "created_at", null: false
    t.datetime_with_timezone "updated_at", null: false
    t.integer "project_id"
    t.integer "gpg_key_id"
    t.binary "commit_sha"
    t.binary "gpg_key_primary_keyid"
    t.text "gpg_key_user_name"
    t.text "gpg_key_user_email"
    t.integer "verification_status", limit: 2, default: 0, null: false
    t.integer "gpg_key_subkey_id"
    t.index ["commit_sha"], name: "index_gpg_signatures_on_commit_sha", unique: true, using: :btree
    t.index ["gpg_key_id"], name: "index_gpg_signatures_on_gpg_key_id", using: :btree
    t.index ["gpg_key_primary_keyid"], name: "index_gpg_signatures_on_gpg_key_primary_keyid", using: :btree
    t.index ["gpg_key_subkey_id"], name: "index_gpg_signatures_on_gpg_key_subkey_id", using: :btree
    t.index ["project_id"], name: "index_gpg_signatures_on_project_id", using: :btree
  end

  create_table "group_custom_attributes", force: :cascade do |t|
    t.datetime_with_timezone "created_at", null: false
    t.datetime_with_timezone "updated_at", null: false
    t.integer "group_id", null: false
    t.string "key", null: false
    t.string "value", null: false
    t.index ["group_id", "key"], name: "index_group_custom_attributes_on_group_id_and_key", unique: true, using: :btree
    t.index ["key", "value"], name: "index_group_custom_attributes_on_key_and_value", using: :btree
  end

  create_table "identities", force: :cascade do |t|
    t.string "extern_uid"
    t.string "provider"
    t.integer "user_id"
    t.datetime "created_at"
    t.datetime "updated_at"
    t.index ["user_id"], name: "index_identities_on_user_id", using: :btree
  end

  create_table "import_export_uploads", force: :cascade do |t|
    t.datetime_with_timezone "updated_at", null: false
    t.integer "project_id"
    t.text "import_file"
    t.text "export_file"
    t.index ["project_id"], name: "index_import_export_uploads_on_project_id", using: :btree
    t.index ["updated_at"], name: "index_import_export_uploads_on_updated_at", using: :btree
  end

  create_table "internal_ids", id: :bigserial, force: :cascade do |t|
    t.integer "project_id"
    t.integer "usage", null: false
    t.integer "last_value", null: false
    t.integer "namespace_id"
    t.index ["namespace_id"], name: "index_internal_ids_on_namespace_id", using: :btree
    t.index ["project_id"], name: "index_internal_ids_on_project_id", using: :btree
    t.index ["usage", "namespace_id"], name: "index_internal_ids_on_usage_and_namespace_id", unique: true, where: "(namespace_id IS NOT NULL)", using: :btree
    t.index ["usage", "project_id"], name: "index_internal_ids_on_usage_and_project_id", unique: true, where: "(project_id IS NOT NULL)", using: :btree
  end

  create_table "issue_assignees", id: false, force: :cascade do |t|
    t.integer "user_id", null: false
    t.integer "issue_id", null: false
    t.index ["issue_id", "user_id"], name: "index_issue_assignees_on_issue_id_and_user_id", unique: true, using: :btree
    t.index ["user_id"], name: "index_issue_assignees_on_user_id", using: :btree
  end

  create_table "issue_metrics", force: :cascade do |t|
    t.integer "issue_id", null: false
    t.datetime "first_mentioned_in_commit_at"
    t.datetime "first_associated_with_milestone_at"
    t.datetime "first_added_to_board_at"
    t.datetime "created_at", null: false
    t.datetime "updated_at", null: false
    t.index ["issue_id"], name: "index_issue_metrics", using: :btree
  end

  create_table "issues", force: :cascade do |t|
    t.string "title"
    t.integer "author_id"
    t.integer "project_id"
    t.datetime "created_at"
    t.datetime "updated_at"
    t.text "description"
    t.integer "milestone_id"
    t.string "state"
    t.integer "iid"
    t.integer "updated_by_id"
    t.boolean "confidential", default: false, null: false
    t.date "due_date"
    t.integer "moved_to_id"
    t.integer "lock_version"
    t.text "title_html"
    t.text "description_html"
    t.integer "time_estimate"
    t.integer "relative_position"
    t.integer "cached_markdown_version"
    t.datetime "last_edited_at"
    t.integer "last_edited_by_id"
    t.boolean "discussion_locked"
    t.datetime_with_timezone "closed_at"
    t.integer "closed_by_id"
    t.integer "state_id", limit: 2
    t.index ["author_id"], name: "index_issues_on_author_id", using: :btree
    t.index ["closed_by_id"], name: "index_issues_on_closed_by_id", using: :btree
    t.index ["confidential"], name: "index_issues_on_confidential", using: :btree
    t.index ["description"], name: "index_issues_on_description_trigram", using: :gin, opclasses: {"description"=>"gin_trgm_ops"}
    t.index ["milestone_id"], name: "index_issues_on_milestone_id", using: :btree
    t.index ["moved_to_id"], name: "index_issues_on_moved_to_id", where: "(moved_to_id IS NOT NULL)", using: :btree
    t.index ["project_id", "created_at", "id", "state"], name: "index_issues_on_project_id_and_created_at_and_id_and_state", using: :btree
    t.index ["project_id", "due_date", "id", "state"], name: "idx_issues_on_project_id_and_due_date_and_id_and_state_partial", where: "(due_date IS NOT NULL)", using: :btree
    t.index ["project_id", "iid"], name: "index_issues_on_project_id_and_iid", unique: true, using: :btree
    t.index ["project_id", "updated_at", "id", "state"], name: "index_issues_on_project_id_and_updated_at_and_id_and_state", using: :btree
    t.index ["relative_position"], name: "index_issues_on_relative_position", using: :btree
    t.index ["state"], name: "index_issues_on_state", using: :btree
    t.index ["title"], name: "index_issues_on_title_trigram", using: :gin, opclasses: {"title"=>"gin_trgm_ops"}
    t.index ["updated_at"], name: "index_issues_on_updated_at", using: :btree
    t.index ["updated_by_id"], name: "index_issues_on_updated_by_id", where: "(updated_by_id IS NOT NULL)", using: :btree
  end

  create_table "keys", force: :cascade do |t|
    t.integer "user_id"
    t.datetime "created_at"
    t.datetime "updated_at"
    t.text "key"
    t.string "title"
    t.string "type"
    t.string "fingerprint"
    t.boolean "public", default: false, null: false
    t.datetime "last_used_at"
    t.index ["fingerprint"], name: "index_keys_on_fingerprint", unique: true, using: :btree
    t.index ["user_id"], name: "index_keys_on_user_id", using: :btree
  end

  create_table "label_links", force: :cascade do |t|
    t.integer "label_id"
    t.integer "target_id"
    t.string "target_type"
    t.datetime "created_at"
    t.datetime "updated_at"
    t.index ["label_id"], name: "index_label_links_on_label_id", using: :btree
    t.index ["target_id", "target_type"], name: "index_label_links_on_target_id_and_target_type", using: :btree
  end

  create_table "label_priorities", force: :cascade do |t|
    t.integer "project_id", null: false
    t.integer "label_id", null: false
    t.integer "priority", null: false
    t.datetime "created_at", null: false
    t.datetime "updated_at", null: false
    t.index ["label_id"], name: "index_label_priorities_on_label_id", using: :btree
    t.index ["priority"], name: "index_label_priorities_on_priority", using: :btree
    t.index ["project_id", "label_id"], name: "index_label_priorities_on_project_id_and_label_id", unique: true, using: :btree
  end

  create_table "labels", force: :cascade do |t|
    t.string "title"
    t.string "color"
    t.integer "project_id"
    t.datetime "created_at"
    t.datetime "updated_at"
    t.boolean "template", default: false
    t.string "description"
    t.text "description_html"
    t.string "type"
    t.integer "group_id"
    t.integer "cached_markdown_version"
    t.index ["group_id", "project_id", "title"], name: "index_labels_on_group_id_and_project_id_and_title", unique: true, using: :btree
    t.index ["project_id"], name: "index_labels_on_project_id", using: :btree
    t.index ["template"], name: "index_labels_on_template", where: "template", using: :btree
    t.index ["title"], name: "index_labels_on_title", using: :btree
    t.index ["type", "project_id"], name: "index_labels_on_type_and_project_id", using: :btree
  end

  create_table "lfs_file_locks", force: :cascade do |t|
    t.integer "project_id", null: false
    t.integer "user_id", null: false
    t.datetime "created_at", null: false
    t.string "path", limit: 511
    t.index ["project_id", "path"], name: "index_lfs_file_locks_on_project_id_and_path", unique: true, using: :btree
    t.index ["user_id"], name: "index_lfs_file_locks_on_user_id", using: :btree
  end

  create_table "lfs_objects", force: :cascade do |t|
    t.string "oid", null: false
    t.bigint "size", null: false
    t.datetime "created_at"
    t.datetime "updated_at"
    t.string "file"
    t.integer "file_store"
    t.index ["file_store"], name: "index_lfs_objects_on_file_store", using: :btree
    t.index ["oid"], name: "index_lfs_objects_on_oid", unique: true, using: :btree
  end

  create_table "lfs_objects_projects", force: :cascade do |t|
    t.integer "lfs_object_id", null: false
    t.integer "project_id", null: false
    t.datetime "created_at"
    t.datetime "updated_at"
    t.index ["project_id"], name: "index_lfs_objects_projects_on_project_id", using: :btree
  end

  create_table "lists", force: :cascade do |t|
    t.integer "board_id", null: false
    t.integer "label_id"
    t.integer "list_type", default: 1, null: false
    t.integer "position"
    t.datetime "created_at", null: false
    t.datetime "updated_at", null: false
    t.index ["board_id", "label_id"], name: "index_lists_on_board_id_and_label_id", unique: true, using: :btree
    t.index ["label_id"], name: "index_lists_on_label_id", using: :btree
    t.index ["list_type"], name: "index_lists_on_list_type", using: :btree
  end

  create_table "members", force: :cascade do |t|
    t.integer "access_level", null: false
    t.integer "source_id", null: false
    t.string "source_type", null: false
    t.integer "user_id"
    t.integer "notification_level", null: false
    t.string "type"
    t.datetime "created_at"
    t.datetime "updated_at"
    t.integer "created_by_id"
    t.string "invite_email"
    t.string "invite_token"
    t.datetime "invite_accepted_at"
    t.datetime "requested_at"
    t.date "expires_at"
    t.index ["access_level"], name: "index_members_on_access_level", using: :btree
    t.index ["invite_token"], name: "index_members_on_invite_token", unique: true, using: :btree
    t.index ["requested_at"], name: "index_members_on_requested_at", using: :btree
    t.index ["source_id", "source_type"], name: "index_members_on_source_id_and_source_type", using: :btree
    t.index ["user_id"], name: "index_members_on_user_id", using: :btree
  end

  create_table "merge_request_assignees", force: :cascade do |t|
    t.integer "user_id", null: false
    t.integer "merge_request_id", null: false
    t.index ["merge_request_id", "user_id"], name: "index_merge_request_assignees_on_merge_request_id_and_user_id", unique: true, using: :btree
    t.index ["merge_request_id"], name: "index_merge_request_assignees_on_merge_request_id", using: :btree
    t.index ["user_id"], name: "index_merge_request_assignees_on_user_id", using: :btree
  end

  create_table "merge_request_diff_commits", id: false, force: :cascade do |t|
    t.datetime_with_timezone "authored_date"
    t.datetime_with_timezone "committed_date"
    t.integer "merge_request_diff_id", null: false
    t.integer "relative_order", null: false
    t.binary "sha", null: false
    t.text "author_name"
    t.text "author_email"
    t.text "committer_name"
    t.text "committer_email"
    t.text "message"
    t.index ["merge_request_diff_id", "relative_order"], name: "index_merge_request_diff_commits_on_mr_diff_id_and_order", unique: true, using: :btree
    t.index ["sha"], name: "index_merge_request_diff_commits_on_sha", using: :btree
  end

  create_table "merge_request_diff_files", id: false, force: :cascade do |t|
    t.integer "merge_request_diff_id", null: false
    t.integer "relative_order", null: false
    t.boolean "new_file", null: false
    t.boolean "renamed_file", null: false
    t.boolean "deleted_file", null: false
    t.boolean "too_large", null: false
    t.string "a_mode", null: false
    t.string "b_mode", null: false
    t.text "new_path", null: false
    t.text "old_path", null: false
    t.text "diff"
    t.boolean "binary"
    t.integer "external_diff_offset"
    t.integer "external_diff_size"
    t.index ["merge_request_diff_id", "relative_order"], name: "index_merge_request_diff_files_on_mr_diff_id_and_order", unique: true, using: :btree
  end

  create_table "merge_request_diffs", force: :cascade do |t|
    t.string "state"
    t.integer "merge_request_id", null: false
    t.datetime "created_at"
    t.datetime "updated_at"
    t.string "base_commit_sha"
    t.string "real_size"
    t.string "head_commit_sha"
    t.string "start_commit_sha"
    t.integer "commits_count"
    t.string "external_diff"
    t.integer "external_diff_store"
    t.boolean "stored_externally"
    t.index ["merge_request_id", "id"], name: "index_merge_request_diffs_on_merge_request_id_and_id", using: :btree
    t.index ["merge_request_id", "id"], name: "index_merge_request_diffs_on_merge_request_id_and_id_partial", where: "((NOT stored_externally) OR (stored_externally IS NULL))", using: :btree
  end

  create_table "merge_request_metrics", force: :cascade do |t|
    t.integer "merge_request_id", null: false
    t.datetime "latest_build_started_at"
    t.datetime "latest_build_finished_at"
    t.datetime "first_deployed_to_production_at"
    t.datetime "merged_at"
    t.datetime "created_at", null: false
    t.datetime "updated_at", null: false
    t.integer "pipeline_id"
    t.integer "merged_by_id"
    t.integer "latest_closed_by_id"
    t.datetime_with_timezone "latest_closed_at"
    t.index ["first_deployed_to_production_at"], name: "index_merge_request_metrics_on_first_deployed_to_production_at", using: :btree
    t.index ["latest_closed_at"], name: "index_merge_request_metrics_on_latest_closed_at", where: "(latest_closed_at IS NOT NULL)", using: :btree
    t.index ["latest_closed_by_id"], name: "index_merge_request_metrics_on_latest_closed_by_id", using: :btree
    t.index ["merge_request_id", "merged_at"], name: "index_merge_request_metrics_on_merge_request_id_and_merged_at", where: "(merged_at IS NOT NULL)", using: :btree
    t.index ["merge_request_id"], name: "index_merge_request_metrics", using: :btree
    t.index ["merged_by_id"], name: "index_merge_request_metrics_on_merged_by_id", using: :btree
    t.index ["pipeline_id"], name: "index_merge_request_metrics_on_pipeline_id", using: :btree
  end

  create_table "merge_requests", force: :cascade do |t|
    t.string "target_branch", null: false
    t.string "source_branch", null: false
    t.integer "source_project_id"
    t.integer "author_id"
    t.integer "assignee_id"
    t.string "title"
    t.datetime "created_at"
    t.datetime "updated_at"
    t.integer "milestone_id"
    t.string "state", default: "opened", null: false
    t.string "merge_status", default: "unchecked", null: false
    t.integer "target_project_id", null: false
    t.integer "iid"
    t.text "description"
    t.integer "updated_by_id"
    t.text "merge_error"
    t.text "merge_params"
    t.boolean "merge_when_pipeline_succeeds", default: false, null: false
    t.integer "merge_user_id"
    t.string "merge_commit_sha"
    t.string "in_progress_merge_commit_sha"
    t.integer "lock_version"
    t.text "title_html"
    t.text "description_html"
    t.integer "time_estimate"
    t.integer "cached_markdown_version"
    t.datetime "last_edited_at"
    t.integer "last_edited_by_id"
    t.integer "head_pipeline_id"
    t.string "merge_jid"
    t.boolean "discussion_locked"
    t.integer "latest_merge_request_diff_id"
    t.string "rebase_commit_sha"
    t.boolean "squash", default: false, null: false
    t.boolean "allow_maintainer_to_push"
    t.integer "state_id", limit: 2
    t.index ["assignee_id"], name: "index_merge_requests_on_assignee_id", using: :btree
    t.index ["author_id"], name: "index_merge_requests_on_author_id", using: :btree
    t.index ["created_at"], name: "index_merge_requests_on_created_at", using: :btree
    t.index ["description"], name: "index_merge_requests_on_description_trigram", using: :gin, opclasses: {"description"=>"gin_trgm_ops"}
    t.index ["head_pipeline_id"], name: "index_merge_requests_on_head_pipeline_id", using: :btree
    t.index ["id", "merge_jid"], name: "index_merge_requests_on_id_and_merge_jid", where: "((merge_jid IS NOT NULL) AND ((state)::text = 'locked'::text))", using: :btree
    t.index ["latest_merge_request_diff_id"], name: "index_merge_requests_on_latest_merge_request_diff_id", using: :btree
    t.index ["merge_user_id"], name: "index_merge_requests_on_merge_user_id", where: "(merge_user_id IS NOT NULL)", using: :btree
    t.index ["milestone_id"], name: "index_merge_requests_on_milestone_id", using: :btree
    t.index ["source_branch"], name: "index_merge_requests_on_source_branch", using: :btree
    t.index ["source_project_id", "source_branch"], name: "index_merge_requests_on_source_project_and_branch_state_opened", where: "((state)::text = 'opened'::text)", using: :btree
    t.index ["source_project_id", "source_branch"], name: "index_merge_requests_on_source_project_id_and_source_branch", using: :btree
    t.index ["target_branch"], name: "index_merge_requests_on_target_branch", using: :btree
    t.index ["target_project_id", "iid"], name: "index_merge_requests_on_target_project_id_and_iid", unique: true, using: :btree
    t.index ["target_project_id", "iid"], name: "index_merge_requests_on_target_project_id_and_iid_opened", where: "((state)::text = 'opened'::text)", using: :btree
    t.index ["target_project_id", "merge_commit_sha", "id"], name: "index_merge_requests_on_tp_id_and_merge_commit_sha_and_id", using: :btree
    t.index ["title"], name: "index_merge_requests_on_title", using: :btree
    t.index ["title"], name: "index_merge_requests_on_title_trigram", using: :gin, opclasses: {"title"=>"gin_trgm_ops"}
    t.index ["updated_by_id"], name: "index_merge_requests_on_updated_by_id", where: "(updated_by_id IS NOT NULL)", using: :btree
  end

  create_table "merge_requests_closing_issues", force: :cascade do |t|
    t.integer "merge_request_id", null: false
    t.integer "issue_id", null: false
    t.datetime "created_at", null: false
    t.datetime "updated_at", null: false
    t.index ["issue_id"], name: "index_merge_requests_closing_issues_on_issue_id", using: :btree
    t.index ["merge_request_id"], name: "index_merge_requests_closing_issues_on_merge_request_id", using: :btree
  end

  create_table "milestones", force: :cascade do |t|
    t.string "title", null: false
    t.integer "project_id"
    t.text "description"
    t.date "due_date"
    t.datetime "created_at"
    t.datetime "updated_at"
    t.string "state"
    t.integer "iid"
    t.text "title_html"
    t.text "description_html"
    t.date "start_date"
    t.integer "cached_markdown_version"
    t.integer "group_id"
    t.index ["description"], name: "index_milestones_on_description_trigram", using: :gin, opclasses: {"description"=>"gin_trgm_ops"}
    t.index ["due_date"], name: "index_milestones_on_due_date", using: :btree
    t.index ["group_id"], name: "index_milestones_on_group_id", using: :btree
    t.index ["project_id", "iid"], name: "index_milestones_on_project_id_and_iid", unique: true, using: :btree
    t.index ["title"], name: "index_milestones_on_title", using: :btree
    t.index ["title"], name: "index_milestones_on_title_trigram", using: :gin, opclasses: {"title"=>"gin_trgm_ops"}
  end

  create_table "namespaces", force: :cascade do |t|
    t.string "name", null: false
    t.string "path", null: false
    t.integer "owner_id"
    t.datetime "created_at"
    t.datetime "updated_at"
    t.string "type"
    t.string "description", default: "", null: false
    t.string "avatar"
    t.boolean "share_with_group_lock", default: false
    t.integer "visibility_level", default: 20, null: false
    t.boolean "request_access_enabled", default: false, null: false
    t.text "description_html"
    t.boolean "lfs_enabled"
    t.integer "parent_id"
    t.boolean "require_two_factor_authentication", default: false, null: false
    t.integer "two_factor_grace_period", default: 48, null: false
    t.integer "cached_markdown_version"
    t.string "runners_token"
    t.string "runners_token_encrypted"
    t.integer "project_creation_level"
    t.boolean "auto_devops_enabled"
    t.index ["created_at"], name: "index_namespaces_on_created_at", using: :btree
    t.index ["name", "parent_id"], name: "index_namespaces_on_name_and_parent_id", unique: true, using: :btree
    t.index ["name"], name: "index_namespaces_on_name_trigram", using: :gin, opclasses: {"name"=>"gin_trgm_ops"}
    t.index ["owner_id"], name: "index_namespaces_on_owner_id", using: :btree
    t.index ["parent_id", "id"], name: "index_namespaces_on_parent_id_and_id", unique: true, using: :btree
    t.index ["path"], name: "index_namespaces_on_path", using: :btree
    t.index ["path"], name: "index_namespaces_on_path_trigram", using: :gin, opclasses: {"path"=>"gin_trgm_ops"}
    t.index ["require_two_factor_authentication"], name: "index_namespaces_on_require_two_factor_authentication", using: :btree
    t.index ["runners_token"], name: "index_namespaces_on_runners_token", unique: true, using: :btree
    t.index ["runners_token_encrypted"], name: "index_namespaces_on_runners_token_encrypted", unique: true, using: :btree
    t.index ["type"], name: "index_namespaces_on_type", using: :btree
  end

  create_table "note_diff_files", force: :cascade do |t|
    t.integer "diff_note_id", null: false
    t.text "diff", null: false
    t.boolean "new_file", null: false
    t.boolean "renamed_file", null: false
    t.boolean "deleted_file", null: false
    t.string "a_mode", null: false
    t.string "b_mode", null: false
    t.text "new_path", null: false
    t.text "old_path", null: false
    t.index ["diff_note_id"], name: "index_note_diff_files_on_diff_note_id", unique: true, using: :btree
  end

  create_table "notes", force: :cascade do |t|
    t.text "note"
    t.string "noteable_type"
    t.integer "author_id"
    t.datetime "created_at"
    t.datetime "updated_at"
    t.integer "project_id"
    t.string "attachment"
    t.string "line_code"
    t.string "commit_id"
    t.integer "noteable_id"
    t.boolean "system", default: false, null: false
    t.text "st_diff"
    t.integer "updated_by_id"
    t.string "type"
    t.text "position"
    t.text "original_position"
    t.datetime "resolved_at"
    t.integer "resolved_by_id"
    t.string "discussion_id"
    t.text "note_html"
    t.integer "cached_markdown_version"
    t.text "change_position"
    t.boolean "resolved_by_push"
    t.index ["author_id"], name: "index_notes_on_author_id", using: :btree
    t.index ["commit_id"], name: "index_notes_on_commit_id", using: :btree
    t.index ["created_at"], name: "index_notes_on_created_at", using: :btree
    t.index ["discussion_id"], name: "index_notes_on_discussion_id", using: :btree
    t.index ["line_code"], name: "index_notes_on_line_code", using: :btree
    t.index ["note"], name: "index_notes_on_note_trigram", using: :gin, opclasses: {"note"=>"gin_trgm_ops"}
    t.index ["noteable_id", "noteable_type"], name: "index_notes_on_noteable_id_and_noteable_type", using: :btree
    t.index ["noteable_type"], name: "index_notes_on_noteable_type", using: :btree
    t.index ["project_id", "noteable_type"], name: "index_notes_on_project_id_and_noteable_type", using: :btree
  end

  create_table "notification_settings", force: :cascade do |t|
    t.integer "user_id", null: false
    t.integer "source_id"
    t.string "source_type"
    t.integer "level", default: 0, null: false
    t.datetime "created_at", null: false
    t.datetime "updated_at", null: false
    t.boolean "new_note"
    t.boolean "new_issue"
    t.boolean "reopen_issue"
    t.boolean "close_issue"
    t.boolean "reassign_issue"
    t.boolean "new_merge_request"
    t.boolean "reopen_merge_request"
    t.boolean "close_merge_request"
    t.boolean "reassign_merge_request"
    t.boolean "merge_merge_request"
    t.boolean "failed_pipeline"
    t.boolean "success_pipeline"
    t.boolean "push_to_merge_request"
    t.boolean "issue_due"
    t.index ["source_id", "source_type"], name: "index_notification_settings_on_source_id_and_source_type", using: :btree
    t.index ["user_id", "source_id", "source_type"], name: "index_notifications_on_user_id_and_source_id_and_source_type", unique: true, using: :btree
    t.index ["user_id"], name: "index_notification_settings_on_user_id", using: :btree
  end

  create_table "oauth_access_grants", force: :cascade do |t|
    t.integer "resource_owner_id", null: false
    t.integer "application_id", null: false
    t.string "token", null: false
    t.integer "expires_in", null: false
    t.text "redirect_uri", null: false
    t.datetime "created_at", null: false
    t.datetime "revoked_at"
    t.string "scopes"
    t.index ["token"], name: "index_oauth_access_grants_on_token", unique: true, using: :btree
  end

  create_table "oauth_access_tokens", force: :cascade do |t|
    t.integer "resource_owner_id"
    t.integer "application_id"
    t.string "token", null: false
    t.string "refresh_token"
    t.integer "expires_in"
    t.datetime "revoked_at"
    t.datetime "created_at", null: false
    t.string "scopes"
    t.index ["refresh_token"], name: "index_oauth_access_tokens_on_refresh_token", unique: true, using: :btree
    t.index ["resource_owner_id"], name: "index_oauth_access_tokens_on_resource_owner_id", using: :btree
    t.index ["token"], name: "index_oauth_access_tokens_on_token", unique: true, using: :btree
  end

  create_table "oauth_applications", force: :cascade do |t|
    t.string "name", null: false
    t.string "uid", null: false
    t.string "secret", null: false
    t.text "redirect_uri", null: false
    t.string "scopes", default: "", null: false
    t.datetime "created_at"
    t.datetime "updated_at"
    t.integer "owner_id"
    t.string "owner_type"
    t.boolean "trusted", default: false, null: false
    t.index ["owner_id", "owner_type"], name: "index_oauth_applications_on_owner_id_and_owner_type", using: :btree
    t.index ["uid"], name: "index_oauth_applications_on_uid", unique: true, using: :btree
  end

  create_table "oauth_openid_requests", force: :cascade do |t|
    t.integer "access_grant_id", null: false
    t.string "nonce", null: false
    t.index ["access_grant_id"], name: "index_oauth_openid_requests_on_access_grant_id", using: :btree
  end

  create_table "pages_domains", force: :cascade do |t|
    t.integer "project_id"
    t.text "certificate"
    t.text "encrypted_key"
    t.string "encrypted_key_iv"
    t.string "encrypted_key_salt"
    t.string "domain"
    t.datetime_with_timezone "verified_at"
    t.string "verification_code", null: false
    t.datetime_with_timezone "enabled_until"
    t.index ["domain"], name: "index_pages_domains_on_domain", unique: true, using: :btree
    t.index ["project_id", "enabled_until"], name: "index_pages_domains_on_project_id_and_enabled_until", using: :btree
    t.index ["project_id"], name: "index_pages_domains_on_project_id", using: :btree
    t.index ["verified_at", "enabled_until"], name: "index_pages_domains_on_verified_at_and_enabled_until", using: :btree
    t.index ["verified_at"], name: "index_pages_domains_on_verified_at", using: :btree
  end

  create_table "personal_access_tokens", force: :cascade do |t|
    t.integer "user_id", null: false
    t.string "name", null: false
    t.boolean "revoked", default: false
    t.date "expires_at"
    t.datetime "created_at", null: false
    t.datetime "updated_at", null: false
    t.string "scopes", default: "--- []\n", null: false
    t.boolean "impersonation", default: false, null: false
    t.string "token_digest"
    t.index ["token_digest"], name: "index_personal_access_tokens_on_token_digest", unique: true, using: :btree
    t.index ["user_id"], name: "index_personal_access_tokens_on_user_id", using: :btree
  end

  create_table "pool_repositories", id: :bigserial, force: :cascade do |t|
    t.integer "shard_id", null: false
    t.string "disk_path"
    t.string "state"
    t.integer "source_project_id"
    t.index ["disk_path"], name: "index_pool_repositories_on_disk_path", unique: true, using: :btree
    t.index ["shard_id"], name: "index_pool_repositories_on_shard_id", using: :btree
    t.index ["source_project_id"], name: "index_pool_repositories_on_source_project_id", unique: true, using: :btree
  end

  create_table "programming_languages", force: :cascade do |t|
    t.string "name", null: false
    t.string "color", null: false
    t.datetime_with_timezone "created_at", null: false
    t.index ["name"], name: "index_programming_languages_on_name", unique: true, using: :btree
  end

  create_table "project_authorizations", id: false, force: :cascade do |t|
    t.integer "user_id", null: false
    t.integer "project_id", null: false
    t.integer "access_level", null: false
    t.index ["project_id"], name: "index_project_authorizations_on_project_id", using: :btree
    t.index ["user_id", "project_id", "access_level"], name: "index_project_authorizations_on_user_id_project_id_access_level", unique: true, using: :btree
  end

  create_table "project_auto_devops", force: :cascade do |t|
    t.integer "project_id", null: false
    t.datetime_with_timezone "created_at", null: false
    t.datetime_with_timezone "updated_at", null: false
    t.boolean "enabled"
    t.string "domain"
    t.integer "deploy_strategy", default: 0, null: false
    t.index ["project_id"], name: "index_project_auto_devops_on_project_id", unique: true, using: :btree
  end

  create_table "project_ci_cd_settings", force: :cascade do |t|
    t.integer "project_id", null: false
    t.boolean "group_runners_enabled", default: true, null: false
    t.boolean "merge_pipelines_enabled"
    t.index ["project_id"], name: "index_project_ci_cd_settings_on_project_id", unique: true, using: :btree
  end

  create_table "project_custom_attributes", force: :cascade do |t|
    t.datetime_with_timezone "created_at", null: false
    t.datetime_with_timezone "updated_at", null: false
    t.integer "project_id", null: false
    t.string "key", null: false
    t.string "value", null: false
    t.index ["key", "value"], name: "index_project_custom_attributes_on_key_and_value", using: :btree
    t.index ["project_id", "key"], name: "index_project_custom_attributes_on_project_id_and_key", unique: true, using: :btree
  end

  create_table "project_daily_statistics", id: :bigserial, force: :cascade do |t|
    t.integer "project_id", null: false
    t.integer "fetch_count", null: false
    t.date "date"
    t.index ["project_id", "date"], name: "index_project_daily_statistics_on_project_id_and_date", unique: true, order: { date: :desc }, using: :btree
  end

  create_table "project_deploy_tokens", force: :cascade do |t|
    t.integer "project_id", null: false
    t.integer "deploy_token_id", null: false
    t.datetime_with_timezone "created_at", null: false
    t.index ["deploy_token_id"], name: "index_project_deploy_tokens_on_deploy_token_id", using: :btree
    t.index ["project_id", "deploy_token_id"], name: "index_project_deploy_tokens_on_project_id_and_deploy_token_id", unique: true, using: :btree
  end

  create_table "project_error_tracking_settings", primary_key: "project_id", id: :integer, force: :cascade do |t|
    t.boolean "enabled", default: false, null: false
    t.string "api_url"
    t.string "encrypted_token"
    t.string "encrypted_token_iv"
    t.string "project_name"
    t.string "organization_name"
  end

  create_table "project_features", force: :cascade do |t|
    t.integer "project_id", null: false
    t.integer "merge_requests_access_level"
    t.integer "issues_access_level"
    t.integer "wiki_access_level"
    t.integer "snippets_access_level", default: 20, null: false
    t.integer "builds_access_level"
    t.datetime "created_at"
    t.datetime "updated_at"
    t.integer "repository_access_level", default: 20, null: false
    t.integer "pages_access_level", default: 20, null: false
    t.index ["project_id"], name: "index_project_features_on_project_id", unique: true, using: :btree
  end

  create_table "project_group_links", force: :cascade do |t|
    t.integer "project_id", null: false
    t.integer "group_id", null: false
    t.datetime "created_at"
    t.datetime "updated_at"
    t.integer "group_access", default: 30, null: false
    t.date "expires_at"
    t.index ["group_id"], name: "index_project_group_links_on_group_id", using: :btree
    t.index ["project_id"], name: "index_project_group_links_on_project_id", using: :btree
  end

  create_table "project_import_data", force: :cascade do |t|
    t.integer "project_id"
    t.text "data"
    t.text "encrypted_credentials"
    t.string "encrypted_credentials_iv"
    t.string "encrypted_credentials_salt"
    t.index ["project_id"], name: "index_project_import_data_on_project_id", using: :btree
  end

  create_table "project_mirror_data", force: :cascade do |t|
    t.integer "project_id", null: false
    t.string "status"
    t.string "jid"
    t.text "last_error"
    t.index ["jid"], name: "index_project_mirror_data_on_jid", using: :btree
    t.index ["project_id"], name: "index_project_mirror_data_on_project_id", unique: true, using: :btree
    t.index ["status"], name: "index_project_mirror_data_on_status", using: :btree
  end

  create_table "project_repositories", id: :bigserial, force: :cascade do |t|
    t.integer "shard_id", null: false
    t.string "disk_path", null: false
    t.integer "project_id", null: false
    t.index ["disk_path"], name: "index_project_repositories_on_disk_path", unique: true, using: :btree
    t.index ["project_id"], name: "index_project_repositories_on_project_id", unique: true, using: :btree
    t.index ["shard_id"], name: "index_project_repositories_on_shard_id", using: :btree
  end

  create_table "project_statistics", force: :cascade do |t|
    t.integer "project_id", null: false
    t.integer "namespace_id", null: false
    t.bigint "commit_count", default: 0, null: false
    t.bigint "storage_size", default: 0, null: false
    t.bigint "repository_size", default: 0, null: false
    t.bigint "lfs_objects_size", default: 0, null: false
    t.bigint "build_artifacts_size", default: 0, null: false
    t.index ["namespace_id"], name: "index_project_statistics_on_namespace_id", using: :btree
    t.index ["project_id"], name: "index_project_statistics_on_project_id", unique: true, using: :btree
  end

  create_table "projects", force: :cascade do |t|
    t.string "name"
    t.string "path"
    t.text "description"
    t.datetime "created_at"
    t.datetime "updated_at"
    t.integer "creator_id"
    t.integer "namespace_id", null: false
    t.datetime "last_activity_at"
    t.string "import_url"
    t.integer "visibility_level", default: 0, null: false
    t.boolean "archived", default: false, null: false
    t.string "avatar"
    t.string "import_status"
    t.integer "star_count", default: 0, null: false
    t.string "import_type"
    t.string "import_source"
    t.text "import_error"
    t.integer "ci_id"
    t.boolean "shared_runners_enabled", default: true, null: false
    t.string "runners_token"
    t.string "build_coverage_regex"
    t.boolean "build_allow_git_fetch", default: true, null: false
    t.integer "build_timeout", default: 3600, null: false
    t.boolean "pending_delete", default: false
    t.boolean "public_builds", default: true, null: false
    t.boolean "last_repository_check_failed"
    t.datetime "last_repository_check_at"
    t.boolean "container_registry_enabled"
    t.boolean "only_allow_merge_if_pipeline_succeeds", default: false, null: false
    t.boolean "has_external_issue_tracker"
    t.string "repository_storage", default: "default", null: false
    t.boolean "request_access_enabled", default: false, null: false
    t.boolean "has_external_wiki"
    t.string "ci_config_path"
    t.boolean "lfs_enabled"
    t.text "description_html"
    t.boolean "only_allow_merge_if_all_discussions_are_resolved"
    t.boolean "printing_merge_request_link_enabled", default: true, null: false
    t.integer "auto_cancel_pending_pipelines", default: 1, null: false
    t.string "import_jid"
    t.integer "cached_markdown_version"
    t.text "delete_error"
    t.datetime "last_repository_updated_at"
    t.integer "storage_version", limit: 2
    t.boolean "resolve_outdated_diff_discussions"
    t.boolean "repository_read_only"
    t.boolean "merge_requests_ff_only_enabled", default: false
    t.boolean "merge_requests_rebase_enabled", default: false, null: false
    t.integer "jobs_cache_index"
    t.boolean "pages_https_only", default: true
    t.boolean "remote_mirror_available_overridden"
    t.bigint "pool_repository_id"
    t.string "runners_token_encrypted"
    t.string "bfg_object_map"
    t.boolean "detected_repository_languages"
<<<<<<< HEAD
=======
    t.string "external_authorization_classification_label"
>>>>>>> 8a802d1c
    t.index ["ci_id"], name: "index_projects_on_ci_id", using: :btree
    t.index ["created_at"], name: "index_projects_on_created_at", using: :btree
    t.index ["creator_id"], name: "index_projects_on_creator_id", using: :btree
    t.index ["description"], name: "index_projects_on_description_trigram", using: :gin, opclasses: {"description"=>"gin_trgm_ops"}
    t.index ["id"], name: "index_projects_on_id_partial_for_visibility", unique: true, where: "(visibility_level = ANY (ARRAY[10, 20]))", using: :btree
    t.index ["last_activity_at"], name: "index_projects_on_last_activity_at", using: :btree
    t.index ["last_repository_check_at"], name: "index_projects_on_last_repository_check_at", where: "(last_repository_check_at IS NOT NULL)", using: :btree
    t.index ["last_repository_check_failed"], name: "index_projects_on_last_repository_check_failed", using: :btree
    t.index ["last_repository_updated_at"], name: "index_projects_on_last_repository_updated_at", using: :btree
    t.index ["name"], name: "index_projects_on_name_trigram", using: :gin, opclasses: {"name"=>"gin_trgm_ops"}
    t.index ["namespace_id"], name: "index_projects_on_namespace_id", using: :btree
    t.index ["path"], name: "index_projects_on_path", using: :btree
    t.index ["path"], name: "index_projects_on_path_trigram", using: :gin, opclasses: {"path"=>"gin_trgm_ops"}
    t.index ["pending_delete"], name: "index_projects_on_pending_delete", using: :btree
    t.index ["pool_repository_id"], name: "index_projects_on_pool_repository_id", where: "(pool_repository_id IS NOT NULL)", using: :btree
    t.index ["repository_storage", "created_at"], name: "idx_project_repository_check_partial", where: "(last_repository_check_at IS NULL)", using: :btree
    t.index ["repository_storage"], name: "index_projects_on_repository_storage", using: :btree
    t.index ["runners_token"], name: "index_projects_on_runners_token", using: :btree
    t.index ["runners_token_encrypted"], name: "index_projects_on_runners_token_encrypted", using: :btree
    t.index ["star_count"], name: "index_projects_on_star_count", using: :btree
    t.index ["visibility_level"], name: "index_projects_on_visibility_level", using: :btree
  end

  create_table "prometheus_metrics", force: :cascade do |t|
    t.integer "project_id"
    t.string "title", null: false
    t.string "query", null: false
    t.string "y_label"
    t.string "unit"
    t.string "legend"
    t.integer "group", null: false
    t.datetime_with_timezone "created_at", null: false
    t.datetime_with_timezone "updated_at", null: false
    t.boolean "common", default: false, null: false
    t.string "identifier"
    t.index ["common"], name: "index_prometheus_metrics_on_common", using: :btree
    t.index ["group"], name: "index_prometheus_metrics_on_group", using: :btree
    t.index ["identifier"], name: "index_prometheus_metrics_on_identifier", unique: true, using: :btree
    t.index ["project_id"], name: "index_prometheus_metrics_on_project_id", using: :btree
  end

  create_table "protected_branch_merge_access_levels", force: :cascade do |t|
    t.integer "protected_branch_id", null: false
    t.integer "access_level", default: 40, null: false
    t.datetime "created_at", null: false
    t.datetime "updated_at", null: false
    t.index ["protected_branch_id"], name: "index_protected_branch_merge_access", using: :btree
  end

  create_table "protected_branch_push_access_levels", force: :cascade do |t|
    t.integer "protected_branch_id", null: false
    t.integer "access_level", default: 40, null: false
    t.datetime "created_at", null: false
    t.datetime "updated_at", null: false
    t.index ["protected_branch_id"], name: "index_protected_branch_push_access", using: :btree
  end

  create_table "protected_branches", force: :cascade do |t|
    t.integer "project_id", null: false
    t.string "name", null: false
    t.datetime "created_at"
    t.datetime "updated_at"
    t.index ["project_id"], name: "index_protected_branches_on_project_id", using: :btree
  end

  create_table "protected_tag_create_access_levels", force: :cascade do |t|
    t.integer "protected_tag_id", null: false
    t.integer "access_level", default: 40
    t.integer "user_id"
    t.integer "group_id"
    t.datetime "created_at", null: false
    t.datetime "updated_at", null: false
    t.index ["group_id"], name: "index_protected_tag_create_access_levels_on_group_id", using: :btree
    t.index ["protected_tag_id"], name: "index_protected_tag_create_access", using: :btree
    t.index ["user_id"], name: "index_protected_tag_create_access_levels_on_user_id", using: :btree
  end

  create_table "protected_tags", force: :cascade do |t|
    t.integer "project_id", null: false
    t.string "name", null: false
    t.datetime "created_at", null: false
    t.datetime "updated_at", null: false
    t.index ["project_id", "name"], name: "index_protected_tags_on_project_id_and_name", unique: true, using: :btree
    t.index ["project_id"], name: "index_protected_tags_on_project_id", using: :btree
  end

  create_table "push_event_payloads", id: false, force: :cascade do |t|
    t.bigint "commit_count", null: false
    t.integer "event_id", null: false
    t.integer "action", limit: 2, null: false
    t.integer "ref_type", limit: 2, null: false
    t.binary "commit_from"
    t.binary "commit_to"
    t.text "ref"
    t.string "commit_title", limit: 70
    t.index ["event_id"], name: "index_push_event_payloads_on_event_id", unique: true, using: :btree
  end

  create_table "redirect_routes", force: :cascade do |t|
    t.integer "source_id", null: false
    t.string "source_type", null: false
    t.string "path", null: false
    t.datetime "created_at", null: false
    t.datetime "updated_at", null: false
    t.index ["path"], name: "index_redirect_routes_on_path", unique: true, using: :btree
    t.index ["source_type", "source_id"], name: "index_redirect_routes_on_source_type_and_source_id", using: :btree
  end

  create_table "release_links", id: :bigserial, force: :cascade do |t|
    t.integer "release_id", null: false
    t.string "url", null: false
    t.string "name", null: false
    t.datetime_with_timezone "created_at", null: false
    t.datetime_with_timezone "updated_at", null: false
    t.index ["release_id", "name"], name: "index_release_links_on_release_id_and_name", unique: true, using: :btree
    t.index ["release_id", "url"], name: "index_release_links_on_release_id_and_url", unique: true, using: :btree
  end

  create_table "releases", force: :cascade do |t|
    t.string "tag"
    t.text "description"
    t.integer "project_id"
    t.datetime "created_at"
    t.datetime "updated_at"
    t.text "description_html"
    t.integer "cached_markdown_version"
    t.integer "author_id"
    t.string "name"
    t.string "sha"
    t.index ["author_id"], name: "index_releases_on_author_id", using: :btree
    t.index ["project_id", "tag"], name: "index_releases_on_project_id_and_tag", using: :btree
    t.index ["project_id"], name: "index_releases_on_project_id", using: :btree
  end

  create_table "remote_mirrors", force: :cascade do |t|
    t.integer "project_id"
    t.string "url"
    t.boolean "enabled", default: false
    t.string "update_status"
    t.datetime "last_update_at"
    t.datetime "last_successful_update_at"
    t.datetime "last_update_started_at"
    t.string "last_error"
    t.boolean "only_protected_branches", default: false, null: false
    t.string "remote_name"
    t.text "encrypted_credentials"
    t.string "encrypted_credentials_iv"
    t.string "encrypted_credentials_salt"
    t.datetime "created_at", null: false
    t.datetime "updated_at", null: false
    t.boolean "error_notification_sent"
    t.index ["last_successful_update_at"], name: "index_remote_mirrors_on_last_successful_update_at", using: :btree
    t.index ["project_id"], name: "index_remote_mirrors_on_project_id", using: :btree
  end

  create_table "repository_languages", id: false, force: :cascade do |t|
    t.integer "project_id", null: false
    t.integer "programming_language_id", null: false
    t.float "share", null: false
    t.index ["project_id", "programming_language_id"], name: "index_repository_languages_on_project_and_languages_id", unique: true, using: :btree
  end

  create_table "resource_label_events", id: :bigserial, force: :cascade do |t|
    t.integer "action", null: false
    t.integer "issue_id"
    t.integer "merge_request_id"
    t.integer "label_id"
    t.integer "user_id"
    t.datetime_with_timezone "created_at", null: false
    t.integer "cached_markdown_version"
    t.text "reference"
    t.text "reference_html"
    t.index ["issue_id"], name: "index_resource_label_events_on_issue_id", using: :btree
    t.index ["label_id"], name: "index_resource_label_events_on_label_id", using: :btree
    t.index ["merge_request_id"], name: "index_resource_label_events_on_merge_request_id", using: :btree
    t.index ["user_id"], name: "index_resource_label_events_on_user_id", using: :btree
  end

  create_table "routes", force: :cascade do |t|
    t.integer "source_id", null: false
    t.string "source_type", null: false
    t.string "path", null: false
    t.datetime "created_at"
    t.datetime "updated_at"
    t.string "name"
    t.index ["path"], name: "index_routes_on_path", unique: true, using: :btree
    t.index ["path"], name: "index_routes_on_path_text_pattern_ops", using: :btree, opclasses: {"path"=>"varchar_pattern_ops"}
    t.index ["source_type", "source_id"], name: "index_routes_on_source_type_and_source_id", unique: true, using: :btree
  end

  create_table "sent_notifications", force: :cascade do |t|
    t.integer "project_id"
    t.integer "noteable_id"
    t.string "noteable_type"
    t.integer "recipient_id"
    t.string "commit_id"
    t.string "reply_key", null: false
    t.string "line_code"
    t.string "note_type"
    t.text "position"
    t.string "in_reply_to_discussion_id"
    t.index ["reply_key"], name: "index_sent_notifications_on_reply_key", unique: true, using: :btree
  end

  create_table "services", force: :cascade do |t|
    t.string "type"
    t.string "title"
    t.integer "project_id"
    t.datetime "created_at"
    t.datetime "updated_at"
    t.boolean "active", default: false, null: false
    t.text "properties"
    t.boolean "template", default: false
    t.boolean "push_events", default: true
    t.boolean "issues_events", default: true
    t.boolean "merge_requests_events", default: true
    t.boolean "tag_push_events", default: true
    t.boolean "note_events", default: true, null: false
    t.string "category", default: "common", null: false
    t.boolean "default", default: false
    t.boolean "wiki_page_events", default: true
    t.boolean "pipeline_events", default: false, null: false
    t.boolean "confidential_issues_events", default: true, null: false
    t.boolean "commit_events", default: true, null: false
    t.boolean "job_events", default: false, null: false
    t.boolean "confidential_note_events", default: true
    t.index ["project_id"], name: "index_services_on_project_id", using: :btree
    t.index ["template"], name: "index_services_on_template", using: :btree
    t.index ["type"], name: "index_services_on_type", using: :btree
  end

  create_table "shards", force: :cascade do |t|
    t.string "name", null: false
    t.index ["name"], name: "index_shards_on_name", unique: true, using: :btree
  end

  create_table "snippets", force: :cascade do |t|
    t.string "title"
    t.text "content"
    t.integer "author_id", null: false
    t.integer "project_id"
    t.datetime "created_at"
    t.datetime "updated_at"
    t.string "file_name"
    t.string "type"
    t.integer "visibility_level", default: 0, null: false
    t.text "title_html"
    t.text "content_html"
    t.integer "cached_markdown_version"
    t.text "description"
    t.text "description_html"
    t.index ["author_id"], name: "index_snippets_on_author_id", using: :btree
    t.index ["file_name"], name: "index_snippets_on_file_name_trigram", using: :gin, opclasses: {"file_name"=>"gin_trgm_ops"}
    t.index ["project_id"], name: "index_snippets_on_project_id", using: :btree
    t.index ["title"], name: "index_snippets_on_title_trigram", using: :gin, opclasses: {"title"=>"gin_trgm_ops"}
    t.index ["updated_at"], name: "index_snippets_on_updated_at", using: :btree
    t.index ["visibility_level"], name: "index_snippets_on_visibility_level", using: :btree
  end

  create_table "spam_logs", force: :cascade do |t|
    t.integer "user_id"
    t.string "source_ip"
    t.string "user_agent"
    t.boolean "via_api"
    t.string "noteable_type"
    t.string "title"
    t.text "description"
    t.datetime "created_at", null: false
    t.datetime "updated_at", null: false
    t.boolean "submitted_as_ham", default: false, null: false
    t.boolean "recaptcha_verified", default: false, null: false
  end

  create_table "subscriptions", force: :cascade do |t|
    t.integer "user_id"
    t.integer "subscribable_id"
    t.string "subscribable_type"
    t.boolean "subscribed"
    t.datetime "created_at"
    t.datetime "updated_at"
    t.integer "project_id"
    t.index ["project_id"], name: "index_subscriptions_on_project_id", using: :btree
    t.index ["subscribable_id", "subscribable_type", "user_id", "project_id"], name: "index_subscriptions_on_subscribable_and_user_id_and_project_id", unique: true, using: :btree
  end

  create_table "suggestions", id: :bigserial, force: :cascade do |t|
    t.integer "note_id", null: false
    t.integer "relative_order", limit: 2, null: false
    t.boolean "applied", default: false, null: false
    t.string "commit_id"
    t.text "from_content", null: false
    t.text "to_content", null: false
    t.integer "lines_above", default: 0, null: false
    t.integer "lines_below", default: 0, null: false
    t.boolean "outdated", default: false, null: false
    t.index ["note_id", "relative_order"], name: "index_suggestions_on_note_id_and_relative_order", unique: true, using: :btree
  end

  create_table "system_note_metadata", force: :cascade do |t|
    t.integer "note_id", null: false
    t.integer "commit_count"
    t.string "action"
    t.datetime "created_at", null: false
    t.datetime "updated_at", null: false
    t.index ["note_id"], name: "index_system_note_metadata_on_note_id", unique: true, using: :btree
  end

  create_table "taggings", force: :cascade do |t|
    t.integer "tag_id"
    t.integer "taggable_id"
    t.string "taggable_type"
    t.integer "tagger_id"
    t.string "tagger_type"
    t.string "context"
    t.datetime "created_at"
    t.index ["tag_id", "taggable_id", "taggable_type", "context", "tagger_id", "tagger_type"], name: "taggings_idx", unique: true, using: :btree
    t.index ["tag_id"], name: "index_taggings_on_tag_id", using: :btree
    t.index ["taggable_id", "taggable_type", "context"], name: "index_taggings_on_taggable_id_and_taggable_type_and_context", using: :btree
    t.index ["taggable_id", "taggable_type"], name: "index_taggings_on_taggable_id_and_taggable_type", using: :btree
  end

  create_table "tags", force: :cascade do |t|
    t.string "name"
    t.integer "taggings_count", default: 0
    t.index ["name"], name: "index_tags_on_name", unique: true, using: :btree
    t.index ["name"], name: "index_tags_on_name_trigram", using: :gin, opclasses: {"name"=>"gin_trgm_ops"}
  end

  create_table "term_agreements", force: :cascade do |t|
    t.integer "term_id", null: false
    t.integer "user_id", null: false
    t.boolean "accepted", default: false, null: false
    t.datetime_with_timezone "created_at", null: false
    t.datetime_with_timezone "updated_at", null: false
    t.index ["term_id"], name: "index_term_agreements_on_term_id", using: :btree
    t.index ["user_id", "term_id"], name: "term_agreements_unique_index", unique: true, using: :btree
    t.index ["user_id"], name: "index_term_agreements_on_user_id", using: :btree
  end

  create_table "timelogs", force: :cascade do |t|
    t.integer "time_spent", null: false
    t.integer "user_id"
    t.datetime "created_at", null: false
    t.datetime "updated_at", null: false
    t.integer "issue_id"
    t.integer "merge_request_id"
    t.datetime_with_timezone "spent_at"
    t.index ["issue_id"], name: "index_timelogs_on_issue_id", using: :btree
    t.index ["merge_request_id"], name: "index_timelogs_on_merge_request_id", using: :btree
    t.index ["user_id"], name: "index_timelogs_on_user_id", using: :btree
  end

  create_table "todos", force: :cascade do |t|
    t.integer "user_id", null: false
    t.integer "project_id"
    t.integer "target_id"
    t.string "target_type", null: false
    t.integer "author_id", null: false
    t.integer "action", null: false
    t.string "state", null: false
    t.datetime "created_at"
    t.datetime "updated_at"
    t.integer "note_id"
    t.string "commit_id"
    t.integer "group_id"
    t.index ["author_id"], name: "index_todos_on_author_id", using: :btree
    t.index ["commit_id"], name: "index_todos_on_commit_id", using: :btree
    t.index ["group_id"], name: "index_todos_on_group_id", using: :btree
    t.index ["note_id"], name: "index_todos_on_note_id", using: :btree
    t.index ["project_id"], name: "index_todos_on_project_id", using: :btree
    t.index ["target_type", "target_id"], name: "index_todos_on_target_type_and_target_id", using: :btree
    t.index ["user_id", "id"], name: "index_todos_on_user_id_and_id_done", where: "((state)::text = 'done'::text)", using: :btree
    t.index ["user_id", "id"], name: "index_todos_on_user_id_and_id_pending", where: "((state)::text = 'pending'::text)", using: :btree
    t.index ["user_id"], name: "index_todos_on_user_id", using: :btree
  end

  create_table "trending_projects", force: :cascade do |t|
    t.integer "project_id", null: false
    t.index ["project_id"], name: "index_trending_projects_on_project_id", unique: true, using: :btree
  end

  create_table "u2f_registrations", force: :cascade do |t|
    t.text "certificate"
    t.string "key_handle"
    t.string "public_key"
    t.integer "counter"
    t.integer "user_id"
    t.datetime "created_at", null: false
    t.datetime "updated_at", null: false
    t.string "name"
    t.index ["key_handle"], name: "index_u2f_registrations_on_key_handle", using: :btree
    t.index ["user_id"], name: "index_u2f_registrations_on_user_id", using: :btree
  end

  create_table "uploads", force: :cascade do |t|
    t.bigint "size", null: false
    t.string "path", limit: 511, null: false
    t.string "checksum", limit: 64
    t.integer "model_id"
    t.string "model_type"
    t.string "uploader", null: false
    t.datetime "created_at", null: false
    t.string "mount_point"
    t.string "secret"
    t.integer "store"
    t.index ["checksum"], name: "index_uploads_on_checksum", using: :btree
    t.index ["model_id", "model_type"], name: "index_uploads_on_model_id_and_model_type", using: :btree
    t.index ["store"], name: "index_uploads_on_store", using: :btree
    t.index ["uploader", "path"], name: "index_uploads_on_uploader_and_path", using: :btree
  end

  create_table "user_agent_details", force: :cascade do |t|
    t.string "user_agent", null: false
    t.string "ip_address", null: false
    t.integer "subject_id", null: false
    t.string "subject_type", null: false
    t.boolean "submitted", default: false, null: false
    t.datetime "created_at", null: false
    t.datetime "updated_at", null: false
    t.index ["subject_id", "subject_type"], name: "index_user_agent_details_on_subject_id_and_subject_type", using: :btree
  end

  create_table "user_callouts", force: :cascade do |t|
    t.integer "feature_name", null: false
    t.integer "user_id", null: false
    t.index ["user_id", "feature_name"], name: "index_user_callouts_on_user_id_and_feature_name", unique: true, using: :btree
    t.index ["user_id"], name: "index_user_callouts_on_user_id", using: :btree
  end

  create_table "user_custom_attributes", force: :cascade do |t|
    t.datetime_with_timezone "created_at", null: false
    t.datetime_with_timezone "updated_at", null: false
    t.integer "user_id", null: false
    t.string "key", null: false
    t.string "value", null: false
    t.index ["key", "value"], name: "index_user_custom_attributes_on_key_and_value", using: :btree
    t.index ["user_id", "key"], name: "index_user_custom_attributes_on_user_id_and_key", unique: true, using: :btree
  end

  create_table "user_interacted_projects", id: false, force: :cascade do |t|
    t.integer "user_id", null: false
    t.integer "project_id", null: false
    t.index ["project_id", "user_id"], name: "index_user_interacted_projects_on_project_id_and_user_id", unique: true, using: :btree
    t.index ["user_id"], name: "index_user_interacted_projects_on_user_id", using: :btree
  end

  create_table "user_preferences", force: :cascade do |t|
    t.integer "user_id", null: false
    t.integer "issue_notes_filter", limit: 2, default: 0, null: false
    t.integer "merge_request_notes_filter", limit: 2, default: 0, null: false
    t.datetime_with_timezone "created_at", null: false
    t.datetime_with_timezone "updated_at", null: false
    t.integer "first_day_of_week"
    t.string "issues_sort"
    t.string "merge_requests_sort"
    t.index ["user_id"], name: "index_user_preferences_on_user_id", unique: true, using: :btree
  end

  create_table "user_statuses", primary_key: "user_id", force: :cascade do |t|
    t.integer "cached_markdown_version"
    t.string "emoji", default: "speech_balloon", null: false
    t.string "message", limit: 100
    t.string "message_html"
    t.index ["user_id"], name: "index_user_statuses_on_user_id", using: :btree
  end

  create_table "user_synced_attributes_metadata", force: :cascade do |t|
    t.boolean "name_synced", default: false
    t.boolean "email_synced", default: false
    t.boolean "location_synced", default: false
    t.integer "user_id", null: false
    t.string "provider"
    t.index ["user_id"], name: "index_user_synced_attributes_metadata_on_user_id", unique: true, using: :btree
  end

  create_table "users", force: :cascade do |t|
    t.string "email", default: "", null: false
    t.string "encrypted_password", default: "", null: false
    t.string "reset_password_token"
    t.datetime "reset_password_sent_at"
    t.datetime "remember_created_at"
    t.integer "sign_in_count", default: 0
    t.datetime "current_sign_in_at"
    t.datetime "last_sign_in_at"
    t.string "current_sign_in_ip"
    t.string "last_sign_in_ip"
    t.datetime "created_at"
    t.datetime "updated_at"
    t.string "name"
    t.boolean "admin", default: false, null: false
    t.integer "projects_limit", null: false
    t.string "skype", default: "", null: false
    t.string "linkedin", default: "", null: false
    t.string "twitter", default: "", null: false
    t.string "bio"
    t.integer "failed_attempts", default: 0
    t.datetime "locked_at"
    t.string "username"
    t.boolean "can_create_group", default: true, null: false
    t.boolean "can_create_team", default: true, null: false
    t.string "state"
    t.integer "color_scheme_id", default: 1, null: false
    t.datetime "password_expires_at"
    t.integer "created_by_id"
    t.datetime "last_credential_check_at"
    t.string "avatar"
    t.string "confirmation_token"
    t.datetime "confirmed_at"
    t.datetime "confirmation_sent_at"
    t.string "unconfirmed_email"
    t.boolean "hide_no_ssh_key", default: false
    t.string "website_url", default: "", null: false
    t.string "notification_email"
    t.boolean "hide_no_password", default: false
    t.boolean "password_automatically_set", default: false
    t.string "location"
    t.string "encrypted_otp_secret"
    t.string "encrypted_otp_secret_iv"
    t.string "encrypted_otp_secret_salt"
    t.boolean "otp_required_for_login", default: false, null: false
    t.text "otp_backup_codes"
    t.string "public_email", default: "", null: false
    t.integer "dashboard", default: 0
    t.integer "project_view", default: 0
    t.integer "consumed_timestep"
    t.integer "layout", default: 0
    t.boolean "hide_project_limit", default: false
    t.string "unlock_token"
    t.datetime "otp_grace_period_started_at"
    t.boolean "external", default: false
    t.string "incoming_email_token"
    t.string "organization"
    t.boolean "require_two_factor_authentication_from_group", default: false, null: false
    t.integer "two_factor_grace_period", default: 48, null: false
    t.boolean "ghost"
    t.date "last_activity_on"
    t.boolean "notified_of_own_activity"
    t.string "preferred_language"
    t.integer "theme_id", limit: 2
    t.integer "accepted_term_id"
    t.string "feed_token"
    t.boolean "private_profile"
    t.boolean "include_private_contributions"
    t.string "commit_email"
    t.index ["accepted_term_id"], name: "index_users_on_accepted_term_id", using: :btree
    t.index ["admin"], name: "index_users_on_admin", using: :btree
    t.index ["confirmation_token"], name: "index_users_on_confirmation_token", unique: true, using: :btree
    t.index ["created_at"], name: "index_users_on_created_at", using: :btree
    t.index ["email"], name: "index_users_on_email", unique: true, using: :btree
    t.index ["email"], name: "index_users_on_email_trigram", using: :gin, opclasses: {"email"=>"gin_trgm_ops"}
    t.index ["feed_token"], name: "index_users_on_feed_token", using: :btree
    t.index ["ghost"], name: "index_users_on_ghost", using: :btree
    t.index ["incoming_email_token"], name: "index_users_on_incoming_email_token", using: :btree
    t.index ["name"], name: "index_users_on_name", using: :btree
    t.index ["name"], name: "index_users_on_name_trigram", using: :gin, opclasses: {"name"=>"gin_trgm_ops"}
    t.index ["reset_password_token"], name: "index_users_on_reset_password_token", unique: true, using: :btree
    t.index ["state"], name: "index_users_on_state", using: :btree
    t.index ["username"], name: "index_users_on_username", using: :btree
    t.index ["username"], name: "index_users_on_username_trigram", using: :gin, opclasses: {"username"=>"gin_trgm_ops"}
  end

  create_table "users_star_projects", force: :cascade do |t|
    t.integer "project_id", null: false
    t.integer "user_id", null: false
    t.datetime "created_at"
    t.datetime "updated_at"
    t.index ["project_id"], name: "index_users_star_projects_on_project_id", using: :btree
    t.index ["user_id", "project_id"], name: "index_users_star_projects_on_user_id_and_project_id", unique: true, using: :btree
  end

  create_table "web_hook_logs", force: :cascade do |t|
    t.integer "web_hook_id", null: false
    t.string "trigger"
    t.string "url"
    t.text "request_headers"
    t.text "request_data"
    t.text "response_headers"
    t.text "response_body"
    t.string "response_status"
    t.float "execution_duration"
    t.string "internal_error_message"
    t.datetime "created_at", null: false
    t.datetime "updated_at", null: false
    t.index ["created_at", "web_hook_id"], name: "index_web_hook_logs_on_created_at_and_web_hook_id", using: :btree
    t.index ["web_hook_id"], name: "index_web_hook_logs_on_web_hook_id", using: :btree
  end

  create_table "web_hooks", force: :cascade do |t|
    t.integer "project_id"
    t.datetime "created_at"
    t.datetime "updated_at"
    t.string "type", default: "ProjectHook"
    t.integer "service_id"
    t.boolean "push_events", default: true, null: false
    t.boolean "issues_events", default: false, null: false
    t.boolean "merge_requests_events", default: false, null: false
    t.boolean "tag_push_events", default: false
    t.boolean "note_events", default: false, null: false
    t.boolean "enable_ssl_verification", default: true
    t.boolean "wiki_page_events", default: false, null: false
    t.boolean "pipeline_events", default: false, null: false
    t.boolean "confidential_issues_events", default: false, null: false
    t.boolean "repository_update_events", default: false, null: false
    t.boolean "job_events", default: false, null: false
    t.boolean "confidential_note_events"
    t.text "push_events_branch_filter"
    t.string "encrypted_token"
    t.string "encrypted_token_iv"
    t.string "encrypted_url"
    t.string "encrypted_url_iv"
    t.index ["project_id"], name: "index_web_hooks_on_project_id", using: :btree
    t.index ["type"], name: "index_web_hooks_on_type", using: :btree
  end

  add_foreign_key "application_settings", "users", column: "usage_stats_set_by_user_id", name: "fk_964370041d", on_delete: :nullify
  add_foreign_key "badges", "namespaces", column: "group_id", on_delete: :cascade
  add_foreign_key "badges", "projects", on_delete: :cascade
  add_foreign_key "board_group_recent_visits", "boards", on_delete: :cascade
  add_foreign_key "board_group_recent_visits", "namespaces", column: "group_id", on_delete: :cascade
  add_foreign_key "board_group_recent_visits", "users", on_delete: :cascade
  add_foreign_key "board_project_recent_visits", "boards", on_delete: :cascade
  add_foreign_key "board_project_recent_visits", "projects", on_delete: :cascade
  add_foreign_key "board_project_recent_visits", "users", on_delete: :cascade
  add_foreign_key "boards", "namespaces", column: "group_id", on_delete: :cascade
  add_foreign_key "boards", "projects", name: "fk_f15266b5f9", on_delete: :cascade
  add_foreign_key "chat_teams", "namespaces", on_delete: :cascade
  add_foreign_key "ci_build_trace_chunks", "ci_builds", column: "build_id", on_delete: :cascade
  add_foreign_key "ci_build_trace_section_names", "projects", on_delete: :cascade
  add_foreign_key "ci_build_trace_sections", "ci_build_trace_section_names", column: "section_name_id", name: "fk_264e112c66", on_delete: :cascade
  add_foreign_key "ci_build_trace_sections", "ci_builds", column: "build_id", name: "fk_4ebe41f502", on_delete: :cascade
  add_foreign_key "ci_build_trace_sections", "projects", on_delete: :cascade
  add_foreign_key "ci_builds", "ci_pipelines", column: "auto_canceled_by_id", name: "fk_a2141b1522", on_delete: :nullify
  add_foreign_key "ci_builds", "ci_pipelines", column: "commit_id", name: "fk_d3130c9a7f", on_delete: :cascade
  add_foreign_key "ci_builds", "ci_stages", column: "stage_id", name: "fk_3a9eaa254d", on_delete: :cascade
  add_foreign_key "ci_builds", "projects", name: "fk_befce0568a", on_delete: :cascade
  add_foreign_key "ci_builds_metadata", "ci_builds", column: "build_id", on_delete: :cascade
  add_foreign_key "ci_builds_metadata", "projects", on_delete: :cascade
  add_foreign_key "ci_builds_runner_session", "ci_builds", column: "build_id", on_delete: :cascade
  add_foreign_key "ci_group_variables", "namespaces", column: "group_id", name: "fk_33ae4d58d8", on_delete: :cascade
  add_foreign_key "ci_job_artifacts", "ci_builds", column: "job_id", on_delete: :cascade
  add_foreign_key "ci_job_artifacts", "projects", on_delete: :cascade
  add_foreign_key "ci_pipeline_chat_data", "chat_names", on_delete: :cascade
  add_foreign_key "ci_pipeline_chat_data", "ci_pipelines", column: "pipeline_id", on_delete: :cascade
  add_foreign_key "ci_pipeline_schedule_variables", "ci_pipeline_schedules", column: "pipeline_schedule_id", name: "fk_41c35fda51", on_delete: :cascade
  add_foreign_key "ci_pipeline_schedules", "projects", name: "fk_8ead60fcc4", on_delete: :cascade
  add_foreign_key "ci_pipeline_schedules", "users", column: "owner_id", name: "fk_9ea99f58d2", on_delete: :nullify
  add_foreign_key "ci_pipeline_variables", "ci_pipelines", column: "pipeline_id", name: "fk_f29c5f4380", on_delete: :cascade
  add_foreign_key "ci_pipelines", "ci_pipeline_schedules", column: "pipeline_schedule_id", name: "fk_3d34ab2e06", on_delete: :nullify
  add_foreign_key "ci_pipelines", "ci_pipelines", column: "auto_canceled_by_id", name: "fk_262d4c2d19", on_delete: :nullify
  add_foreign_key "ci_pipelines", "merge_requests", name: "fk_a23be95014", on_delete: :cascade
  add_foreign_key "ci_pipelines", "projects", name: "fk_86635dbd80", on_delete: :cascade
  add_foreign_key "ci_runner_namespaces", "ci_runners", column: "runner_id", on_delete: :cascade
  add_foreign_key "ci_runner_namespaces", "namespaces", on_delete: :cascade
  add_foreign_key "ci_runner_projects", "projects", name: "fk_4478a6f1e4", on_delete: :cascade
  add_foreign_key "ci_stages", "ci_pipelines", column: "pipeline_id", name: "fk_fb57e6cc56", on_delete: :cascade
  add_foreign_key "ci_stages", "projects", name: "fk_2360681d1d", on_delete: :cascade
  add_foreign_key "ci_trigger_requests", "ci_triggers", column: "trigger_id", name: "fk_b8ec8b7245", on_delete: :cascade
  add_foreign_key "ci_triggers", "projects", name: "fk_e3e63f966e", on_delete: :cascade
  add_foreign_key "ci_triggers", "users", column: "owner_id", name: "fk_e8e10d1964", on_delete: :cascade
  add_foreign_key "ci_variables", "projects", name: "fk_ada5eb64b3", on_delete: :cascade
  add_foreign_key "cluster_groups", "clusters", on_delete: :cascade
  add_foreign_key "cluster_groups", "namespaces", column: "group_id", on_delete: :cascade
  add_foreign_key "cluster_platforms_kubernetes", "clusters", on_delete: :cascade
  add_foreign_key "cluster_projects", "clusters", on_delete: :cascade
  add_foreign_key "cluster_projects", "projects", on_delete: :cascade
  add_foreign_key "cluster_providers_gcp", "clusters", on_delete: :cascade
  add_foreign_key "clusters", "users", on_delete: :nullify
  add_foreign_key "clusters_applications_cert_managers", "clusters", on_delete: :cascade
  add_foreign_key "clusters_applications_helm", "clusters", on_delete: :cascade
  add_foreign_key "clusters_applications_ingress", "clusters", name: "fk_753a7b41c1", on_delete: :cascade
  add_foreign_key "clusters_applications_jupyter", "clusters", on_delete: :cascade
  add_foreign_key "clusters_applications_jupyter", "oauth_applications", on_delete: :nullify
  add_foreign_key "clusters_applications_knative", "clusters", on_delete: :cascade
  add_foreign_key "clusters_applications_prometheus", "clusters", name: "fk_557e773639", on_delete: :cascade
  add_foreign_key "clusters_applications_runners", "ci_runners", column: "runner_id", name: "fk_02de2ded36", on_delete: :nullify
  add_foreign_key "clusters_applications_runners", "clusters", on_delete: :cascade
  add_foreign_key "clusters_kubernetes_namespaces", "cluster_projects", on_delete: :nullify
  add_foreign_key "clusters_kubernetes_namespaces", "clusters", on_delete: :cascade
  add_foreign_key "clusters_kubernetes_namespaces", "projects", on_delete: :nullify
  add_foreign_key "container_repositories", "projects"
  add_foreign_key "deploy_keys_projects", "projects", name: "fk_58a901ca7e", on_delete: :cascade
  add_foreign_key "deployments", "projects", name: "fk_b9a3851b82", on_delete: :cascade
  add_foreign_key "environments", "projects", name: "fk_d1c8c1da6a", on_delete: :cascade
  add_foreign_key "events", "projects", on_delete: :cascade
  add_foreign_key "events", "users", column: "author_id", name: "fk_edfd187b6f", on_delete: :cascade
  add_foreign_key "fork_network_members", "fork_networks", on_delete: :cascade
  add_foreign_key "fork_network_members", "projects", column: "forked_from_project_id", name: "fk_b01280dae4", on_delete: :nullify
  add_foreign_key "fork_network_members", "projects", on_delete: :cascade
  add_foreign_key "fork_networks", "projects", column: "root_project_id", name: "fk_e7b436b2b5", on_delete: :nullify
  add_foreign_key "forked_project_links", "projects", column: "forked_to_project_id", name: "fk_434510edb0", on_delete: :cascade
  add_foreign_key "gpg_key_subkeys", "gpg_keys", on_delete: :cascade
  add_foreign_key "gpg_keys", "users", on_delete: :cascade
  add_foreign_key "gpg_signatures", "gpg_key_subkeys", on_delete: :nullify
  add_foreign_key "gpg_signatures", "gpg_keys", on_delete: :nullify
  add_foreign_key "gpg_signatures", "projects", on_delete: :cascade
  add_foreign_key "group_custom_attributes", "namespaces", column: "group_id", on_delete: :cascade
  add_foreign_key "import_export_uploads", "projects", on_delete: :cascade
  add_foreign_key "internal_ids", "namespaces", name: "fk_162941d509", on_delete: :cascade
  add_foreign_key "internal_ids", "projects", on_delete: :cascade
  add_foreign_key "issue_assignees", "issues", name: "fk_b7d881734a", on_delete: :cascade
  add_foreign_key "issue_assignees", "users", name: "fk_5e0c8d9154", on_delete: :cascade
  add_foreign_key "issue_metrics", "issues", on_delete: :cascade
  add_foreign_key "issues", "issues", column: "moved_to_id", name: "fk_a194299be1", on_delete: :nullify
  add_foreign_key "issues", "milestones", name: "fk_96b1dd429c", on_delete: :nullify
  add_foreign_key "issues", "projects", name: "fk_899c8f3231", on_delete: :cascade
  add_foreign_key "issues", "users", column: "author_id", name: "fk_05f1e72feb", on_delete: :nullify
  add_foreign_key "issues", "users", column: "closed_by_id", name: "fk_c63cbf6c25", on_delete: :nullify
  add_foreign_key "issues", "users", column: "updated_by_id", name: "fk_ffed080f01", on_delete: :nullify
  add_foreign_key "label_links", "labels", name: "fk_d97dd08678", on_delete: :cascade
  add_foreign_key "label_priorities", "labels", on_delete: :cascade
  add_foreign_key "label_priorities", "projects", on_delete: :cascade
  add_foreign_key "labels", "namespaces", column: "group_id", on_delete: :cascade
  add_foreign_key "labels", "projects", name: "fk_7de4989a69", on_delete: :cascade
  add_foreign_key "lfs_file_locks", "projects", on_delete: :cascade
  add_foreign_key "lfs_file_locks", "users", on_delete: :cascade
  add_foreign_key "lists", "boards", name: "fk_0d3f677137", on_delete: :cascade
  add_foreign_key "lists", "labels", name: "fk_7a5553d60f", on_delete: :cascade
  add_foreign_key "members", "users", name: "fk_2e88fb7ce9", on_delete: :cascade
  add_foreign_key "merge_request_assignees", "merge_requests", on_delete: :cascade
  add_foreign_key "merge_request_assignees", "users", on_delete: :cascade
  add_foreign_key "merge_request_diff_commits", "merge_request_diffs", on_delete: :cascade
  add_foreign_key "merge_request_diff_files", "merge_request_diffs", on_delete: :cascade
  add_foreign_key "merge_request_diffs", "merge_requests", name: "fk_8483f3258f", on_delete: :cascade
  add_foreign_key "merge_request_metrics", "ci_pipelines", column: "pipeline_id", on_delete: :cascade
  add_foreign_key "merge_request_metrics", "merge_requests", on_delete: :cascade
  add_foreign_key "merge_request_metrics", "users", column: "latest_closed_by_id", name: "fk_ae440388cc", on_delete: :nullify
  add_foreign_key "merge_request_metrics", "users", column: "merged_by_id", name: "fk_7f28d925f3", on_delete: :nullify
  add_foreign_key "merge_requests", "ci_pipelines", column: "head_pipeline_id", name: "fk_fd82eae0b9", on_delete: :nullify
  add_foreign_key "merge_requests", "merge_request_diffs", column: "latest_merge_request_diff_id", name: "fk_06067f5644", on_delete: :nullify
  add_foreign_key "merge_requests", "milestones", name: "fk_6a5165a692", on_delete: :nullify
  add_foreign_key "merge_requests", "projects", column: "source_project_id", name: "fk_3308fe130c", on_delete: :nullify
  add_foreign_key "merge_requests", "projects", column: "target_project_id", name: "fk_a6963e8447", on_delete: :cascade
  add_foreign_key "merge_requests", "users", column: "assignee_id", name: "fk_6149611a04", on_delete: :nullify
  add_foreign_key "merge_requests", "users", column: "author_id", name: "fk_e719a85f8a", on_delete: :nullify
  add_foreign_key "merge_requests", "users", column: "merge_user_id", name: "fk_ad525e1f87", on_delete: :nullify
  add_foreign_key "merge_requests", "users", column: "updated_by_id", name: "fk_641731faff", on_delete: :nullify
  add_foreign_key "merge_requests_closing_issues", "issues", on_delete: :cascade
  add_foreign_key "merge_requests_closing_issues", "merge_requests", on_delete: :cascade
  add_foreign_key "milestones", "namespaces", column: "group_id", name: "fk_95650a40d4", on_delete: :cascade
  add_foreign_key "milestones", "projects", name: "fk_9bd0a0c791", on_delete: :cascade
  add_foreign_key "note_diff_files", "notes", column: "diff_note_id", on_delete: :cascade
  add_foreign_key "notes", "projects", name: "fk_99e097b079", on_delete: :cascade
  add_foreign_key "notification_settings", "users", name: "fk_0c95e91db7", on_delete: :cascade
  add_foreign_key "oauth_openid_requests", "oauth_access_grants", column: "access_grant_id", name: "fk_oauth_openid_requests_oauth_access_grants_access_grant_id"
  add_foreign_key "pages_domains", "projects", name: "fk_ea2f6dfc6f", on_delete: :cascade
  add_foreign_key "personal_access_tokens", "users"
  add_foreign_key "pool_repositories", "projects", column: "source_project_id", on_delete: :nullify
  add_foreign_key "pool_repositories", "shards", on_delete: :restrict
  add_foreign_key "project_authorizations", "projects", on_delete: :cascade
  add_foreign_key "project_authorizations", "users", on_delete: :cascade
  add_foreign_key "project_auto_devops", "projects", on_delete: :cascade
  add_foreign_key "project_ci_cd_settings", "projects", name: "fk_24c15d2f2e", on_delete: :cascade
  add_foreign_key "project_custom_attributes", "projects", on_delete: :cascade
  add_foreign_key "project_daily_statistics", "projects", on_delete: :cascade
  add_foreign_key "project_deploy_tokens", "deploy_tokens", on_delete: :cascade
  add_foreign_key "project_deploy_tokens", "projects", on_delete: :cascade
  add_foreign_key "project_error_tracking_settings", "projects", on_delete: :cascade
  add_foreign_key "project_features", "projects", name: "fk_18513d9b92", on_delete: :cascade
  add_foreign_key "project_group_links", "projects", name: "fk_daa8cee94c", on_delete: :cascade
  add_foreign_key "project_import_data", "projects", name: "fk_ffb9ee3a10", on_delete: :cascade
  add_foreign_key "project_mirror_data", "projects", on_delete: :cascade
  add_foreign_key "project_repositories", "projects", on_delete: :cascade
  add_foreign_key "project_repositories", "shards", on_delete: :restrict
  add_foreign_key "project_statistics", "projects", on_delete: :cascade
  add_foreign_key "projects", "pool_repositories", name: "fk_6e5c14658a", on_delete: :nullify
  add_foreign_key "prometheus_metrics", "projects", on_delete: :cascade
  add_foreign_key "protected_branch_merge_access_levels", "protected_branches", name: "fk_8a3072ccb3", on_delete: :cascade
  add_foreign_key "protected_branch_push_access_levels", "protected_branches", name: "fk_9ffc86a3d9", on_delete: :cascade
  add_foreign_key "protected_branches", "projects", name: "fk_7a9c6d93e7", on_delete: :cascade
  add_foreign_key "protected_tag_create_access_levels", "namespaces", column: "group_id"
  add_foreign_key "protected_tag_create_access_levels", "protected_tags", name: "fk_f7dfda8c51", on_delete: :cascade
  add_foreign_key "protected_tag_create_access_levels", "users"
  add_foreign_key "protected_tags", "projects", name: "fk_8e4af87648", on_delete: :cascade
  add_foreign_key "push_event_payloads", "events", name: "fk_36c74129da", on_delete: :cascade
  add_foreign_key "release_links", "releases", on_delete: :cascade
  add_foreign_key "releases", "projects", name: "fk_47fe2a0596", on_delete: :cascade
  add_foreign_key "releases", "users", column: "author_id", name: "fk_8e4456f90f", on_delete: :nullify
  add_foreign_key "remote_mirrors", "projects", on_delete: :cascade
  add_foreign_key "repository_languages", "projects", on_delete: :cascade
  add_foreign_key "resource_label_events", "issues", on_delete: :cascade
  add_foreign_key "resource_label_events", "labels", on_delete: :nullify
  add_foreign_key "resource_label_events", "merge_requests", on_delete: :cascade
  add_foreign_key "resource_label_events", "users", on_delete: :nullify
  add_foreign_key "services", "projects", name: "fk_71cce407f9", on_delete: :cascade
  add_foreign_key "snippets", "projects", name: "fk_be41fd4bb7", on_delete: :cascade
  add_foreign_key "subscriptions", "projects", on_delete: :cascade
  add_foreign_key "suggestions", "notes", on_delete: :cascade
  add_foreign_key "system_note_metadata", "notes", name: "fk_d83a918cb1", on_delete: :cascade
  add_foreign_key "term_agreements", "application_setting_terms", column: "term_id"
  add_foreign_key "term_agreements", "users", on_delete: :cascade
  add_foreign_key "timelogs", "issues", name: "fk_timelogs_issues_issue_id", on_delete: :cascade
  add_foreign_key "timelogs", "merge_requests", name: "fk_timelogs_merge_requests_merge_request_id", on_delete: :cascade
  add_foreign_key "todos", "namespaces", column: "group_id", on_delete: :cascade
  add_foreign_key "todos", "notes", name: "fk_91d1f47b13", on_delete: :cascade
  add_foreign_key "todos", "projects", name: "fk_45054f9c45", on_delete: :cascade
  add_foreign_key "todos", "users", column: "author_id", name: "fk_ccf0373936", on_delete: :cascade
  add_foreign_key "todos", "users", name: "fk_d94154aa95", on_delete: :cascade
  add_foreign_key "trending_projects", "projects", on_delete: :cascade
  add_foreign_key "u2f_registrations", "users"
  add_foreign_key "user_callouts", "users", on_delete: :cascade
  add_foreign_key "user_custom_attributes", "users", on_delete: :cascade
  add_foreign_key "user_interacted_projects", "projects", name: "fk_722ceba4f7", on_delete: :cascade
  add_foreign_key "user_interacted_projects", "users", name: "fk_0894651f08", on_delete: :cascade
  add_foreign_key "user_preferences", "users", on_delete: :cascade
  add_foreign_key "user_statuses", "users", on_delete: :cascade
  add_foreign_key "user_synced_attributes_metadata", "users", on_delete: :cascade
  add_foreign_key "users", "application_setting_terms", column: "accepted_term_id", name: "fk_789cd90b35", on_delete: :cascade
  add_foreign_key "users_star_projects", "projects", name: "fk_22cd27ddfc", on_delete: :cascade
  add_foreign_key "web_hook_logs", "web_hooks", on_delete: :cascade
  add_foreign_key "web_hooks", "projects", name: "fk_0c8ca6d9d1", on_delete: :cascade
end<|MERGE_RESOLUTION|>--- conflicted
+++ resolved
@@ -10,11 +10,7 @@
 #
 # It's strongly recommended that you check this file into your version control system.
 
-<<<<<<< HEAD
-ActiveRecord::Schema.define(version: 20190312071108) do
-=======
 ActiveRecord::Schema.define(version: 20190326164045) do
->>>>>>> 8a802d1c
 
   # These are extensions that must be enabled in order to support this database
   enable_extension "plpgsql"
@@ -1769,10 +1765,7 @@
     t.string "runners_token_encrypted"
     t.string "bfg_object_map"
     t.boolean "detected_repository_languages"
-<<<<<<< HEAD
-=======
     t.string "external_authorization_classification_label"
->>>>>>> 8a802d1c
     t.index ["ci_id"], name: "index_projects_on_ci_id", using: :btree
     t.index ["created_at"], name: "index_projects_on_created_at", using: :btree
     t.index ["creator_id"], name: "index_projects_on_creator_id", using: :btree
