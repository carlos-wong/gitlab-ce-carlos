--- conflicted
+++ resolved
@@ -11,11 +11,7 @@
 #
 # It's strongly recommended that you check this file into your version control system.
 
-<<<<<<< HEAD
 ActiveRecord::Schema.define(version: 20160915081353) do
-=======
-ActiveRecord::Schema.define(version: 20160913212128) do
->>>>>>> 95b9421a
 
   # These are extensions that must be enabled in order to support this database
   enable_extension "plpgsql"
