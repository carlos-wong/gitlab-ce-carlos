--- conflicted
+++ resolved
@@ -169,10 +169,7 @@
     t.boolean "mirror_available", default: true, null: false
     t.boolean "hide_third_party_offers", default: false, null: false
     t.boolean "instance_statistics_visibility_private", default: false, null: false
-<<<<<<< HEAD
-=======
     t.boolean "web_ide_clientside_preview_enabled", default: false, null: false
->>>>>>> 3bd4016b
   end
 
   create_table "audit_events", force: :cascade do |t|
