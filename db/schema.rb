--- conflicted
+++ resolved
@@ -11,11 +11,7 @@
 #
 # It's strongly recommended that you check this file into your version control system.
 
-<<<<<<< HEAD
 ActiveRecord::Schema.define(version: 20150826001931) do
-=======
-ActiveRecord::Schema.define(version: 20150824002011) do
->>>>>>> de3b7d9c
 
   # These are extensions that must be enabled in order to support this database
   enable_extension "plpgsql"
@@ -827,21 +823,12 @@
     t.datetime "updated_at"
     t.string   "type",                    default: "ProjectHook"
     t.integer  "service_id"
-<<<<<<< HEAD
-    t.boolean  "push_events",           default: true,          null: false
-    t.boolean  "issues_events",         default: false,         null: false
-    t.boolean  "merge_requests_events", default: false,         null: false
-    t.boolean  "tag_push_events",       default: false
-    t.integer  "group_id"
-    t.boolean  "note_events",           default: false,         null: false
-=======
     t.boolean  "push_events",             default: true,          null: false
     t.boolean  "issues_events",           default: false,         null: false
     t.boolean  "merge_requests_events",   default: false,         null: false
     t.boolean  "tag_push_events",         default: false
     t.boolean  "note_events",             default: false,         null: false
     t.boolean  "enable_ssl_verification", default: false
->>>>>>> de3b7d9c
   end
 
   add_index "web_hooks", ["created_at", "id"], name: "index_web_hooks_on_created_at_and_id", using: :btree
