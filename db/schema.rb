# This file is auto-generated from the current state of the database. Instead
# of editing this file, please use the migrations feature of Active Record to
# incrementally modify your database, and then regenerate this schema definition.
#
# Note that this schema.rb definition is the authoritative source for your
# database schema. If you need to create the application database on another
# system, you should be using db:schema:load, not running all the migrations
# from scratch. The latter is a flawed and unsustainable approach (the more migrations
# you'll amass, the slower it'll run and the greater likelihood for issues).
#
# It's strongly recommended that you check this file into your version control system.

<<<<<<< HEAD
ActiveRecord::Schema.define(version: 20181121111200) do
=======
ActiveRecord::Schema.define(version: 20181126153547) do
>>>>>>> 0f800a5c

  # These are extensions that must be enabled in order to support this database
  enable_extension "plpgsql"
  enable_extension "pg_trgm"

  create_table "abuse_reports", force: :cascade do |t|
    t.integer "reporter_id"
    t.integer "user_id"
    t.text "message"
    t.datetime "created_at"
    t.datetime "updated_at"
    t.text "message_html"
    t.integer "cached_markdown_version"
  end

  create_table "appearances", force: :cascade do |t|
    t.string "title", null: false
    t.text "description", null: false
    t.string "header_logo"
    t.string "logo"
    t.datetime_with_timezone "created_at", null: false
    t.datetime_with_timezone "updated_at", null: false
    t.text "description_html"
    t.integer "cached_markdown_version"
    t.text "new_project_guidelines"
    t.text "new_project_guidelines_html"
    t.string "favicon"
  end

  create_table "application_setting_terms", force: :cascade do |t|
    t.integer "cached_markdown_version"
    t.text "terms", null: false
    t.text "terms_html"
  end

  create_table "application_settings", force: :cascade do |t|
    t.integer "default_projects_limit"
    t.boolean "signup_enabled"
    t.boolean "gravatar_enabled"
    t.text "sign_in_text"
    t.datetime "created_at"
    t.datetime "updated_at"
    t.string "home_page_url"
    t.integer "default_branch_protection", default: 2
    t.text "restricted_visibility_levels"
    t.boolean "version_check_enabled", default: true
    t.integer "max_attachment_size", default: 10, null: false
    t.integer "default_project_visibility"
    t.integer "default_snippet_visibility"
    t.text "domain_whitelist"
    t.boolean "user_oauth_applications", default: true
    t.string "after_sign_out_path"
    t.integer "session_expire_delay", default: 10080, null: false
    t.text "import_sources"
    t.text "help_page_text"
    t.string "admin_notification_email"
    t.boolean "shared_runners_enabled", default: true, null: false
    t.integer "max_artifacts_size", default: 100, null: false
    t.string "runners_registration_token"
    t.integer "max_pages_size", default: 100, null: false
    t.boolean "require_two_factor_authentication", default: false
    t.integer "two_factor_grace_period", default: 48
    t.boolean "metrics_enabled", default: false
    t.string "metrics_host", default: "localhost"
    t.integer "metrics_pool_size", default: 16
    t.integer "metrics_timeout", default: 10
    t.integer "metrics_method_call_threshold", default: 10
    t.boolean "recaptcha_enabled", default: false
    t.string "recaptcha_site_key"
    t.string "recaptcha_private_key"
    t.integer "metrics_port", default: 8089
    t.boolean "akismet_enabled", default: false
    t.string "akismet_api_key"
    t.integer "metrics_sample_interval", default: 15
    t.boolean "sentry_enabled", default: false
    t.string "sentry_dsn"
    t.boolean "email_author_in_body", default: false
    t.integer "default_group_visibility"
    t.boolean "repository_checks_enabled", default: false
    t.text "shared_runners_text"
    t.integer "metrics_packet_size", default: 1
    t.text "disabled_oauth_sign_in_sources"
    t.string "health_check_access_token"
    t.boolean "send_user_confirmation_email", default: false
    t.integer "container_registry_token_expire_delay", default: 5
    t.text "after_sign_up_text"
    t.boolean "user_default_external", default: false, null: false
    t.string "repository_storages", default: "default"
    t.string "enabled_git_access_protocol"
    t.boolean "domain_blacklist_enabled", default: false
    t.text "domain_blacklist"
    t.boolean "usage_ping_enabled", default: true, null: false
    t.text "sign_in_text_html"
    t.text "help_page_text_html"
    t.text "shared_runners_text_html"
    t.text "after_sign_up_text_html"
    t.integer "rsa_key_restriction", default: 0, null: false
    t.integer "dsa_key_restriction", default: -1, null: false
    t.integer "ecdsa_key_restriction", default: 0, null: false
    t.integer "ed25519_key_restriction", default: 0, null: false
    t.boolean "housekeeping_enabled", default: true, null: false
    t.boolean "housekeeping_bitmaps_enabled", default: true, null: false
    t.integer "housekeeping_incremental_repack_period", default: 10, null: false
    t.integer "housekeeping_full_repack_period", default: 50, null: false
    t.integer "housekeeping_gc_period", default: 200, null: false
    t.boolean "html_emails_enabled", default: true
    t.string "plantuml_url"
    t.boolean "plantuml_enabled"
    t.integer "terminal_max_session_time", default: 0, null: false
    t.integer "unique_ips_limit_per_user"
    t.integer "unique_ips_limit_time_window"
    t.boolean "unique_ips_limit_enabled", default: false, null: false
    t.string "default_artifacts_expire_in", default: "0", null: false
    t.string "uuid"
    t.decimal "polling_interval_multiplier", default: "1.0", null: false
    t.integer "cached_markdown_version"
    t.boolean "clientside_sentry_enabled", default: false, null: false
    t.string "clientside_sentry_dsn"
    t.boolean "prometheus_metrics_enabled", default: true, null: false
    t.boolean "help_page_hide_commercial_content", default: false
    t.string "help_page_support_url"
    t.integer "performance_bar_allowed_group_id"
    t.boolean "hashed_storage_enabled", default: false, null: false
    t.boolean "project_export_enabled", default: true, null: false
    t.boolean "auto_devops_enabled", default: true, null: false
    t.boolean "throttle_unauthenticated_enabled", default: false, null: false
    t.integer "throttle_unauthenticated_requests_per_period", default: 3600, null: false
    t.integer "throttle_unauthenticated_period_in_seconds", default: 3600, null: false
    t.boolean "throttle_authenticated_api_enabled", default: false, null: false
    t.integer "throttle_authenticated_api_requests_per_period", default: 7200, null: false
    t.integer "throttle_authenticated_api_period_in_seconds", default: 3600, null: false
    t.boolean "throttle_authenticated_web_enabled", default: false, null: false
    t.integer "throttle_authenticated_web_requests_per_period", default: 7200, null: false
    t.integer "throttle_authenticated_web_period_in_seconds", default: 3600, null: false
    t.boolean "password_authentication_enabled_for_web"
    t.boolean "password_authentication_enabled_for_git", default: true
    t.integer "gitaly_timeout_default", default: 55, null: false
    t.integer "gitaly_timeout_medium", default: 30, null: false
    t.integer "gitaly_timeout_fast", default: 10, null: false
    t.boolean "authorized_keys_enabled", default: true, null: false
    t.string "auto_devops_domain"
    t.boolean "pages_domain_verification_enabled", default: true, null: false
    t.string "user_default_internal_regex"
    t.boolean "allow_local_requests_from_hooks_and_services", default: false, null: false
    t.boolean "enforce_terms", default: false
    t.boolean "mirror_available", default: true, null: false
    t.boolean "hide_third_party_offers", default: false, null: false
    t.boolean "instance_statistics_visibility_private", default: false, null: false
    t.boolean "web_ide_clientside_preview_enabled", default: false, null: false
    t.boolean "user_show_add_ssh_key_message", default: true, null: false
    t.integer "usage_stats_set_by_user_id"
    t.integer "receive_max_input_size"
    t.integer "diff_max_patch_bytes", default: 102400, null: false
    t.integer "archive_builds_in_seconds"
    t.string "commit_email_hostname"
    t.string "runners_registration_token_encrypted"
    t.index ["usage_stats_set_by_user_id"], name: "index_application_settings_on_usage_stats_set_by_user_id", using: :btree
  end

  create_table "audit_events", force: :cascade do |t|
    t.integer "author_id", null: false
    t.string "type", null: false
    t.integer "entity_id", null: false
    t.string "entity_type", null: false
    t.text "details"
    t.datetime "created_at"
    t.datetime "updated_at"
    t.index ["entity_id", "entity_type"], name: "index_audit_events_on_entity_id_and_entity_type", using: :btree
  end

  create_table "award_emoji", force: :cascade do |t|
    t.string "name"
    t.integer "user_id"
    t.integer "awardable_id"
    t.string "awardable_type"
    t.datetime "created_at"
    t.datetime "updated_at"
    t.index ["awardable_type", "awardable_id"], name: "index_award_emoji_on_awardable_type_and_awardable_id", using: :btree
    t.index ["user_id", "name"], name: "index_award_emoji_on_user_id_and_name", using: :btree
  end

  create_table "badges", force: :cascade do |t|
    t.string "link_url", null: false
    t.string "image_url", null: false
    t.integer "project_id"
    t.integer "group_id"
    t.string "type", null: false
    t.datetime_with_timezone "created_at", null: false
    t.datetime_with_timezone "updated_at", null: false
    t.index ["group_id"], name: "index_badges_on_group_id", using: :btree
    t.index ["project_id"], name: "index_badges_on_project_id", using: :btree
  end

  create_table "board_group_recent_visits", id: :bigserial, force: :cascade do |t|
    t.datetime_with_timezone "created_at", null: false
    t.datetime_with_timezone "updated_at", null: false
    t.integer "user_id"
    t.integer "board_id"
    t.integer "group_id"
    t.index ["board_id"], name: "index_board_group_recent_visits_on_board_id", using: :btree
    t.index ["group_id"], name: "index_board_group_recent_visits_on_group_id", using: :btree
    t.index ["user_id", "group_id", "board_id"], name: "index_board_group_recent_visits_on_user_group_and_board", unique: true, using: :btree
    t.index ["user_id"], name: "index_board_group_recent_visits_on_user_id", using: :btree
  end

  create_table "board_project_recent_visits", id: :bigserial, force: :cascade do |t|
    t.datetime_with_timezone "created_at", null: false
    t.datetime_with_timezone "updated_at", null: false
    t.integer "user_id"
    t.integer "project_id"
    t.integer "board_id"
    t.index ["board_id"], name: "index_board_project_recent_visits_on_board_id", using: :btree
    t.index ["project_id"], name: "index_board_project_recent_visits_on_project_id", using: :btree
    t.index ["user_id", "project_id", "board_id"], name: "index_board_project_recent_visits_on_user_project_and_board", unique: true, using: :btree
    t.index ["user_id"], name: "index_board_project_recent_visits_on_user_id", using: :btree
  end

  create_table "boards", force: :cascade do |t|
    t.integer "project_id"
    t.datetime "created_at", null: false
    t.datetime "updated_at", null: false
    t.integer "group_id"
    t.index ["group_id"], name: "index_boards_on_group_id", using: :btree
    t.index ["project_id"], name: "index_boards_on_project_id", using: :btree
  end

  create_table "broadcast_messages", force: :cascade do |t|
    t.text "message", null: false
    t.datetime "starts_at", null: false
    t.datetime "ends_at", null: false
    t.datetime "created_at", null: false
    t.datetime "updated_at", null: false
    t.string "color"
    t.string "font"
    t.text "message_html", null: false
    t.integer "cached_markdown_version"
    t.index ["starts_at", "ends_at", "id"], name: "index_broadcast_messages_on_starts_at_and_ends_at_and_id", using: :btree
  end

  create_table "chat_names", force: :cascade do |t|
    t.integer "user_id", null: false
    t.integer "service_id", null: false
    t.string "team_id", null: false
    t.string "team_domain"
    t.string "chat_id", null: false
    t.string "chat_name"
    t.datetime "last_used_at"
    t.datetime "created_at", null: false
    t.datetime "updated_at", null: false
    t.index ["service_id", "team_id", "chat_id"], name: "index_chat_names_on_service_id_and_team_id_and_chat_id", unique: true, using: :btree
    t.index ["user_id", "service_id"], name: "index_chat_names_on_user_id_and_service_id", unique: true, using: :btree
  end

  create_table "chat_teams", force: :cascade do |t|
    t.integer "namespace_id", null: false
    t.string "team_id"
    t.string "name"
    t.datetime "created_at", null: false
    t.datetime "updated_at", null: false
    t.index ["namespace_id"], name: "index_chat_teams_on_namespace_id", unique: true, using: :btree
  end

  create_table "ci_build_trace_chunks", id: :bigserial, force: :cascade do |t|
    t.integer "build_id", null: false
    t.integer "chunk_index", null: false
    t.integer "data_store", null: false
    t.binary "raw_data"
    t.index ["build_id", "chunk_index"], name: "index_ci_build_trace_chunks_on_build_id_and_chunk_index", unique: true, using: :btree
  end

  create_table "ci_build_trace_section_names", force: :cascade do |t|
    t.integer "project_id", null: false
    t.string "name", null: false
    t.index ["project_id", "name"], name: "index_ci_build_trace_section_names_on_project_id_and_name", unique: true, using: :btree
  end

  create_table "ci_build_trace_sections", force: :cascade do |t|
    t.integer "project_id", null: false
    t.datetime_with_timezone "date_start", null: false
    t.datetime_with_timezone "date_end", null: false
    t.bigint "byte_start", null: false
    t.bigint "byte_end", null: false
    t.integer "build_id", null: false
    t.integer "section_name_id", null: false
    t.index ["build_id", "section_name_id"], name: "index_ci_build_trace_sections_on_build_id_and_section_name_id", unique: true, using: :btree
    t.index ["project_id"], name: "index_ci_build_trace_sections_on_project_id", using: :btree
    t.index ["section_name_id"], name: "index_ci_build_trace_sections_on_section_name_id", using: :btree
  end

  create_table "ci_builds", force: :cascade do |t|
    t.string "status"
    t.datetime "finished_at"
    t.text "trace"
    t.datetime "created_at"
    t.datetime "updated_at"
    t.datetime "started_at"
    t.integer "runner_id"
    t.float "coverage"
    t.integer "commit_id"
    t.text "commands"
    t.string "name"
    t.text "options"
    t.boolean "allow_failure", default: false, null: false
    t.string "stage"
    t.integer "trigger_request_id"
    t.integer "stage_idx"
    t.boolean "tag"
    t.string "ref"
    t.integer "user_id"
    t.string "type"
    t.string "target_url"
    t.string "description"
    t.text "artifacts_file"
    t.integer "project_id"
    t.text "artifacts_metadata"
    t.integer "erased_by_id"
    t.datetime "erased_at"
    t.datetime "artifacts_expire_at"
    t.string "environment"
    t.bigint "artifacts_size"
    t.string "when"
    t.text "yaml_variables"
    t.datetime "queued_at"
    t.string "token"
    t.integer "lock_version"
    t.string "coverage_regex"
    t.integer "auto_canceled_by_id"
    t.boolean "retried"
    t.integer "stage_id"
    t.integer "artifacts_file_store"
    t.integer "artifacts_metadata_store"
    t.boolean "protected"
    t.integer "failure_reason"
    t.datetime_with_timezone "scheduled_at"
    t.index ["artifacts_expire_at"], name: "index_ci_builds_on_artifacts_expire_at", where: "(artifacts_file <> ''::text)", using: :btree
    t.index ["auto_canceled_by_id"], name: "index_ci_builds_on_auto_canceled_by_id", using: :btree
    t.index ["commit_id", "stage_idx", "created_at"], name: "index_ci_builds_on_commit_id_and_stage_idx_and_created_at", using: :btree
    t.index ["commit_id", "status", "type"], name: "index_ci_builds_on_commit_id_and_status_and_type", using: :btree
    t.index ["commit_id", "type", "name", "ref"], name: "index_ci_builds_on_commit_id_and_type_and_name_and_ref", using: :btree
    t.index ["commit_id", "type", "ref"], name: "index_ci_builds_on_commit_id_and_type_and_ref", using: :btree
    t.index ["id"], name: "partial_index_ci_builds_on_id_with_legacy_artifacts", where: "(artifacts_file <> ''::text)", using: :btree
    t.index ["project_id", "id"], name: "index_ci_builds_on_project_id_and_id", using: :btree
    t.index ["protected"], name: "index_ci_builds_on_protected", using: :btree
    t.index ["runner_id"], name: "index_ci_builds_on_runner_id", using: :btree
    t.index ["scheduled_at"], name: "partial_index_ci_builds_on_scheduled_at_with_scheduled_jobs", where: "((scheduled_at IS NOT NULL) AND ((type)::text = 'Ci::Build'::text) AND ((status)::text = 'scheduled'::text))", using: :btree
    t.index ["stage_id", "stage_idx"], name: "tmp_build_stage_position_index", where: "(stage_idx IS NOT NULL)", using: :btree
    t.index ["stage_id"], name: "index_ci_builds_on_stage_id", using: :btree
    t.index ["status", "type", "runner_id"], name: "index_ci_builds_on_status_and_type_and_runner_id", using: :btree
    t.index ["token"], name: "index_ci_builds_on_token", unique: true, using: :btree
    t.index ["updated_at"], name: "index_ci_builds_on_updated_at", using: :btree
    t.index ["user_id"], name: "index_ci_builds_on_user_id", using: :btree
  end

  create_table "ci_builds_metadata", force: :cascade do |t|
    t.integer "build_id", null: false
    t.integer "project_id", null: false
    t.integer "timeout"
    t.integer "timeout_source", default: 1, null: false
    t.index ["build_id"], name: "index_ci_builds_metadata_on_build_id", unique: true, using: :btree
    t.index ["project_id"], name: "index_ci_builds_metadata_on_project_id", using: :btree
  end

  create_table "ci_builds_runner_session", id: :bigserial, force: :cascade do |t|
    t.integer "build_id", null: false
    t.string "url", null: false
    t.string "certificate"
    t.string "authorization"
    t.index ["build_id"], name: "index_ci_builds_runner_session_on_build_id", unique: true, using: :btree
  end

  create_table "ci_group_variables", force: :cascade do |t|
    t.string "key", null: false
    t.text "value"
    t.text "encrypted_value"
    t.string "encrypted_value_salt"
    t.string "encrypted_value_iv"
    t.integer "group_id", null: false
    t.boolean "protected", default: false, null: false
    t.datetime_with_timezone "created_at", null: false
    t.datetime_with_timezone "updated_at", null: false
    t.index ["group_id", "key"], name: "index_ci_group_variables_on_group_id_and_key", unique: true, using: :btree
  end

  create_table "ci_job_artifacts", force: :cascade do |t|
    t.integer "project_id", null: false
    t.integer "job_id", null: false
    t.integer "file_type", null: false
    t.integer "file_store"
    t.bigint "size"
    t.datetime_with_timezone "created_at", null: false
    t.datetime_with_timezone "updated_at", null: false
    t.datetime_with_timezone "expire_at"
    t.string "file"
    t.binary "file_sha256"
    t.integer "file_format", limit: 2
    t.integer "file_location", limit: 2
    t.index ["expire_at", "job_id"], name: "index_ci_job_artifacts_on_expire_at_and_job_id", using: :btree
    t.index ["file_store"], name: "index_ci_job_artifacts_on_file_store", using: :btree
    t.index ["job_id", "file_type"], name: "index_ci_job_artifacts_on_job_id_and_file_type", unique: true, using: :btree
    t.index ["project_id"], name: "index_ci_job_artifacts_on_project_id", using: :btree
  end

  create_table "ci_pipeline_schedule_variables", force: :cascade do |t|
    t.string "key", null: false
    t.text "value"
    t.text "encrypted_value"
    t.string "encrypted_value_salt"
    t.string "encrypted_value_iv"
    t.integer "pipeline_schedule_id", null: false
    t.datetime_with_timezone "created_at"
    t.datetime_with_timezone "updated_at"
    t.index ["pipeline_schedule_id", "key"], name: "index_ci_pipeline_schedule_variables_on_schedule_id_and_key", unique: true, using: :btree
  end

  create_table "ci_pipeline_schedules", force: :cascade do |t|
    t.string "description"
    t.string "ref"
    t.string "cron"
    t.string "cron_timezone"
    t.datetime "next_run_at"
    t.integer "project_id"
    t.integer "owner_id"
    t.boolean "active", default: true
    t.datetime "created_at"
    t.datetime "updated_at"
    t.index ["next_run_at", "active"], name: "index_ci_pipeline_schedules_on_next_run_at_and_active", using: :btree
    t.index ["owner_id"], name: "index_ci_pipeline_schedules_on_owner_id", using: :btree
    t.index ["project_id"], name: "index_ci_pipeline_schedules_on_project_id", using: :btree
  end

  create_table "ci_pipeline_variables", force: :cascade do |t|
    t.string "key", null: false
    t.text "value"
    t.text "encrypted_value"
    t.string "encrypted_value_salt"
    t.string "encrypted_value_iv"
    t.integer "pipeline_id", null: false
    t.index ["pipeline_id", "key"], name: "index_ci_pipeline_variables_on_pipeline_id_and_key", unique: true, using: :btree
  end

  create_table "ci_pipelines", force: :cascade do |t|
    t.string "ref"
    t.string "sha"
    t.string "before_sha"
    t.datetime "created_at"
    t.datetime "updated_at"
    t.boolean "tag", default: false
    t.text "yaml_errors"
    t.datetime "committed_at"
    t.integer "project_id"
    t.string "status"
    t.datetime "started_at"
    t.datetime "finished_at"
    t.integer "duration"
    t.integer "user_id"
    t.integer "lock_version"
    t.integer "auto_canceled_by_id"
    t.integer "pipeline_schedule_id"
    t.integer "source"
    t.integer "config_source"
    t.boolean "protected"
    t.integer "failure_reason"
    t.integer "iid"
    t.index ["auto_canceled_by_id"], name: "index_ci_pipelines_on_auto_canceled_by_id", using: :btree
    t.index ["pipeline_schedule_id"], name: "index_ci_pipelines_on_pipeline_schedule_id", using: :btree
    t.index ["project_id", "iid"], name: "index_ci_pipelines_on_project_id_and_iid", unique: true, where: "(iid IS NOT NULL)", using: :btree
    t.index ["project_id", "ref", "status", "id"], name: "index_ci_pipelines_on_project_id_and_ref_and_status_and_id", using: :btree
    t.index ["project_id", "sha"], name: "index_ci_pipelines_on_project_id_and_sha", using: :btree
    t.index ["project_id", "source"], name: "index_ci_pipelines_on_project_id_and_source", using: :btree
    t.index ["project_id", "status", "config_source"], name: "index_ci_pipelines_on_project_id_and_status_and_config_source", using: :btree
    t.index ["project_id"], name: "index_ci_pipelines_on_project_id", using: :btree
    t.index ["status"], name: "index_ci_pipelines_on_status", using: :btree
    t.index ["user_id"], name: "index_ci_pipelines_on_user_id", using: :btree
  end

  create_table "ci_runner_namespaces", force: :cascade do |t|
    t.integer "runner_id"
    t.integer "namespace_id"
    t.index ["namespace_id"], name: "index_ci_runner_namespaces_on_namespace_id", using: :btree
    t.index ["runner_id", "namespace_id"], name: "index_ci_runner_namespaces_on_runner_id_and_namespace_id", unique: true, using: :btree
  end

  create_table "ci_runner_projects", force: :cascade do |t|
    t.integer "runner_id", null: false
    t.datetime "created_at"
    t.datetime "updated_at"
    t.integer "project_id"
    t.index ["project_id"], name: "index_ci_runner_projects_on_project_id", using: :btree
    t.index ["runner_id"], name: "index_ci_runner_projects_on_runner_id", using: :btree
  end

  create_table "ci_runners", force: :cascade do |t|
    t.string "token"
    t.datetime "created_at"
    t.datetime "updated_at"
    t.string "description"
    t.datetime "contacted_at"
    t.boolean "active", default: true, null: false
    t.boolean "is_shared", default: false
    t.string "name"
    t.string "version"
    t.string "revision"
    t.string "platform"
    t.string "architecture"
    t.boolean "run_untagged", default: true, null: false
    t.boolean "locked", default: false, null: false
    t.integer "access_level", default: 0, null: false
    t.string "ip_address"
    t.integer "maximum_timeout"
    t.integer "runner_type", limit: 2, null: false
    t.string "token_encrypted"
    t.index ["contacted_at"], name: "index_ci_runners_on_contacted_at", using: :btree
    t.index ["is_shared"], name: "index_ci_runners_on_is_shared", using: :btree
    t.index ["locked"], name: "index_ci_runners_on_locked", using: :btree
    t.index ["runner_type"], name: "index_ci_runners_on_runner_type", using: :btree
    t.index ["token"], name: "index_ci_runners_on_token", using: :btree
    t.index ["token_encrypted"], name: "index_ci_runners_on_token_encrypted", unique: true, using: :btree
  end

  create_table "ci_stages", force: :cascade do |t|
    t.integer "project_id"
    t.integer "pipeline_id"
    t.datetime "created_at"
    t.datetime "updated_at"
    t.string "name"
    t.integer "status"
    t.integer "lock_version"
    t.integer "position"
    t.index ["pipeline_id", "name"], name: "index_ci_stages_on_pipeline_id_and_name", unique: true, using: :btree
    t.index ["pipeline_id", "position"], name: "index_ci_stages_on_pipeline_id_and_position", using: :btree
    t.index ["pipeline_id"], name: "index_ci_stages_on_pipeline_id", using: :btree
    t.index ["project_id"], name: "index_ci_stages_on_project_id", using: :btree
  end

  create_table "ci_trigger_requests", force: :cascade do |t|
    t.integer "trigger_id", null: false
    t.text "variables"
    t.datetime "created_at"
    t.datetime "updated_at"
    t.integer "commit_id"
    t.index ["commit_id"], name: "index_ci_trigger_requests_on_commit_id", using: :btree
    t.index ["trigger_id"], name: "index_ci_trigger_requests_on_trigger_id", using: :btree
  end

  create_table "ci_triggers", force: :cascade do |t|
    t.string "token"
    t.datetime "created_at"
    t.datetime "updated_at"
    t.integer "project_id"
    t.integer "owner_id"
    t.string "description"
    t.string "ref"
    t.index ["owner_id"], name: "index_ci_triggers_on_owner_id", using: :btree
    t.index ["project_id"], name: "index_ci_triggers_on_project_id", using: :btree
  end

  create_table "ci_variables", force: :cascade do |t|
    t.string "key", null: false
    t.text "value"
    t.text "encrypted_value"
    t.string "encrypted_value_salt"
    t.string "encrypted_value_iv"
    t.integer "project_id", null: false
    t.boolean "protected", default: false, null: false
    t.string "environment_scope", default: "*", null: false
    t.index ["project_id", "key", "environment_scope"], name: "index_ci_variables_on_project_id_and_key_and_environment_scope", unique: true, using: :btree
  end

  create_table "cluster_groups", force: :cascade do |t|
    t.integer "cluster_id", null: false
    t.integer "group_id", null: false
    t.index ["cluster_id", "group_id"], name: "index_cluster_groups_on_cluster_id_and_group_id", unique: true, using: :btree
    t.index ["group_id"], name: "index_cluster_groups_on_group_id", using: :btree
  end

  create_table "cluster_platforms_kubernetes", force: :cascade do |t|
    t.integer "cluster_id", null: false
    t.datetime_with_timezone "created_at", null: false
    t.datetime_with_timezone "updated_at", null: false
    t.text "api_url"
    t.text "ca_cert"
    t.string "namespace"
    t.string "username"
    t.text "encrypted_password"
    t.string "encrypted_password_iv"
    t.text "encrypted_token"
    t.string "encrypted_token_iv"
    t.integer "authorization_type", limit: 2
    t.index ["cluster_id"], name: "index_cluster_platforms_kubernetes_on_cluster_id", unique: true, using: :btree
  end

  create_table "cluster_projects", force: :cascade do |t|
    t.integer "project_id", null: false
    t.integer "cluster_id", null: false
    t.datetime_with_timezone "created_at", null: false
    t.datetime_with_timezone "updated_at", null: false
    t.index ["cluster_id"], name: "index_cluster_projects_on_cluster_id", using: :btree
    t.index ["project_id"], name: "index_cluster_projects_on_project_id", using: :btree
  end

  create_table "cluster_providers_gcp", force: :cascade do |t|
    t.integer "cluster_id", null: false
    t.integer "status"
    t.integer "num_nodes", null: false
    t.datetime_with_timezone "created_at", null: false
    t.datetime_with_timezone "updated_at", null: false
    t.text "status_reason"
    t.string "gcp_project_id", null: false
    t.string "zone", null: false
    t.string "machine_type"
    t.string "operation_id"
    t.string "endpoint"
    t.text "encrypted_access_token"
    t.string "encrypted_access_token_iv"
    t.boolean "legacy_abac", default: true, null: false
    t.index ["cluster_id"], name: "index_cluster_providers_gcp_on_cluster_id", unique: true, using: :btree
  end

  create_table "clusters", force: :cascade do |t|
    t.integer "user_id"
    t.integer "provider_type"
    t.integer "platform_type"
    t.datetime_with_timezone "created_at", null: false
    t.datetime_with_timezone "updated_at", null: false
    t.boolean "enabled", default: true
    t.string "name", null: false
    t.string "environment_scope", default: "*", null: false
    t.integer "cluster_type", limit: 2, default: 3, null: false
    t.index ["enabled"], name: "index_clusters_on_enabled", using: :btree
    t.index ["user_id"], name: "index_clusters_on_user_id", using: :btree
  end

  create_table "clusters_applications_cert_managers", force: :cascade do |t|
    t.integer "cluster_id", null: false
    t.integer "status", null: false
    t.string "version", null: false
    t.string "email", null: false
    t.datetime_with_timezone "created_at", null: false
    t.datetime_with_timezone "updated_at", null: false
    t.text "status_reason"
    t.index ["cluster_id"], name: "index_clusters_applications_cert_managers_on_cluster_id", unique: true, using: :btree
  end

  create_table "clusters_applications_helm", force: :cascade do |t|
    t.integer "cluster_id", null: false
    t.datetime_with_timezone "created_at", null: false
    t.datetime_with_timezone "updated_at", null: false
    t.integer "status", null: false
    t.string "version", null: false
    t.text "status_reason"
    t.text "encrypted_ca_key"
    t.text "encrypted_ca_key_iv"
    t.text "ca_cert"
    t.index ["cluster_id"], name: "index_clusters_applications_helm_on_cluster_id", unique: true, using: :btree
  end

  create_table "clusters_applications_ingress", force: :cascade do |t|
    t.integer "cluster_id", null: false
    t.datetime_with_timezone "created_at", null: false
    t.datetime_with_timezone "updated_at", null: false
    t.integer "status", null: false
    t.integer "ingress_type", null: false
    t.string "version", null: false
    t.string "cluster_ip"
    t.text "status_reason"
    t.string "external_ip"
    t.index ["cluster_id"], name: "index_clusters_applications_ingress_on_cluster_id", unique: true, using: :btree
  end

  create_table "clusters_applications_jupyter", force: :cascade do |t|
    t.integer "cluster_id", null: false
    t.integer "oauth_application_id"
    t.integer "status", null: false
    t.string "version", null: false
    t.string "hostname"
    t.datetime_with_timezone "created_at", null: false
    t.datetime_with_timezone "updated_at", null: false
    t.text "status_reason"
    t.index ["cluster_id"], name: "index_clusters_applications_jupyter_on_cluster_id", unique: true, using: :btree
    t.index ["oauth_application_id"], name: "index_clusters_applications_jupyter_on_oauth_application_id", using: :btree
  end

  create_table "clusters_applications_knative", force: :cascade do |t|
    t.integer "cluster_id", null: false
    t.datetime_with_timezone "created_at", null: false
    t.datetime_with_timezone "updated_at", null: false
    t.integer "status", null: false
    t.string "version", null: false
    t.string "hostname"
    t.text "status_reason"
    t.string "external_ip"
    t.index ["cluster_id"], name: "index_clusters_applications_knative_on_cluster_id", unique: true, using: :btree
  end

  create_table "clusters_applications_prometheus", force: :cascade do |t|
    t.integer "cluster_id", null: false
    t.integer "status", null: false
    t.string "version", null: false
    t.text "status_reason"
    t.datetime_with_timezone "created_at", null: false
    t.datetime_with_timezone "updated_at", null: false
    t.index ["cluster_id"], name: "index_clusters_applications_prometheus_on_cluster_id", unique: true, using: :btree
  end

  create_table "clusters_applications_runners", force: :cascade do |t|
    t.integer "cluster_id", null: false
    t.integer "runner_id"
    t.integer "status", null: false
    t.datetime_with_timezone "created_at", null: false
    t.datetime_with_timezone "updated_at", null: false
    t.string "version", null: false
    t.text "status_reason"
    t.boolean "privileged", default: true, null: false
    t.index ["cluster_id"], name: "index_clusters_applications_runners_on_cluster_id", unique: true, using: :btree
    t.index ["runner_id"], name: "index_clusters_applications_runners_on_runner_id", using: :btree
  end

  create_table "clusters_kubernetes_namespaces", id: :bigserial, force: :cascade do |t|
    t.integer "cluster_id", null: false
    t.integer "project_id"
    t.integer "cluster_project_id"
    t.datetime_with_timezone "created_at", null: false
    t.datetime_with_timezone "updated_at", null: false
    t.text "encrypted_service_account_token"
    t.string "encrypted_service_account_token_iv"
    t.string "namespace", null: false
    t.string "service_account_name"
    t.index ["cluster_id", "namespace"], name: "kubernetes_namespaces_cluster_and_namespace", unique: true, using: :btree
    t.index ["cluster_id"], name: "index_clusters_kubernetes_namespaces_on_cluster_id", using: :btree
    t.index ["cluster_project_id"], name: "index_clusters_kubernetes_namespaces_on_cluster_project_id", using: :btree
    t.index ["project_id"], name: "index_clusters_kubernetes_namespaces_on_project_id", using: :btree
  end

  create_table "container_repositories", force: :cascade do |t|
    t.integer "project_id", null: false
    t.string "name", null: false
    t.datetime "created_at", null: false
    t.datetime "updated_at", null: false
    t.index ["project_id", "name"], name: "index_container_repositories_on_project_id_and_name", unique: true, using: :btree
    t.index ["project_id"], name: "index_container_repositories_on_project_id", using: :btree
  end

  create_table "conversational_development_index_metrics", force: :cascade do |t|
    t.float "leader_issues", null: false
    t.float "instance_issues", null: false
    t.float "leader_notes", null: false
    t.float "instance_notes", null: false
    t.float "leader_milestones", null: false
    t.float "instance_milestones", null: false
    t.float "leader_boards", null: false
    t.float "instance_boards", null: false
    t.float "leader_merge_requests", null: false
    t.float "instance_merge_requests", null: false
    t.float "leader_ci_pipelines", null: false
    t.float "instance_ci_pipelines", null: false
    t.float "leader_environments", null: false
    t.float "instance_environments", null: false
    t.float "leader_deployments", null: false
    t.float "instance_deployments", null: false
    t.float "leader_projects_prometheus_active", null: false
    t.float "instance_projects_prometheus_active", null: false
    t.float "leader_service_desk_issues", null: false
    t.float "instance_service_desk_issues", null: false
    t.datetime "created_at", null: false
    t.datetime "updated_at", null: false
    t.float "percentage_boards", default: 0.0, null: false
    t.float "percentage_ci_pipelines", default: 0.0, null: false
    t.float "percentage_deployments", default: 0.0, null: false
    t.float "percentage_environments", default: 0.0, null: false
    t.float "percentage_issues", default: 0.0, null: false
    t.float "percentage_merge_requests", default: 0.0, null: false
    t.float "percentage_milestones", default: 0.0, null: false
    t.float "percentage_notes", default: 0.0, null: false
    t.float "percentage_projects_prometheus_active", default: 0.0, null: false
    t.float "percentage_service_desk_issues", default: 0.0, null: false
  end

  create_table "deploy_keys_projects", force: :cascade do |t|
    t.integer "deploy_key_id", null: false
    t.integer "project_id", null: false
    t.datetime "created_at"
    t.datetime "updated_at"
    t.boolean "can_push", default: false, null: false
    t.index ["project_id"], name: "index_deploy_keys_projects_on_project_id", using: :btree
  end

  create_table "deploy_tokens", force: :cascade do |t|
    t.boolean "revoked", default: false
    t.boolean "read_repository", default: false, null: false
    t.boolean "read_registry", default: false, null: false
    t.datetime_with_timezone "expires_at", null: false
    t.datetime_with_timezone "created_at", null: false
    t.string "name", null: false
    t.string "token", null: false
    t.index ["token", "expires_at", "id"], name: "index_deploy_tokens_on_token_and_expires_at_and_id", where: "(revoked IS FALSE)", using: :btree
    t.index ["token"], name: "index_deploy_tokens_on_token", unique: true, using: :btree
  end

  create_table "deployments", force: :cascade do |t|
    t.integer "iid", null: false
    t.integer "project_id", null: false
    t.integer "environment_id", null: false
    t.string "ref", null: false
    t.boolean "tag", null: false
    t.string "sha", null: false
    t.integer "user_id"
    t.integer "deployable_id"
    t.string "deployable_type"
    t.datetime "created_at"
    t.datetime "updated_at"
    t.string "on_stop"
    t.integer "status", limit: 2, null: false
    t.datetime_with_timezone "finished_at"
    t.index ["created_at"], name: "index_deployments_on_created_at", using: :btree
    t.index ["deployable_type", "deployable_id"], name: "index_deployments_on_deployable_type_and_deployable_id", using: :btree
    t.index ["environment_id", "id"], name: "index_deployments_on_environment_id_and_id", using: :btree
    t.index ["environment_id", "iid", "project_id"], name: "index_deployments_on_environment_id_and_iid_and_project_id", using: :btree
    t.index ["environment_id", "status"], name: "index_deployments_on_environment_id_and_status", using: :btree
    t.index ["id"], name: "partial_index_deployments_for_legacy_successful_deployments", where: "((finished_at IS NULL) AND (status = 2))", using: :btree
    t.index ["project_id", "iid"], name: "index_deployments_on_project_id_and_iid", unique: true, using: :btree
    t.index ["project_id", "status", "created_at"], name: "index_deployments_on_project_id_and_status_and_created_at", using: :btree
    t.index ["project_id", "status"], name: "index_deployments_on_project_id_and_status", using: :btree
  end

  create_table "emails", force: :cascade do |t|
    t.integer "user_id", null: false
    t.string "email", null: false
    t.datetime "created_at"
    t.datetime "updated_at"
    t.string "confirmation_token"
    t.datetime_with_timezone "confirmed_at"
    t.datetime_with_timezone "confirmation_sent_at"
    t.index ["confirmation_token"], name: "index_emails_on_confirmation_token", unique: true, using: :btree
    t.index ["email"], name: "index_emails_on_email", unique: true, using: :btree
    t.index ["user_id"], name: "index_emails_on_user_id", using: :btree
  end

  create_table "environments", force: :cascade do |t|
    t.integer "project_id", null: false
    t.string "name", null: false
    t.datetime "created_at"
    t.datetime "updated_at"
    t.string "external_url"
    t.string "environment_type"
    t.string "state", default: "available", null: false
    t.string "slug", null: false
    t.index ["project_id", "name"], name: "index_environments_on_project_id_and_name", unique: true, using: :btree
    t.index ["project_id", "slug"], name: "index_environments_on_project_id_and_slug", unique: true, using: :btree
  end

  create_table "events", force: :cascade do |t|
    t.integer "project_id"
    t.integer "author_id", null: false
    t.integer "target_id"
    t.datetime_with_timezone "created_at", null: false
    t.datetime_with_timezone "updated_at", null: false
    t.integer "action", limit: 2, null: false
    t.string "target_type"
    t.index ["action"], name: "index_events_on_action", using: :btree
    t.index ["author_id", "project_id"], name: "index_events_on_author_id_and_project_id", using: :btree
    t.index ["project_id", "created_at"], name: "index_events_on_project_id_and_created_at", using: :btree
    t.index ["project_id", "id"], name: "index_events_on_project_id_and_id", using: :btree
    t.index ["target_type", "target_id"], name: "index_events_on_target_type_and_target_id", using: :btree
  end

  create_table "feature_gates", force: :cascade do |t|
    t.string "feature_key", null: false
    t.string "key", null: false
    t.string "value"
    t.datetime "created_at", null: false
    t.datetime "updated_at", null: false
    t.index ["feature_key", "key", "value"], name: "index_feature_gates_on_feature_key_and_key_and_value", unique: true, using: :btree
  end

  create_table "features", force: :cascade do |t|
    t.string "key", null: false
    t.datetime "created_at", null: false
    t.datetime "updated_at", null: false
    t.index ["key"], name: "index_features_on_key", unique: true, using: :btree
  end

  create_table "fork_network_members", force: :cascade do |t|
    t.integer "fork_network_id", null: false
    t.integer "project_id", null: false
    t.integer "forked_from_project_id"
    t.index ["fork_network_id"], name: "index_fork_network_members_on_fork_network_id", using: :btree
    t.index ["forked_from_project_id"], name: "index_fork_network_members_on_forked_from_project_id", using: :btree
    t.index ["project_id"], name: "index_fork_network_members_on_project_id", unique: true, using: :btree
  end

  create_table "fork_networks", force: :cascade do |t|
    t.integer "root_project_id"
    t.string "deleted_root_project_name"
    t.index ["root_project_id"], name: "index_fork_networks_on_root_project_id", unique: true, using: :btree
  end

  create_table "forked_project_links", force: :cascade do |t|
    t.integer "forked_to_project_id", null: false
    t.integer "forked_from_project_id", null: false
    t.datetime "created_at"
    t.datetime "updated_at"
    t.index ["forked_to_project_id"], name: "index_forked_project_links_on_forked_to_project_id", unique: true, using: :btree
  end

  create_table "gpg_key_subkeys", force: :cascade do |t|
    t.integer "gpg_key_id", null: false
    t.binary "keyid"
    t.binary "fingerprint"
    t.index ["fingerprint"], name: "index_gpg_key_subkeys_on_fingerprint", unique: true, using: :btree
    t.index ["gpg_key_id"], name: "index_gpg_key_subkeys_on_gpg_key_id", using: :btree
    t.index ["keyid"], name: "index_gpg_key_subkeys_on_keyid", unique: true, using: :btree
  end

  create_table "gpg_keys", force: :cascade do |t|
    t.datetime_with_timezone "created_at", null: false
    t.datetime_with_timezone "updated_at", null: false
    t.integer "user_id"
    t.binary "primary_keyid"
    t.binary "fingerprint"
    t.text "key"
    t.index ["fingerprint"], name: "index_gpg_keys_on_fingerprint", unique: true, using: :btree
    t.index ["primary_keyid"], name: "index_gpg_keys_on_primary_keyid", unique: true, using: :btree
    t.index ["user_id"], name: "index_gpg_keys_on_user_id", using: :btree
  end

  create_table "gpg_signatures", force: :cascade do |t|
    t.datetime_with_timezone "created_at", null: false
    t.datetime_with_timezone "updated_at", null: false
    t.integer "project_id"
    t.integer "gpg_key_id"
    t.binary "commit_sha"
    t.binary "gpg_key_primary_keyid"
    t.text "gpg_key_user_name"
    t.text "gpg_key_user_email"
    t.integer "verification_status", limit: 2, default: 0, null: false
    t.integer "gpg_key_subkey_id"
    t.index ["commit_sha"], name: "index_gpg_signatures_on_commit_sha", unique: true, using: :btree
    t.index ["gpg_key_id"], name: "index_gpg_signatures_on_gpg_key_id", using: :btree
    t.index ["gpg_key_primary_keyid"], name: "index_gpg_signatures_on_gpg_key_primary_keyid", using: :btree
    t.index ["gpg_key_subkey_id"], name: "index_gpg_signatures_on_gpg_key_subkey_id", using: :btree
    t.index ["project_id"], name: "index_gpg_signatures_on_project_id", using: :btree
  end

  create_table "group_custom_attributes", force: :cascade do |t|
    t.datetime_with_timezone "created_at", null: false
    t.datetime_with_timezone "updated_at", null: false
    t.integer "group_id", null: false
    t.string "key", null: false
    t.string "value", null: false
    t.index ["group_id", "key"], name: "index_group_custom_attributes_on_group_id_and_key", unique: true, using: :btree
    t.index ["key", "value"], name: "index_group_custom_attributes_on_key_and_value", using: :btree
  end

  create_table "identities", force: :cascade do |t|
    t.string "extern_uid"
    t.string "provider"
    t.integer "user_id"
    t.datetime "created_at"
    t.datetime "updated_at"
    t.index ["user_id"], name: "index_identities_on_user_id", using: :btree
  end

  create_table "import_export_uploads", force: :cascade do |t|
    t.datetime_with_timezone "updated_at", null: false
    t.integer "project_id"
    t.text "import_file"
    t.text "export_file"
    t.index ["project_id"], name: "index_import_export_uploads_on_project_id", using: :btree
    t.index ["updated_at"], name: "index_import_export_uploads_on_updated_at", using: :btree
  end

  create_table "internal_ids", id: :bigserial, force: :cascade do |t|
    t.integer "project_id"
    t.integer "usage", null: false
    t.integer "last_value", null: false
    t.integer "namespace_id"
    t.index ["namespace_id"], name: "index_internal_ids_on_namespace_id", using: :btree
    t.index ["project_id"], name: "index_internal_ids_on_project_id", using: :btree
    t.index ["usage", "namespace_id"], name: "index_internal_ids_on_usage_and_namespace_id", unique: true, where: "(namespace_id IS NOT NULL)", using: :btree
    t.index ["usage", "project_id"], name: "index_internal_ids_on_usage_and_project_id", unique: true, where: "(project_id IS NOT NULL)", using: :btree
  end

  create_table "issue_assignees", id: false, force: :cascade do |t|
    t.integer "user_id", null: false
    t.integer "issue_id", null: false
    t.index ["issue_id", "user_id"], name: "index_issue_assignees_on_issue_id_and_user_id", unique: true, using: :btree
    t.index ["user_id"], name: "index_issue_assignees_on_user_id", using: :btree
  end

  create_table "issue_metrics", force: :cascade do |t|
    t.integer "issue_id", null: false
    t.datetime "first_mentioned_in_commit_at"
    t.datetime "first_associated_with_milestone_at"
    t.datetime "first_added_to_board_at"
    t.datetime "created_at", null: false
    t.datetime "updated_at", null: false
    t.index ["issue_id"], name: "index_issue_metrics", using: :btree
  end

  create_table "issues", force: :cascade do |t|
    t.string "title"
    t.integer "author_id"
    t.integer "project_id"
    t.datetime "created_at"
    t.datetime "updated_at"
    t.text "description"
    t.integer "milestone_id"
    t.string "state"
    t.integer "iid"
    t.integer "updated_by_id"
    t.boolean "confidential", default: false, null: false
    t.date "due_date"
    t.integer "moved_to_id"
    t.integer "lock_version"
    t.text "title_html"
    t.text "description_html"
    t.integer "time_estimate"
    t.integer "relative_position"
    t.integer "cached_markdown_version"
    t.datetime "last_edited_at"
    t.integer "last_edited_by_id"
    t.boolean "discussion_locked"
    t.datetime_with_timezone "closed_at"
    t.integer "closed_by_id"
    t.index ["author_id"], name: "index_issues_on_author_id", using: :btree
    t.index ["closed_by_id"], name: "index_issues_on_closed_by_id", using: :btree
    t.index ["confidential"], name: "index_issues_on_confidential", using: :btree
    t.index ["description"], name: "index_issues_on_description_trigram", using: :gin, opclasses: {"description"=>"gin_trgm_ops"}
    t.index ["milestone_id"], name: "index_issues_on_milestone_id", using: :btree
    t.index ["moved_to_id"], name: "index_issues_on_moved_to_id", where: "(moved_to_id IS NOT NULL)", using: :btree
    t.index ["project_id", "created_at", "id", "state"], name: "index_issues_on_project_id_and_created_at_and_id_and_state", using: :btree
    t.index ["project_id", "due_date", "id", "state"], name: "idx_issues_on_project_id_and_due_date_and_id_and_state_partial", where: "(due_date IS NOT NULL)", using: :btree
    t.index ["project_id", "iid"], name: "index_issues_on_project_id_and_iid", unique: true, using: :btree
    t.index ["project_id", "updated_at", "id", "state"], name: "index_issues_on_project_id_and_updated_at_and_id_and_state", using: :btree
    t.index ["relative_position"], name: "index_issues_on_relative_position", using: :btree
    t.index ["state"], name: "index_issues_on_state", using: :btree
    t.index ["title"], name: "index_issues_on_title_trigram", using: :gin, opclasses: {"title"=>"gin_trgm_ops"}
    t.index ["updated_at"], name: "index_issues_on_updated_at", using: :btree
    t.index ["updated_by_id"], name: "index_issues_on_updated_by_id", where: "(updated_by_id IS NOT NULL)", using: :btree
  end

  create_table "keys", force: :cascade do |t|
    t.integer "user_id"
    t.datetime "created_at"
    t.datetime "updated_at"
    t.text "key"
    t.string "title"
    t.string "type"
    t.string "fingerprint"
    t.boolean "public", default: false, null: false
    t.datetime "last_used_at"
    t.index ["fingerprint"], name: "index_keys_on_fingerprint", unique: true, using: :btree
    t.index ["user_id"], name: "index_keys_on_user_id", using: :btree
  end

  create_table "label_links", force: :cascade do |t|
    t.integer "label_id"
    t.integer "target_id"
    t.string "target_type"
    t.datetime "created_at"
    t.datetime "updated_at"
    t.index ["label_id"], name: "index_label_links_on_label_id", using: :btree
    t.index ["target_id", "target_type"], name: "index_label_links_on_target_id_and_target_type", using: :btree
  end

  create_table "label_priorities", force: :cascade do |t|
    t.integer "project_id", null: false
    t.integer "label_id", null: false
    t.integer "priority", null: false
    t.datetime "created_at", null: false
    t.datetime "updated_at", null: false
    t.index ["label_id"], name: "index_label_priorities_on_label_id", using: :btree
    t.index ["priority"], name: "index_label_priorities_on_priority", using: :btree
    t.index ["project_id", "label_id"], name: "index_label_priorities_on_project_id_and_label_id", unique: true, using: :btree
  end

  create_table "labels", force: :cascade do |t|
    t.string "title"
    t.string "color"
    t.integer "project_id"
    t.datetime "created_at"
    t.datetime "updated_at"
    t.boolean "template", default: false
    t.string "description"
    t.text "description_html"
    t.string "type"
    t.integer "group_id"
    t.integer "cached_markdown_version"
    t.index ["group_id", "project_id", "title"], name: "index_labels_on_group_id_and_project_id_and_title", unique: true, using: :btree
    t.index ["project_id"], name: "index_labels_on_project_id", using: :btree
    t.index ["template"], name: "index_labels_on_template", where: "template", using: :btree
    t.index ["title"], name: "index_labels_on_title", using: :btree
    t.index ["type", "project_id"], name: "index_labels_on_type_and_project_id", using: :btree
  end

  create_table "lfs_file_locks", force: :cascade do |t|
    t.integer "project_id", null: false
    t.integer "user_id", null: false
    t.datetime "created_at", null: false
    t.string "path", limit: 511
    t.index ["project_id", "path"], name: "index_lfs_file_locks_on_project_id_and_path", unique: true, using: :btree
    t.index ["user_id"], name: "index_lfs_file_locks_on_user_id", using: :btree
  end

  create_table "lfs_objects", force: :cascade do |t|
    t.string "oid", null: false
    t.bigint "size", null: false
    t.datetime "created_at"
    t.datetime "updated_at"
    t.string "file"
    t.integer "file_store"
    t.index ["file_store"], name: "index_lfs_objects_on_file_store", using: :btree
    t.index ["oid"], name: "index_lfs_objects_on_oid", unique: true, using: :btree
  end

  create_table "lfs_objects_projects", force: :cascade do |t|
    t.integer "lfs_object_id", null: false
    t.integer "project_id", null: false
    t.datetime "created_at"
    t.datetime "updated_at"
    t.index ["project_id"], name: "index_lfs_objects_projects_on_project_id", using: :btree
  end

  create_table "lists", force: :cascade do |t|
    t.integer "board_id", null: false
    t.integer "label_id"
    t.integer "list_type", default: 1, null: false
    t.integer "position"
    t.datetime "created_at", null: false
    t.datetime "updated_at", null: false
    t.index ["board_id", "label_id"], name: "index_lists_on_board_id_and_label_id", unique: true, using: :btree
    t.index ["label_id"], name: "index_lists_on_label_id", using: :btree
    t.index ["list_type"], name: "index_lists_on_list_type", using: :btree
  end

  create_table "members", force: :cascade do |t|
    t.integer "access_level", null: false
    t.integer "source_id", null: false
    t.string "source_type", null: false
    t.integer "user_id"
    t.integer "notification_level", null: false
    t.string "type"
    t.datetime "created_at"
    t.datetime "updated_at"
    t.integer "created_by_id"
    t.string "invite_email"
    t.string "invite_token"
    t.datetime "invite_accepted_at"
    t.datetime "requested_at"
    t.date "expires_at"
    t.index ["access_level"], name: "index_members_on_access_level", using: :btree
    t.index ["invite_token"], name: "index_members_on_invite_token", unique: true, using: :btree
    t.index ["requested_at"], name: "index_members_on_requested_at", using: :btree
    t.index ["source_id", "source_type"], name: "index_members_on_source_id_and_source_type", using: :btree
    t.index ["user_id"], name: "index_members_on_user_id", using: :btree
  end

  create_table "merge_request_diff_commits", id: false, force: :cascade do |t|
    t.datetime_with_timezone "authored_date"
    t.datetime_with_timezone "committed_date"
    t.integer "merge_request_diff_id", null: false
    t.integer "relative_order", null: false
    t.binary "sha", null: false
    t.text "author_name"
    t.text "author_email"
    t.text "committer_name"
    t.text "committer_email"
    t.text "message"
    t.index ["merge_request_diff_id", "relative_order"], name: "index_merge_request_diff_commits_on_mr_diff_id_and_order", unique: true, using: :btree
    t.index ["sha"], name: "index_merge_request_diff_commits_on_sha", using: :btree
  end

  create_table "merge_request_diff_files", id: false, force: :cascade do |t|
    t.integer "merge_request_diff_id", null: false
    t.integer "relative_order", null: false
    t.boolean "new_file", null: false
    t.boolean "renamed_file", null: false
    t.boolean "deleted_file", null: false
    t.boolean "too_large", null: false
    t.string "a_mode", null: false
    t.string "b_mode", null: false
    t.text "new_path", null: false
    t.text "old_path", null: false
    t.text "diff", null: false
    t.boolean "binary"
    t.index ["merge_request_diff_id", "relative_order"], name: "index_merge_request_diff_files_on_mr_diff_id_and_order", unique: true, using: :btree
  end

  create_table "merge_request_diffs", force: :cascade do |t|
    t.string "state"
    t.integer "merge_request_id", null: false
    t.datetime "created_at"
    t.datetime "updated_at"
    t.string "base_commit_sha"
    t.string "real_size"
    t.string "head_commit_sha"
    t.string "start_commit_sha"
    t.integer "commits_count"
    t.index ["merge_request_id", "id"], name: "index_merge_request_diffs_on_merge_request_id_and_id", using: :btree
  end

  create_table "merge_request_metrics", force: :cascade do |t|
    t.integer "merge_request_id", null: false
    t.datetime "latest_build_started_at"
    t.datetime "latest_build_finished_at"
    t.datetime "first_deployed_to_production_at"
    t.datetime "merged_at"
    t.datetime "created_at", null: false
    t.datetime "updated_at", null: false
    t.integer "pipeline_id"
    t.integer "merged_by_id"
    t.integer "latest_closed_by_id"
    t.datetime_with_timezone "latest_closed_at"
    t.index ["first_deployed_to_production_at"], name: "index_merge_request_metrics_on_first_deployed_to_production_at", using: :btree
    t.index ["latest_closed_by_id"], name: "index_merge_request_metrics_on_latest_closed_by_id", using: :btree
    t.index ["merge_request_id"], name: "index_merge_request_metrics", using: :btree
    t.index ["merged_by_id"], name: "index_merge_request_metrics_on_merged_by_id", using: :btree
    t.index ["pipeline_id"], name: "index_merge_request_metrics_on_pipeline_id", using: :btree
  end

  create_table "merge_requests", force: :cascade do |t|
    t.string "target_branch", null: false
    t.string "source_branch", null: false
    t.integer "source_project_id"
    t.integer "author_id"
    t.integer "assignee_id"
    t.string "title"
    t.datetime "created_at"
    t.datetime "updated_at"
    t.integer "milestone_id"
    t.string "state", default: "opened", null: false
    t.string "merge_status", default: "unchecked", null: false
    t.integer "target_project_id", null: false
    t.integer "iid"
    t.text "description"
    t.integer "updated_by_id"
    t.text "merge_error"
    t.text "merge_params"
    t.boolean "merge_when_pipeline_succeeds", default: false, null: false
    t.integer "merge_user_id"
    t.string "merge_commit_sha"
    t.string "in_progress_merge_commit_sha"
    t.integer "lock_version"
    t.text "title_html"
    t.text "description_html"
    t.integer "time_estimate"
    t.integer "cached_markdown_version"
    t.datetime "last_edited_at"
    t.integer "last_edited_by_id"
    t.integer "head_pipeline_id"
    t.string "merge_jid"
    t.boolean "discussion_locked"
    t.integer "latest_merge_request_diff_id"
    t.string "rebase_commit_sha"
    t.boolean "squash", default: false, null: false
    t.boolean "allow_maintainer_to_push"
    t.index ["assignee_id"], name: "index_merge_requests_on_assignee_id", using: :btree
    t.index ["author_id"], name: "index_merge_requests_on_author_id", using: :btree
    t.index ["created_at"], name: "index_merge_requests_on_created_at", using: :btree
    t.index ["description"], name: "index_merge_requests_on_description_trigram", using: :gin, opclasses: {"description"=>"gin_trgm_ops"}
    t.index ["head_pipeline_id"], name: "index_merge_requests_on_head_pipeline_id", using: :btree
    t.index ["id", "merge_jid"], name: "index_merge_requests_on_id_and_merge_jid", where: "((merge_jid IS NOT NULL) AND ((state)::text = 'locked'::text))", using: :btree
    t.index ["latest_merge_request_diff_id"], name: "index_merge_requests_on_latest_merge_request_diff_id", using: :btree
    t.index ["merge_user_id"], name: "index_merge_requests_on_merge_user_id", where: "(merge_user_id IS NOT NULL)", using: :btree
    t.index ["milestone_id"], name: "index_merge_requests_on_milestone_id", using: :btree
    t.index ["source_branch"], name: "index_merge_requests_on_source_branch", using: :btree
    t.index ["source_project_id", "source_branch"], name: "index_merge_requests_on_source_project_and_branch_state_opened", where: "((state)::text = 'opened'::text)", using: :btree
    t.index ["source_project_id", "source_branch"], name: "index_merge_requests_on_source_project_id_and_source_branch", using: :btree
    t.index ["target_branch"], name: "index_merge_requests_on_target_branch", using: :btree
    t.index ["target_project_id", "iid"], name: "index_merge_requests_on_target_project_id_and_iid", unique: true, using: :btree
    t.index ["target_project_id", "iid"], name: "index_merge_requests_on_target_project_id_and_iid_opened", where: "((state)::text = 'opened'::text)", using: :btree
    t.index ["target_project_id", "merge_commit_sha", "id"], name: "index_merge_requests_on_tp_id_and_merge_commit_sha_and_id", using: :btree
    t.index ["title"], name: "index_merge_requests_on_title", using: :btree
    t.index ["title"], name: "index_merge_requests_on_title_trigram", using: :gin, opclasses: {"title"=>"gin_trgm_ops"}
    t.index ["updated_by_id"], name: "index_merge_requests_on_updated_by_id", where: "(updated_by_id IS NOT NULL)", using: :btree
  end

  create_table "merge_requests_closing_issues", force: :cascade do |t|
    t.integer "merge_request_id", null: false
    t.integer "issue_id", null: false
    t.datetime "created_at", null: false
    t.datetime "updated_at", null: false
    t.index ["issue_id"], name: "index_merge_requests_closing_issues_on_issue_id", using: :btree
    t.index ["merge_request_id"], name: "index_merge_requests_closing_issues_on_merge_request_id", using: :btree
  end

  create_table "milestones", force: :cascade do |t|
    t.string "title", null: false
    t.integer "project_id"
    t.text "description"
    t.date "due_date"
    t.datetime "created_at"
    t.datetime "updated_at"
    t.string "state"
    t.integer "iid"
    t.text "title_html"
    t.text "description_html"
    t.date "start_date"
    t.integer "cached_markdown_version"
    t.integer "group_id"
    t.index ["description"], name: "index_milestones_on_description_trigram", using: :gin, opclasses: {"description"=>"gin_trgm_ops"}
    t.index ["due_date"], name: "index_milestones_on_due_date", using: :btree
    t.index ["group_id"], name: "index_milestones_on_group_id", using: :btree
    t.index ["project_id", "iid"], name: "index_milestones_on_project_id_and_iid", unique: true, using: :btree
    t.index ["title"], name: "index_milestones_on_title", using: :btree
    t.index ["title"], name: "index_milestones_on_title_trigram", using: :gin, opclasses: {"title"=>"gin_trgm_ops"}
  end

  create_table "namespaces", force: :cascade do |t|
    t.string "name", null: false
    t.string "path", null: false
    t.integer "owner_id"
    t.datetime "created_at"
    t.datetime "updated_at"
    t.string "type"
    t.string "description", default: "", null: false
    t.string "avatar"
    t.boolean "share_with_group_lock", default: false
    t.integer "visibility_level", default: 20, null: false
    t.boolean "request_access_enabled", default: false, null: false
    t.text "description_html"
    t.boolean "lfs_enabled"
    t.integer "parent_id"
    t.boolean "require_two_factor_authentication", default: false, null: false
    t.integer "two_factor_grace_period", default: 48, null: false
    t.integer "cached_markdown_version"
    t.string "runners_token"
    t.string "runners_token_encrypted"
    t.index ["created_at"], name: "index_namespaces_on_created_at", using: :btree
    t.index ["name", "parent_id"], name: "index_namespaces_on_name_and_parent_id", unique: true, using: :btree
    t.index ["name"], name: "index_namespaces_on_name_trigram", using: :gin, opclasses: {"name"=>"gin_trgm_ops"}
    t.index ["owner_id"], name: "index_namespaces_on_owner_id", using: :btree
    t.index ["parent_id", "id"], name: "index_namespaces_on_parent_id_and_id", unique: true, using: :btree
    t.index ["path"], name: "index_namespaces_on_path", using: :btree
    t.index ["path"], name: "index_namespaces_on_path_trigram", using: :gin, opclasses: {"path"=>"gin_trgm_ops"}
    t.index ["require_two_factor_authentication"], name: "index_namespaces_on_require_two_factor_authentication", using: :btree
    t.index ["runners_token"], name: "index_namespaces_on_runners_token", unique: true, using: :btree
    t.index ["runners_token_encrypted"], name: "index_namespaces_on_runners_token_encrypted", unique: true, using: :btree
    t.index ["type"], name: "index_namespaces_on_type", using: :btree
  end

  create_table "note_diff_files", force: :cascade do |t|
    t.integer "diff_note_id", null: false
    t.text "diff", null: false
    t.boolean "new_file", null: false
    t.boolean "renamed_file", null: false
    t.boolean "deleted_file", null: false
    t.string "a_mode", null: false
    t.string "b_mode", null: false
    t.text "new_path", null: false
    t.text "old_path", null: false
    t.index ["diff_note_id"], name: "index_note_diff_files_on_diff_note_id", unique: true, using: :btree
  end

  create_table "notes", force: :cascade do |t|
    t.text "note"
    t.string "noteable_type"
    t.integer "author_id"
    t.datetime "created_at"
    t.datetime "updated_at"
    t.integer "project_id"
    t.string "attachment"
    t.string "line_code"
    t.string "commit_id"
    t.integer "noteable_id"
    t.boolean "system", default: false, null: false
    t.text "st_diff"
    t.integer "updated_by_id"
    t.string "type"
    t.text "position"
    t.text "original_position"
    t.datetime "resolved_at"
    t.integer "resolved_by_id"
    t.string "discussion_id"
    t.text "note_html"
    t.integer "cached_markdown_version"
    t.text "change_position"
    t.boolean "resolved_by_push"
    t.index ["author_id"], name: "index_notes_on_author_id", using: :btree
    t.index ["commit_id"], name: "index_notes_on_commit_id", using: :btree
    t.index ["created_at"], name: "index_notes_on_created_at", using: :btree
    t.index ["discussion_id"], name: "index_notes_on_discussion_id", using: :btree
    t.index ["line_code"], name: "index_notes_on_line_code", using: :btree
    t.index ["note"], name: "index_notes_on_note_trigram", using: :gin, opclasses: {"note"=>"gin_trgm_ops"}
    t.index ["noteable_id", "noteable_type"], name: "index_notes_on_noteable_id_and_noteable_type", using: :btree
    t.index ["noteable_type"], name: "index_notes_on_noteable_type", using: :btree
    t.index ["project_id", "noteable_type"], name: "index_notes_on_project_id_and_noteable_type", using: :btree
  end

  create_table "notification_settings", force: :cascade do |t|
    t.integer "user_id", null: false
    t.integer "source_id"
    t.string "source_type"
    t.integer "level", default: 0, null: false
    t.datetime "created_at", null: false
    t.datetime "updated_at", null: false
    t.boolean "new_note"
    t.boolean "new_issue"
    t.boolean "reopen_issue"
    t.boolean "close_issue"
    t.boolean "reassign_issue"
    t.boolean "new_merge_request"
    t.boolean "reopen_merge_request"
    t.boolean "close_merge_request"
    t.boolean "reassign_merge_request"
    t.boolean "merge_merge_request"
    t.boolean "failed_pipeline"
    t.boolean "success_pipeline"
    t.boolean "push_to_merge_request"
    t.boolean "issue_due"
    t.index ["source_id", "source_type"], name: "index_notification_settings_on_source_id_and_source_type", using: :btree
    t.index ["user_id", "source_id", "source_type"], name: "index_notifications_on_user_id_and_source_id_and_source_type", unique: true, using: :btree
    t.index ["user_id"], name: "index_notification_settings_on_user_id", using: :btree
  end

  create_table "oauth_access_grants", force: :cascade do |t|
    t.integer "resource_owner_id", null: false
    t.integer "application_id", null: false
    t.string "token", null: false
    t.integer "expires_in", null: false
    t.text "redirect_uri", null: false
    t.datetime "created_at", null: false
    t.datetime "revoked_at"
    t.string "scopes"
    t.index ["token"], name: "index_oauth_access_grants_on_token", unique: true, using: :btree
  end

  create_table "oauth_access_tokens", force: :cascade do |t|
    t.integer "resource_owner_id"
    t.integer "application_id"
    t.string "token", null: false
    t.string "refresh_token"
    t.integer "expires_in"
    t.datetime "revoked_at"
    t.datetime "created_at", null: false
    t.string "scopes"
    t.index ["refresh_token"], name: "index_oauth_access_tokens_on_refresh_token", unique: true, using: :btree
    t.index ["resource_owner_id"], name: "index_oauth_access_tokens_on_resource_owner_id", using: :btree
    t.index ["token"], name: "index_oauth_access_tokens_on_token", unique: true, using: :btree
  end

  create_table "oauth_applications", force: :cascade do |t|
    t.string "name", null: false
    t.string "uid", null: false
    t.string "secret", null: false
    t.text "redirect_uri", null: false
    t.string "scopes", default: "", null: false
    t.datetime "created_at"
    t.datetime "updated_at"
    t.integer "owner_id"
    t.string "owner_type"
    t.boolean "trusted", default: false, null: false
    t.index ["owner_id", "owner_type"], name: "index_oauth_applications_on_owner_id_and_owner_type", using: :btree
    t.index ["uid"], name: "index_oauth_applications_on_uid", unique: true, using: :btree
  end

  create_table "oauth_openid_requests", force: :cascade do |t|
    t.integer "access_grant_id", null: false
    t.string "nonce", null: false
    t.index ["access_grant_id"], name: "index_oauth_openid_requests_on_access_grant_id", using: :btree
  end

  create_table "pages_domains", force: :cascade do |t|
    t.integer "project_id"
    t.text "certificate"
    t.text "encrypted_key"
    t.string "encrypted_key_iv"
    t.string "encrypted_key_salt"
    t.string "domain"
    t.datetime_with_timezone "verified_at"
    t.string "verification_code", null: false
    t.datetime_with_timezone "enabled_until"
    t.index ["domain"], name: "index_pages_domains_on_domain", unique: true, using: :btree
    t.index ["project_id", "enabled_until"], name: "index_pages_domains_on_project_id_and_enabled_until", using: :btree
    t.index ["project_id"], name: "index_pages_domains_on_project_id", using: :btree
    t.index ["verified_at", "enabled_until"], name: "index_pages_domains_on_verified_at_and_enabled_until", using: :btree
    t.index ["verified_at"], name: "index_pages_domains_on_verified_at", using: :btree
  end

  create_table "personal_access_tokens", force: :cascade do |t|
    t.integer "user_id", null: false
    t.string "token"
    t.string "name", null: false
    t.boolean "revoked", default: false
    t.date "expires_at"
    t.datetime "created_at", null: false
    t.datetime "updated_at", null: false
    t.string "scopes", default: "--- []\n", null: false
    t.boolean "impersonation", default: false, null: false
    t.string "token_digest"
    t.index ["token"], name: "index_personal_access_tokens_on_token", unique: true, using: :btree
    t.index ["token_digest"], name: "index_personal_access_tokens_on_token_digest", unique: true, using: :btree
    t.index ["user_id"], name: "index_personal_access_tokens_on_user_id", using: :btree
  end

  create_table "programming_languages", force: :cascade do |t|
    t.string "name", null: false
    t.string "color", null: false
    t.datetime_with_timezone "created_at", null: false
    t.index ["name"], name: "index_programming_languages_on_name", unique: true, using: :btree
  end

  create_table "project_authorizations", id: false, force: :cascade do |t|
    t.integer "user_id", null: false
    t.integer "project_id", null: false
    t.integer "access_level", null: false
    t.index ["project_id"], name: "index_project_authorizations_on_project_id", using: :btree
    t.index ["user_id", "project_id", "access_level"], name: "index_project_authorizations_on_user_id_project_id_access_level", unique: true, using: :btree
  end

  create_table "project_auto_devops", force: :cascade do |t|
    t.integer "project_id", null: false
    t.datetime_with_timezone "created_at", null: false
    t.datetime_with_timezone "updated_at", null: false
    t.boolean "enabled"
    t.string "domain"
    t.integer "deploy_strategy", default: 0, null: false
    t.index ["project_id"], name: "index_project_auto_devops_on_project_id", unique: true, using: :btree
  end

  create_table "project_ci_cd_settings", force: :cascade do |t|
    t.integer "project_id", null: false
    t.boolean "group_runners_enabled", default: true, null: false
    t.index ["project_id"], name: "index_project_ci_cd_settings_on_project_id", unique: true, using: :btree
  end

  create_table "project_custom_attributes", force: :cascade do |t|
    t.datetime_with_timezone "created_at", null: false
    t.datetime_with_timezone "updated_at", null: false
    t.integer "project_id", null: false
    t.string "key", null: false
    t.string "value", null: false
    t.index ["key", "value"], name: "index_project_custom_attributes_on_key_and_value", using: :btree
    t.index ["project_id", "key"], name: "index_project_custom_attributes_on_project_id_and_key", unique: true, using: :btree
  end

  create_table "project_deploy_tokens", force: :cascade do |t|
    t.integer "project_id", null: false
    t.integer "deploy_token_id", null: false
    t.datetime_with_timezone "created_at", null: false
    t.index ["deploy_token_id"], name: "index_project_deploy_tokens_on_deploy_token_id", using: :btree
    t.index ["project_id", "deploy_token_id"], name: "index_project_deploy_tokens_on_project_id_and_deploy_token_id", unique: true, using: :btree
  end

  create_table "project_features", force: :cascade do |t|
    t.integer "project_id", null: false
    t.integer "merge_requests_access_level"
    t.integer "issues_access_level"
    t.integer "wiki_access_level"
    t.integer "snippets_access_level", default: 20, null: false
    t.integer "builds_access_level"
    t.datetime "created_at"
    t.datetime "updated_at"
    t.integer "repository_access_level", default: 20, null: false
    t.integer "pages_access_level", default: 20, null: false
    t.index ["project_id"], name: "index_project_features_on_project_id", unique: true, using: :btree
  end

  create_table "project_group_links", force: :cascade do |t|
    t.integer "project_id", null: false
    t.integer "group_id", null: false
    t.datetime "created_at"
    t.datetime "updated_at"
    t.integer "group_access", default: 30, null: false
    t.date "expires_at"
    t.index ["group_id"], name: "index_project_group_links_on_group_id", using: :btree
    t.index ["project_id"], name: "index_project_group_links_on_project_id", using: :btree
  end

  create_table "project_import_data", force: :cascade do |t|
    t.integer "project_id"
    t.text "data"
    t.text "encrypted_credentials"
    t.string "encrypted_credentials_iv"
    t.string "encrypted_credentials_salt"
    t.index ["project_id"], name: "index_project_import_data_on_project_id", using: :btree
  end

  create_table "project_mirror_data", force: :cascade do |t|
    t.integer "project_id", null: false
    t.string "status"
    t.string "jid"
    t.text "last_error"
    t.index ["jid"], name: "index_project_mirror_data_on_jid", using: :btree
    t.index ["project_id"], name: "index_project_mirror_data_on_project_id", unique: true, using: :btree
    t.index ["status"], name: "index_project_mirror_data_on_status", using: :btree
  end

  create_table "project_statistics", force: :cascade do |t|
    t.integer "project_id", null: false
    t.integer "namespace_id", null: false
    t.bigint "commit_count", default: 0, null: false
    t.bigint "storage_size", default: 0, null: false
    t.bigint "repository_size", default: 0, null: false
    t.bigint "lfs_objects_size", default: 0, null: false
    t.bigint "build_artifacts_size", default: 0, null: false
    t.index ["namespace_id"], name: "index_project_statistics_on_namespace_id", using: :btree
    t.index ["project_id"], name: "index_project_statistics_on_project_id", unique: true, using: :btree
  end

  create_table "projects", force: :cascade do |t|
    t.string "name"
    t.string "path"
    t.text "description"
    t.datetime "created_at"
    t.datetime "updated_at"
    t.integer "creator_id"
    t.integer "namespace_id", null: false
    t.datetime "last_activity_at"
    t.string "import_url"
    t.integer "visibility_level", default: 0, null: false
    t.boolean "archived", default: false, null: false
    t.string "avatar"
    t.string "import_status"
    t.integer "star_count", default: 0, null: false
    t.string "import_type"
    t.string "import_source"
    t.text "import_error"
    t.integer "ci_id"
    t.boolean "shared_runners_enabled", default: true, null: false
    t.string "runners_token"
    t.string "build_coverage_regex"
    t.boolean "build_allow_git_fetch", default: true, null: false
    t.integer "build_timeout", default: 3600, null: false
    t.boolean "pending_delete", default: false
    t.boolean "public_builds", default: true, null: false
    t.boolean "last_repository_check_failed"
    t.datetime "last_repository_check_at"
    t.boolean "container_registry_enabled"
    t.boolean "only_allow_merge_if_pipeline_succeeds", default: false, null: false
    t.boolean "has_external_issue_tracker"
    t.string "repository_storage", default: "default", null: false
    t.boolean "request_access_enabled", default: false, null: false
    t.boolean "has_external_wiki"
    t.string "ci_config_path"
    t.boolean "lfs_enabled"
    t.text "description_html"
    t.boolean "only_allow_merge_if_all_discussions_are_resolved"
    t.boolean "printing_merge_request_link_enabled", default: true, null: false
    t.integer "auto_cancel_pending_pipelines", default: 1, null: false
    t.string "import_jid"
    t.integer "cached_markdown_version"
    t.text "delete_error"
    t.datetime "last_repository_updated_at"
    t.integer "storage_version", limit: 2
    t.boolean "resolve_outdated_diff_discussions"
    t.boolean "repository_read_only"
    t.boolean "merge_requests_ff_only_enabled", default: false
    t.boolean "merge_requests_rebase_enabled", default: false, null: false
    t.integer "jobs_cache_index"
    t.boolean "pages_https_only", default: true
    t.boolean "remote_mirror_available_overridden"
    t.bigint "pool_repository_id"
    t.string "runners_token_encrypted"
    t.index ["ci_id"], name: "index_projects_on_ci_id", using: :btree
    t.index ["created_at"], name: "index_projects_on_created_at", using: :btree
    t.index ["creator_id"], name: "index_projects_on_creator_id", using: :btree
    t.index ["description"], name: "index_projects_on_description_trigram", using: :gin, opclasses: {"description"=>"gin_trgm_ops"}
    t.index ["id"], name: "index_projects_on_id_partial_for_visibility", unique: true, where: "(visibility_level = ANY (ARRAY[10, 20]))", using: :btree
    t.index ["last_activity_at"], name: "index_projects_on_last_activity_at", using: :btree
    t.index ["last_repository_check_at"], name: "index_projects_on_last_repository_check_at", where: "(last_repository_check_at IS NOT NULL)", using: :btree
    t.index ["last_repository_check_failed"], name: "index_projects_on_last_repository_check_failed", using: :btree
    t.index ["last_repository_updated_at"], name: "index_projects_on_last_repository_updated_at", using: :btree
    t.index ["name"], name: "index_projects_on_name_trigram", using: :gin, opclasses: {"name"=>"gin_trgm_ops"}
    t.index ["namespace_id"], name: "index_projects_on_namespace_id", using: :btree
    t.index ["path"], name: "index_projects_on_path", using: :btree
    t.index ["path"], name: "index_projects_on_path_trigram", using: :gin, opclasses: {"path"=>"gin_trgm_ops"}
    t.index ["pending_delete"], name: "index_projects_on_pending_delete", using: :btree
    t.index ["pool_repository_id"], name: "index_projects_on_pool_repository_id", where: "(pool_repository_id IS NOT NULL)", using: :btree
    t.index ["repository_storage", "created_at"], name: "idx_project_repository_check_partial", where: "(last_repository_check_at IS NULL)", using: :btree
    t.index ["repository_storage"], name: "index_projects_on_repository_storage", using: :btree
    t.index ["runners_token"], name: "index_projects_on_runners_token", using: :btree
    t.index ["runners_token_encrypted"], name: "index_projects_on_runners_token_encrypted", unique: true, using: :btree
    t.index ["star_count"], name: "index_projects_on_star_count", using: :btree
    t.index ["visibility_level"], name: "index_projects_on_visibility_level", using: :btree
  end

  create_table "prometheus_metrics", force: :cascade do |t|
    t.integer "project_id"
    t.string "title", null: false
    t.string "query", null: false
    t.string "y_label"
    t.string "unit"
    t.string "legend"
    t.integer "group", null: false
    t.datetime_with_timezone "created_at", null: false
    t.datetime_with_timezone "updated_at", null: false
    t.boolean "common", default: false, null: false
    t.string "identifier"
    t.index ["common"], name: "index_prometheus_metrics_on_common", using: :btree
    t.index ["group"], name: "index_prometheus_metrics_on_group", using: :btree
    t.index ["identifier"], name: "index_prometheus_metrics_on_identifier", unique: true, using: :btree
    t.index ["project_id"], name: "index_prometheus_metrics_on_project_id", using: :btree
  end

  create_table "protected_branch_merge_access_levels", force: :cascade do |t|
    t.integer "protected_branch_id", null: false
    t.integer "access_level", default: 40, null: false
    t.datetime "created_at", null: false
    t.datetime "updated_at", null: false
    t.index ["protected_branch_id"], name: "index_protected_branch_merge_access", using: :btree
  end

  create_table "protected_branch_push_access_levels", force: :cascade do |t|
    t.integer "protected_branch_id", null: false
    t.integer "access_level", default: 40, null: false
    t.datetime "created_at", null: false
    t.datetime "updated_at", null: false
    t.index ["protected_branch_id"], name: "index_protected_branch_push_access", using: :btree
  end

  create_table "protected_branches", force: :cascade do |t|
    t.integer "project_id", null: false
    t.string "name", null: false
    t.datetime "created_at"
    t.datetime "updated_at"
    t.index ["project_id"], name: "index_protected_branches_on_project_id", using: :btree
  end

  create_table "protected_tag_create_access_levels", force: :cascade do |t|
    t.integer "protected_tag_id", null: false
    t.integer "access_level", default: 40
    t.integer "user_id"
    t.integer "group_id"
    t.datetime "created_at", null: false
    t.datetime "updated_at", null: false
    t.index ["group_id"], name: "index_protected_tag_create_access_levels_on_group_id", using: :btree
    t.index ["protected_tag_id"], name: "index_protected_tag_create_access", using: :btree
    t.index ["user_id"], name: "index_protected_tag_create_access_levels_on_user_id", using: :btree
  end

  create_table "protected_tags", force: :cascade do |t|
    t.integer "project_id", null: false
    t.string "name", null: false
    t.datetime "created_at", null: false
    t.datetime "updated_at", null: false
    t.index ["project_id", "name"], name: "index_protected_tags_on_project_id_and_name", unique: true, using: :btree
    t.index ["project_id"], name: "index_protected_tags_on_project_id", using: :btree
  end

  create_table "push_event_payloads", id: false, force: :cascade do |t|
    t.bigint "commit_count", null: false
    t.integer "event_id", null: false
    t.integer "action", limit: 2, null: false
    t.integer "ref_type", limit: 2, null: false
    t.binary "commit_from"
    t.binary "commit_to"
    t.text "ref"
    t.string "commit_title", limit: 70
    t.index ["event_id"], name: "index_push_event_payloads_on_event_id", unique: true, using: :btree
  end

  create_table "redirect_routes", force: :cascade do |t|
    t.integer "source_id", null: false
    t.string "source_type", null: false
    t.string "path", null: false
    t.datetime "created_at", null: false
    t.datetime "updated_at", null: false
    t.index ["path"], name: "index_redirect_routes_on_path", unique: true, using: :btree
    t.index ["source_type", "source_id"], name: "index_redirect_routes_on_source_type_and_source_id", using: :btree
  end

  create_table "releases", force: :cascade do |t|
    t.string "tag"
    t.text "description"
    t.integer "project_id"
    t.datetime "created_at"
    t.datetime "updated_at"
    t.text "description_html"
    t.integer "cached_markdown_version"
    t.index ["project_id", "tag"], name: "index_releases_on_project_id_and_tag", using: :btree
    t.index ["project_id"], name: "index_releases_on_project_id", using: :btree
  end

  create_table "remote_mirrors", force: :cascade do |t|
    t.integer "project_id"
    t.string "url"
    t.boolean "enabled", default: false
    t.string "update_status"
    t.datetime "last_update_at"
    t.datetime "last_successful_update_at"
    t.datetime "last_update_started_at"
    t.string "last_error"
    t.boolean "only_protected_branches", default: false, null: false
    t.string "remote_name"
    t.text "encrypted_credentials"
    t.string "encrypted_credentials_iv"
    t.string "encrypted_credentials_salt"
    t.datetime "created_at", null: false
    t.datetime "updated_at", null: false
    t.index ["last_successful_update_at"], name: "index_remote_mirrors_on_last_successful_update_at", using: :btree
    t.index ["project_id"], name: "index_remote_mirrors_on_project_id", using: :btree
  end

  create_table "repositories", id: :bigserial, force: :cascade do |t|
    t.integer "shard_id", null: false
    t.string "disk_path", null: false
    t.index ["disk_path"], name: "index_repositories_on_disk_path", unique: true, using: :btree
    t.index ["shard_id"], name: "index_repositories_on_shard_id", using: :btree
  end

  create_table "repository_languages", id: false, force: :cascade do |t|
    t.integer "project_id", null: false
    t.integer "programming_language_id", null: false
    t.float "share", null: false
    t.index ["project_id", "programming_language_id"], name: "index_repository_languages_on_project_and_languages_id", unique: true, using: :btree
  end

  create_table "resource_label_events", id: :bigserial, force: :cascade do |t|
    t.integer "action", null: false
    t.integer "issue_id"
    t.integer "merge_request_id"
    t.integer "label_id"
    t.integer "user_id"
    t.datetime_with_timezone "created_at", null: false
    t.integer "cached_markdown_version"
    t.text "reference"
    t.text "reference_html"
    t.index ["issue_id"], name: "index_resource_label_events_on_issue_id", using: :btree
    t.index ["label_id"], name: "index_resource_label_events_on_label_id", using: :btree
    t.index ["merge_request_id"], name: "index_resource_label_events_on_merge_request_id", using: :btree
    t.index ["user_id"], name: "index_resource_label_events_on_user_id", using: :btree
  end

  create_table "routes", force: :cascade do |t|
    t.integer "source_id", null: false
    t.string "source_type", null: false
    t.string "path", null: false
    t.datetime "created_at"
    t.datetime "updated_at"
    t.string "name"
    t.index ["path"], name: "index_routes_on_path", unique: true, using: :btree
    t.index ["path"], name: "index_routes_on_path_text_pattern_ops", using: :btree, opclasses: {"path"=>"varchar_pattern_ops"}
    t.index ["source_type", "source_id"], name: "index_routes_on_source_type_and_source_id", unique: true, using: :btree
  end

  create_table "sent_notifications", force: :cascade do |t|
    t.integer "project_id"
    t.integer "noteable_id"
    t.string "noteable_type"
    t.integer "recipient_id"
    t.string "commit_id"
    t.string "reply_key", null: false
    t.string "line_code"
    t.string "note_type"
    t.text "position"
    t.string "in_reply_to_discussion_id"
    t.index ["reply_key"], name: "index_sent_notifications_on_reply_key", unique: true, using: :btree
  end

  create_table "services", force: :cascade do |t|
    t.string "type"
    t.string "title"
    t.integer "project_id"
    t.datetime "created_at"
    t.datetime "updated_at"
    t.boolean "active", default: false, null: false
    t.text "properties"
    t.boolean "template", default: false
    t.boolean "push_events", default: true
    t.boolean "issues_events", default: true
    t.boolean "merge_requests_events", default: true
    t.boolean "tag_push_events", default: true
    t.boolean "note_events", default: true, null: false
    t.string "category", default: "common", null: false
    t.boolean "default", default: false
    t.boolean "wiki_page_events", default: true
    t.boolean "pipeline_events", default: false, null: false
    t.boolean "confidential_issues_events", default: true, null: false
    t.boolean "commit_events", default: true, null: false
    t.boolean "job_events", default: false, null: false
    t.boolean "confidential_note_events", default: true
    t.index ["project_id"], name: "index_services_on_project_id", using: :btree
    t.index ["template"], name: "index_services_on_template", using: :btree
  end

  create_table "shards", force: :cascade do |t|
    t.string "name", null: false
    t.index ["name"], name: "index_shards_on_name", unique: true, using: :btree
  end

  create_table "snippets", force: :cascade do |t|
    t.string "title"
    t.text "content"
    t.integer "author_id", null: false
    t.integer "project_id"
    t.datetime "created_at"
    t.datetime "updated_at"
    t.string "file_name"
    t.string "type"
    t.integer "visibility_level", default: 0, null: false
    t.text "title_html"
    t.text "content_html"
    t.integer "cached_markdown_version"
    t.text "description"
    t.text "description_html"
    t.index ["author_id"], name: "index_snippets_on_author_id", using: :btree
    t.index ["file_name"], name: "index_snippets_on_file_name_trigram", using: :gin, opclasses: {"file_name"=>"gin_trgm_ops"}
    t.index ["project_id"], name: "index_snippets_on_project_id", using: :btree
    t.index ["title"], name: "index_snippets_on_title_trigram", using: :gin, opclasses: {"title"=>"gin_trgm_ops"}
    t.index ["updated_at"], name: "index_snippets_on_updated_at", using: :btree
    t.index ["visibility_level"], name: "index_snippets_on_visibility_level", using: :btree
  end

  create_table "spam_logs", force: :cascade do |t|
    t.integer "user_id"
    t.string "source_ip"
    t.string "user_agent"
    t.boolean "via_api"
    t.string "noteable_type"
    t.string "title"
    t.text "description"
    t.datetime "created_at", null: false
    t.datetime "updated_at", null: false
    t.boolean "submitted_as_ham", default: false, null: false
    t.boolean "recaptcha_verified", default: false, null: false
  end

  create_table "subscriptions", force: :cascade do |t|
    t.integer "user_id"
    t.integer "subscribable_id"
    t.string "subscribable_type"
    t.boolean "subscribed"
    t.datetime "created_at"
    t.datetime "updated_at"
    t.integer "project_id"
    t.index ["project_id"], name: "index_subscriptions_on_project_id", using: :btree
    t.index ["subscribable_id", "subscribable_type", "user_id", "project_id"], name: "index_subscriptions_on_subscribable_and_user_id_and_project_id", unique: true, using: :btree
  end

  create_table "system_note_metadata", force: :cascade do |t|
    t.integer "note_id", null: false
    t.integer "commit_count"
    t.string "action"
    t.datetime "created_at", null: false
    t.datetime "updated_at", null: false
    t.index ["note_id"], name: "index_system_note_metadata_on_note_id", unique: true, using: :btree
  end

  create_table "taggings", force: :cascade do |t|
    t.integer "tag_id"
    t.integer "taggable_id"
    t.string "taggable_type"
    t.integer "tagger_id"
    t.string "tagger_type"
    t.string "context"
    t.datetime "created_at"
    t.index ["tag_id", "taggable_id", "taggable_type", "context", "tagger_id", "tagger_type"], name: "taggings_idx", unique: true, using: :btree
    t.index ["tag_id"], name: "index_taggings_on_tag_id", using: :btree
    t.index ["taggable_id", "taggable_type", "context"], name: "index_taggings_on_taggable_id_and_taggable_type_and_context", using: :btree
    t.index ["taggable_id", "taggable_type"], name: "index_taggings_on_taggable_id_and_taggable_type", using: :btree
  end

  create_table "tags", force: :cascade do |t|
    t.string "name"
    t.integer "taggings_count", default: 0
    t.index ["name"], name: "index_tags_on_name", unique: true, using: :btree
  end

  create_table "term_agreements", force: :cascade do |t|
    t.integer "term_id", null: false
    t.integer "user_id", null: false
    t.boolean "accepted", default: false, null: false
    t.datetime_with_timezone "created_at", null: false
    t.datetime_with_timezone "updated_at", null: false
    t.index ["term_id"], name: "index_term_agreements_on_term_id", using: :btree
    t.index ["user_id", "term_id"], name: "term_agreements_unique_index", unique: true, using: :btree
    t.index ["user_id"], name: "index_term_agreements_on_user_id", using: :btree
  end

  create_table "timelogs", force: :cascade do |t|
    t.integer "time_spent", null: false
    t.integer "user_id"
    t.datetime "created_at", null: false
    t.datetime "updated_at", null: false
    t.integer "issue_id"
    t.integer "merge_request_id"
    t.datetime_with_timezone "spent_at"
    t.index ["issue_id"], name: "index_timelogs_on_issue_id", using: :btree
    t.index ["merge_request_id"], name: "index_timelogs_on_merge_request_id", using: :btree
    t.index ["user_id"], name: "index_timelogs_on_user_id", using: :btree
  end

  create_table "todos", force: :cascade do |t|
    t.integer "user_id", null: false
    t.integer "project_id"
    t.integer "target_id"
    t.string "target_type", null: false
    t.integer "author_id", null: false
    t.integer "action", null: false
    t.string "state", null: false
    t.datetime "created_at"
    t.datetime "updated_at"
    t.integer "note_id"
    t.string "commit_id"
    t.integer "group_id"
    t.index ["author_id"], name: "index_todos_on_author_id", using: :btree
    t.index ["commit_id"], name: "index_todos_on_commit_id", using: :btree
    t.index ["group_id"], name: "index_todos_on_group_id", using: :btree
    t.index ["note_id"], name: "index_todos_on_note_id", using: :btree
    t.index ["project_id"], name: "index_todos_on_project_id", using: :btree
    t.index ["target_type", "target_id"], name: "index_todos_on_target_type_and_target_id", using: :btree
    t.index ["user_id", "id"], name: "index_todos_on_user_id_and_id_done", where: "((state)::text = 'done'::text)", using: :btree
    t.index ["user_id", "id"], name: "index_todos_on_user_id_and_id_pending", where: "((state)::text = 'pending'::text)", using: :btree
    t.index ["user_id"], name: "index_todos_on_user_id", using: :btree
  end

  create_table "trending_projects", force: :cascade do |t|
    t.integer "project_id", null: false
    t.index ["project_id"], name: "index_trending_projects_on_project_id", unique: true, using: :btree
  end

  create_table "u2f_registrations", force: :cascade do |t|
    t.text "certificate"
    t.string "key_handle"
    t.string "public_key"
    t.integer "counter"
    t.integer "user_id"
    t.datetime "created_at", null: false
    t.datetime "updated_at", null: false
    t.string "name"
    t.index ["key_handle"], name: "index_u2f_registrations_on_key_handle", using: :btree
    t.index ["user_id"], name: "index_u2f_registrations_on_user_id", using: :btree
  end

  create_table "uploads", force: :cascade do |t|
    t.bigint "size", null: false
    t.string "path", limit: 511, null: false
    t.string "checksum", limit: 64
    t.integer "model_id"
    t.string "model_type"
    t.string "uploader", null: false
    t.datetime "created_at", null: false
    t.string "mount_point"
    t.string "secret"
    t.integer "store"
    t.index ["checksum"], name: "index_uploads_on_checksum", using: :btree
    t.index ["model_id", "model_type"], name: "index_uploads_on_model_id_and_model_type", using: :btree
    t.index ["store"], name: "index_uploads_on_store", using: :btree
    t.index ["uploader", "path"], name: "index_uploads_on_uploader_and_path", using: :btree
  end

  create_table "user_agent_details", force: :cascade do |t|
    t.string "user_agent", null: false
    t.string "ip_address", null: false
    t.integer "subject_id", null: false
    t.string "subject_type", null: false
    t.boolean "submitted", default: false, null: false
    t.datetime "created_at", null: false
    t.datetime "updated_at", null: false
    t.index ["subject_id", "subject_type"], name: "index_user_agent_details_on_subject_id_and_subject_type", using: :btree
  end

  create_table "user_callouts", force: :cascade do |t|
    t.integer "feature_name", null: false
    t.integer "user_id", null: false
    t.index ["user_id", "feature_name"], name: "index_user_callouts_on_user_id_and_feature_name", unique: true, using: :btree
    t.index ["user_id"], name: "index_user_callouts_on_user_id", using: :btree
  end

  create_table "user_custom_attributes", force: :cascade do |t|
    t.datetime_with_timezone "created_at", null: false
    t.datetime_with_timezone "updated_at", null: false
    t.integer "user_id", null: false
    t.string "key", null: false
    t.string "value", null: false
    t.index ["key", "value"], name: "index_user_custom_attributes_on_key_and_value", using: :btree
    t.index ["user_id", "key"], name: "index_user_custom_attributes_on_user_id_and_key", unique: true, using: :btree
  end

  create_table "user_interacted_projects", id: false, force: :cascade do |t|
    t.integer "user_id", null: false
    t.integer "project_id", null: false
    t.index ["project_id", "user_id"], name: "index_user_interacted_projects_on_project_id_and_user_id", unique: true, using: :btree
    t.index ["user_id"], name: "index_user_interacted_projects_on_user_id", using: :btree
  end

  create_table "user_preferences", force: :cascade do |t|
    t.integer "user_id", null: false
    t.integer "issue_notes_filter", limit: 2, default: 0, null: false
    t.integer "merge_request_notes_filter", limit: 2, default: 0, null: false
    t.datetime_with_timezone "created_at", null: false
    t.datetime_with_timezone "updated_at", null: false
    t.index ["user_id"], name: "index_user_preferences_on_user_id", unique: true, using: :btree
  end

  create_table "user_statuses", primary_key: "user_id", force: :cascade do |t|
    t.integer "cached_markdown_version"
    t.string "emoji", default: "speech_balloon", null: false
    t.string "message", limit: 100
    t.string "message_html"
    t.index ["user_id"], name: "index_user_statuses_on_user_id", using: :btree
  end

  create_table "user_synced_attributes_metadata", force: :cascade do |t|
    t.boolean "name_synced", default: false
    t.boolean "email_synced", default: false
    t.boolean "location_synced", default: false
    t.integer "user_id", null: false
    t.string "provider"
    t.index ["user_id"], name: "index_user_synced_attributes_metadata_on_user_id", unique: true, using: :btree
  end

  create_table "users", force: :cascade do |t|
    t.string "email", default: "", null: false
    t.string "encrypted_password", default: "", null: false
    t.string "reset_password_token"
    t.datetime "reset_password_sent_at"
    t.datetime "remember_created_at"
    t.integer "sign_in_count", default: 0
    t.datetime "current_sign_in_at"
    t.datetime "last_sign_in_at"
    t.string "current_sign_in_ip"
    t.string "last_sign_in_ip"
    t.datetime "created_at"
    t.datetime "updated_at"
    t.string "name"
    t.boolean "admin", default: false, null: false
    t.integer "projects_limit", null: false
    t.string "skype", default: "", null: false
    t.string "linkedin", default: "", null: false
    t.string "twitter", default: "", null: false
    t.string "bio"
    t.integer "failed_attempts", default: 0
    t.datetime "locked_at"
    t.string "username"
    t.boolean "can_create_group", default: true, null: false
    t.boolean "can_create_team", default: true, null: false
    t.string "state"
    t.integer "color_scheme_id", default: 1, null: false
    t.datetime "password_expires_at"
    t.integer "created_by_id"
    t.datetime "last_credential_check_at"
    t.string "avatar"
    t.string "confirmation_token"
    t.datetime "confirmed_at"
    t.datetime "confirmation_sent_at"
    t.string "unconfirmed_email"
    t.boolean "hide_no_ssh_key", default: false
    t.string "website_url", default: "", null: false
    t.string "notification_email"
    t.boolean "hide_no_password", default: false
    t.boolean "password_automatically_set", default: false
    t.string "location"
    t.string "encrypted_otp_secret"
    t.string "encrypted_otp_secret_iv"
    t.string "encrypted_otp_secret_salt"
    t.boolean "otp_required_for_login", default: false, null: false
    t.text "otp_backup_codes"
    t.string "public_email", default: "", null: false
    t.integer "dashboard", default: 0
    t.integer "project_view", default: 0
    t.integer "consumed_timestep"
    t.integer "layout", default: 0
    t.boolean "hide_project_limit", default: false
    t.string "unlock_token"
    t.datetime "otp_grace_period_started_at"
    t.boolean "external", default: false
    t.string "incoming_email_token"
    t.string "organization"
    t.boolean "require_two_factor_authentication_from_group", default: false, null: false
    t.integer "two_factor_grace_period", default: 48, null: false
    t.boolean "ghost"
    t.date "last_activity_on"
    t.boolean "notified_of_own_activity"
    t.string "preferred_language"
    t.integer "theme_id", limit: 2
    t.integer "accepted_term_id"
    t.string "feed_token"
    t.boolean "private_profile"
    t.boolean "include_private_contributions"
    t.string "commit_email"
    t.index ["accepted_term_id"], name: "index_users_on_accepted_term_id", using: :btree
    t.index ["admin"], name: "index_users_on_admin", using: :btree
    t.index ["confirmation_token"], name: "index_users_on_confirmation_token", unique: true, using: :btree
    t.index ["created_at"], name: "index_users_on_created_at", using: :btree
    t.index ["email"], name: "index_users_on_email", unique: true, using: :btree
    t.index ["email"], name: "index_users_on_email_trigram", using: :gin, opclasses: {"email"=>"gin_trgm_ops"}
    t.index ["feed_token"], name: "index_users_on_feed_token", using: :btree
    t.index ["ghost"], name: "index_users_on_ghost", using: :btree
    t.index ["incoming_email_token"], name: "index_users_on_incoming_email_token", using: :btree
    t.index ["name"], name: "index_users_on_name", using: :btree
    t.index ["name"], name: "index_users_on_name_trigram", using: :gin, opclasses: {"name"=>"gin_trgm_ops"}
    t.index ["reset_password_token"], name: "index_users_on_reset_password_token", unique: true, using: :btree
    t.index ["state"], name: "index_users_on_state", using: :btree
    t.index ["username"], name: "index_users_on_username", using: :btree
    t.index ["username"], name: "index_users_on_username_trigram", using: :gin, opclasses: {"username"=>"gin_trgm_ops"}
  end

  create_table "users_star_projects", force: :cascade do |t|
    t.integer "project_id", null: false
    t.integer "user_id", null: false
    t.datetime "created_at"
    t.datetime "updated_at"
    t.index ["project_id"], name: "index_users_star_projects_on_project_id", using: :btree
    t.index ["user_id", "project_id"], name: "index_users_star_projects_on_user_id_and_project_id", unique: true, using: :btree
  end

  create_table "web_hook_logs", force: :cascade do |t|
    t.integer "web_hook_id", null: false
    t.string "trigger"
    t.string "url"
    t.text "request_headers"
    t.text "request_data"
    t.text "response_headers"
    t.text "response_body"
    t.string "response_status"
    t.float "execution_duration"
    t.string "internal_error_message"
    t.datetime "created_at", null: false
    t.datetime "updated_at", null: false
    t.index ["created_at", "web_hook_id"], name: "index_web_hook_logs_on_created_at_and_web_hook_id", using: :btree
    t.index ["web_hook_id"], name: "index_web_hook_logs_on_web_hook_id", using: :btree
  end

  create_table "web_hooks", force: :cascade do |t|
    t.integer "project_id"
    t.datetime "created_at"
    t.datetime "updated_at"
    t.string "type", default: "ProjectHook"
    t.integer "service_id"
    t.boolean "push_events", default: true, null: false
    t.boolean "issues_events", default: false, null: false
    t.boolean "merge_requests_events", default: false, null: false
    t.boolean "tag_push_events", default: false
    t.boolean "note_events", default: false, null: false
    t.boolean "enable_ssl_verification", default: true
    t.boolean "wiki_page_events", default: false, null: false
    t.boolean "pipeline_events", default: false, null: false
    t.boolean "confidential_issues_events", default: false, null: false
    t.boolean "repository_update_events", default: false, null: false
    t.boolean "job_events", default: false, null: false
    t.boolean "confidential_note_events"
    t.text "push_events_branch_filter"
    t.string "encrypted_token"
    t.string "encrypted_token_iv"
    t.string "encrypted_url"
    t.string "encrypted_url_iv"
    t.index ["project_id"], name: "index_web_hooks_on_project_id", using: :btree
    t.index ["type"], name: "index_web_hooks_on_type", using: :btree
  end

  add_foreign_key "application_settings", "users", column: "usage_stats_set_by_user_id", name: "fk_964370041d", on_delete: :nullify
  add_foreign_key "badges", "namespaces", column: "group_id", on_delete: :cascade
  add_foreign_key "badges", "projects", on_delete: :cascade
  add_foreign_key "board_group_recent_visits", "boards", on_delete: :cascade
  add_foreign_key "board_group_recent_visits", "namespaces", column: "group_id", on_delete: :cascade
  add_foreign_key "board_group_recent_visits", "users", on_delete: :cascade
  add_foreign_key "board_project_recent_visits", "boards", on_delete: :cascade
  add_foreign_key "board_project_recent_visits", "projects", on_delete: :cascade
  add_foreign_key "board_project_recent_visits", "users", on_delete: :cascade
  add_foreign_key "boards", "namespaces", column: "group_id", on_delete: :cascade
  add_foreign_key "boards", "projects", name: "fk_f15266b5f9", on_delete: :cascade
  add_foreign_key "chat_teams", "namespaces", on_delete: :cascade
  add_foreign_key "ci_build_trace_chunks", "ci_builds", column: "build_id", on_delete: :cascade
  add_foreign_key "ci_build_trace_section_names", "projects", on_delete: :cascade
  add_foreign_key "ci_build_trace_sections", "ci_build_trace_section_names", column: "section_name_id", name: "fk_264e112c66", on_delete: :cascade
  add_foreign_key "ci_build_trace_sections", "ci_builds", column: "build_id", name: "fk_4ebe41f502", on_delete: :cascade
  add_foreign_key "ci_build_trace_sections", "projects", on_delete: :cascade
  add_foreign_key "ci_builds", "ci_pipelines", column: "auto_canceled_by_id", name: "fk_a2141b1522", on_delete: :nullify
  add_foreign_key "ci_builds", "ci_pipelines", column: "commit_id", name: "fk_d3130c9a7f", on_delete: :cascade
  add_foreign_key "ci_builds", "ci_stages", column: "stage_id", name: "fk_3a9eaa254d", on_delete: :cascade
  add_foreign_key "ci_builds", "projects", name: "fk_befce0568a", on_delete: :cascade
  add_foreign_key "ci_builds_metadata", "ci_builds", column: "build_id", on_delete: :cascade
  add_foreign_key "ci_builds_metadata", "projects", on_delete: :cascade
  add_foreign_key "ci_builds_runner_session", "ci_builds", column: "build_id", on_delete: :cascade
  add_foreign_key "ci_group_variables", "namespaces", column: "group_id", name: "fk_33ae4d58d8", on_delete: :cascade
  add_foreign_key "ci_job_artifacts", "ci_builds", column: "job_id", on_delete: :cascade
  add_foreign_key "ci_job_artifacts", "projects", on_delete: :cascade
  add_foreign_key "ci_pipeline_schedule_variables", "ci_pipeline_schedules", column: "pipeline_schedule_id", name: "fk_41c35fda51", on_delete: :cascade
  add_foreign_key "ci_pipeline_schedules", "projects", name: "fk_8ead60fcc4", on_delete: :cascade
  add_foreign_key "ci_pipeline_schedules", "users", column: "owner_id", name: "fk_9ea99f58d2", on_delete: :nullify
  add_foreign_key "ci_pipeline_variables", "ci_pipelines", column: "pipeline_id", name: "fk_f29c5f4380", on_delete: :cascade
  add_foreign_key "ci_pipelines", "ci_pipeline_schedules", column: "pipeline_schedule_id", name: "fk_3d34ab2e06", on_delete: :nullify
  add_foreign_key "ci_pipelines", "ci_pipelines", column: "auto_canceled_by_id", name: "fk_262d4c2d19", on_delete: :nullify
  add_foreign_key "ci_pipelines", "projects", name: "fk_86635dbd80", on_delete: :cascade
  add_foreign_key "ci_runner_namespaces", "ci_runners", column: "runner_id", on_delete: :cascade
  add_foreign_key "ci_runner_namespaces", "namespaces", on_delete: :cascade
  add_foreign_key "ci_runner_projects", "projects", name: "fk_4478a6f1e4", on_delete: :cascade
  add_foreign_key "ci_stages", "ci_pipelines", column: "pipeline_id", name: "fk_fb57e6cc56", on_delete: :cascade
  add_foreign_key "ci_stages", "projects", name: "fk_2360681d1d", on_delete: :cascade
  add_foreign_key "ci_trigger_requests", "ci_triggers", column: "trigger_id", name: "fk_b8ec8b7245", on_delete: :cascade
  add_foreign_key "ci_triggers", "projects", name: "fk_e3e63f966e", on_delete: :cascade
  add_foreign_key "ci_triggers", "users", column: "owner_id", name: "fk_e8e10d1964", on_delete: :cascade
  add_foreign_key "ci_variables", "projects", name: "fk_ada5eb64b3", on_delete: :cascade
  add_foreign_key "cluster_groups", "clusters", on_delete: :cascade
  add_foreign_key "cluster_groups", "namespaces", column: "group_id", on_delete: :cascade
  add_foreign_key "cluster_platforms_kubernetes", "clusters", on_delete: :cascade
  add_foreign_key "cluster_projects", "clusters", on_delete: :cascade
  add_foreign_key "cluster_projects", "projects", on_delete: :cascade
  add_foreign_key "cluster_providers_gcp", "clusters", on_delete: :cascade
  add_foreign_key "clusters", "users", on_delete: :nullify
  add_foreign_key "clusters_applications_cert_managers", "clusters", on_delete: :cascade
  add_foreign_key "clusters_applications_helm", "clusters", on_delete: :cascade
  add_foreign_key "clusters_applications_ingress", "clusters", name: "fk_753a7b41c1", on_delete: :cascade
  add_foreign_key "clusters_applications_jupyter", "clusters", on_delete: :cascade
  add_foreign_key "clusters_applications_jupyter", "oauth_applications", on_delete: :nullify
  add_foreign_key "clusters_applications_knative", "clusters", on_delete: :cascade
  add_foreign_key "clusters_applications_prometheus", "clusters", name: "fk_557e773639", on_delete: :cascade
  add_foreign_key "clusters_applications_runners", "ci_runners", column: "runner_id", name: "fk_02de2ded36", on_delete: :nullify
  add_foreign_key "clusters_applications_runners", "clusters", on_delete: :cascade
  add_foreign_key "clusters_kubernetes_namespaces", "cluster_projects", on_delete: :nullify
  add_foreign_key "clusters_kubernetes_namespaces", "clusters", on_delete: :cascade
  add_foreign_key "clusters_kubernetes_namespaces", "projects", on_delete: :nullify
  add_foreign_key "container_repositories", "projects"
  add_foreign_key "deploy_keys_projects", "projects", name: "fk_58a901ca7e", on_delete: :cascade
  add_foreign_key "deployments", "projects", name: "fk_b9a3851b82", on_delete: :cascade
  add_foreign_key "environments", "projects", name: "fk_d1c8c1da6a", on_delete: :cascade
  add_foreign_key "events", "projects", on_delete: :cascade
  add_foreign_key "events", "users", column: "author_id", name: "fk_edfd187b6f", on_delete: :cascade
  add_foreign_key "fork_network_members", "fork_networks", on_delete: :cascade
  add_foreign_key "fork_network_members", "projects", column: "forked_from_project_id", name: "fk_b01280dae4", on_delete: :nullify
  add_foreign_key "fork_network_members", "projects", on_delete: :cascade
  add_foreign_key "fork_networks", "projects", column: "root_project_id", name: "fk_e7b436b2b5", on_delete: :nullify
  add_foreign_key "forked_project_links", "projects", column: "forked_to_project_id", name: "fk_434510edb0", on_delete: :cascade
  add_foreign_key "gpg_key_subkeys", "gpg_keys", on_delete: :cascade
  add_foreign_key "gpg_keys", "users", on_delete: :cascade
  add_foreign_key "gpg_signatures", "gpg_key_subkeys", on_delete: :nullify
  add_foreign_key "gpg_signatures", "gpg_keys", on_delete: :nullify
  add_foreign_key "gpg_signatures", "projects", on_delete: :cascade
  add_foreign_key "group_custom_attributes", "namespaces", column: "group_id", on_delete: :cascade
  add_foreign_key "import_export_uploads", "projects", on_delete: :cascade
  add_foreign_key "internal_ids", "namespaces", name: "fk_162941d509", on_delete: :cascade
  add_foreign_key "internal_ids", "projects", on_delete: :cascade
  add_foreign_key "issue_assignees", "issues", name: "fk_b7d881734a", on_delete: :cascade
  add_foreign_key "issue_assignees", "users", name: "fk_5e0c8d9154", on_delete: :cascade
  add_foreign_key "issue_metrics", "issues", on_delete: :cascade
  add_foreign_key "issues", "issues", column: "moved_to_id", name: "fk_a194299be1", on_delete: :nullify
  add_foreign_key "issues", "milestones", name: "fk_96b1dd429c", on_delete: :nullify
  add_foreign_key "issues", "projects", name: "fk_899c8f3231", on_delete: :cascade
  add_foreign_key "issues", "users", column: "author_id", name: "fk_05f1e72feb", on_delete: :nullify
  add_foreign_key "issues", "users", column: "closed_by_id", name: "fk_c63cbf6c25", on_delete: :nullify
  add_foreign_key "issues", "users", column: "updated_by_id", name: "fk_ffed080f01", on_delete: :nullify
  add_foreign_key "label_links", "labels", name: "fk_d97dd08678", on_delete: :cascade
  add_foreign_key "label_priorities", "labels", on_delete: :cascade
  add_foreign_key "label_priorities", "projects", on_delete: :cascade
  add_foreign_key "labels", "namespaces", column: "group_id", on_delete: :cascade
  add_foreign_key "labels", "projects", name: "fk_7de4989a69", on_delete: :cascade
  add_foreign_key "lfs_file_locks", "projects", on_delete: :cascade
  add_foreign_key "lfs_file_locks", "users", on_delete: :cascade
  add_foreign_key "lists", "boards", name: "fk_0d3f677137", on_delete: :cascade
  add_foreign_key "lists", "labels", name: "fk_7a5553d60f", on_delete: :cascade
  add_foreign_key "members", "users", name: "fk_2e88fb7ce9", on_delete: :cascade
  add_foreign_key "merge_request_diff_commits", "merge_request_diffs", on_delete: :cascade
  add_foreign_key "merge_request_diff_files", "merge_request_diffs", on_delete: :cascade
  add_foreign_key "merge_request_diffs", "merge_requests", name: "fk_8483f3258f", on_delete: :cascade
  add_foreign_key "merge_request_metrics", "ci_pipelines", column: "pipeline_id", on_delete: :cascade
  add_foreign_key "merge_request_metrics", "merge_requests", on_delete: :cascade
  add_foreign_key "merge_request_metrics", "users", column: "latest_closed_by_id", name: "fk_ae440388cc", on_delete: :nullify
  add_foreign_key "merge_request_metrics", "users", column: "merged_by_id", name: "fk_7f28d925f3", on_delete: :nullify
  add_foreign_key "merge_requests", "ci_pipelines", column: "head_pipeline_id", name: "fk_fd82eae0b9", on_delete: :nullify
  add_foreign_key "merge_requests", "merge_request_diffs", column: "latest_merge_request_diff_id", name: "fk_06067f5644", on_delete: :nullify
  add_foreign_key "merge_requests", "milestones", name: "fk_6a5165a692", on_delete: :nullify
  add_foreign_key "merge_requests", "projects", column: "source_project_id", name: "fk_3308fe130c", on_delete: :nullify
  add_foreign_key "merge_requests", "projects", column: "target_project_id", name: "fk_a6963e8447", on_delete: :cascade
  add_foreign_key "merge_requests", "users", column: "assignee_id", name: "fk_6149611a04", on_delete: :nullify
  add_foreign_key "merge_requests", "users", column: "author_id", name: "fk_e719a85f8a", on_delete: :nullify
  add_foreign_key "merge_requests", "users", column: "merge_user_id", name: "fk_ad525e1f87", on_delete: :nullify
  add_foreign_key "merge_requests", "users", column: "updated_by_id", name: "fk_641731faff", on_delete: :nullify
  add_foreign_key "merge_requests_closing_issues", "issues", on_delete: :cascade
  add_foreign_key "merge_requests_closing_issues", "merge_requests", on_delete: :cascade
  add_foreign_key "milestones", "namespaces", column: "group_id", name: "fk_95650a40d4", on_delete: :cascade
  add_foreign_key "milestones", "projects", name: "fk_9bd0a0c791", on_delete: :cascade
  add_foreign_key "note_diff_files", "notes", column: "diff_note_id", on_delete: :cascade
  add_foreign_key "notes", "projects", name: "fk_99e097b079", on_delete: :cascade
  add_foreign_key "notification_settings", "users", name: "fk_0c95e91db7", on_delete: :cascade
  add_foreign_key "oauth_openid_requests", "oauth_access_grants", column: "access_grant_id", name: "fk_oauth_openid_requests_oauth_access_grants_access_grant_id"
  add_foreign_key "pages_domains", "projects", name: "fk_ea2f6dfc6f", on_delete: :cascade
  add_foreign_key "personal_access_tokens", "users"
  add_foreign_key "project_authorizations", "projects", on_delete: :cascade
  add_foreign_key "project_authorizations", "users", on_delete: :cascade
  add_foreign_key "project_auto_devops", "projects", on_delete: :cascade
  add_foreign_key "project_ci_cd_settings", "projects", name: "fk_24c15d2f2e", on_delete: :cascade
  add_foreign_key "project_custom_attributes", "projects", on_delete: :cascade
  add_foreign_key "project_deploy_tokens", "deploy_tokens", on_delete: :cascade
  add_foreign_key "project_deploy_tokens", "projects", on_delete: :cascade
  add_foreign_key "project_features", "projects", name: "fk_18513d9b92", on_delete: :cascade
  add_foreign_key "project_group_links", "projects", name: "fk_daa8cee94c", on_delete: :cascade
  add_foreign_key "project_import_data", "projects", name: "fk_ffb9ee3a10", on_delete: :cascade
  add_foreign_key "project_mirror_data", "projects", on_delete: :cascade
  add_foreign_key "project_statistics", "projects", on_delete: :cascade
  add_foreign_key "projects", "repositories", column: "pool_repository_id", name: "fk_6e5c14658a", on_delete: :nullify
  add_foreign_key "prometheus_metrics", "projects", on_delete: :cascade
  add_foreign_key "protected_branch_merge_access_levels", "protected_branches", name: "fk_8a3072ccb3", on_delete: :cascade
  add_foreign_key "protected_branch_push_access_levels", "protected_branches", name: "fk_9ffc86a3d9", on_delete: :cascade
  add_foreign_key "protected_branches", "projects", name: "fk_7a9c6d93e7", on_delete: :cascade
  add_foreign_key "protected_tag_create_access_levels", "namespaces", column: "group_id"
  add_foreign_key "protected_tag_create_access_levels", "protected_tags", name: "fk_f7dfda8c51", on_delete: :cascade
  add_foreign_key "protected_tag_create_access_levels", "users"
  add_foreign_key "protected_tags", "projects", name: "fk_8e4af87648", on_delete: :cascade
  add_foreign_key "push_event_payloads", "events", name: "fk_36c74129da", on_delete: :cascade
  add_foreign_key "releases", "projects", name: "fk_47fe2a0596", on_delete: :cascade
  add_foreign_key "remote_mirrors", "projects", on_delete: :cascade
  add_foreign_key "repositories", "shards", on_delete: :restrict
  add_foreign_key "repository_languages", "projects", on_delete: :cascade
  add_foreign_key "resource_label_events", "issues", on_delete: :cascade
  add_foreign_key "resource_label_events", "labels", on_delete: :nullify
  add_foreign_key "resource_label_events", "merge_requests", on_delete: :cascade
  add_foreign_key "resource_label_events", "users", on_delete: :nullify
  add_foreign_key "services", "projects", name: "fk_71cce407f9", on_delete: :cascade
  add_foreign_key "snippets", "projects", name: "fk_be41fd4bb7", on_delete: :cascade
  add_foreign_key "subscriptions", "projects", on_delete: :cascade
  add_foreign_key "system_note_metadata", "notes", name: "fk_d83a918cb1", on_delete: :cascade
  add_foreign_key "term_agreements", "application_setting_terms", column: "term_id"
  add_foreign_key "term_agreements", "users", on_delete: :cascade
  add_foreign_key "timelogs", "issues", name: "fk_timelogs_issues_issue_id", on_delete: :cascade
  add_foreign_key "timelogs", "merge_requests", name: "fk_timelogs_merge_requests_merge_request_id", on_delete: :cascade
  add_foreign_key "todos", "namespaces", column: "group_id", on_delete: :cascade
  add_foreign_key "todos", "notes", name: "fk_91d1f47b13", on_delete: :cascade
  add_foreign_key "todos", "projects", name: "fk_45054f9c45", on_delete: :cascade
  add_foreign_key "todos", "users", column: "author_id", name: "fk_ccf0373936", on_delete: :cascade
  add_foreign_key "todos", "users", name: "fk_d94154aa95", on_delete: :cascade
  add_foreign_key "trending_projects", "projects", on_delete: :cascade
  add_foreign_key "u2f_registrations", "users"
  add_foreign_key "user_callouts", "users", on_delete: :cascade
  add_foreign_key "user_custom_attributes", "users", on_delete: :cascade
  add_foreign_key "user_interacted_projects", "projects", name: "fk_722ceba4f7", on_delete: :cascade
  add_foreign_key "user_interacted_projects", "users", name: "fk_0894651f08", on_delete: :cascade
  add_foreign_key "user_preferences", "users", on_delete: :cascade
  add_foreign_key "user_statuses", "users", on_delete: :cascade
  add_foreign_key "user_synced_attributes_metadata", "users", on_delete: :cascade
  add_foreign_key "users", "application_setting_terms", column: "accepted_term_id", name: "fk_789cd90b35", on_delete: :cascade
  add_foreign_key "users_star_projects", "projects", name: "fk_22cd27ddfc", on_delete: :cascade
  add_foreign_key "web_hook_logs", "web_hooks", on_delete: :cascade
  add_foreign_key "web_hooks", "projects", name: "fk_0c8ca6d9d1", on_delete: :cascade
end<|MERGE_RESOLUTION|>--- conflicted
+++ resolved
@@ -10,11 +10,7 @@
 #
 # It's strongly recommended that you check this file into your version control system.
 
-<<<<<<< HEAD
-ActiveRecord::Schema.define(version: 20181121111200) do
-=======
 ActiveRecord::Schema.define(version: 20181126153547) do
->>>>>>> 0f800a5c
 
   # These are extensions that must be enabled in order to support this database
   enable_extension "plpgsql"
