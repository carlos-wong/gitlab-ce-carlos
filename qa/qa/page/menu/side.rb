--- conflicted
+++ resolved
@@ -48,15 +48,15 @@
           end
         end
 
-<<<<<<< HEAD
         def go_to_activity
           within_sidebar do
             click_on 'Activity'
-=======
+          end
+        end
+
         def within_submenu
           page.within('.fly-out-list') do
             yield
->>>>>>> 10d8026f
           end
         end
       end
