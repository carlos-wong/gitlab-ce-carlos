module QA
  module Page
    module Project
      class New < Page::Base
        include Page::Component::Select2

        view 'app/views/projects/new.html.haml' do
          element :project_create_from_template_tab
          element :import_project_tab, "Import project" # rubocop:disable QA/ElementWithPattern
        end

        view 'app/views/projects/_new_project_fields.html.haml' do
          element :project_namespace_select
          element :project_namespace_field, 'namespaces_options' # rubocop:disable QA/ElementWithPattern
          element :project_name, 'text_field :name' # rubocop:disable QA/ElementWithPattern
          element :project_path, 'text_field :path' # rubocop:disable QA/ElementWithPattern
          element :project_description, 'text_area :description' # rubocop:disable QA/ElementWithPattern
          element :project_create_button, "submit 'Create project'" # rubocop:disable QA/ElementWithPattern
          element :visibility_radios, 'visibility_level:' # rubocop:disable QA/ElementWithPattern
        end

        view 'app/views/projects/_import_project_pane.html.haml' do
          element :import_github, "icon('github', text: 'GitHub')" # rubocop:disable QA/ElementWithPattern
        end

        def choose_test_namespace
          retry_on_exception do
            click_body
            click_element :project_namespace_select

<<<<<<< HEAD
          search_and_select(Runtime::Namespace.path)
=======
            search_and_select(Runtime::Namespace.path)
          end
>>>>>>> 8551049f
        end

        def go_to_import_project
          click_on 'Import project'
        end

        def choose_name(name)
          fill_in 'project_name', with: name
        end

        def add_description(description)
          fill_in 'project_description', with: description
        end

        def create_new_project
          click_on 'Create project'
        end

        def go_to_create_from_template
          click_element(:project_create_from_template_tab)
        end

        def set_visibility(visibility)
          choose visibility
        end

        def go_to_github_import
          click_link 'GitHub'
        end
      end
    end
  end
end<|MERGE_RESOLUTION|>--- conflicted
+++ resolved
@@ -28,12 +28,8 @@
             click_body
             click_element :project_namespace_select
 
-<<<<<<< HEAD
-          search_and_select(Runtime::Namespace.path)
-=======
             search_and_select(Runtime::Namespace.path)
           end
->>>>>>> 8551049f
         end
 
         def go_to_import_project
