--- conflicted
+++ resolved
@@ -84,11 +84,7 @@
 
         page.refresh
         Page::Project::Branches::Show.perform do |branches_view|
-<<<<<<< HEAD
-          expect(branches_view).to have_no_branch(second_branch)
-=======
           expect(branches_view).to have_no_branch(second_branch, reload: true)
->>>>>>> 0b1ae0ae
         end
       end
     end
