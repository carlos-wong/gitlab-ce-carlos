--- conflicted
+++ resolved
@@ -6,8 +6,5 @@
 gem 'rake', '~> 12.3.0'
 gem 'rspec', '~> 3.7'
 gem 'selenium-webdriver', '~> 3.8.0'
-<<<<<<< HEAD
 gem 'net-ssh', require: false
-=======
-gem 'airborne', '~> 0.2.13'
->>>>>>> 9f5390d8
+gem 'airborne', '~> 0.2.13'