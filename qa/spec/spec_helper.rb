require_relative '../qa'
require 'rspec/retry'

%w[helpers shared_examples].each do |d|
  Dir[::File.join(__dir__, d, '**', '*.rb')].each { |f| require f }
end

RSpec.configure do |config|
  config.before(:context) do
    if self.class.metadata.keys.include?(:quarantine)
      skip_or_run_quarantined_tests(self.class.metadata.keys, config.inclusion_filter.rules.keys)
    end
  end

<<<<<<< HEAD
  config.before(:context) do
    if self.class.metadata.keys.include?(:quarantine)
      skip_or_run_quarantined_tests(self.class.metadata.keys, config.inclusion_filter.rules.keys)
    end
  end

=======
>>>>>>> 8551049f
  config.before do |example|
    QA::Runtime::Logger.debug("Starting test: #{example.full_description}") if QA::Runtime::Env.debug?

    skip_or_run_quarantined_tests(example.metadata.keys, config.inclusion_filter.rules.keys)
  end

  config.expect_with :rspec do |expectations|
    expectations.include_chain_clauses_in_custom_matcher_descriptions = true
  end

  config.mock_with :rspec do |mocks|
    mocks.verify_partial_doubles = true
  end

  config.shared_context_metadata_behavior = :apply_to_host_groups
  config.disable_monkey_patching!
  config.expose_dsl_globally = true
  config.profile_examples = 10
  config.order = :random
  Kernel.srand config.seed

  # show retry status in spec process
  config.verbose_retry = true

  # show exception that triggers a retry if verbose_retry is set to true
  config.display_try_failure_messages = true

  config.around do |example|
    retry_times = example.metadata.keys.include?(:quarantine) ? 1 : 3
    example.run_with_retry retry: retry_times
  end
end

# Skip tests in quarantine unless we explicitly focus on them.
# Skip the entire context if a context is tagged. This avoids running before
# blocks unnecessarily.
# If quarantine is focussed, skip tests/contexts that have other metadata
# unless they're also focussed. This lets us run quarantined tests in a
# particular category without running tests in other categories.
# E.g., if a test is tagged 'smoke' and 'quarantine', and another is tagged
# 'ldap' and 'quarantine', if we wanted to run just quarantined smoke tests
# using `--tag quarantine --tag smoke`, without this check we'd end up
# running that ldap test as well.
# We could use an exclusion filter, but this way the test report will list
# the quarantined tests when they're not run so that we're aware of them
def skip_or_run_quarantined_tests(metadata_keys, filter_keys)
  included_filters = filters_other_than_quarantine(filter_keys)

  if filter_keys.include?(:quarantine)
    skip("Only running tests tagged with :quarantine and any of #{included_filters}") unless quarantine_and_optional_other_tag?(metadata_keys, included_filters)
  else
    skip('In quarantine') if metadata_keys.include?(:quarantine)
  end
end

def filters_other_than_quarantine(filter_keys)
  filter_keys.reject { |key| key == :quarantine }
end

# Skip tests in quarantine unless we explicitly focus on them.
# Skip the entire context if a context is tagged. This avoids running before
# blocks unnecessarily.
# If quarantine is focussed, skip tests/contexts that have other metadata
# unless they're also focussed. This lets us run quarantined tests in a
# particular category without running tests in other categories.
# E.g., if a test is tagged 'smoke' and 'quarantine', and another is tagged
# 'ldap' and 'quarantine', if we wanted to run just quarantined smoke tests
# using `--tag quarantine --tag smoke`, without this check we'd end up
# running that ldap test as well.
# We could use an exclusion filter, but this way the test report will list
# the quarantined tests when they're not run so that we're aware of them
def skip_or_run_quarantined_tests(metadata_keys, filter_keys)
  included_filters = filters_other_than_quarantine(filter_keys)

  if filter_keys.include?(:quarantine)
    skip("Only running tests tagged with :quarantine and any of #{included_filters}") unless quarantine_and_optional_other_tag?(metadata_keys, included_filters)
  else
    skip('In quarantine') if metadata_keys.include?(:quarantine)
  end
end

def filters_other_than_quarantine(filter_keys)
  filter_keys.reject { |key| key == :quarantine }
end

# Checks if a test has the 'quarantine' tag and other tags in the inclusion filter.
#
# Returns true if
# - the metadata includes the quarantine tag
#   - and the metadata and inclusion filter both have any other tag
#   - or no other tags are in the inclusion filter
def quarantine_and_optional_other_tag?(metadata_keys, included_filters)
  return false unless metadata_keys.include? :quarantine
  return true if included_filters.empty?

  included_filters.any? { |key| metadata_keys.include? key }
end<|MERGE_RESOLUTION|>--- conflicted
+++ resolved
@@ -12,15 +12,6 @@
     end
   end
 
-<<<<<<< HEAD
-  config.before(:context) do
-    if self.class.metadata.keys.include?(:quarantine)
-      skip_or_run_quarantined_tests(self.class.metadata.keys, config.inclusion_filter.rules.keys)
-    end
-  end
-
-=======
->>>>>>> 8551049f
   config.before do |example|
     QA::Runtime::Logger.debug("Starting test: #{example.full_description}") if QA::Runtime::Env.debug?
 
@@ -80,32 +71,6 @@
   filter_keys.reject { |key| key == :quarantine }
 end
 
-# Skip tests in quarantine unless we explicitly focus on them.
-# Skip the entire context if a context is tagged. This avoids running before
-# blocks unnecessarily.
-# If quarantine is focussed, skip tests/contexts that have other metadata
-# unless they're also focussed. This lets us run quarantined tests in a
-# particular category without running tests in other categories.
-# E.g., if a test is tagged 'smoke' and 'quarantine', and another is tagged
-# 'ldap' and 'quarantine', if we wanted to run just quarantined smoke tests
-# using `--tag quarantine --tag smoke`, without this check we'd end up
-# running that ldap test as well.
-# We could use an exclusion filter, but this way the test report will list
-# the quarantined tests when they're not run so that we're aware of them
-def skip_or_run_quarantined_tests(metadata_keys, filter_keys)
-  included_filters = filters_other_than_quarantine(filter_keys)
-
-  if filter_keys.include?(:quarantine)
-    skip("Only running tests tagged with :quarantine and any of #{included_filters}") unless quarantine_and_optional_other_tag?(metadata_keys, included_filters)
-  else
-    skip('In quarantine') if metadata_keys.include?(:quarantine)
-  end
-end
-
-def filters_other_than_quarantine(filter_keys)
-  filter_keys.reject { |key| key == :quarantine }
-end
-
 # Checks if a test has the 'quarantine' tag and other tags in the inclusion filter.
 #
 # Returns true if
