# Contribute to GitLab

Thank you for your interest in contributing to GitLab.
This guide details how contribute to GitLab in a way that is efficient for everyone.
If you have read this guide and want to know how the GitLab core-team operates please see [the GitLab contributing process](PROCESS.md).

## Contributor license agreement

By submitting code as an individual you agree to the [individual contributor license agreement](doc/legal/individual_contributor_license_agreement.md). By submitting code as an entity you agree to the [corporate contributor license agreement](doc/legal/corporate_contributor_license_agreement.md).

## Security vulnerability disclosure

Please report suspected security vulnerabilities in private to support@gitlab.com, also see the [disclosure section on the GitLab.com website](http://about.gitlab.com/disclosure/). Please do NOT create publicly viewable issues for suspected security vulnerabilities.

## Closing policy for issues and merge requests

GitLab is a popular open source project and the capacity to deal with issues and merge requests is limited. Out of respect for our volunteers, issues and merge requests not in line with the guidelines listed in this document may be closed without notice.

Please treat our volunteers with courtesy and respect, it will go a long way towards getting your issue resolved.

Issues and merge requests should be in English and contain appropriate language for audiences of all ages.

## Issue tracker

To get support for your particular problem please use the channels as detailed in the [getting help section of the readme](https://gitlab.com/gitlab-org/gitlab-ce/blob/master/README.md#getting-help). Professional [support subscriptions](http://about.gitlab.com/subscription/) and [consulting services](http://about.gitlab.com/consultancy/) are available from [GitLab.com](http://about.gitlab.com/).

The [issue tracker](https://gitlab.com/gitlab-org/gitlab-ce/issues) is only for obvious errors in the latest [stable or development release of GitLab](MAINTENANCE.md). If something is wrong but it is not a regression compared to older versions of GitLab please do not open an issue but a feature request. When submitting an issue please conform to the issue submission guidelines listed below. Not all issues will be addressed and your issue is more likely to be addressed if you submit a merge request which partially or fully addresses the issue.

Issues can be filed either at [gitlab.com](https://gitlab.com/gitlab-org/gitlab-ce/issues) or [github.com](https://github.com/gitlabhq/gitlabhq/issues).

Do not use the issue tracker for feature requests. We have a specific [feature request forum](http://feedback.gitlab.com) for this purpose. Please keep feature requests as small and simple as possible, complex ones might be edited to make them small and simple.

Please send a merge request with a tested solution or a merge request with a failing test instead of opening an issue if you can. If you're unsure where to post, post to the [mailing list](https://groups.google.com/forum/#!forum/gitlabhq) or [Stack Overflow](http://stackoverflow.com/questions/tagged/gitlab) first. There are a lot of helpful GitLab users there who may be able to help you quickly. If your particular issue turns out to be a bug, it will find its way from there.

### Issue tracker guidelines

**[Search the issues](https://gitlab.com/gitlab-org/gitlab-ce/issues)** for similar entries before submitting your own, there's a good chance somebody else had the same issue. Show your support with `:+1:` and/or join the discussion. Please submit issues in the following format (as the first post):

1. **Summary:** Summarize your issue in one sentence (what goes wrong, what did you expect to happen)
1. **Steps to reproduce:** How can we reproduce the issue, preferably on the [GitLab development virtual machine with vagrant](https://gitlab.com/gitlab-org/cookbook-gitlab/blob/master/doc/development.md) (start your issue with: `vagrant destroy && vagrant up && vagrant ssh`)
1. **Expected behavior:** Describe your issue in detail
1. **Observed behavior**
1. **Relevant logs and/or screenshots:** Please use code blocks (\`\`\`) to format console output, logs, and code as it's very hard to read otherwise.
1. **Output of checks**
    * Results of GitLab [Application Check](doc/install/installation.md#check-application-status) (`sudo -u git -H bundle exec rake gitlab:check RAILS_ENV=production SANITIZE=true`); we will only investigate if the tests are passing
    * Version of GitLab you are running; we will only investigate issues in the latest stable and development releases as per the [maintenance policy](MAINTENANCE.md)
    * Add the last commit SHA-1 of the GitLab version you used to replicate the issue (obtainable from the help page)
    * Describe your setup (use relevant parts from `sudo -u git -H bundle exec rake gitlab:env:info RAILS_ENV=production`)
1. **Possible fixes**: If you can, link to the line of code that might be responsible for the problem

## Merge requests

We welcome merge requests with fixes and improvements to GitLab code, tests, and/or documentation. The features we would really like a merge request for are listed with the [status 'accepting merge requests' on our feature request forum](http://feedback.gitlab.com/forums/176466-general/status/796455) but other improvements are also welcome. If you want to add a new feature that is not marked it is best to first create a feedback issue (if there isn't one already) and leave a comment asking for it to be marked accepting merge requests. Please include screenshots or wireframes if the feature will also change the UI.

Merge requests can be filed either at [gitlab.com](https://gitlab.com/gitlab-org/gitlab-ce/merge_requests) or [github.com](https://github.com/gitlabhq/gitlabhq/pulls).

If you are new to GitLab development (or web development in general), search for the label `easyfix` ([gitlab.com](https://gitlab.com/gitlab-org/gitlab-ce/issues?label_name=easyfix), [github](https://github.com/gitlabhq/gitlabhq/labels/easyfix)). Those are issues easy to fix, marked by the GitLab core-team. If you are unsure how to proceed but want to help, mention one of the core-team members to give you a hint.

### Merge request guidelines

If you can, please submit a merge request with the fix or improvements including tests. If you don't know how to fix the issue but can write a test that exposes the issue we will accept that as well. In general bug fixes that include a regression test are merged quickly while new features without proper tests are least likely to receive timely feedback. The workflow to make a merge request is as follows:

1. Fork the project on GitLab Cloud
1. Create a feature branch
1. Write [tests](README.md#run-the-tests) and code
1. Add your changes to the [CHANGELOG](CHANGELOG) insert your line at a [random point](doc/workflow/gitlab_flow.md#do-not-order-commits-with-rebase) in the current version
1. If you are changing the README, some documentation or other things which have no effect on the tests, add `[ci skip]` somewhere in the commit message
1. If you have multiple commits please combine them into one commit by [squashing them](http://git-scm.com/book/en/Git-Tools-Rewriting-History#Squashing-Commits)
1. Push the commit to your fork
1. Submit a merge request (MR) to the master branch
1. The MR title should describe the change you want to make
1. The MR description should give a motive for your change and the method you used to achieve it
1. If the MR changes the UI it should include before and after screenshots
1. If the MR changes CSS classes please include the list of affected pages `grep css-class ./app -R`
1. Link relevant [issues](https://gitlab.com/gitlab-org/gitlab-ce/issues) and/or [feature requests](http://feedback.gitlab.com/) from the merge request description and leave a comment on them with a link back to the MR
1. Be prepared to answer questions and incorporate feedback even if requests for this arrive weeks or months after your MR submission
1. If your MR touches code that executes shell commands, make sure it adheres to the [shell command guidelines](    doc/development/shell_commands.md).

The **official merge window** is in the beginning of the month from the 1st to the 7th day of the month. The best time to submit a MR and get feedback fast. Before this time the GitLab B.V. team is still dealing with work that is created by the monthly release such as assisting subscribers with upgrade issues, the release of Enterprise Edition and the upgrade of GitLab Cloud. After the 7th it is already getting closer to the release date of the next version. This means there is less time to fix the issues created by merging large new features.

Please keep the change in a single MR **as small as possible**. If you want to contribute a large feature think very hard what the minimum viable change is. Can you split functionality? Can you only submit the backend/API code? Can you start with a very simple UI? Can you do part of the refactor? The increased reviewability of small MR's that leads to higher code quality is more important to us than having a minimal commit log. The smaller a MR is the more likely it is it will be merged (quickly), after that you can send more MR's to enhance it.

For examples of feedback on merge requests please look at already [closed merge requests](https://gitlab.com/gitlab-org/gitlab-ce/merge_requests?assignee_id=&label_name=&milestone_id=&scope=&sort=&state=closed). If you would like quick feedback on your merge request feel free to mention one of the Merge Marshalls of [the core-team](https://about.gitlab.com/core-team/). Please ensure that your merge request meets the contribution acceptance criteria.

<<<<<<< HEAD
=======
## Definition of done

If you contribute to GitLab please know that changes involve more than just code.
We have the following [definition of done](http://guide.agilealliance.org/guide/definition-of-done.html).
Please ensure you support the feature you contribute through all of these steps.

1. Description explaning the relevancy (see following item)
1. Working and clean code that is commented where needed
1. Unit and integration tests that pass on the CI server
1. Documented in the /doc directory
1. Changelog entry added
1. Reviewed and any concerns are addressed
1. Merged by the project lead
1. Added to the release blog article
1. Added to [the website](https://gitlab.com/gitlab-com/www-gitlab-com/) if relevant
1. Community questions answered
1. Answers to questions radiated (in docs/wiki/etc.)

>>>>>>> 8f4353a1
## Merge request description format

1. What does this MR do?
1. Are there points in the code the reviewer needs to double check?
1. Why was this MR needed?
1. What are the relevant issue numbers / [Feature requests](http://feedback.gitlab.com/)?
1. Screenshots (if relevant)

## Contribution acceptance criteria

1. The change is as small as possible (see the above paragraph for details)
1. Include proper tests and make all tests pass (unless it contains a test exposing a bug in existing code)
1. All tests have to pass, if you suspect a failing CI build is unrelated to your contribution ask for tests to be restarted. See [the CI setup document](http://doc.gitlab.com/ce/development/ci_setup.html) on who you can ask for test restart.
1. Initially contains a single commit (please use `git rebase -i` to squash commits)
1. Can merge without problems (if not please merge `master`, never rebase commits pushed to the remote server)
1. Does not break any existing functionality
1. Fixes one specific issue or implements one specific feature (do not combine things, send separate merge requests if needed)
1. Keeps the GitLab code base clean and well structured
1. Contains functionality we think other users will benefit from too
1. Doesn't add configuration options since they complicate future changes
1. Changes after submitting the merge request should be in separate commits (no squashing). You will be asked to squash when the review is over, before merging.
1. It conforms to the following style guides.
    If your change touches a line that does not follow the style,
    modify the entire line to follow it. This prevents linting tools from generating warnings.
    Don't touch neighbouring lines. As an exception, automatic mass refactoring modifications
    may leave style non-compliant.

## Style guides

1.  [Ruby](https://github.com/bbatsov/ruby-style-guide).
    Important sections include [Source Code Layout](https://github.com/bbatsov/ruby-style-guide#source-code-layout)
    and [Naming](https://github.com/bbatsov/ruby-style-guide#naming). Use:
    - multi-line method chaining style **Option B**: dot `.` on previous line
    - string literal quoting style **Option A**: single quoted by default
1.  [Rails](https://github.com/bbatsov/rails-style-guide)
1.  [Testing](https://github.com/thoughtbot/guides/tree/master/style#testing)
1.  [CoffeeScript](https://github.com/thoughtbot/guides/tree/master/style#coffeescript)
1.  [Shell commands](doc/development/shell_commands.md) created by GitLab contributors to enhance security
1.  [Markdown](http://www.cirosantilli.com/markdown-styleguide)

This is also the style used by linting tools such as [RuboCop](https://github.com/bbatsov/rubocop), [PullReview](https://www.pullreview.com/) and [Hound CI](https://houndci.com).<|MERGE_RESOLUTION|>--- conflicted
+++ resolved
@@ -82,8 +82,6 @@
 
 For examples of feedback on merge requests please look at already [closed merge requests](https://gitlab.com/gitlab-org/gitlab-ce/merge_requests?assignee_id=&label_name=&milestone_id=&scope=&sort=&state=closed). If you would like quick feedback on your merge request feel free to mention one of the Merge Marshalls of [the core-team](https://about.gitlab.com/core-team/). Please ensure that your merge request meets the contribution acceptance criteria.
 
-<<<<<<< HEAD
-=======
 ## Definition of done
 
 If you contribute to GitLab please know that changes involve more than just code.
@@ -102,7 +100,6 @@
 1. Community questions answered
 1. Answers to questions radiated (in docs/wiki/etc.)
 
->>>>>>> 8f4353a1
 ## Merge request description format
 
 1. What does this MR do?
