--- conflicted
+++ resolved
@@ -61,12 +61,8 @@
 1. Fork the project on GitLab Cloud
 1. Create a feature branch
 1. Write [tests](README.md#run-the-tests) and code
-<<<<<<< HEAD
 1. Add your changes to the [CHANGELOG](CHANGELOG) insert your line at a [random point](doc/workflow/gitlab_flow.md#do-not-order-commits-with-rebase) in the current version
-=======
-1. Add your changes to the [CHANGELOG](CHANGELOG)
 1. If you are changing the README, some documentation or other things which have no effect on the tests, add `[ci skip]` somewhere in the commit message
->>>>>>> 2ebd2d41
 1. If you have multiple commits please combine them into one commit by [squashing them](http://git-scm.com/book/en/Git-Tools-Rewriting-History#Squashing-Commits)
 1. Push the commit to your fork
 1. Submit a merge request (MR) to the master branch
