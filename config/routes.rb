--- conflicted
+++ resolved
@@ -86,15 +86,9 @@
         constraints:  { model: /note|user|group|project/, mounted_as: /avatar|attachment/, filename: /.+/ }
 
     # Project markdown uploads
-<<<<<<< HEAD
-    get ":project_id/:secret/:filename", 
-        to:           "projects/uploads#show", 
-        constraints:  { project_id: /[a-zA-Z.0-9_\-]+\/[a-zA-Z.0-9_\-]+/, filename: /.+/ }
-=======
-    get ":namespace_id/:id/:secret/:filename",
+    get ":namespace_id/:project_id/:secret/:filename",
       to:           "projects/uploads#show",
-      constraints:  { namespace_id: /[a-zA-Z.0-9_\-]+/, id: /[a-zA-Z.0-9_\-]+/, filename: /.+/ }
->>>>>>> 7561b1c2
+      constraints:  { namespace_id: /[a-zA-Z.0-9_\-]+/, project_id: /[a-zA-Z.0-9_\-]+/, filename: /.+/ }
   end
 
   #
@@ -248,28 +242,6 @@
   #
   # Project Area
   #
-<<<<<<< HEAD
-  resources :projects, constraints: { id: /[a-zA-Z.0-9_\-]+\/[a-zA-Z.0-9_\-]+/ }, except: [:new, :create, :index], path: '/' do
-    member do
-      put :transfer
-      post :archive
-      post :unarchive
-      post :toggle_star
-      post :markdown_preview
-      get :autocomplete_sources
-    end
-
-    scope module: :projects do
-      # Blob routes:
-      get '/new/:id', to: 'blob#new', constraints: { id: /.+/ }, as: 'new_blob'
-      post '/create/:id', to: 'blob#create', constraints: { id: /.+/ }, as: 'create_blob'
-      get '/edit/:id', to: 'blob#edit', constraints: { id: /.+/ }, as: 'edit_blob'
-      put '/update/:id', to: 'blob#update', constraints: { id: /.+/ }, as: 'update_blob'
-      post '/preview/:id', to: 'blob#preview', constraints: { id: /.+/ }, as: 'preview_blob'
-
-      resources :blob, only: [:show, :destroy], constraints: { id: /.+/, format: false } do
-        get :diff, on: :member
-=======
   resources :namespaces, path: '/', constraints: { id: /[a-zA-Z.0-9_\-]+/ }, only: [] do
     resources(:projects, constraints: { id: /[a-zA-Z.0-9_\-]+/ }, except:
               [:new, :create, :index], path: "/") do
@@ -277,11 +249,9 @@
         put :transfer
         post :archive
         post :unarchive
-        post :upload_image
         post :toggle_star
         post :markdown_preview
         get :autocomplete_sources
->>>>>>> 7561b1c2
       end
 
       scope module: :projects do
@@ -321,16 +291,6 @@
           )
         end
 
-<<<<<<< HEAD
-      resources :uploads, only: [:create] do
-        collection do
-          get ":secret/:filename", action: :show, as: :show, constraints: { filename: /.+/ }
-        end
-      end
-
-      get '/compare/:from...:to' => 'compare#show', :as => 'compare',
-          :constraints => { from: /.+/, to: /.+/ }
-=======
         scope do
           get(
             '/tree/*id',
@@ -340,7 +300,6 @@
           )
         end
         resource  :avatar,    only: [:show, :destroy]
->>>>>>> 7561b1c2
 
         resources :commit,    only: [:show], constraints: { id: /[[:alnum:]]{6,40}/ } do
           get :branches, on: :member
@@ -484,6 +443,12 @@
             delete :delete_attachment
           end
         end
+
+        resources :uploads, only: [:create] do
+          collection do
+            get ":secret/:filename", action: :show, as: :show, constraints: { filename: /.+/ }
+          end
+        end
       end
 
     end
