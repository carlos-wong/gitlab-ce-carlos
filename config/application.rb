require File.expand_path('../boot', __FILE__)

require 'rails/all'

Bundler.require(:default, Rails.env)

module Gitlab
  class Application < Rails::Application
    require_dependency Rails.root.join('lib/gitlab/redis')

    # Settings in config/environments/* take precedence over those specified here.
    # Application configuration should go into files in config/initializers
    # -- all .rb files in that directory are automatically loaded.

    # Sidekiq uses eager loading, but directories not in the standard Rails
    # directories must be added to the eager load paths:
    # https://github.com/mperham/sidekiq/wiki/FAQ#why-doesnt-sidekiq-autoload-my-rails-application-code
    # Also, there is no need to add `lib` to autoload_paths since autoloading is
    # configured to check for eager loaded paths:
    # https://github.com/rails/rails/blob/v4.2.6/railties/lib/rails/engine.rb#L687
    # This is a nice reference article on autoloading/eager loading:
    # http://blog.arkency.com/2014/11/dont-forget-about-eager-load-when-extending-autoload
    config.eager_load_paths.push(*%W(#{config.root}/lib
                                     #{config.root}/app/models/ci
                                     #{config.root}/app/models/hooks
                                     #{config.root}/app/models/members
                                     #{config.root}/app/models/project_services
                                     #{config.root}/app/workers/concerns))

    config.generators.templates.push("#{config.root}/generator_templates")

    # Only load the plugins named here, in the order given (default is alphabetical).
    # :all can be used as a placeholder for all plugins not explicitly named.
    # config.plugins = [ :exception_notification, :ssl_requirement, :all ]

    # The default locale is :en and all translations from config/locales/*.rb,yml are auto loaded.
    # config.i18n.load_path += Dir[Rails.root.join('my', 'locales', '*.{rb,yml}').to_s]
    # config.i18n.default_locale = :de
    config.i18n.enforce_available_locales = false

    # Configure the default encoding used in templates for Ruby 1.9.
    config.encoding = "utf-8"

    # Configure sensitive parameters which will be filtered from the log file.
    #
    # Parameters filtered:
    # - Password (:password, :password_confirmation)
    # - Private tokens
    # - Two-factor tokens (:otp_attempt)
    # - Repo/Project Import URLs (:import_url)
    # - Build variables (:variables)
    # - GitLab Pages SSL cert/key info (:certificate, :encrypted_key)
    # - Webhook URLs (:hook)
    # - GitLab-shell secret token (:secret_token)
    # - Sentry DSN (:sentry_dsn)
    # - Deploy keys (:key)
    config.filter_parameters += %i(
      authentication_token
      certificate
      encrypted_key
      hook
      import_url
      incoming_email_token
      key
      otp_attempt
      password
      password_confirmation
      private_token
      runners_token
      secret_token
      sentry_dsn
      variables
    )

    # Enable escaping HTML in JSON.
    config.active_support.escape_html_entities_in_json = true

    # Use SQL instead of Active Record's schema dumper when creating the database.
    # This is necessary if your schema can't be completely dumped by the schema dumper,
    # like if you have constraints or database-specific column types
    # config.active_record.schema_format = :sql

    # Enable the asset pipeline
    config.assets.enabled = true
    config.assets.paths << Gemojione.images_path
    config.assets.paths << "vendor/assets/fonts"
    config.assets.precompile << "*.png"
    config.assets.precompile << "print.css"
    config.assets.precompile << "notify.css"
    config.assets.precompile << "mailers/*.css"
    config.assets.precompile << "katex.css"
    config.assets.precompile << "katex.js"
    config.assets.precompile << "xterm/xterm.css"
    config.assets.precompile << "graphs/graphs_bundle.js"
    config.assets.precompile << "users/users_bundle.js"
    config.assets.precompile << "network/network_bundle.js"
    config.assets.precompile << "profile/profile_bundle.js"
    config.assets.precompile << "protected_branches/protected_branches_bundle.js"
    config.assets.precompile << "diff_notes/diff_notes_bundle.js"
    config.assets.precompile << "merge_request_widget/ci_bundle.js"
    config.assets.precompile << "boards/boards_bundle.js"
    config.assets.precompile << "cycle_analytics/cycle_analytics_bundle.js"
    config.assets.precompile << "merge_conflicts/merge_conflicts_bundle.js"
    config.assets.precompile << "boards/test_utils/simulate_drag.js"
    config.assets.precompile << "environments/environments_bundle.js"
    config.assets.precompile << "blob_edit/blob_edit_bundle.js"
    config.assets.precompile << "snippet/snippet_bundle.js"
    config.assets.precompile << "terminal/terminal_bundle.js"
    config.assets.precompile << "lib/utils/*.js"
    config.assets.precompile << "lib/*.js"
    config.assets.precompile << "u2f.js"
<<<<<<< HEAD
    config.assets.precompile << "vue_pipelines_index/index.js"
    config.assets.precompile << "vue_pagination/index.js"
=======
    config.assets.precompile << "vendor/assets/fonts/*"
>>>>>>> 21fb690c

    # Version of your assets, change this if you want to expire all your assets
    config.assets.version = '1.0'

    config.action_view.sanitized_allowed_protocols = %w(smb)

    config.middleware.insert_before Warden::Manager, Rack::Attack

    # Allow access to GitLab API from other domains
    config.middleware.insert_before Warden::Manager, Rack::Cors do
      allow do
        origins Gitlab.config.gitlab.url
        resource '/api/*',
          credentials: true,
          headers: :any,
          methods: :any,
          expose: ['Link']
      end

      # Cross-origin requests must not have the session cookie available
      allow do
        origins '*'
        resource '/api/*',
          credentials: false,
          headers: :any,
          methods: :any,
          expose: ['Link']
      end
    end

    # Use Redis caching across all environments
    redis_config_hash = Gitlab::Redis.params
    redis_config_hash[:namespace] = Gitlab::Redis::CACHE_NAMESPACE
    redis_config_hash[:expires_in] = 2.weeks # Cache should not grow forever
    if Sidekiq.server? # threaded context
      redis_config_hash[:pool_size] = Sidekiq.options[:concurrency] + 5
      redis_config_hash[:pool_timeout] = 1
    end
    config.cache_store = :redis_store, redis_config_hash

    config.active_record.raise_in_transactional_callbacks = true

    config.active_job.queue_adapter = :sidekiq

    # This is needed for gitlab-shell
    ENV['GITLAB_PATH_OUTSIDE_HOOK'] = ENV['PATH']

    config.generators do |g|
      g.factory_girl false
    end
  end
end<|MERGE_RESOLUTION|>--- conflicted
+++ resolved
@@ -109,12 +109,9 @@
     config.assets.precompile << "lib/utils/*.js"
     config.assets.precompile << "lib/*.js"
     config.assets.precompile << "u2f.js"
-<<<<<<< HEAD
     config.assets.precompile << "vue_pipelines_index/index.js"
     config.assets.precompile << "vue_pagination/index.js"
-=======
     config.assets.precompile << "vendor/assets/fonts/*"
->>>>>>> 21fb690c
 
     # Version of your assets, change this if you want to expire all your assets
     config.assets.version = '1.0'
