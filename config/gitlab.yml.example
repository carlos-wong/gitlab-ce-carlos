# # # # # # # # # # # # # # # # # #
# GitLab application config file  #
# # # # # # # # # # # # # # # # # #
#
###########################  NOTE  #####################################
# This file should not receive new settings. All configuration options #
# * are being moved to ApplicationSetting model!                       #
# If a setting requires an application restart say so in that screen.  #
# If you change this file in a Merge Request, please also create       #
# a MR on https://gitlab.com/gitlab-org/omnibus-gitlab/merge_requests  #
########################################################################
#
#
# How to use:
# 1. Copy file as gitlab.yml
# 2. Update gitlab -> host with your fully qualified domain name
# 3. Update gitlab -> email_from
# 4. If you installed Git from source, change git -> bin_path to /usr/local/bin/git
#    IMPORTANT: If Git was installed in a different location use that instead.
#    You can check with `which git`. If a wrong path of Git is specified, it will
#     result in various issues such as failures of GitLab CI builds.
# 5. Review this configuration file for other settings you may want to adjust

production: &base
  #
  # 1. GitLab app settings
  # ==========================

  ## GitLab settings
  gitlab:
    ## Web server settings (note: host is the FQDN, do not include http://)
    host: localhost
    port: 80 # Set to 443 if using HTTPS, see installation.md#using-https for additional HTTPS configuration details
    https: false # Set to true if using HTTPS, see installation.md#using-https for additional HTTPS configuration details

    # Uncommment this line below if your ssh host is different from HTTP/HTTPS one
    # (you'd obviously need to replace ssh.host_example.com with your own host).
    # Otherwise, ssh host will be set to the `host:` value above
    # ssh_host: ssh.host_example.com

    # Relative URL support
    # WARNING: We recommend using an FQDN to host GitLab in a root path instead
    # of using a relative URL.
    # Documentation: http://doc.gitlab.com/ce/install/relative_url.html
    # Uncomment and customize the following line to run in a non-root path
    #
    # relative_url_root: /gitlab

    # Trusted Proxies
    # Customize if you have GitLab behind a reverse proxy which is running on a different machine.
    # Add the IP address for your reverse proxy to the list, otherwise users will appear signed in from that address.
    trusted_proxies:
      # Examples:
      #- 192.168.1.0/24
      #- 192.168.2.1
      #- 2001:0db8::/32

    # Uncomment and customize if you can't use the default user to run GitLab (default: 'git')
    # user: git

    ## Date & Time settings
    # Uncomment and customize if you want to change the default time zone of GitLab application.
    # To see all available zones, run `bundle exec rake time:zones:all RAILS_ENV=production`
    # time_zone: 'UTC'

    ## Email settings
    # Uncomment and set to false if you need to disable email sending from GitLab (default: true)
    # email_enabled: true
    # Email address used in the "From" field in mails sent by GitLab
    email_from: example@example.com
    email_display_name: GitLab
    email_reply_to: noreply@example.com
    email_subject_suffix: ''

    # Email server smtp settings are in config/initializers/smtp_settings.rb.sample

    # default_can_create_group: false  # default: true
    # username_changing_enabled: false # default: true - User can change her username/namespace

    ## Automatic issue closing
    # If a commit message matches this regular expression, all issues referenced from the matched text will be closed.
    # This happens when the commit is pushed or merged into the default branch of a project.
    # When not specified the default issue_closing_pattern as specified below will be used.
    # Tip: you can test your closing pattern at http://rubular.com.
    # issue_closing_pattern: '((?:[Cc]los(?:e[sd]?|ing)|[Ff]ix(?:e[sd]|ing)?|[Rr]esolv(?:e[sd]?|ing))(:?) +(?:(?:issues? +)?%{issue_ref}(?:(?:, *| +and +)?)|([A-Z][A-Z0-9_]+-\d+))+)'

    ## Default project features settings
    default_projects_features:
      issues: true
      merge_requests: true
      wiki: true
      snippets: true
      builds: true
      container_registry: true

    ## Webhook settings
    # Number of seconds to wait for HTTP response after sending webhook HTTP POST request (default: 10)
    # webhook_timeout: 10

    ## Repository downloads directory
    # When a user clicks e.g. 'Download zip' on a project, a temporary zip file is created in the following directory.
    # The default is 'shared/cache/archive/' relative to the root of the Rails app.
    # repository_downloads_path: shared/cache/archive/

  ## Reply by email
  # Allow users to comment on issues and merge requests by replying to notification emails.
  # For documentation on how to set this up, see http://doc.gitlab.com/ce/administration/reply_by_email.html
  incoming_email:
    enabled: false

    # The email address including the `%{key}` placeholder that will be replaced to reference the item being replied to.
    # The placeholder can be omitted but if present, it must appear in the "user" part of the address (before the `@`).
    address: "gitlab-incoming+%{key}@gmail.com"

    # Email account username
    # With third party providers, this is usually the full email address.
    # With self-hosted email servers, this is usually the user part of the email address.
    user: "gitlab-incoming@gmail.com"
    # Email account password
    password: "[REDACTED]"

    # IMAP server host
    host: "imap.gmail.com"
    # IMAP server port
    port: 993
    # Whether the IMAP server uses SSL
    ssl: true
    # Whether the IMAP server uses StartTLS
    start_tls: false

    # The mailbox where incoming mail will end up. Usually "inbox".
    mailbox: "inbox"
    # The IDLE command timeout.
    idle_timeout: 60

  ## Build Artifacts
  artifacts:
    enabled: true
    # The location where build artifacts are stored (default: shared/artifacts).
    # path: shared/artifacts

  ## Git LFS
  lfs:
    enabled: true
    # The location where LFS objects are stored (default: shared/lfs-objects).
    # storage_path: shared/lfs-objects

  ## GitLab Pages
  pages:
    enabled: false
    # The location where pages are stored (default: shared/pages).
    # path: shared/pages

    # The domain under which the pages are served:
    # http://group.example.com/project
    # or project path can be a group page: group.example.com
    host: example.com
    port: 80 # Set to 443 if you serve the pages with HTTPS
    https: false # Set to true if you serve the pages with HTTPS
    # external_http: ["1.1.1.1:80", "[2001::1]:80"] # If defined, enables custom domain support in GitLab Pages
    # external_https: ["1.1.1.1:443", "[2001::1]:443"] # If defined, enables custom domain and certificate support in GitLab Pages

  ## Mattermost
  ## For enabling Add to Mattermost button
  mattermost:
    enabled: false
    host: 'https://mattermost.example.com'

  ## Gravatar
  ## For Libravatar see: http://doc.gitlab.com/ce/customization/libravatar.html
  gravatar:
    # gravatar urls: possible placeholders: %{hash} %{size} %{email} %{username}
    # plain_url: "http://..."     # default: http://www.gravatar.com/avatar/%{hash}?s=%{size}&d=identicon
    # ssl_url:   "https://..."    # default: https://secure.gravatar.com/avatar/%{hash}?s=%{size}&d=identicon

  ## Auxiliary jobs
  # Periodically executed jobs, to self-heal Gitlab, do external synchronizations, etc.
  # Please read here for more information: https://github.com/ondrejbartas/sidekiq-cron#adding-cron-job
  cron_jobs:
    # Flag stuck CI jobs as failed
    stuck_ci_jobs_worker:
      cron: "0 * * * *"
    # Execute scheduled triggers
    pipeline_schedule_worker:
      cron: "19 * * * *"
    # Remove expired build artifacts
    expire_build_artifacts_worker:
      cron: "50 * * * *"
    # Periodically run 'git fsck' on all repositories. If started more than
    # once per hour you will have concurrent 'git fsck' jobs.
    repository_check_worker:
      cron: "20 * * * *"
    # Send admin emails once a week
    admin_email_worker:
      cron: "0 0 * * 0"

    # Remove outdated repository archives
    repository_archive_cache_worker:
      cron: "0 * * * *"

  registry:
    # enabled: true
    # host: registry.example.com
    # port: 5005
    # api_url: http://localhost:5000/ # internal address to the registry, will be used by GitLab to directly communicate with API
    # key: config/registry.key
    # path: shared/registry
    # issuer: gitlab-issuer

  #
  # 2. GitLab CI settings
  # ==========================

  gitlab_ci:
    # Default project notifications settings:
    #
    # Send emails only on broken builds (default: true)
    # all_broken_builds: true
    #
    # Add pusher to recipients list (default: false)
    # add_pusher: true

    # The location where build traces are stored (default: builds/). Relative paths are relative to Rails.root
    # builds_path: builds/

  #
  # 3. Auth settings
  # ==========================

  ## LDAP settings
  # You can inspect a sample of the LDAP users with login access by running:
  #   bundle exec rake gitlab:ldap:check RAILS_ENV=production
  ldap:
    enabled: false
    servers:
      ##########################################################################
      #
      # Since GitLab 7.4, LDAP servers get ID's (below the ID is 'main'). GitLab
      # Enterprise Edition now supports connecting to multiple LDAP servers.
      #
      # If you are updating from the old (pre-7.4) syntax, you MUST give your
      # old server the ID 'main'.
      #
      ##########################################################################
      main: # 'main' is the GitLab 'provider ID' of this LDAP server
        ## label
        #
        # A human-friendly name for your LDAP server. It is OK to change the label later,
        # for instance if you find out it is too large to fit on the web page.
        #
        # Example: 'Paris' or 'Acme, Ltd.'
        label: 'LDAP'

        host: '_your_ldap_server'
        port: 389
        uid: 'sAMAccountName'
        method: 'plain' # "tls" or "ssl" or "plain"
        bind_dn: '_the_full_dn_of_the_user_you_will_bind_with'
        password: '_the_password_of_the_bind_user'

        # Set a timeout, in seconds, for LDAP queries. This helps avoid blocking
        # a request if the LDAP server becomes unresponsive.
        # A value of 0 means there is no timeout.
        timeout: 10

        # This setting specifies if LDAP server is Active Directory LDAP server.
        # For non AD servers it skips the AD specific queries.
        # If your LDAP server is not AD, set this to false.
        active_directory: true

        # If allow_username_or_email_login is enabled, GitLab will ignore everything
        # after the first '@' in the LDAP username submitted by the user on login.
        #
        # Example:
        # - the user enters 'jane.doe@example.com' and 'p@ssw0rd' as LDAP credentials;
        # - GitLab queries the LDAP server with 'jane.doe' and 'p@ssw0rd'.
        #
        # If you are using "uid: 'userPrincipalName'" on ActiveDirectory you need to
        # disable this setting, because the userPrincipalName contains an '@'.
        allow_username_or_email_login: false

        # To maintain tight control over the number of active users on your GitLab installation,
        # enable this setting to keep new users blocked until they have been cleared by the admin
        # (default: false).
        block_auto_created_users: false

        # Base where we can search for users
        #
        #   Ex. ou=People,dc=gitlab,dc=example
        #
        base: ''

        # Filter LDAP users
        #
        #   Format: RFC 4515 http://tools.ietf.org/search/rfc4515
        #   Ex. (employeeType=developer)
        #
        #   Note: GitLab does not support omniauth-ldap's custom filter syntax.
        #
        user_filter: ''

        # LDAP attributes that GitLab will use to create an account for the LDAP user.
        # The specified attribute can either be the attribute name as a string (e.g. 'mail'),
        # or an array of attribute names to try in order (e.g. ['mail', 'email']).
        # Note that the user's LDAP login will always be the attribute specified as `uid` above.
        attributes:
          # The username will be used in paths for the user's own projects
          # (like `gitlab.example.com/username/project`) and when mentioning
          # them in issues, merge request and comments (like `@username`).
          # If the attribute specified for `username` contains an email address,
          # the GitLab username will be the part of the email address before the '@'.
          username: ['uid', 'userid', 'sAMAccountName']
          email:    ['mail', 'email', 'userPrincipalName']

          # If no full name could be found at the attribute specified for `name`,
          # the full name is determined using the attributes specified for
          # `first_name` and `last_name`.
          name:       'cn'
          first_name: 'givenName'
          last_name:  'sn'

      # GitLab EE only: add more LDAP servers
      # Choose an ID made of a-z and 0-9 . This ID will be stored in the database
      # so that GitLab can remember which LDAP server a user belongs to.
      # uswest2:
      #   label:
      #   host:
      #   ....


  ## OmniAuth settings
  omniauth:
    # Allow login via Twitter, Google, etc. using OmniAuth providers
    enabled: false

    # Uncomment this to automatically sign in with a specific omniauth provider's without
    # showing GitLab's sign-in page (default: show the GitLab sign-in page)
    # auto_sign_in_with_provider: saml

    # Sync user's email address from the specified Omniauth provider every time the user logs
    # in (default: nil). And consequently make this field read-only.
    # sync_email_from_provider: cas3

    # CAUTION!
    # This allows users to login without having a user account first. Define the allowed providers
    # using an array, e.g. ["saml", "twitter"], or as true/false to allow all providers or none.
    # User accounts will be created automatically when authentication was successful.
    allow_single_sign_on: ["saml"]

    # Locks down those users until they have been cleared by the admin (default: true).
    block_auto_created_users: true
    # Look up new users in LDAP servers. If a match is found (same uid), automatically
    # link the omniauth identity with the LDAP account. (default: false)
    auto_link_ldap_user: false

    # Allow users with existing accounts to login and auto link their account via SAML
    # login, without having to do a manual login first and manually add SAML
    # (default: false)
    auto_link_saml_user: false

    # Set different Omniauth providers as external so that all users creating accounts
    # via these providers will not be able to have access to internal projects. You
    # will need to use the full name of the provider, like `google_oauth2` for Google.
    # Refer to the examples below for the full names of the supported providers.
    # (default: [])
    external_providers: []

    ## Auth providers
    # Uncomment the following lines and fill in the data of the auth provider you want to use
    # If your favorite auth provider is not listed you can use others:
    # see https://github.com/gitlabhq/gitlab-public-wiki/wiki/Custom-omniauth-provider-configurations
    # The 'app_id' and 'app_secret' parameters are always passed as the first two
    # arguments, followed by optional 'args' which can be either a hash or an array.
    # Documentation for this is available at http://doc.gitlab.com/ce/integration/omniauth.html
    providers:
      # See omniauth-cas3 for more configuration details
      # - { name: 'cas3',
      #     label: 'cas3',
      #     args: {
      #             url: 'https://sso.example.com',
      #             disable_ssl_verification: false,
      #             login_url: '/cas/login',
      #             service_validate_url: '/cas/p3/serviceValidate',
      #             logout_url: '/cas/logout'} }
      # - { name: 'authentiq',
      #     # for client credentials (client ID and secret), go to https://www.authentiq.com/
      #     app_id: 'YOUR_CLIENT_ID',
      #     app_secret: 'YOUR_CLIENT_SECRET',
      #     args: {
      #             scope: 'aq:name email~rs address aq:push'
      #             # redirect_uri parameter is optional except when 'gitlab.host' in this file is set to 'localhost'
      #             # redirect_uri: 'YOUR_REDIRECT_URI'
      #           }
      #   }
      # - { name: 'github',
      #     app_id: 'YOUR_APP_ID',
      #     app_secret: 'YOUR_APP_SECRET',
      #     url: "https://github.com/",
      #     verify_ssl: true,
      #     args: { scope: 'user:email' } }
      # - { name: 'bitbucket',
      #     app_id: 'YOUR_APP_ID',
      #     app_secret: 'YOUR_APP_SECRET' }
      # - { name: 'gitlab',
      #     app_id: 'YOUR_APP_ID',
      #     app_secret: 'YOUR_APP_SECRET',
      #     args: { scope: 'api' } }
      # - { name: 'google_oauth2',
      #     app_id: 'YOUR_APP_ID',
      #     app_secret: 'YOUR_APP_SECRET',
      #     args: { access_type: 'offline', approval_prompt: '' } }
      # - { name: 'facebook',
      #     app_id: 'YOUR_APP_ID',
      #     app_secret: 'YOUR_APP_SECRET' }
      # - { name: 'twitter',
      #     app_id: 'YOUR_APP_ID',
      #     app_secret: 'YOUR_APP_SECRET' }
      #
      # - { name: 'saml',
      #     label: 'Our SAML Provider',
      #     groups_attribute: 'Groups',
      #     external_groups: ['Contractors', 'Freelancers'],
      #     args: {
      #             assertion_consumer_service_url: 'https://gitlab.example.com/users/auth/saml/callback',
      #             idp_cert_fingerprint: '43:51:43:a1:b5:fc:8b:b7:0a:3a:a9:b1:0f:66:73:a8',
      #             idp_sso_target_url: 'https://login.example.com/idp',
      #             issuer: 'https://gitlab.example.com',
      #             name_identifier_format: 'urn:oasis:names:tc:SAML:2.0:nameid-format:transient'
      #           } }
      #
      # - { name: 'crowd',
      #     args: {
      #       crowd_server_url: 'CROWD SERVER URL',
      #       application_name: 'YOUR_APP_NAME',
      #       application_password: 'YOUR_APP_PASSWORD' } }
      #
      # - { name: 'auth0',
      #     args: {
      #       client_id: 'YOUR_AUTH0_CLIENT_ID',
      #       client_secret: 'YOUR_AUTH0_CLIENT_SECRET',
      #       namespace: 'YOUR_AUTH0_DOMAIN' } }

    # SSO maximum session duration in seconds. Defaults to CAS default of 8 hours.
    # cas3:
    #   session_duration: 28800

  # Shared file storage settings
  shared:
    # path: /mnt/gitlab # Default: shared

  # Gitaly settings
  gitaly:
    # This setting controls whether GitLab uses Gitaly (new component
    # introduced in 9.0). Eventually Gitaly use will become mandatory and
    # this option will disappear.
    enabled: true
<<<<<<< HEAD
=======
    # Default Gitaly authentication token. Can be overriden per storage. Can
    # be left blank when Gitaly is running locally on a Unix socket, which
    # is the normal way to deploy Gitaly.
    token:
>>>>>>> 134ba0b5

  #
  # 4. Advanced settings
  # ==========================

  ## Repositories settings
  repositories:
    # Paths where repositories can be stored. Give the canonicalized absolute pathname.
    # IMPORTANT: None of the path components may be symlink, because
    # gitlab-shell invokes Dir.pwd inside the repository path and that results
    # real path not the symlink.
    storages: # You must have at least a `default` storage path.
      default:
        path: /home/git/repositories/
        gitaly_address: unix:/home/git/gitlab/tmp/sockets/private/gitaly.socket # TCP connections are supported too (e.g. tcp://host:port)
        # gitaly_token: 'special token' # Optional: override global gitaly.token for this storage.

  ## Backup settings
  backup:
    path: "tmp/backups"   # Relative paths are relative to Rails.root (default: tmp/backups/)
    # archive_permissions: 0640 # Permissions for the resulting backup.tar file (default: 0600)
    # keep_time: 604800   # default: 0 (forever) (in seconds)
    # pg_schema: public     # default: nil, it means that all schemas will be backed up
    # upload:
    #   # Fog storage connection settings, see http://fog.io/storage/ .
    #   connection:
    #     provider: AWS
    #     region: eu-west-1
    #     aws_access_key_id: AKIAKIAKI
    #     aws_secret_access_key: 'secret123'
    #   # The remote 'directory' to store your backups. For S3, this would be the bucket name.
    #   remote_directory: 'my.s3.bucket'
    #   # Use multipart uploads when file size reaches 100MB, see
    #   #  http://docs.aws.amazon.com/AmazonS3/latest/dev/uploadobjusingmpu.html
    #   multipart_chunk_size: 104857600
    #   # Turns on AWS Server-Side Encryption with Amazon S3-Managed Keys for backups, this is optional
    #   # encryption: 'AES256'
    #   # Specifies Amazon S3 storage class to use for backups, this is optional
    #   # storage_class: 'STANDARD'

  ## GitLab Shell settings
  gitlab_shell:
    path: /home/git/gitlab-shell/
    hooks_path: /home/git/gitlab-shell/hooks/

    # File that contains the secret key for verifying access for gitlab-shell.
    # Default is '.gitlab_shell_secret' relative to Rails.root (i.e. root of the GitLab app).
    # secret_file: /home/git/gitlab/.gitlab_shell_secret

    # Git over HTTP
    upload_pack: true
    receive_pack: true

    # Git import/fetch timeout
    # git_timeout: 800

    # If you use non-standard ssh port you need to specify it
    # ssh_port: 22

  workhorse:
    # File that contains the secret key for verifying access for gitlab-workhorse.
    # Default is '.gitlab_workhorse_secret' relative to Rails.root (i.e. root of the GitLab app).
    # secret_file: /home/git/gitlab/.gitlab_workhorse_secret

  ## Git settings
  # CAUTION!
  # Use the default values unless you really know what you are doing
  git:
    bin_path: /usr/bin/git
    # The next value is the maximum memory size grit can use
    # Given in number of bytes per git object (e.g. a commit)
    # This value can be increased if you have very large commits
    max_size: 20971520 # 20.megabytes
    # Git timeout to read a commit, in seconds
    timeout: 10

  ## Webpack settings
  # If enabled, this will tell rails to serve frontend assets from the webpack-dev-server running
  # on a given port instead of serving directly from /assets/webpack. This is only indended for use
  # in development.
  webpack:
    # dev_server:
    #   enabled: true
    #   host: localhost
    #   port: 3808

  #
  # 5. Extra customization
  # ==========================

  extra:
    ## Google analytics. Uncomment if you want it
    # google_analytics_id: '_your_tracking_id'

    ## Piwik analytics.
    # piwik_url: '_your_piwik_url'
    # piwik_site_id: '_your_piwik_site_id'

  rack_attack:
    git_basic_auth:
      # Rack Attack IP banning enabled
      # enabled: true
      #
      # Whitelist requests from 127.0.0.1 for web proxies (NGINX/Apache) with incorrect headers
      # ip_whitelist: ["127.0.0.1"]
      #
      # Limit the number of Git HTTP authentication attempts per IP
      # maxretry: 10
      #
      # Reset the auth attempt counter per IP after 60 seconds
      # findtime: 60
      #
      # Ban an IP for one hour (3600s) after too many auth attempts
      # bantime: 3600

development:
  <<: *base

test:
  <<: *base
  gravatar:
    enabled: true
  lfs:
    enabled: false
  gitlab:
    host: localhost
    port: 80

    # When you run tests we clone and setup gitlab-shell
    # In order to setup it correctly you need to specify
    # your system username you use to run GitLab
    # user: YOUR_USERNAME
  pages:
    path: tmp/tests/pages
  repositories:
    storages:
      default:
        path: tmp/tests/repositories/
        gitaly_address: unix:tmp/tests/gitaly/gitaly.socket
  gitaly:
    enabled: true
    token: secret
  backup:
    path: tmp/tests/backups
  gitlab_shell:
    path: tmp/tests/gitlab-shell/
    hooks_path: tmp/tests/gitlab-shell/hooks/
  issues_tracker:
    redmine:
      title: "Redmine"
      project_url: "http://redmine/projects/:issues_tracker_id"
      issues_url: "http://redmine/:project_id/:issues_tracker_id/:id"
      new_issue_url: "http://redmine/projects/:issues_tracker_id/issues/new"
    jira:
      title: "JIRA"
      url: https://sample_company.atlassian.net
      project_key: PROJECT
  ldap:
    enabled: false
    servers:
      main:
        label: ldap
        host: 127.0.0.1
        port: 3890
        uid: 'uid'
        method: 'plain' # "tls" or "ssl" or "plain"
        base: 'dc=example,dc=com'
        user_filter: ''
        group_base: 'ou=groups,dc=example,dc=com'
        admin_group: ''

staging:
  <<: *base<|MERGE_RESOLUTION|>--- conflicted
+++ resolved
@@ -454,13 +454,10 @@
     # introduced in 9.0). Eventually Gitaly use will become mandatory and
     # this option will disappear.
     enabled: true
-<<<<<<< HEAD
-=======
     # Default Gitaly authentication token. Can be overriden per storage. Can
     # be left blank when Gitaly is running locally on a Unix socket, which
     # is the normal way to deploy Gitaly.
     token:
->>>>>>> 134ba0b5
 
   #
   # 4. Advanced settings
